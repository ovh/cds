package sdk

import (
	"encoding/json"
	"fmt"
	"net/http"
	"time"
)

// Project represent a team with group of users and pipelines
type Project struct {
	ID                int64              `json:"-" yaml:"-" db:"id" cli:"-"`
	Key               string             `json:"key" yaml:"key" db:"projectkey" cli:"key,key"`
	Name              string             `json:"name" yaml:"name" db:"name" cli:"name"`
	Workflows         []Workflow         `json:"workflows,omitempty" yaml:"workflows,omitempty" db:"-" cli:"-"`
	WorkflowNames     []string           `json:"workflow_names,omitempty" yaml:"workflow_names,omitempty" db:"-" cli:"-"`
	Pipelines         []Pipeline         `json:"pipelines,omitempty" yaml:"pipelines,omitempty" db:"-"  cli:"-"`
	PipelineNames     []IDName           `json:"pipeline_names,omitempty" yaml:"pipeline_names,omitempty" db:"-"  cli:"-"`
	Applications      []Application      `json:"applications,omitempty" yaml:"applications,omitempty" db:"-"  cli:"-"`
	ApplicationNames  []IDName           `json:"application_names,omitempty" yaml:"application_names,omitempty" db:"-"  cli:"-"`
	ProjectGroups     []GroupPermission  `json:"groups,omitempty" yaml:"permissions,omitempty" db:"-"  cli:"-"`
	Variable          []Variable         `json:"variables,omitempty" yaml:"variables,omitempty" db:"-"  cli:"-"`
	Environments      []Environment      `json:"environments,omitempty"  yaml:"environments,omitempty" db:"-"  cli:"-"`
	Permission        int                `json:"permission"  yaml:"-" db:"-"  cli:"-"`
	Created           time.Time          `json:"created"  yaml:"created" db:"created" `
	LastModified      time.Time          `json:"last_modified"  yaml:"last_modified" db:"last_modified"`
	Metadata          Metadata           `json:"metadata" yaml:"metadata" db:"-" cli:"-"`
	WorkflowMigration string             `json:"workflow_migration" yaml:"workflow_migration" db:"workflow_migration"`
	Keys              []ProjectKey       `json:"keys" yaml:"keys" db:"-" cli:"-"`
	VCSServers        []ProjectVCSServer `json:"vcs_servers" yaml:"vcs_servers" db:"-" cli:"-"`
	Platforms         []ProjectPlatform  `json:"platforms" yaml:"platforms" db:"-" cli:"-"`
<<<<<<< HEAD
	Features          map[string]bool    `json:"features" yaml:"features" db:"-" cli:"-"`
=======
	Favorite          bool               `json:"favorite" yaml:"favorite" db:"-" cli:"favorite"`
	Features          ProjectFeatures    `json:"features" yaml:"features" db:"-" cli:"-"`
}

// ProjectFeatures represents a project and the feature states
type ProjectFeatures struct {
	Key      string          `json:"key"`
	Features map[string]bool `json:"features"`
>>>>>>> 0a6bc3d3
}

// SSHKeys returns the slice of ssh key for an application
func (a Project) SSHKeys() []ProjectKey {
	keys := []ProjectKey{}
	for _, k := range a.Keys {
		if k.Type == KeyTypeSSH {
			keys = append(keys, k)
		}
	}
	return keys
}

// PGPKeys returns the slice of pgp key for an application
func (a Project) PGPKeys() []ProjectKey {
	keys := []ProjectKey{}
	for _, k := range a.Keys {
		if k.Type == KeyTypePGP {
			keys = append(keys, k)
		}
	}
	return keys
}

// ProjectVCSServer represents associations between a project and a vcs server
type ProjectVCSServer struct {
	Name string            `json:"name" yaml:"name" db:"-" cli:"-"`
	Data map[string]string `json:"-" yaml:"data" db:"-" cli:"-"`
}

// ProjectVariableAudit represents an audit on a project variable
type ProjectVariableAudit struct {
	ID             int64     `json:"id" yaml:"-" db:"id"`
	ProjectID      int64     `json:"project_id" yaml:"-" db:"project_id"`
	VariableID     int64     `json:"variable_id" yaml:"-" db:"variable_id"`
	Type           string    `json:"type" yaml:"-" db:"type"`
	VariableBefore *Variable `json:"variable_before,omitempty" yaml:"-" db:"-"`
	VariableAfter  *Variable `json:"variable_after,omitempty" yaml:"-" db:"-"`
	Versionned     time.Time `json:"versionned" yaml:"-" db:"versionned"`
	Author         string    `json:"author" yaml:"-" db:"author"`
}

// Metadata represents metadata
type Metadata map[string]string

//LastModification is stored in cache and used for ProjectLastUpdates computing
type LastModification struct {
	Key          string `json:"key,omitempty"`
	Name         string `json:"name"`
	Username     string `json:"username"`
	LastModified int64  `json:"last_modified"`
	Type         string `json:"type,omitempty"`
}

const (
	// ApplicationLastModificationType represent key for last update event about application
	ApplicationLastModificationType = "application"
	// PipelineLastModificationType represent key for last update event about pipeline
	PipelineLastModificationType = "pipeline"
	// WorkflowLastModificationType represent key for last update event about workflow
	WorkflowLastModificationType = "workflow"
	// ProjectLastModificationType represent key for last update event about project
	ProjectLastModificationType = "project"
	// ProjectPipelineLastModificationType represent key for last update event about project.pipeline (rename, delete or add a pipeline)
	ProjectPipelineLastModificationType = "project.pipeline"
	// ProjectApplicationLastModificationType represent key for last update event about project.application (rename, delete or add an application)
	ProjectApplicationLastModificationType = "project.application"
	// ProjectEnvironmentLastModificationType represent key for last update event about project.environment (rename, delete or add an environment)
	ProjectEnvironmentLastModificationType = "project.environment"
	// ProjectWorkflowLastModificationType represent key for last update event about project.workflow (rename, delete or add a workflow)
	ProjectWorkflowLastModificationType = "project.workflow"
	// ProjectVariableLastModificationType represent key for last update event about project.variable (rename, delete or add a variable)
	ProjectVariableLastModificationType = "project.variable"
	// ProjectKeysLastModificationType represent key for last update event about project.keys (add, delete a key)
	ProjectKeysLastModificationType = "project.keys"
	// ProjectPlatformsLastModificationType represent key for last update event about project.platforms (add, update, delete a platform)
	ProjectPlatformsLastModificationType = "project.platforms"
)

//ProjectLastUpdates update times of project, application and pipelines
// Deprecated
type ProjectLastUpdates struct {
	LastModification
	Applications []LastModification `json:"applications"`
	Pipelines    []LastModification `json:"pipelines"`
	Environments []LastModification `json:"environments"`
	Workflows    []LastModification `json:"workflows"`
}

// ProjectKeyPattern  pattern for project key
const ProjectKeyPattern = "^[A-Z0-9]{1,}$"

// NewProject instanciate a new NewProject
func NewProject(key string) *Project {
	p := &Project{
		Key: key,
	}
	return p
}

// UpdateProject call API to update project
func UpdateProject(proj *Project) error {
	data, err := json.Marshal(proj)
	if err != nil {
		return err
	}

	url := fmt.Sprintf("/project/%s", proj.Key)
	data, _, err = Request("PUT", url, data)
	if err != nil {
		return err
	}

	return DecodeError(data)
}

// RenameProject call API to update project
func RenameProject(key, newName string) error {
	p := NewProject(key)
	p.Name = newName

	data, err := json.Marshal(p)
	if err != nil {
		return err
	}

	url := fmt.Sprintf("/project/%s", key)
	data, _, err = Request("PUT", url, data)
	if err != nil {
		return err
	}

	return DecodeError(data)
}

// RemoveGroupFromProject  call api to remove a group from the project
func RemoveGroupFromProject(projectKey, groupname string) error {
	path := fmt.Sprintf("/project/%s/group/%s", projectKey, groupname)
	data, _, err := Request("DELETE", path, nil)
	if err != nil {
		return err
	}
	return DecodeError(data)
}

// UpdateGroupInProject  call api to update group permission on project
func UpdateGroupInProject(projectKey, groupname string, permission int) error {
	if permission < 4 || permission > 7 {
		return fmt.Errorf("permission should be between 4-7")
	}

	groupProject := GroupPermission{
		Group: Group{
			Name: groupname,
		},
		Permission: permission,
	}

	data, err := json.MarshalIndent(groupProject, " ", " ")
	if err != nil {
		return err
	}

	path := fmt.Sprintf("/project/%s/group/%s", projectKey, groupname)
	data, _, err = Request("PUT", path, data)
	if err != nil {
		return err
	}

	return DecodeError(data)
}

// AddGroupInProject  add a group in a project
func AddGroupInProject(projectKey, groupname string, permission int) error {
	if permission < 4 || permission > 7 {
		return fmt.Errorf("permission should be between 4-7")
	}

	groupProject := GroupPermission{
		Group: Group{
			Name: groupname,
		},
		Permission: permission,
	}

	data, err := json.MarshalIndent(groupProject, " ", " ")
	if err != nil {
		return err
	}

	path := fmt.Sprintf("/project/%s/group", projectKey)
	data, _, err = Request("POST", path, data)
	if err != nil {
		return err
	}
	return DecodeError(data)
}

// GetVariableInProject Get a variable by her name in the given project
func GetVariableInProject(projectKey, name string) (*Variable, error) {
	var v Variable

	path := fmt.Sprintf("/project/%s/variable/%s", projectKey, name)
	data, _, err := Request("GET", path, nil)
	if err != nil {
		return nil, err
	}

	e := DecodeError(data)
	if e != nil {
		return nil, e
	}

	if err := json.Unmarshal(data, &v); err != nil {
		return nil, err
	}

	return &v, nil
}

// UpdateVariableInProject  update a variable in a project
func UpdateVariableInProject(projectKey, oldName, varName, varValue, varType string) error {
	oldVar, err := GetVariableInProject(projectKey, oldName)
	if err != nil {
		return err
	}

	newVar := Variable{
		ID:    oldVar.ID,
		Name:  varName,
		Value: varValue,
		Type:  varType,
	}

	data, err := json.Marshal(newVar)
	if err != nil {
		return err
	}

	path := fmt.Sprintf("/project/%s/variable/%s", projectKey, varName)
	data, _, err = Request("PUT", path, data)
	if err != nil {
		return err
	}

	return DecodeError(data)
}

// RemoveVariableFromProject  remove a variable from a project
func RemoveVariableFromProject(projectKey, varName string) error {
	path := fmt.Sprintf("/project/%s/variable/%s", projectKey, varName)
	data, _, err := Request("DELETE", path, nil)
	if err != nil {
		return err
	}

	return DecodeError(data)
}

// Mod is the functional parameter type of sdk function to alter their behavior
type Mod func(s string) string

// GetProject retrieves project informations from CDS
func GetProject(key string, mods ...RequestModifier) (Project, error) {
	var p Project
	path := fmt.Sprintf("/project/%s", key)

	if len(mods) == 0 {
		mods = append(mods, func(r *http.Request) {
			q := r.URL.Query()
			q.Set("withApplications", "true")
			q.Set("withPipelines", "true")
			q.Set("withEnvironments", "true")
			q.Set("withGroups", "true")
			r.URL.RawQuery = q.Encode()
		})
	}

	data, _, err := Request("GET", path, nil, mods...)
	if err != nil {
		return p, err
	}

	err = json.Unmarshal(data, &p)
	if err != nil {
		return p, err
	}

	return p, nil
}<|MERGE_RESOLUTION|>--- conflicted
+++ resolved
@@ -29,18 +29,8 @@
 	Keys              []ProjectKey       `json:"keys" yaml:"keys" db:"-" cli:"-"`
 	VCSServers        []ProjectVCSServer `json:"vcs_servers" yaml:"vcs_servers" db:"-" cli:"-"`
 	Platforms         []ProjectPlatform  `json:"platforms" yaml:"platforms" db:"-" cli:"-"`
-<<<<<<< HEAD
 	Features          map[string]bool    `json:"features" yaml:"features" db:"-" cli:"-"`
-=======
 	Favorite          bool               `json:"favorite" yaml:"favorite" db:"-" cli:"favorite"`
-	Features          ProjectFeatures    `json:"features" yaml:"features" db:"-" cli:"-"`
-}
-
-// ProjectFeatures represents a project and the feature states
-type ProjectFeatures struct {
-	Key      string          `json:"key"`
-	Features map[string]bool `json:"features"`
->>>>>>> 0a6bc3d3
 }
 
 // SSHKeys returns the slice of ssh key for an application
