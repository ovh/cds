package sdk

import (
	"encoding/json"
	"fmt"
	"net/http"
	"regexp"
	"strings"
	"time"
)

// Project represent a team with group of users and pipelines
type Project struct {
<<<<<<< HEAD
	ID            int64              `json:"-" yaml:"-" db:"id" cli:"-"`
	Key           string             `json:"key" yaml:"key" db:"projectkey" cli:"key,key"`
	Name          string             `json:"name" yaml:"name" db:"name" cli:"name"`
	Workflows     []Workflow         `json:"workflows" yaml:"workflows" db:"-" cli:"-"`
	Pipelines     []Pipeline         `json:"pipelines,omitempty" yaml:"pipelines,omitempty" db:"-"  cli:"-"`
	Applications  []Application      `json:"applications,omitempty" yaml:"applications,omitempty" db:"-"  cli:"-"`
	ProjectGroups []GroupPermission  `json:"groups,omitempty" yaml:"permissions,omitempty" db:"-"  cli:"-"`
	Variable      []Variable         `json:"variables,omitempty" yaml:"variables,omitempty" db:"-"  cli:"-"`
	Environments  []Environment      `json:"environments,omitempty"  yaml:"environments,omitempty" db:"-"  cli:"-"`
	Permission    int                `json:"permission"  yaml:"-" db:"-"  cli:"-"`
	Created       time.Time          `json:"created"  yaml:"created" db:"created" `
	LastModified  time.Time          `json:"last_modified"  yaml:"last_modified" db:"last_modified"`
	Metadata      Metadata           `json:"metadata" yaml:"metadata" db:"-" cli:"-"`
	Keys          []ProjectKey       `json:"keys" yaml:"keys" db:"-" cli:"-"`
	VCSServers    []ProjectVCSServer `json:"vcs_servers" yaml:"keys" db:"-" cli:"-"`
}

type ProjectVCSServer struct {
	Name string            `json:"repositories_manager" yaml:"-" db:"-" cli:"-"`
	Data map[string]string `json:"data" yaml:"-" db:"-" cli:"-"`
=======
	ID                int64                 `json:"-" yaml:"-" db:"id" cli:"-"`
	Key               string                `json:"key" yaml:"key" db:"projectkey" cli:"key,key"`
	Name              string                `json:"name" yaml:"name" db:"name" cli:"name"`
	Workflows         []Workflow            `json:"workflows" yaml:"workflows" db:"-" cli:"-"`
	Pipelines         []Pipeline            `json:"pipelines,omitempty" yaml:"pipelines,omitempty" db:"-"  cli:"-"`
	Applications      []Application         `json:"applications,omitempty" yaml:"applications,omitempty" db:"-"  cli:"-"`
	ProjectGroups     []GroupPermission     `json:"groups,omitempty" yaml:"permissions,omitempty" db:"-"  cli:"-"`
	Variable          []Variable            `json:"variables,omitempty" yaml:"variables,omitempty" db:"-"  cli:"-"`
	Environments      []Environment         `json:"environments,omitempty"  yaml:"environments,omitempty" db:"-"  cli:"-"`
	Permission        int                   `json:"permission"  yaml:"-" db:"-"  cli:"-"`
	Created           time.Time             `json:"created"  yaml:"created" db:"created" `
	LastModified      time.Time             `json:"last_modified"  yaml:"last_modified" db:"last_modified"`
	ReposManager      []RepositoriesManager `json:"repositories_manager"  yaml:"-" db:"-" cli:"-"`
	Metadata          Metadata              `json:"metadata" yaml:"metadata" db:"-" cli:"-"`
	WorkflowMigration string                `json:"workflow_migration" yaml:"workflow_migration" db:"workflow_migration"`
	Keys              []ProjectKey          `json:"keys" yaml:"keys" db:"-" cli:"-"`
>>>>>>> 36c487bc
}

// ProjectVariableAudit represents an audit on a project variable
type ProjectVariableAudit struct {
	ID             int64     `json:"id" yaml:"-" db:"id"`
	ProjectID      int64     `json:"project_id" yaml:"-" db:"project_id"`
	VariableID     int64     `json:"variable_id" yaml:"-" db:"variable_id"`
	Type           string    `json:"type" yaml:"-" db:"type"`
	VariableBefore *Variable `json:"variable_before,omitempty" yaml:"-" db:"-"`
	VariableAfter  *Variable `json:"variable_after,omitempty" yaml:"-" db:"-"`
	Versionned     time.Time `json:"versionned" yaml:"-" db:"versionned"`
	Author         string    `json:"author" yaml:"-" db:"author"`
}

// Metadata represents metadata
type Metadata map[string]string

//LastModification is stored in cache and used for ProjectLastUpdates computing
type LastModification struct {
	Key          string `json:"key,omitempty"`
	Name         string `json:"name"`
	Username     string `json:"username"`
	LastModified int64  `json:"last_modified"`
	Type         string `json:"type,omitempty"`
}

const (
	ApplicationLastModificationType = "application"
	PipelineLastModificationType    = "pipeline"
	ProjectLastModificationType     = "project"
)

//ProjectLastUpdates update times of project, application and pipelines
// Deprecated
type ProjectLastUpdates struct {
	LastModification
	Applications []LastModification `json:"applications"`
	Pipelines    []LastModification `json:"pipelines"`
	Environments []LastModification `json:"environments"`
	Workflows    []LastModification `json:"workflows"`
}

// ProjectKeyPattern  pattern for project key
const ProjectKeyPattern = "^[A-Z0-9]{1,}$"

// NewProject instanciate a new NewProject
func NewProject(key string) *Project {
	p := &Project{
		Key: key,
	}
	return p
}

// RemoveProject call api to delete a project
func RemoveProject(key string) error {
	url := fmt.Sprintf("/project/%s", key)
	data, code, err := Request("DELETE", url, nil)
	if err != nil {
		return err
	}

	if code != http.StatusOK {
		return fmt.Errorf("Error [%d]: %s", code, data)
	}
	e := DecodeError(data)
	if e != nil {
		return e
	}

	return nil
}

// UpdateProject call API to update project
func UpdateProject(proj *Project) error {
	data, err := json.Marshal(proj)
	if err != nil {
		return err
	}

	url := fmt.Sprintf("/project/%s", proj.Key)
	data, code, err := Request("PUT", url, data)
	if err != nil {
		return err
	}

	if code != http.StatusCreated && code != http.StatusOK {
		return fmt.Errorf("Error [%d]: %s", code, data)
	}
	e := DecodeError(data)
	if e != nil {
		return e
	}

	return nil
}

// RenameProject call API to update project
func RenameProject(key, newName string) error {
	p := NewProject(key)
	p.Name = newName

	data, err := json.Marshal(p)
	if err != nil {
		return err
	}

	url := fmt.Sprintf("/project/%s", key)
	data, code, err := Request("PUT", url, data)
	if err != nil {
		return err
	}

	if code != http.StatusCreated && code != http.StatusOK {
		return fmt.Errorf("Error [%d]: %s", code, data)
	}
	e := DecodeError(data)
	if e != nil {
		return e
	}

	return nil
}

// AddProject creates a new project available only to creator by default
func AddProject(name, key, groupName string) error {
	regexp := regexp.MustCompile(ProjectKeyPattern)
	if !regexp.MatchString(key) {
		return fmt.Errorf("project key '%s' must contain only upper-case alphanumerical characters", key)
	}

	p := NewProject(key)
	p.Name = name

	group := Group{Name: groupName}
	p.ProjectGroups = append(p.ProjectGroups, GroupPermission{Group: group, Permission: 7})

	data, err := json.MarshalIndent(p, " ", " ")
	if err != nil {
		return err
	}

	data, code, err := Request("POST", "/project", data)
	if err != nil {
		return err
	}

	if code == 409 {
		return ErrConflict
	}

	if code != http.StatusCreated && code != http.StatusOK {
		return fmt.Errorf("Error [%d]: %s", code, data)
	}
	e := DecodeError(data)
	if e != nil {
		return e
	}

	return nil
}

// RemoveGroupFromProject  call api to remove a group from the project
func RemoveGroupFromProject(projectKey, groupname string) error {
	path := fmt.Sprintf("/project/%s/group/%s", projectKey, groupname)
	data, code, err := Request("DELETE", path, nil)
	if err != nil {
		return err
	}

	if code != http.StatusCreated && code != http.StatusOK {
		return fmt.Errorf("Error [%d]: %s", code, data)
	}
	e := DecodeError(data)
	if e != nil {
		return e
	}

	return nil
}

// UpdateGroupInProject  call api to update group permission on project
func UpdateGroupInProject(projectKey, groupname string, permission int) error {
	if permission < 4 || permission > 7 {
		return fmt.Errorf("Permission should be between 4-7 \n")
	}

	groupProject := GroupPermission{
		Group: Group{
			Name: groupname,
		},
		Permission: permission,
	}

	data, err := json.MarshalIndent(groupProject, " ", " ")
	if err != nil {
		return err
	}

	path := fmt.Sprintf("/project/%s/group/%s", projectKey, groupname)
	data, code, err := Request("PUT", path, data)
	if err != nil {
		return err
	}

	if code != http.StatusCreated && code != http.StatusOK {
		return fmt.Errorf("Error [%d]: %s", code, data)
	}
	e := DecodeError(data)
	if e != nil {
		return e
	}

	return nil
}

// AddGroupInProject  add a group in a project
func AddGroupInProject(projectKey, groupname string, permission int) error {

	if permission < 4 || permission > 7 {
		return fmt.Errorf("Permission should be between 4-7 \n")
	}

	groupProject := GroupPermission{
		Group: Group{
			Name: groupname,
		},
		Permission: permission,
	}

	data, err := json.MarshalIndent(groupProject, " ", " ")
	if err != nil {
		return err
	}

	path := fmt.Sprintf("/project/%s/group", projectKey)
	data, code, err := Request("POST", path, data)
	if err != nil {
		return err
	}

	if code != http.StatusCreated && code != http.StatusOK {
		return fmt.Errorf("Error [%d]: %s", code, data)
	}
	e := DecodeError(data)
	if e != nil {
		return e
	}

	return nil
}

// ShowVariableInProject  show variables for a project
func ShowVariableInProject(projectKey string) ([]Variable, error) {

	path := fmt.Sprintf("/project/%s/variable", projectKey)
	data, code, err := Request("GET", path, nil)
	if err != nil {
		return nil, err
	}

	if code != http.StatusCreated && code != http.StatusOK {
		return nil, fmt.Errorf("Error [%d]: %s", code, data)
	}

	var variables []Variable
	err = json.Unmarshal(data, &variables)
	if err != nil {
		return nil, err
	}
	return variables, nil
}

// AddProjectVariable adds a project wide variable
func AddProjectVariable(key, name, val string, t string) error {
	return AddVariableInProject(key, name, val, string(t))
}

// AddVariableInProject  add a variable in a project
func AddVariableInProject(projectKey, varName, varValue, varType string) error {

	newVar := Variable{
		Name:  varName,
		Value: varValue,
		Type:  varType,
	}

	data, err := json.Marshal(newVar)
	if err != nil {
		return err
	}

	path := fmt.Sprintf("/project/%s/variable/%s", projectKey, varName)
	data, code, err := Request("POST", path, data)
	if err != nil {
		return err
	}

	if code != http.StatusCreated && code != http.StatusOK {
		return fmt.Errorf("Error [%d]: %s", code, data)
	}
	e := DecodeError(data)
	if e != nil {
		return e
	}

	return nil
}

// GetVariableInProject Get a variable by her name in the given project
func GetVariableInProject(projectKey, name string) (*Variable, error) {
	var v Variable

	path := fmt.Sprintf("/project/%s/variable/%s", projectKey, name)
	data, code, err := Request("GET", path, nil)
	if err != nil {
		return nil, err
	}

	if code != http.StatusCreated && code != http.StatusOK {
		return nil, fmt.Errorf("Error [%d]: %s", code, data)
	}
	e := DecodeError(data)
	if e != nil {
		return nil, e
	}

	err = json.Unmarshal(data, &v)
	if err != nil {
		return nil, err
	}

	return &v, nil
}

// UpdateVariableInProject  update a variable in a project
func UpdateVariableInProject(projectKey, oldName, varName, varValue, varType string) error {
	oldVar, err := GetVariableInProject(projectKey, oldName)
	if err != nil {
		return err
	}

	newVar := Variable{
		ID:    oldVar.ID,
		Name:  varName,
		Value: varValue,
		Type:  varType,
	}

	data, err := json.Marshal(newVar)
	if err != nil {
		return err
	}

	path := fmt.Sprintf("/project/%s/variable/%s", projectKey, varName)
	data, code, err := Request("PUT", path, data)
	if err != nil {
		return err
	}

	if code != http.StatusCreated && code != http.StatusOK {
		return fmt.Errorf("Error [%d]: %s", code, data)
	}
	e := DecodeError(data)
	if e != nil {
		return e
	}

	return nil
}

// RemoveVariableFromProject  remove a variable from a project
func RemoveVariableFromProject(projectKey, varName string) error {
	path := fmt.Sprintf("/project/%s/variable/%s", projectKey, varName)
	data, code, err := Request("DELETE", path, nil)
	if err != nil {
		return err
	}

	if code != http.StatusCreated && code != http.StatusOK {
		return fmt.Errorf("Error [%d]: %s", code, data)
	}
	e := DecodeError(data)
	if e != nil {
		return e
	}

	return nil
}

// Mod is the functional parameter type of sdk function to alter their behavior
type Mod func(s string) string

// WithApplicationStatus is a func parameter of ListProject
func WithApplicationStatus() Mod {
	f := func(s string) string {
		return s + "&applicationStatus=true"
	}

	return f
}

// WithEnvironments is a func parameter of ListProject
func WithEnvironments() Mod {
	f := func(s string) string {
		return s + "&environment=true"
	}

	return f
}

// WithEnvs is a func parameter of GetProject
func WithEnvs() RequestModifier {
	return func(r *http.Request) {
		q := r.URL.Query()
		q.Set("withEnvironments", "true")
		r.URL.RawQuery = q.Encode()
	}
}

// WithPipelines is a func parameter of ListProject
func WithPipelines() Mod {
	f := func(s string) string {
		return s + "&pipeline=true"
	}

	return f
}

// WithEverything is a func parameter of ListProject
func WithEverything() Mod {
	f := func(s string) string {
		return s + "&pipeline=true&environment=true&applicationStatus=true"
	}

	return f
}

// ListProject returns all available project to caller
func ListProject(mods ...Mod) ([]Project, error) {
	uri := "/project?application=true"
	for _, m := range mods {
		uri = m(uri)
	}

	data, code, err := Request("GET", uri, nil)
	if err != nil {
		return nil, err
	}

	if code != http.StatusOK {
		return nil, fmt.Errorf("Error [%d]: %s", code, data)
	}

	var projects []Project
	err = json.Unmarshal(data, &projects)
	if err != nil {
		return nil, err
	}

	return projects, nil
}

// WithApplicationHistory is a functional parameter of GetProject
func WithApplicationHistory(length int) Mod {
	f := func(s string) string {
		if strings.HasSuffix(s, "?") {
			return fmt.Sprintf("%sapplicationHistory=%d", s, length)
		}
		return fmt.Sprintf("%s&applicationHistory=%d", s, length)
	}

	return f
}

// GetProject retrieves project informations from CDS
func GetProject(key string, mods ...RequestModifier) (Project, error) {
	var p Project
	path := fmt.Sprintf("/project/%s", key)

	if len(mods) == 0 {
		mods = append(mods, func(r *http.Request) {
			q := r.URL.Query()
			q.Set("withApplications", "true")
			q.Set("withPipelines", "true")
			q.Set("withEnvironments", "true")
			q.Set("withGroups", "true")
			r.URL.RawQuery = q.Encode()
		})
	}

	data, _, err := Request("GET", path, nil, mods...)
	if err != nil {
		return p, err
	}

	err = json.Unmarshal(data, &p)
	if err != nil {
		return p, err
	}

	return p, nil
}

// DeleteProject removes a project and all its pipeline from CDS
func DeleteProject(key string) error {

	path := fmt.Sprintf("/project/%s", key)
	_, _, err := Request("DELETE", path, nil)
	if err != nil {
		return err
	}

	return nil
}<|MERGE_RESOLUTION|>--- conflicted
+++ resolved
@@ -11,45 +11,28 @@
 
 // Project represent a team with group of users and pipelines
 type Project struct {
-<<<<<<< HEAD
-	ID            int64              `json:"-" yaml:"-" db:"id" cli:"-"`
-	Key           string             `json:"key" yaml:"key" db:"projectkey" cli:"key,key"`
-	Name          string             `json:"name" yaml:"name" db:"name" cli:"name"`
-	Workflows     []Workflow         `json:"workflows" yaml:"workflows" db:"-" cli:"-"`
-	Pipelines     []Pipeline         `json:"pipelines,omitempty" yaml:"pipelines,omitempty" db:"-"  cli:"-"`
-	Applications  []Application      `json:"applications,omitempty" yaml:"applications,omitempty" db:"-"  cli:"-"`
-	ProjectGroups []GroupPermission  `json:"groups,omitempty" yaml:"permissions,omitempty" db:"-"  cli:"-"`
-	Variable      []Variable         `json:"variables,omitempty" yaml:"variables,omitempty" db:"-"  cli:"-"`
-	Environments  []Environment      `json:"environments,omitempty"  yaml:"environments,omitempty" db:"-"  cli:"-"`
-	Permission    int                `json:"permission"  yaml:"-" db:"-"  cli:"-"`
-	Created       time.Time          `json:"created"  yaml:"created" db:"created" `
-	LastModified  time.Time          `json:"last_modified"  yaml:"last_modified" db:"last_modified"`
-	Metadata      Metadata           `json:"metadata" yaml:"metadata" db:"-" cli:"-"`
-	Keys          []ProjectKey       `json:"keys" yaml:"keys" db:"-" cli:"-"`
-	VCSServers    []ProjectVCSServer `json:"vcs_servers" yaml:"keys" db:"-" cli:"-"`
-}
-
+	ID                int64              `json:"-" yaml:"-" db:"id" cli:"-"`
+	Key               string             `json:"key" yaml:"key" db:"projectkey" cli:"key,key"`
+	Name              string             `json:"name" yaml:"name" db:"name" cli:"name"`
+	Workflows         []Workflow         `json:"workflows" yaml:"workflows" db:"-" cli:"-"`
+	Pipelines         []Pipeline         `json:"pipelines,omitempty" yaml:"pipelines,omitempty" db:"-"  cli:"-"`
+	Applications      []Application      `json:"applications,omitempty" yaml:"applications,omitempty" db:"-"  cli:"-"`
+	ProjectGroups     []GroupPermission  `json:"groups,omitempty" yaml:"permissions,omitempty" db:"-"  cli:"-"`
+	Variable          []Variable         `json:"variables,omitempty" yaml:"variables,omitempty" db:"-"  cli:"-"`
+	Environments      []Environment      `json:"environments,omitempty"  yaml:"environments,omitempty" db:"-"  cli:"-"`
+	Permission        int                `json:"permission"  yaml:"-" db:"-"  cli:"-"`
+	Created           time.Time          `json:"created"  yaml:"created" db:"created" `
+	LastModified      time.Time          `json:"last_modified"  yaml:"last_modified" db:"last_modified"`
+	Metadata          Metadata           `json:"metadata" yaml:"metadata" db:"-" cli:"-"`
+	WorkflowMigration string             `json:"workflow_migration" yaml:"workflow_migration" db:"workflow_migration"`
+	Keys              []ProjectKey       `json:"keys" yaml:"keys" db:"-" cli:"-"`
+	VCSServers        []ProjectVCSServer `json:"vcs_servers" yaml:"keys" db:"-" cli:"-"`
+}
+
+// ProjectVCSServer represents associations between a project and a vcs server
 type ProjectVCSServer struct {
 	Name string            `json:"repositories_manager" yaml:"-" db:"-" cli:"-"`
 	Data map[string]string `json:"data" yaml:"-" db:"-" cli:"-"`
-=======
-	ID                int64                 `json:"-" yaml:"-" db:"id" cli:"-"`
-	Key               string                `json:"key" yaml:"key" db:"projectkey" cli:"key,key"`
-	Name              string                `json:"name" yaml:"name" db:"name" cli:"name"`
-	Workflows         []Workflow            `json:"workflows" yaml:"workflows" db:"-" cli:"-"`
-	Pipelines         []Pipeline            `json:"pipelines,omitempty" yaml:"pipelines,omitempty" db:"-"  cli:"-"`
-	Applications      []Application         `json:"applications,omitempty" yaml:"applications,omitempty" db:"-"  cli:"-"`
-	ProjectGroups     []GroupPermission     `json:"groups,omitempty" yaml:"permissions,omitempty" db:"-"  cli:"-"`
-	Variable          []Variable            `json:"variables,omitempty" yaml:"variables,omitempty" db:"-"  cli:"-"`
-	Environments      []Environment         `json:"environments,omitempty"  yaml:"environments,omitempty" db:"-"  cli:"-"`
-	Permission        int                   `json:"permission"  yaml:"-" db:"-"  cli:"-"`
-	Created           time.Time             `json:"created"  yaml:"created" db:"created" `
-	LastModified      time.Time             `json:"last_modified"  yaml:"last_modified" db:"last_modified"`
-	ReposManager      []RepositoriesManager `json:"repositories_manager"  yaml:"-" db:"-" cli:"-"`
-	Metadata          Metadata              `json:"metadata" yaml:"metadata" db:"-" cli:"-"`
-	WorkflowMigration string                `json:"workflow_migration" yaml:"workflow_migration" db:"workflow_migration"`
-	Keys              []ProjectKey          `json:"keys" yaml:"keys" db:"-" cli:"-"`
->>>>>>> 36c487bc
 }
 
 // ProjectVariableAudit represents an audit on a project variable
