package sdk

import (
	"database/sql/driver"
	"encoding/json"
	"fmt"
	"github.com/rockbears/yaml"
	"github.com/xeipuuv/gojsonschema"
)

type V2Workflow struct {
	Name       string                   `json:"name"`
	Repository WorkflowRepository       `json:"repository,omitempty"`
	Stages     map[string]WorkflowStage `json:"stages,omitempty"`
	Jobs       map[string]V2Job         `json:"jobs"`
}

type WorkflowRepository struct {
	VCSServer string `json:"vcs,omitempty" jsonschema_extras:"order=1" jsonschema_description:"Server that host the git repository"`
	Name      string `json:"name,omitempty" jsonschema_extras:"order=2" jsonschema_description:"Name of the git repository: <org>/<name>"`
}

type WorkflowStage struct {
	Needs []string `json:"needs,omitempty" jsonschema_description:"Stage dependencies"`
}

type V2Job struct {
<<<<<<< HEAD
	Name        string            `json:"name" jsonschema_extras:"order=1" jsonschema_description:"Name of the job"`
	If          string            `json:"if,omitempty" jsonschema_extras:"order=2" jsonschema_description:"Condition to execute the job"`
	Inputs      map[string]string `json:"inputs,omitempty" jsonschema_extras:"order=3" jsonschema_description:"Input of thejob"`
	Steps       []ActionStep      `json:"steps,omitempty" jsonschema_extras:"order=5" jsonschema_description:"List of steps"`
	Needs       []string          `json:"needs,omitempty" jsonschema_extras:"order=6" jsonschema_description:"Job dependencies"`
	Stage       string            `json:"stage,omitempty" jsonschema_extras:"order=7"`
	Region      string            `json:"stage,omitempty" jsonschema_extras:"order=8"`
	WorkerModel string            `json:"worker_model,omitempty" jsonschema_extras:"order=9"`
=======
	Name   string            `json:"name" jsonschema_extras:"order=1" jsonschema_description:"Name of the job"`
	Stage  string            `json:"stage,omitempty" jsonschema_extras:"order=2"`
	If     string            `json:"if,omitempty" jsonschema_extras:"order=3" jsonschema_description:"Condition to execute the job"`
	Inputs map[string]string `json:"inputs,omitempty" jsonschema_extras:"order=4,mode=edit" jsonschema_description:"Input of the job. If you define inputs, your job will only be able to use these inputs and no others variables/contexts."`
	Steps  []ActionStep      `json:"steps,omitempty" jsonschema_extras:"order=5" jsonschema_description:"List of steps"`
	Needs  []string          `json:"needs,omitempty" jsonschema_extras:"order=6" jsonschema_description:"Job dependencies"`

>>>>>>> 827a7a3e
	// TODO
	Concurrency V2JobConcurrency `json:"-"`
	Strategy    V2JobStrategy    `json:"-"`
}

func (w V2Job) Value() (driver.Value, error) {
	j, err := yaml.Marshal(w)
	return j, WrapError(err, "cannot marshal V2Job")
}

func (w *V2Job) Scan(src interface{}) error {
	if src == nil {
		return nil
	}
	source, ok := src.(string)
	if !ok {
		return WithStack(fmt.Errorf("type assertion .([]byte) failed (%T)", src))
	}
	return WrapError(yaml.Unmarshal([]byte(source), w), "cannot unmarshal V2Job")
}

type V2JobStrategy struct {
}

type V2JobConcurrency struct {
}

func (w V2Workflow) GetName() string {
	return w.Name
}

func (w V2Workflow) Lint() []error {
	errs := make([]error, 0)

	errs = w.CheckStageAndJobNeeds()

	workflowSchema := GetWorkflowJsonSchema(nil)
	workflowSchemaS, err := workflowSchema.MarshalJSON()
	if err != nil {
		return []error{NewErrorFrom(err, "unable to load action schema")}
	}
	schemaLoader := gojsonschema.NewStringLoader(string(workflowSchemaS))

	modelJson, err := json.Marshal(w)
	if err != nil {
		return []error{NewErrorFrom(err, "unable to marshal action")}
	}
	documentLoader := gojsonschema.NewStringLoader(string(modelJson))

	result, err := gojsonschema.Validate(schemaLoader, documentLoader)
	if err != nil {
		return []error{NewErrorFrom(err, "unable to validate action")}
	}

	for _, e := range result.Errors() {
		errs = append(errs, NewErrorFrom(ErrInvalidData, "yaml validation failed: "+e.String()))
	}

	if len(errs) > 0 {
		return errs
	}
	return nil
}

func (w V2Workflow) CheckStageAndJobNeeds() []error {
	errs := make([]error, 0)
	if len(w.Stages) > 0 {
		stages := make(map[string]WorkflowStage)
		for k, v := range w.Stages {
			stages[k] = v
		}
		for k := range stages {
			for _, n := range stages[k].Needs {
				if _, exist := stages[n]; !exist {
					errs = append(errs, NewErrorFrom(ErrInvalidData, "Stage %s: needs not found %s", k, n))
				}
			}
		}
		for k, j := range w.Jobs {
			if len(j.Needs) > 0 {
				errs = append(errs, NewErrorFrom(ErrInvalidData, "As you use stages, you can't add `needs` attribute on job %s", k))
			}
			if j.Stage == "" {
				errs = append(errs, NewErrorFrom(ErrInvalidData, "Missing stage on job %s", k))
			}
			if _, stageExist := stages[j.Stage]; !stageExist {
				errs = append(errs, NewErrorFrom(ErrInvalidData, "Stage %s on job %s does not exist", j.Stage, k))
			}
		}
	} else {
		for k, j := range w.Jobs {
			if j.Stage != "" {
				errs = append(errs, NewErrorFrom(ErrInvalidData, "Stage %s on job %s does not exist", j.Stage, k))
			}
			for _, n := range j.Needs {
				if _, exist := w.Jobs[n]; !exist {
					errs = append(errs, NewErrorFrom(ErrInvalidData, "Job %s: needs not found [%s]", k, n))
				}
			}
		}
	}
	if len(errs) > 0 {
		return errs
	}
	return nil
}<|MERGE_RESOLUTION|>--- conflicted
+++ resolved
@@ -25,7 +25,6 @@
 }
 
 type V2Job struct {
-<<<<<<< HEAD
 	Name        string            `json:"name" jsonschema_extras:"order=1" jsonschema_description:"Name of the job"`
 	If          string            `json:"if,omitempty" jsonschema_extras:"order=2" jsonschema_description:"Condition to execute the job"`
 	Inputs      map[string]string `json:"inputs,omitempty" jsonschema_extras:"order=3" jsonschema_description:"Input of thejob"`
@@ -34,15 +33,7 @@
 	Stage       string            `json:"stage,omitempty" jsonschema_extras:"order=7"`
 	Region      string            `json:"stage,omitempty" jsonschema_extras:"order=8"`
 	WorkerModel string            `json:"worker_model,omitempty" jsonschema_extras:"order=9"`
-=======
-	Name   string            `json:"name" jsonschema_extras:"order=1" jsonschema_description:"Name of the job"`
-	Stage  string            `json:"stage,omitempty" jsonschema_extras:"order=2"`
-	If     string            `json:"if,omitempty" jsonschema_extras:"order=3" jsonschema_description:"Condition to execute the job"`
-	Inputs map[string]string `json:"inputs,omitempty" jsonschema_extras:"order=4,mode=edit" jsonschema_description:"Input of the job. If you define inputs, your job will only be able to use these inputs and no others variables/contexts."`
-	Steps  []ActionStep      `json:"steps,omitempty" jsonschema_extras:"order=5" jsonschema_description:"List of steps"`
-	Needs  []string          `json:"needs,omitempty" jsonschema_extras:"order=6" jsonschema_description:"Job dependencies"`
 
->>>>>>> 827a7a3e
 	// TODO
 	Concurrency V2JobConcurrency `json:"-"`
 	Strategy    V2JobStrategy    `json:"-"`
