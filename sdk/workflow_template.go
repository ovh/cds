package sdk

import (
	"database/sql/driver"
	json "encoding/json"
	"fmt"
	"strings"

	"github.com/ovh/cds/sdk/slug"
	"github.com/pkg/errors"
)

// WorkflowTemplateRequest struct use for execution request.
type WorkflowTemplateRequest struct {
	ProjectKey   string            `json:"project_key"`
	WorkflowName string            `json:"workflow_name"`
	Parameters   map[string]string `json:"parameters"`
}

// Value returns driver.Value from workflow template request.
func (w WorkflowTemplateRequest) Value() (driver.Value, error) {
	j, err := json.Marshal(w)
	return j, WrapError(err, "cannot marshal WorkflowTemplateRequest")
}

// Scan workflow template request.
func (w *WorkflowTemplateRequest) Scan(src interface{}) error {
	source, ok := src.([]byte)
	if !ok {
		return WithStack(errors.New("type assertion .([]byte) failed"))
	}
	return WrapError(json.Unmarshal(source, w), "cannot unmarshal WorkflowTemplateRequest")
}

// WorkflowTemplateResult struct.
type WorkflowTemplateResult struct {
	Workflow     string
	Pipelines    []string
	Applications []string
	Environments []string
}

// WorkflowTemplate struct.
type WorkflowTemplate struct {
	ID           int64                      `json:"id" db:"id" `
	GroupID      int64                      `json:"group_id" db:"group_id"`
	Name         string                     `json:"name" db:"name"`
	Slug         string                     `json:"slug" db:"slug"`
	Description  string                     `json:"description" db:"description"`
	Parameters   WorkflowTemplateParameters `json:"parameters" db:"parameters"`
	Value        string                     `json:"value" db:"value"`
	Pipelines    PipelineTemplates          `json:"pipelines" db:"pipelines"`
	Applications ApplicationTemplates       `json:"applications" db:"applications"`
	Environments EnvironmentTemplates       `json:"environments" db:"environments"`
	Version      int64                      `json:"version" db:"version"`
	// aggregates
	Group         *Group                 `json:"group,omitempty" db:"-"`
	FirstAudit    *AuditWorkflowTemplate `json:"first_audit,omitempty" db:"-"`
	LastAudit     *AuditWorkflowTemplate `json:"last_audit,omitempty" db:"-"`
	Editable      bool                   `json:"editable,omitempty" db:"-"`
	ChangeMessage string                 `json:"change_message,omitempty" db:"-"`
}

// IsValid returns workflow template validity.
func (w *WorkflowTemplate) IsValid() error {
	w.Slug = slug.Convert(w.Name)
	if !slug.Valid(w.Slug) {
		return WrapError(ErrWrongRequest, "Invalid given name")
	}

	for _, p := range w.Parameters {
		if err := p.IsValid(); err != nil {
			return err
		}
	}

	for _, p := range w.Pipelines {
		if err := p.IsValid(); err != nil {
			return err
		}
	}

	for _, a := range w.Applications {
		if err := a.IsValid(); err != nil {
			return err
		}
	}

	for _, e := range w.Environments {
		if err := e.IsValid(); err != nil {
			return err
		}
	}

	return nil
}

// CheckParams returns template parameters validity.
func (w *WorkflowTemplate) CheckParams(r WorkflowTemplateRequest) error {
	if r.ProjectKey == "" {
		return NewErrorFrom(ErrInvalidData, "Project key is required")
	}
	regexp := NamePatternRegex
	if !regexp.MatchString(r.WorkflowName) {
		return NewErrorFrom(ErrInvalidData, "Invalid given workflow name, should match %s pattern", NamePattern)
	}

	for _, p := range w.Parameters {
		v, ok := r.Parameters[p.Key]
		if !ok && p.Required {
			return NewErrorFrom(ErrInvalidData, "Param %s is required", p.Key)
		}
		if ok {
			if p.Required && v == "" {
				return NewErrorFrom(ErrInvalidData, "Param %s is required", p.Key)
			}
			switch p.Type {
			case ParameterTypeBoolean:
				if v != "" && !(v == "true" || v == "false") {
					return NewErrorFrom(ErrInvalidData, "Given value it's not a boolean for %s", p.Key)
				}
			case ParameterTypeRepository:
				sp := strings.Split(v, "/")
				if len(sp) != 3 {
					return NewErrorFrom(ErrInvalidData, "Given value don't match vcs/repository pattern for %s", p.Key)
				}
			}
		}
	}

	return nil
}

// Update workflow template field from new data.
func (w *WorkflowTemplate) Update(data WorkflowTemplate) {
	w.Name = data.Name
	w.Slug = data.Slug
	w.GroupID = data.GroupID
	w.Description = data.Description
	w.Value = data.Value
	w.Parameters = data.Parameters
	w.Pipelines = data.Pipelines
	w.Applications = data.Applications
	w.Environments = data.Environments
	w.Version = w.Version + 1
}

// WorkflowTemplatesToIDs returns ids of given workflow templates.
func WorkflowTemplatesToIDs(wts []*WorkflowTemplate) []int64 {
	ids := make([]int64, len(wts))
	for i := range wts {
		ids[i] = wts[i].ID
	}
	return ids
}

// WorkflowTemplatesToGroupIDs returns group ids of given workflow templates.
func WorkflowTemplatesToGroupIDs(wts []*WorkflowTemplate) []int64 {
	ids := make([]int64, len(wts))
	for i := range wts {
		ids[i] = wts[i].GroupID
	}
	return ids
}

// PipelineTemplate struct.
type PipelineTemplate struct {
	Value string `json:"value"`
}

// IsValid returns pipeline template validity.
func (p *PipelineTemplate) IsValid() error {
	if len(p.Value) == 0 {
		return NewErrorFrom(ErrInvalidData, "Invalid given pipeline value")
	}
	return nil
}

// ApplicationTemplate struct.
type ApplicationTemplate struct {
	Value string `json:"value"`
}

// IsValid returns application template validity.
func (a *ApplicationTemplate) IsValid() error {
	if len(a.Value) == 0 {
		return NewErrorFrom(ErrInvalidData, "Invalid given application value")
	}
	return nil
}

// EnvironmentTemplate struct.
type EnvironmentTemplate struct {
	Value string `json:"value"`
}

// IsValid returns environment template validity.
func (e *EnvironmentTemplate) IsValid() error {
	if len(e.Value) == 0 {
		return NewErrorFrom(ErrInvalidData, "Invalid given environment value")
	}
	return nil
}

// TemplateParameterType used for template parameter.
type TemplateParameterType string

// Parameter types.
const (
	ParameterTypeString     TemplateParameterType = "string"
	ParameterTypeBoolean    TemplateParameterType = "boolean"
	ParameterTypeRepository TemplateParameterType = "repository"
)

// IsValid returns paramter type validity.
func (t TemplateParameterType) IsValid() bool {
	switch t {
	case ParameterTypeString, ParameterTypeBoolean, ParameterTypeRepository:
		return true
	}
	return false
}

// WorkflowTemplateParameter struct.
type WorkflowTemplateParameter struct {
	Key      string                `json:"key"`
	Type     TemplateParameterType `json:"type"`
	Required bool                  `json:"required"`
}

// WorkflowTemplateParameters struct.
type WorkflowTemplateParameters []WorkflowTemplateParameter

// Value returns driver.Value from workflow template parameters.
func (w WorkflowTemplateParameters) Value() (driver.Value, error) {
	j, err := json.Marshal(w)
	return j, WrapError(err, "cannot marshal WorkflowTemplateParameters")
}

// Scan workflow template parameters.
func (w *WorkflowTemplateParameters) Scan(src interface{}) error {
	source, ok := src.([]byte)
	if !ok {
		return WithStack(errors.New("type assertion .([]byte) failed"))
	}
	return WrapError(json.Unmarshal(source, w), "cannot unmarshal WorkflowTemplateParameters")
}

// PipelineTemplates struct.
type PipelineTemplates []PipelineTemplate

// Value returns driver.Value from workflow template pipelines.
func (p PipelineTemplates) Value() (driver.Value, error) {
	j, err := json.Marshal(p)
	return j, WrapError(err, "cannot marshal PipelineTemplates")
}

// Scan pipeline templates.
func (p *PipelineTemplates) Scan(src interface{}) error {
	source, ok := src.([]byte)
	if !ok {
		return WithStack(errors.New("type assertion .([]byte) failed"))
	}
	return WrapError(json.Unmarshal(source, p), "cannot unmarshal PipelineTemplates")
}

// ApplicationTemplates struct.
type ApplicationTemplates []ApplicationTemplate

// Value returns driver.Value from workflow template applications.
func (a ApplicationTemplates) Value() (driver.Value, error) {
	j, err := json.Marshal(a)
	return j, WrapError(err, "cannot marshal ApplicationTemplates")
}

// Scan application templates.
func (a *ApplicationTemplates) Scan(src interface{}) error {
	source, ok := src.([]byte)
	if !ok {
		return WithStack(errors.New("type assertion .([]byte) failed"))
	}
	return WrapError(json.Unmarshal(source, a), "cannot unmarshal ApplicationTemplates")
}

// EnvironmentTemplates struct.
type EnvironmentTemplates []EnvironmentTemplate

// Value returns driver.Value from workflow template applications.
func (e EnvironmentTemplates) Value() (driver.Value, error) {
	j, err := json.Marshal(e)
	return j, WrapError(err, "cannot marshal EnvironmentTemplates")
}

// Scan environment templates.
func (e *EnvironmentTemplates) Scan(src interface{}) error {
	source, ok := src.([]byte)
	if !ok {
		return WithStack(errors.New("type assertion .([]byte) failed"))
	}
	return WrapError(json.Unmarshal(source, e), "cannot unmarshal EnvironmentTemplates")
}

// IsValid returns pipeline template validity.
func (w *WorkflowTemplateParameter) IsValid() error {
	if w.Key == "" || !w.Type.IsValid() {
		return NewErrorFrom(ErrInvalidData, "Invalid given key or type for parameter")
	}
	return nil
}

// WorkflowTemplateInstance struct.
type WorkflowTemplateInstance struct {
	ID                      int64                   `json:"id" db:"id"`
	WorkflowTemplateID      int64                   `json:"workflow_template_id" db:"workflow_template_id"`
	ProjectID               int64                   `json:"project_id" db:"project_id"`
	WorkflowID              *int64                  `json:"workflow_id" db:"workflow_id"`
	WorkflowTemplateVersion int64                   `json:"workflow_template_version" db:"workflow_template_version"`
	Request                 WorkflowTemplateRequest `json:"request" db:"request"`
	WorkflowName            string                  `json:"workflow_name" db:"workflow_name"`
	// aggregates
	FirstAudit *AuditWorkflowTemplateInstance `json:"first_audit,omitempty" db:"-"`
	LastAudit  *AuditWorkflowTemplateInstance `json:"last_audit,omitempty" db:"-"`
	Template   *WorkflowTemplate              `json:"template,omitempty" db:"-"`
	Project    *Project                       `json:"project,omitempty" db:"-"`
	Workflow   *Workflow                      `json:"workflow,omitempty" db:"-"`
}

// Key returns unique key for instance.
func (w WorkflowTemplateInstance) Key() string {
	workflowName := w.WorkflowName
	if w.Workflow != nil {
		workflowName = w.Workflow.Name
	}
	return fmt.Sprintf("%s/%s", w.Project.Key, workflowName)
}

// WorkflowTemplateInstancesToIDs returns ids of given workflow template instances.
func WorkflowTemplateInstancesToIDs(wtis []*WorkflowTemplateInstance) []int64 {
	ids := make([]int64, len(wtis))
	for i := range wtis {
		ids[i] = wtis[i].ID
	}
	return ids
}

// WorkflowTemplateInstancesToWorkflowIDs returns workflow ids of given workflow template instances.
func WorkflowTemplateInstancesToWorkflowIDs(wtis []*WorkflowTemplateInstance) []int64 {
	ids := make([]int64, len(wtis))
	for i := range wtis {
		if wtis[i].WorkflowID != nil {
			ids[i] = *wtis[i].WorkflowID
		}
	}
	return ids
}

// WorkflowTemplateInstancesToWorkflowTemplateIDs returns workflow template ids of given workflow template instances.
func WorkflowTemplateInstancesToWorkflowTemplateIDs(wtis []*WorkflowTemplateInstance) []int64 {
	ids := make([]int64, len(wtis))
	for i := range wtis {
		ids[i] = wtis[i].WorkflowTemplateID
	}
	return ids
}

<<<<<<< HEAD
// WorkflowTemplateBulk contains info about a template bulk task.
type WorkflowTemplateBulk struct {
	ID                 int64                          `json:"id" db:"id"`
	UserID             int64                          `json:"user_id" db:"user_id"`
	WorkflowTemplateID int64                          `json:"workflow_template_id" db:"workflow_template_id"`
	Operations         WorkflowTemplateBulkOperations `json:"operations" db:"operations"`
}

// IsDone returns true if all operations are complete.
func (w WorkflowTemplateBulk) IsDone() bool {
	for i := range w.Operations {
		if w.Operations[i].Status != OperationStatusDone && w.Operations[i].Status != OperationStatusError {
			return false
		}
	}
	return true
}

// WorkflowTemplateBulkOperation contains one operation of a template bulk task.
type WorkflowTemplateBulkOperation struct {
	Status  OperationStatus         `json:"status"`
	Error   string                  `json:"error,omitempty"`
	Request WorkflowTemplateRequest `json:"request"`
}

// WorkflowTemplateBulkOperations struct.
type WorkflowTemplateBulkOperations []WorkflowTemplateBulkOperation

// Value returns driver.Value from workflow template bulk operations.
func (w WorkflowTemplateBulkOperations) Value() (driver.Value, error) {
	j, err := json.Marshal(w)
	return j, WrapError(err, "cannot marshal WorkflowTemplateBulkOperations")
}

// Scan pipeline templates.
func (w *WorkflowTemplateBulkOperations) Scan(src interface{}) error {
	source, ok := src.([]byte)
	if !ok {
		return WithStack(errors.New("type assertion .([]byte) failed"))
	}
	return WrapError(json.Unmarshal(source, w), "cannot unmarshal WorkflowTemplateBulkOperations")
=======
// WorkflowTemplateError contains info about template parsing error.
type WorkflowTemplateError struct {
	Type    string `json:"type"`
	Number  int    `json:"number"`
	Line    int    `json:"line"`
	Message string `json:"message"`
}

func (w WorkflowTemplateError) Error() string {
	return fmt.Sprintf("error '%s' in %s.%d at line %d", w.Message, w.Type, w.Number, w.Line)
>>>>>>> 62db6881
}<|MERGE_RESOLUTION|>--- conflicted
+++ resolved
@@ -363,7 +363,6 @@
 	return ids
 }
 
-<<<<<<< HEAD
 // WorkflowTemplateBulk contains info about a template bulk task.
 type WorkflowTemplateBulk struct {
 	ID                 int64                          `json:"id" db:"id"`
@@ -405,7 +404,8 @@
 		return WithStack(errors.New("type assertion .([]byte) failed"))
 	}
 	return WrapError(json.Unmarshal(source, w), "cannot unmarshal WorkflowTemplateBulkOperations")
-=======
+}
+
 // WorkflowTemplateError contains info about template parsing error.
 type WorkflowTemplateError struct {
 	Type    string `json:"type"`
@@ -416,5 +416,4 @@
 
 func (w WorkflowTemplateError) Error() string {
 	return fmt.Sprintf("error '%s' in %s.%d at line %d", w.Message, w.Type, w.Number, w.Line)
->>>>>>> 62db6881
 }