package sdk

import (
	"encoding/json"
	"fmt"
	"io"
	"net/http"
	"os"
	"runtime"
	"strings"

	"github.com/pkg/errors"
	"golang.org/x/text/language"
)

// Existing CDS errors
// Note: the error id is useless except to ensure objects are different in map
var (
	ErrUnknownError                                  = Error{ID: 1, Status: http.StatusInternalServerError}
	ErrActionAlreadyUpdated                          = Error{ID: 2, Status: http.StatusBadRequest}
	ErrNoAction                                      = Error{ID: 3, Status: http.StatusNotFound}
	ErrActionLoop                                    = Error{ID: 4, Status: http.StatusBadRequest}
	ErrInvalidID                                     = Error{ID: 5, Status: http.StatusBadRequest}
	ErrInvalidProject                                = Error{ID: 6, Status: http.StatusBadRequest}
	ErrInvalidProjectKey                             = Error{ID: 7, Status: http.StatusBadRequest}
	ErrProjectHasPipeline                            = Error{ID: 8, Status: http.StatusConflict}
	ErrProjectHasApplication                         = Error{ID: 9, Status: http.StatusConflict}
	ErrUnauthorized                                  = Error{ID: 10, Status: http.StatusUnauthorized}
	ErrForbidden                                     = Error{ID: 11, Status: http.StatusForbidden}
	ErrPipelineNotFound                              = Error{ID: 12, Status: http.StatusBadRequest}
	ErrPipelineNotAttached                           = Error{ID: 13, Status: http.StatusBadRequest}
	ErrNoEnvironmentProvided                         = Error{ID: 14, Status: http.StatusBadRequest}
	ErrEnvironmentProvided                           = Error{ID: 15, Status: http.StatusBadRequest}
	ErrUnknownEnv                                    = Error{ID: 16, Status: http.StatusBadRequest}
	ErrEnvironmentExist                              = Error{ID: 17, Status: http.StatusConflict}
	ErrNoPipelineBuild                               = Error{ID: 18, Status: http.StatusNotFound}
	ErrApplicationNotFound                           = Error{ID: 19, Status: http.StatusNotFound}
	ErrGroupNotFound                                 = Error{ID: 20, Status: http.StatusNotFound}
	ErrInvalidUsername                               = Error{ID: 21, Status: http.StatusBadRequest}
	ErrInvalidEmail                                  = Error{ID: 22, Status: http.StatusBadRequest}
	ErrGroupPresent                                  = Error{ID: 23, Status: http.StatusBadRequest}
	ErrInvalidName                                   = Error{ID: 24, Status: http.StatusBadRequest}
	ErrInvalidUser                                   = Error{ID: 25, Status: http.StatusBadRequest}
	ErrBuildArchived                                 = Error{ID: 26, Status: http.StatusBadRequest}
	ErrNoEnvironment                                 = Error{ID: 27, Status: http.StatusNotFound}
	ErrModelNameExist                                = Error{ID: 28, Status: http.StatusConflict}
	ErrNoWorkerModel                                 = Error{ID: 29, Status: http.StatusNotFound}
	ErrNoProject                                     = Error{ID: 30, Status: http.StatusNotFound}
	ErrVariableExists                                = Error{ID: 31, Status: http.StatusConflict}
	ErrInvalidGroupPattern                           = Error{ID: 32, Status: http.StatusBadRequest}
	ErrGroupExists                                   = Error{ID: 33, Status: http.StatusConflict}
	ErrNotEnoughAdmin                                = Error{ID: 34, Status: http.StatusBadRequest}
	ErrInvalidProjectName                            = Error{ID: 35, Status: http.StatusBadRequest}
	ErrInvalidApplicationPattern                     = Error{ID: 36, Status: http.StatusBadRequest}
	ErrInvalidPipelinePattern                        = Error{ID: 37, Status: http.StatusBadRequest}
	ErrNotFound                                      = Error{ID: 38, Status: http.StatusNotFound}
	ErrNoWorkerModelCapa                             = Error{ID: 39, Status: http.StatusNotFound}
	ErrNoHook                                        = Error{ID: 40, Status: http.StatusNotFound}
	ErrNoAttachedPipeline                            = Error{ID: 41, Status: http.StatusNotFound}
	ErrNoReposManager                                = Error{ID: 42, Status: http.StatusNotFound}
	ErrNoReposManagerAuth                            = Error{ID: 43, Status: http.StatusUnauthorized}
	ErrNoReposManagerClientAuth                      = Error{ID: 44, Status: http.StatusForbidden}
	ErrRepoNotFound                                  = Error{ID: 45, Status: http.StatusNotFound}
	ErrSecretStoreUnreachable                        = Error{ID: 46, Status: http.StatusMethodNotAllowed}
	ErrSecretKeyFetchFailed                          = Error{ID: 47, Status: http.StatusMethodNotAllowed}
	ErrInvalidGoPath                                 = Error{ID: 48, Status: http.StatusBadRequest}
	ErrCommitsFetchFailed                            = Error{ID: 49, Status: http.StatusNotFound}
	ErrInvalidSecretFormat                           = Error{ID: 50, Status: http.StatusInternalServerError}
	ErrNoPreviousSuccess                             = Error{ID: 52, Status: http.StatusNotFound}
	ErrNoPermExecution                               = Error{ID: 53, Status: http.StatusForbidden}
	ErrSessionNotFound                               = Error{ID: 54, Status: http.StatusUnauthorized}
	ErrInvalidSecretValue                            = Error{ID: 55, Status: http.StatusBadRequest}
	ErrPipelineHasApplication                        = Error{ID: 56, Status: http.StatusBadRequest}
	ErrNoDirectSecretUse                             = Error{ID: 57, Status: http.StatusForbidden}
	ErrNoBranch                                      = Error{ID: 58, Status: http.StatusNotFound}
	ErrLDAPConn                                      = Error{ID: 59, Status: http.StatusInternalServerError}
	ErrServiceUnavailable                            = Error{ID: 60, Status: http.StatusServiceUnavailable}
	ErrParseUserNotification                         = Error{ID: 61, Status: http.StatusBadRequest}
	ErrNotSupportedUserNotification                  = Error{ID: 62, Status: http.StatusBadRequest}
	ErrGroupNeedAdmin                                = Error{ID: 63, Status: http.StatusBadRequest}
	ErrGroupNeedWrite                                = Error{ID: 64, Status: http.StatusBadRequest}
	ErrNoVariable                                    = Error{ID: 65, Status: http.StatusNotFound}
	ErrPluginInvalid                                 = Error{ID: 66, Status: http.StatusBadRequest}
	ErrConflict                                      = Error{ID: 67, Status: http.StatusConflict}
	ErrPipelineAlreadyAttached                       = Error{ID: 68, Status: http.StatusConflict}
	ErrApplicationExist                              = Error{ID: 69, Status: http.StatusConflict}
	ErrBranchNameNotProvided                         = Error{ID: 70, Status: http.StatusBadRequest}
	ErrInfiniteTriggerLoop                           = Error{ID: 71, Status: http.StatusBadRequest}
	ErrInvalidResetUser                              = Error{ID: 72, Status: http.StatusBadRequest}
	ErrUserConflict                                  = Error{ID: 73, Status: http.StatusBadRequest}
	ErrWrongRequest                                  = Error{ID: 74, Status: http.StatusBadRequest}
	ErrAlreadyExist                                  = Error{ID: 75, Status: http.StatusConflict}
	ErrInvalidType                                   = Error{ID: 76, Status: http.StatusBadRequest}
	ErrParentApplicationAndPipelineMandatory         = Error{ID: 77, Status: http.StatusBadRequest}
	ErrNoParentBuildFound                            = Error{ID: 78, Status: http.StatusNotFound}
	ErrParameterExists                               = Error{ID: 79, Status: http.StatusConflict}
	ErrNoHatchery                                    = Error{ID: 80, Status: http.StatusNotFound}
	ErrInvalidWorkerStatus                           = Error{ID: 81, Status: http.StatusNotFound}
	ErrInvalidToken                                  = Error{ID: 82, Status: http.StatusUnauthorized}
	ErrAppBuildingPipelines                          = Error{ID: 83, Status: http.StatusForbidden}
	ErrInvalidTimezone                               = Error{ID: 84, Status: http.StatusBadRequest}
	ErrEnvironmentCannotBeDeleted                    = Error{ID: 85, Status: http.StatusForbidden}
	ErrInvalidPipeline                               = Error{ID: 86, Status: http.StatusBadRequest}
	ErrKeyNotFound                                   = Error{ID: 87, Status: http.StatusNotFound}
	ErrPipelineAlreadyExists                         = Error{ID: 88, Status: http.StatusConflict}
	ErrJobAlreadyBooked                              = Error{ID: 89, Status: http.StatusConflict}
	ErrPipelineBuildNotFound                         = Error{ID: 90, Status: http.StatusNotFound}
	ErrAlreadyTaken                                  = Error{ID: 91, Status: http.StatusGone}
	ErrWorkflowNotFound                              = Error{ID: 92, Status: http.StatusNotFound}
	ErrWorkflowNodeNotFound                          = Error{ID: 93, Status: http.StatusNotFound}
	ErrWorkflowInvalidRoot                           = Error{ID: 94, Status: http.StatusBadRequest}
	ErrWorkflowNodeRef                               = Error{ID: 95, Status: http.StatusBadRequest}
	ErrWorkflowInvalid                               = Error{ID: 96, Status: http.StatusBadRequest}
	ErrWorkflowNodeJoinNotFound                      = Error{ID: 97, Status: http.StatusNotFound}
	ErrInvalidJobRequirement                         = Error{ID: 98, Status: http.StatusBadRequest}
	ErrNotImplemented                                = Error{ID: 99, Status: http.StatusNotImplemented}
	ErrParameterNotExists                            = Error{ID: 100, Status: http.StatusNotFound}
	ErrUnknownKeyType                                = Error{ID: 101, Status: http.StatusBadRequest}
	ErrInvalidKeyPattern                             = Error{ID: 102, Status: http.StatusBadRequest}
	ErrWebhookConfigDoesNotMatch                     = Error{ID: 103, Status: http.StatusBadRequest}
	ErrPipelineUsedByWorkflow                        = Error{ID: 104, Status: http.StatusBadRequest}
	ErrMethodNotAllowed                              = Error{ID: 105, Status: http.StatusMethodNotAllowed}
	ErrInvalidNodeNamePattern                        = Error{ID: 106, Status: http.StatusBadRequest}
	ErrWorkflowNodeParentNotRun                      = Error{ID: 107, Status: http.StatusForbidden}
	ErrHookNotFound                                  = Error{ID: 108, Status: http.StatusNotFound}
	ErrDefaultGroupPermission                        = Error{ID: 109, Status: http.StatusBadRequest}
	ErrLastGroupWithWriteRole                        = Error{ID: 110, Status: http.StatusForbidden}
	ErrInvalidEmailDomain                            = Error{ID: 111, Status: http.StatusForbidden}
	ErrWorkflowNodeRunJobNotFound                    = Error{ID: 112, Status: http.StatusNotFound}
	ErrBuiltinKeyNotFound                            = Error{ID: 113, Status: http.StatusInternalServerError}
	ErrStepNotFound                                  = Error{ID: 114, Status: http.StatusNotFound}
	ErrWorkerModelAlreadyBooked                      = Error{ID: 115, Status: http.StatusConflict}
	ErrConditionsNotOk                               = Error{ID: 116, Status: http.StatusBadRequest}
	ErrDownloadInvalidOS                             = Error{ID: 117, Status: http.StatusNotFound}
	ErrDownloadInvalidArch                           = Error{ID: 118, Status: http.StatusNotFound}
	ErrDownloadInvalidName                           = Error{ID: 119, Status: http.StatusNotFound}
	ErrDownloadDoesNotExist                          = Error{ID: 120, Status: http.StatusNotFound}
	ErrTokenNotFound                                 = Error{ID: 121, Status: http.StatusNotFound}
	ErrWorkflowNotificationNodeRef                   = Error{ID: 122, Status: http.StatusBadRequest}
	ErrInvalidJobRequirementDuplicateModel           = Error{ID: 123, Status: http.StatusBadRequest}
	ErrInvalidJobRequirementDuplicateHostname        = Error{ID: 124, Status: http.StatusBadRequest}
	ErrInvalidKeyName                                = Error{ID: 125, Status: http.StatusBadRequest}
	ErrRepoOperationTimeout                          = Error{ID: 126, Status: http.StatusRequestTimeout}
	ErrInvalidGitBranch                              = Error{ID: 127, Status: http.StatusBadRequest}
	ErrInvalidFavoriteType                           = Error{ID: 128, Status: http.StatusBadRequest}
	ErrUnsupportedOSArchPlugin                       = Error{ID: 129, Status: http.StatusNotFound}
	ErrNoBroadcast                                   = Error{ID: 130, Status: http.StatusNotFound}
	ErrBroadcastNotFound                             = Error{ID: 131, Status: http.StatusNotFound}
	ErrInvalidPatternModel                           = Error{ID: 132, Status: http.StatusBadRequest}
	ErrWorkerModelNoAdmin                            = Error{ID: 133, Status: http.StatusForbidden}
	ErrWorkerModelNoPattern                          = Error{ID: 134, Status: http.StatusForbidden}
	ErrJobNotBooked                                  = Error{ID: 135, Status: http.StatusBadRequest}
	ErrUserNotFound                                  = Error{ID: 136, Status: http.StatusNotFound}
	ErrInvalidNumber                                 = Error{ID: 137, Status: http.StatusBadRequest}
	ErrKeyAlreadyExist                               = Error{ID: 138, Status: http.StatusConflict}
	ErrPipelineNameImport                            = Error{ID: 139, Status: http.StatusBadRequest}
	ErrWorkflowNameImport                            = Error{ID: 140, Status: http.StatusBadRequest}
	ErrIconBadFormat                                 = Error{ID: 141, Status: http.StatusBadRequest}
	ErrIconBadSize                                   = Error{ID: 142, Status: http.StatusBadRequest}
	ErrWorkflowConditionBadOperator                  = Error{ID: 143, Status: http.StatusBadRequest}
	ErrColorBadFormat                                = Error{ID: 144, Status: http.StatusBadRequest}
	ErrInvalidHookConfiguration                      = Error{ID: 145, Status: http.StatusBadRequest}
	ErrWorkerModelDeploymentFailed                   = Error{ID: 146, Status: http.StatusBadRequest}
	ErrJobLocked                                     = Error{ID: 147, Status: http.StatusConflict}
	ErrWorkflowNodeRunLocked                         = Error{ID: 148, Status: http.StatusConflict}
	ErrInvalidData                                   = Error{ID: 149, Status: http.StatusBadRequest}
	ErrInvalidGroupAdmin                             = Error{ID: 150, Status: http.StatusForbidden}
	ErrInvalidGroupMember                            = Error{ID: 151, Status: http.StatusForbidden}
	ErrWorkflowNotGenerated                          = Error{ID: 152, Status: http.StatusForbidden}
	ErrAlreadyLatestTemplate                         = Error{ID: 153, Status: http.StatusForbidden}
	ErrInvalidNodeDefaultPayload                     = Error{ID: 154, Status: http.StatusBadRequest}
	ErrInvalidApplicationRepoStrategy                = Error{ID: 155, Status: http.StatusBadRequest}
	ErrWorkflowNodeRootUpdate                        = Error{ID: 156, Status: http.StatusBadRequest}
	ErrWorkflowAlreadyAsCode                         = Error{ID: 157, Status: http.StatusBadRequest}
	ErrNoDBMigrationID                               = Error{ID: 158, Status: http.StatusNotFound}
	ErrCannotParseTemplate                           = Error{ID: 159, Status: http.StatusBadRequest}
	ErrGroupNotFoundInProject                        = Error{ID: 160, Status: http.StatusBadRequest}
	ErrGroupNotFoundInWorkflow                       = Error{ID: 161, Status: http.StatusBadRequest}
	ErrWorkflowPermInsufficient                      = Error{ID: 162, Status: http.StatusBadRequest}
	ErrApplicationUsedByWorkflow                     = Error{ID: 163, Status: http.StatusBadRequest}
	ErrLocked                                        = Error{ID: 164, Status: http.StatusConflict}
	ErrInvalidJobRequirementWorkerModelPermission    = Error{ID: 165, Status: http.StatusBadRequest}
	ErrInvalidJobRequirementWorkerModelCapabilitites = Error{ID: 166, Status: http.StatusBadRequest}
	ErrMalformattedStep                              = Error{ID: 167, Status: http.StatusBadRequest}
	ErrVCSUsedByApplication                          = Error{ID: 168, Status: http.StatusBadRequest}
	ErrApplicationAsCodeOverride                     = Error{ID: 169, Status: http.StatusForbidden}
	ErrPipelineAsCodeOverride                        = Error{ID: 170, Status: http.StatusForbidden}
	ErrEnvironmentAsCodeOverride                     = Error{ID: 171, Status: http.StatusForbidden}
	ErrWorkflowAsCodeOverride                        = Error{ID: 172, Status: http.StatusForbidden}
	ErrProjectSecretDataUnknown                      = Error{ID: 173, Status: http.StatusBadRequest}
	ErrApplicationMandatoryOnWorkflowAsCode          = Error{ID: 174, Status: http.StatusBadRequest}
	ErrInvalidPassword                               = Error{ID: 175, Status: http.StatusBadRequest}
	ErrInvalidPayloadVariable                        = Error{ID: 176, Status: http.StatusBadRequest}
<<<<<<< HEAD
	ErrCorruptedData                                 = Error{ID: 177, Status: http.StatusInternalServerError}
=======
	ErrRepositoryUsedByHook                          = Error{ID: 177, Status: http.StatusForbidden}
	ErrResourceNotInProject                          = Error{ID: 178, Status: http.StatusForbidden}
>>>>>>> 5eddc0fc
)

var errorsAmericanEnglish = map[int]string{
	ErrUnknownError.ID:                                  "internal server error",
	ErrActionAlreadyUpdated.ID:                          "action status already updated",
	ErrNoAction.ID:                                      "action does not exist",
	ErrActionLoop.ID:                                    "action definition contains a recursive loop",
	ErrInvalidID.ID:                                     "ID must be an integer",
	ErrInvalidProject.ID:                                "project not provided",
	ErrInvalidProjectKey.ID:                             "project key must contain only upper-case alphanumerical characters",
	ErrProjectHasPipeline.ID:                            "project contains a pipeline",
	ErrProjectHasApplication.ID:                         "project contains an application",
	ErrUnauthorized.ID:                                  "not authenticated",
	ErrForbidden.ID:                                     "forbidden",
	ErrPipelineNotFound.ID:                              "pipeline does not exist",
	ErrPipelineNotAttached.ID:                           "pipeline is not attached to application",
	ErrNoEnvironmentProvided.ID:                         "deployment and testing pipelines require an environnement",
	ErrEnvironmentProvided.ID:                           "build pipeline are not compatible with environment usage",
	ErrUnknownEnv.ID:                                    "unknown environment",
	ErrEnvironmentExist.ID:                              "environment already exists",
	ErrNoPipelineBuild.ID:                               "this pipeline build does not exist",
	ErrApplicationNotFound.ID:                           "application does not exist",
	ErrGroupNotFound.ID:                                 "group does not exist",
	ErrInvalidUsername.ID:                               "invalid username",
	ErrInvalidEmail.ID:                                  "invalid email",
	ErrGroupPresent.ID:                                  "group already present",
	ErrInvalidName.ID:                                   "invalid name",
	ErrInvalidUser.ID:                                   "invalid user or password",
	ErrBuildArchived.ID:                                 "Cannot restart this build because it has been archived",
	ErrNoEnvironment.ID:                                 "environment does not exist",
	ErrModelNameExist.ID:                                "worker model name already used",
	ErrNoWorkerModel.ID:                                 "worker model does not exist",
	ErrNoProject.ID:                                     "project does not exist",
	ErrVariableExists.ID:                                "variable already exists",
	ErrInvalidGroupPattern.ID:                           "group name must respect '^[a-zA-Z0-9.-_-]{1,}$'",
	ErrGroupExists.ID:                                   "group already exists",
	ErrNotEnoughAdmin.ID:                                "not enough group admin left",
	ErrInvalidProjectName.ID:                            "project name must not be empty",
	ErrInvalidApplicationPattern.ID:                     "application name must respect '^[a-zA-Z0-9.-_-]{1,}$'",
	ErrInvalidPipelinePattern.ID:                        "pipeline name must respect '^[a-zA-Z0-9.-_-]{1,}$'",
	ErrNotFound.ID:                                      "resource not found",
	ErrNoWorkerModelCapa.ID:                             "capability not found",
	ErrNoHook.ID:                                        "hook not found",
	ErrNoAttachedPipeline.ID:                            "pipeline not attached to the application",
	ErrNoReposManager.ID:                                "repositories manager not found",
	ErrNoReposManagerAuth.ID:                            "CDS authentication error, please contact CDS administrator",
	ErrNoReposManagerClientAuth.ID:                      "Repository manager authentication error, please unlink and relink your CDS Project to the repository manager",
	ErrRepoNotFound.ID:                                  "repository not found",
	ErrSecretStoreUnreachable.ID:                        "could not reach secret backend to fetch secret key",
	ErrSecretKeyFetchFailed.ID:                          "error while fetching key from secret backend",
	ErrCommitsFetchFailed.ID:                            "unable to retrieves commits",
	ErrInvalidGoPath.ID:                                 "invalid gopath",
	ErrInvalidSecretFormat.ID:                           "cannot decrypt secret, invalid format",
	ErrSessionNotFound.ID:                               "invalid session",
	ErrNoPreviousSuccess.ID:                             "there is no previous success version for this pipeline",
	ErrNoPermExecution.ID:                               "you don't have execution right",
	ErrInvalidSecretValue.ID:                            "secret value not specified",
	ErrPipelineHasApplication.ID:                        "pipeline still used by an application",
	ErrNoDirectSecretUse.ID:                             "usage of 'password' parameter is not allowed",
	ErrNoBranch.ID:                                      "branch not found in repository",
	ErrLDAPConn.ID:                                      "LDAP server connection error",
	ErrServiceUnavailable.ID:                            "service currently unavailable or down for maintenance",
	ErrParseUserNotification.ID:                         "unrecognized user notification settings",
	ErrNotSupportedUserNotification.ID:                  "unsupported user notification",
	ErrGroupNeedAdmin.ID:                                "need at least 1 administrator",
	ErrGroupNeedWrite.ID:                                "need at least 1 group with write permission",
	ErrNoVariable.ID:                                    "variable not found",
	ErrPluginInvalid.ID:                                 "invalid plugin",
	ErrConflict.ID:                                      "object conflict",
	ErrPipelineAlreadyAttached.ID:                       "pipeline already attached to this application",
	ErrApplicationExist.ID:                              "application already exists",
	ErrBranchNameNotProvided.ID:                         "git.branch or git.tag parameter must be provided",
	ErrInfiniteTriggerLoop.ID:                           "infinite trigger loop are forbidden",
	ErrInvalidResetUser.ID:                              "invalid user or email",
	ErrUserConflict.ID:                                  "this user already exists",
	ErrWrongRequest.ID:                                  "wrong request",
	ErrAlreadyExist.ID:                                  "already exists",
	ErrInvalidType.ID:                                   "invalid type",
	ErrParentApplicationAndPipelineMandatory.ID:         "parent application and pipeline are mandatory",
	ErrNoParentBuildFound.ID:                            "no parent build found",
	ErrParameterExists.ID:                               "parameter already exists",
	ErrNoHatchery.ID:                                    "No hatchery found",
	ErrInvalidWorkerStatus.ID:                           "Worker status is invalid",
	ErrInvalidToken.ID:                                  "Invalid token",
	ErrAppBuildingPipelines.ID:                          "Cannot delete application, there are building pipelines",
	ErrInvalidTimezone.ID:                               "Invalid timezone",
	ErrEnvironmentCannotBeDeleted.ID:                    "Environment cannot be deleted. It is still in used",
	ErrInvalidPipeline.ID:                               "Invalid pipeline",
	ErrKeyNotFound.ID:                                   "Key not found",
	ErrPipelineAlreadyExists.ID:                         "Pipeline already exists",
	ErrJobAlreadyBooked.ID:                              "Job already booked",
	ErrPipelineBuildNotFound.ID:                         "Pipeline build not found",
	ErrAlreadyTaken.ID:                                  "This job is already taken by another worker",
	ErrWorkflowNotFound.ID:                              "Workflow not found",
	ErrWorkflowNodeNotFound.ID:                          "Workflow node not found",
	ErrWorkflowInvalidRoot.ID:                           "Invalid workflow root",
	ErrWorkflowNodeRef.ID:                               "Invalid workflow node reference",
	ErrWorkflowInvalid.ID:                               "Invalid workflow",
	ErrWorkflowNodeJoinNotFound.ID:                      "Workflow node join not found",
	ErrInvalidJobRequirement.ID:                         "Invalid job requirement",
	ErrNotImplemented.ID:                                "This functionality isn't implemented",
	ErrParameterNotExists.ID:                            "This parameter doesn't exist",
	ErrUnknownKeyType.ID:                                "Unknown key type",
	ErrInvalidKeyPattern.ID:                             "key name must respect the following pattern: '^[a-zA-Z0-9.-_-]{1,}$'",
	ErrWebhookConfigDoesNotMatch.ID:                     "Webhook config does not match",
	ErrPipelineUsedByWorkflow.ID:                        "Pipeline still used by a workflow",
	ErrMethodNotAllowed.ID:                              "Method not allowed",
	ErrInvalidNodeNamePattern.ID:                        "Node name must respect the following pattern: '^[a-zA-Z0-9.-_-]{1,}$'",
	ErrWorkflowNodeParentNotRun.ID:                      "Cannot run a node if their parents have never been launched",
	ErrDefaultGroupPermission.ID:                        "Only read permission is allowed to default group",
	ErrLastGroupWithWriteRole.ID:                        "The last group must have the write permission",
	ErrInvalidEmailDomain.ID:                            "Invalid domain",
	ErrWorkflowNodeRunJobNotFound.ID:                    "Job not found",
	ErrBuiltinKeyNotFound.ID:                            "Encryption Key not found",
	ErrStepNotFound.ID:                                  "Step not found",
	ErrWorkerModelAlreadyBooked.ID:                      "Worker Model already booked",
	ErrConditionsNotOk.ID:                               "Cannot run this pipeline because launch conditions aren't ok",
	ErrDownloadInvalidOS.ID:                             "OS Invalid. Should be linux, darwin, freebsd or windows",
	ErrDownloadInvalidArch.ID:                           "Architecture invalid. Should be 386, i386, i686, amd64, x86_64 or arm (depends on OS)",
	ErrDownloadInvalidName.ID:                           "Invalid name",
	ErrDownloadDoesNotExist.ID:                          "File does not exist",
	ErrTokenNotFound.ID:                                 "Token does not exist",
	ErrWorkflowNotificationNodeRef.ID:                   "An invalid workflow node reference has been found, if you want to delete a pipeline from your workflow check if this pipeline isn't referenced in your notifications list",
	ErrInvalidJobRequirementDuplicateModel.ID:           "Invalid job requirements: you can't select multiple worker models",
	ErrInvalidJobRequirementDuplicateHostname.ID:        "Invalid job requirements: you can't select multiple hostname",
	ErrInvalidKeyName.ID:                                "Invalid key name. Application key must have prefix 'app-'; environment key must have prefix 'env-'",
	ErrRepoOperationTimeout.ID:                          "Analyzing repository took too much time",
	ErrInvalidGitBranch.ID:                              "Invalid git.branch value, you cannot have an empty git.branch value in your default payload",
	ErrInvalidFavoriteType.ID:                           "Invalid favorite type: must be 'project' or 'workflow'",
	ErrUnsupportedOSArchPlugin.ID:                       "Unsupported os/architecture for this plugin",
	ErrNoBroadcast.ID:                                   "Invalid broadcast",
	ErrBroadcastNotFound.ID:                             "Broadcast not found",
	ErrInvalidPatternModel.ID:                           "Invalid worker model pattern: name, type and main command are mandatory",
	ErrWorkerModelNoAdmin.ID:                            "Forbidden: you are neither a CDS administrator or the administrator for the group in which you want to create the worker model",
	ErrWorkerModelNoPattern.ID:                          "Forbidden: you must select a pattern of configuration scripts. If you have specific needs, please contact a CDS administrator",
	ErrJobNotBooked.ID:                                  "Job already released",
	ErrUserNotFound.ID:                                  "User not found",
	ErrInvalidNumber.ID:                                 "Invalid number",
	ErrKeyAlreadyExist.ID:                               "Key already exists",
	ErrPipelineNameImport.ID:                            "Pipeline name doesn't correspond in your code",
	ErrWorkflowNameImport.ID:                            "Workflow name doesn't correspond in your code",
	ErrIconBadFormat.ID:                                 "Bad icon format. Must be an image",
	ErrIconBadSize.ID:                                   "Bad icon size. Must be lower than 100Ko",
	ErrWorkflowConditionBadOperator.ID:                  "Your run conditions have bad operator",
	ErrColorBadFormat.ID:                                "The format of color isn't correct. You must use hexadecimal format (example: #FFFF)",
	ErrInvalidHookConfiguration.ID:                      "Invalid hook configuration",
	ErrInvalidData.ID:                                   "Cannot validate given data",
	ErrInvalidGroupAdmin.ID:                             "User is not a group's admin",
	ErrInvalidGroupMember.ID:                            "User is not a group's member",
	ErrWorkflowNotGenerated.ID:                          "Workflow was not generated by a template",
	ErrInvalidNodeDefaultPayload.ID:                     "Workflow node which isn't a root node cannot have a default payload",
	ErrInvalidApplicationRepoStrategy.ID:                "The repository strategy for your application is not correct",
	ErrWorkflowNodeRootUpdate.ID:                        "Unable to update/delete the root node of your workflow",
	ErrWorkflowAlreadyAsCode.ID:                         "Workflow is already as-code or there is already a pull-request to transform it",
	ErrNoDBMigrationID.ID:                               "ID does not exist in table gorp_migration",
	ErrCannotParseTemplate.ID:                           "Cannot parse workflow template",
	ErrGroupNotFoundInProject.ID:                        "Cannot add this permission group on your workflow because this group is not already in the project's permissions",
	ErrGroupNotFoundInWorkflow.ID:                       "Cannot add this permission group on your workflow node because this group is not already your workflow's permissions",
	ErrWorkflowPermInsufficient.ID:                      "Cannot add this permission group on your workflow because you can't have less rights than rights in your project when you are in RWX",
	ErrApplicationUsedByWorkflow.ID:                     "Application still used by a workflow",
	ErrLocked.ID:                                        "Resource locked",
	ErrInvalidJobRequirementWorkerModelPermission.ID:    "Invalid job requirements: unable to use worker model due to permissions",
	ErrInvalidJobRequirementWorkerModelCapabilitites.ID: "Invalid job requirements: the worker model does't match with the binary requirements",
	ErrMalformattedStep.ID:                              "Malformatted step",
	ErrVCSUsedByApplication.ID:                          "Repository manager still used by an application",
	ErrApplicationAsCodeOverride.ID:                     "You cannot override application from this repository",
	ErrPipelineAsCodeOverride.ID:                        "You cannot override pipeline from this repository",
	ErrEnvironmentAsCodeOverride.ID:                     "You cannot override environment from this repository",
	ErrWorkflowAsCodeOverride.ID:                        "You cannot override workflow from this repository",
	ErrProjectSecretDataUnknown.ID:                      "Invalid encrypted data",
	ErrApplicationMandatoryOnWorkflowAsCode.ID:          "An application linked to a git repository is mandatory on the workflow root",
	ErrInvalidPayloadVariable.ID:                        "Your payload cannot contain keys like cds.*",
	ErrInvalidPassword.ID:                               "Your value of type password isn't correct",
<<<<<<< HEAD
	ErrCorruptedData.ID:                                 "Corrupted data",
=======
	ErrRepositoryUsedByHook.ID:                          "There is still a hook on this repository",
	ErrResourceNotInProject.ID:                          "The resource is not attached to the project",
>>>>>>> 5eddc0fc
}

var errorsFrench = map[int]string{
	ErrUnknownError.ID:                                  "erreur interne",
	ErrActionAlreadyUpdated.ID:                          "le status de l'action a déjà été mis à jour",
	ErrNoAction.ID:                                      "l'action n'existe pas",
	ErrActionLoop.ID:                                    "la définition de l'action contient une boucle récursive",
	ErrInvalidID.ID:                                     "l'ID doit être un nombre entier",
	ErrInvalidProject.ID:                                "projet manquant",
	ErrInvalidProjectKey.ID:                             "la clef de project doit uniquement contenir des lettres majuscules et des chiffres",
	ErrProjectHasPipeline.ID:                            "le project contient un pipeline",
	ErrProjectHasApplication.ID:                         "le project contient une application",
	ErrUnauthorized.ID:                                  "authentification invalide",
	ErrForbidden.ID:                                     "accès refusé",
	ErrPipelineNotFound.ID:                              "le pipeline n'existe pas",
	ErrPipelineNotAttached.ID:                           "le pipeline n'est pas lié à l'application",
	ErrNoEnvironmentProvided.ID:                         "les pipelines de déploiement et de tests requièrent un environnement",
	ErrEnvironmentProvided.ID:                           "une pipeline de build ne nécessite pas d'environnement",
	ErrUnknownEnv.ID:                                    "environnement inconnu",
	ErrEnvironmentExist.ID:                              "l'environnement existe",
	ErrNoPipelineBuild.ID:                               "ce build n'existe pas",
	ErrApplicationNotFound.ID:                           "l'application n'existe pas",
	ErrGroupNotFound.ID:                                 "le groupe n'existe pas",
	ErrInvalidUsername.ID:                               "nom d'utilisateur invalide",
	ErrInvalidEmail.ID:                                  "addresse email invalide",
	ErrGroupPresent.ID:                                  "le groupe est déjà présent",
	ErrInvalidName.ID:                                   "le nom est invalide",
	ErrInvalidUser.ID:                                   "mauvaise combinaison compte/mot de passe utilisateur",
	ErrBuildArchived.ID:                                 "impossible de relancer ce build car il a été archivé",
	ErrNoEnvironment.ID:                                 "l'environement n'existe pas",
	ErrModelNameExist.ID:                                "le nom du modèle de worker est déjà utilisé",
	ErrNoWorkerModel.ID:                                 "le modèle de worker n'existe pas",
	ErrNoProject.ID:                                     "le projet n'existe pas",
	ErrVariableExists.ID:                                "la variable existe déjà",
	ErrInvalidGroupPattern.ID:                           "nom de groupe invalide '^[a-zA-Z0-9.-_-]{1,}$'",
	ErrGroupExists.ID:                                   "le groupe existe déjà",
	ErrNotEnoughAdmin.ID:                                "pas assez d'admin restant",
	ErrInvalidProjectName.ID:                            "nom de project vide non autorisé",
	ErrInvalidApplicationPattern.ID:                     "nom de l'application invalide '^[a-zA-Z0-9.-_-]{1,}$'",
	ErrInvalidPipelinePattern.ID:                        "nom du pipeline invalide '^[a-zA-Z0-9.-_-]{1,}$'",
	ErrNotFound.ID:                                      "la ressource n'existe pas",
	ErrNoWorkerModelCapa.ID:                             "la capacité n'existe pas",
	ErrNoHook.ID:                                        "le hook n'existe pas",
	ErrNoAttachedPipeline.ID:                            "le pipeline n'est pas lié à l'application",
	ErrNoReposManager.ID:                                "le gestionnaire de dépôt n'existe pas",
	ErrNoReposManagerAuth.ID:                            "connexion de CDS au gestionnaire de dépôt refusée, merci de contacter l'administrateur",
	ErrNoReposManagerClientAuth.ID:                      "connexion au gestionnaire de dépôts refusée, merci de détacher et ré-attacher le repository manager sur votre projet CDS",
	ErrRepoNotFound.ID:                                  "le dépôt n'existe pas",
	ErrSecretStoreUnreachable.ID:                        "impossible de contacter vault",
	ErrSecretKeyFetchFailed.ID:                          "erreur pendnat la récuperation de la clef de chiffrement",
	ErrCommitsFetchFailed.ID:                            "impossible de retrouver les changements",
	ErrInvalidGoPath.ID:                                 "le gopath n'est pas valide",
	ErrInvalidSecretFormat.ID:                           "impossibe de dechiffrer le secret, format invalide",
	ErrSessionNotFound.ID:                               "session invalide",
	ErrNoPreviousSuccess.ID:                             "il n'y a aucune précédente version en succès pour ce pipeline",
	ErrNoPermExecution.ID:                               "vous n'avez pas les droits d'éxécution",
	ErrInvalidSecretValue.ID:                            "valeur du secret non specifiée",
	ErrPipelineHasApplication.ID:                        "le pipeline est utilisé par une application",
	ErrNoDirectSecretUse.ID:                             "l'utilisation du type de paramêtre 'password' est impossible",
	ErrNoBranch.ID:                                      "la branche est introuvable dans le dépôt",
	ErrLDAPConn.ID:                                      "erreur de connexion au serveur LDAP",
	ErrServiceUnavailable.ID:                            "service temporairement indisponible ou en maintenance",
	ErrParseUserNotification.ID:                         "notification non reconnue",
	ErrNotSupportedUserNotification.ID:                  "notification non supportée",
	ErrGroupNeedAdmin.ID:                                "il faut au moins 1 administrateur",
	ErrGroupNeedWrite.ID:                                "il faut au moins 1 groupe avec les droits d'écriture",
	ErrNoVariable.ID:                                    "la variable n'existe pas",
	ErrPluginInvalid.ID:                                 "plugin non valide",
	ErrConflict.ID:                                      "l'objet est en conflit",
	ErrPipelineAlreadyAttached.ID:                       "le pipeline est déjà attaché à cette application",
	ErrApplicationExist.ID:                              "une application du même nom existe déjà",
	ErrBranchNameNotProvided.ID:                         "le paramètre git.branch ou git.tag est obligatoire",
	ErrInfiniteTriggerLoop.ID:                           "création d'une boucle de trigger infinie interdite",
	ErrInvalidResetUser.ID:                              "mauvaise combinaison compte/mail utilisateur",
	ErrUserConflict.ID:                                  "cet utilisateur existe deja",
	ErrWrongRequest.ID:                                  "la requête est incorrecte",
	ErrAlreadyExist.ID:                                  "conflit",
	ErrInvalidType.ID:                                   "type non valide",
	ErrParentApplicationAndPipelineMandatory.ID:         "application et pipeline parents obligatoires",
	ErrNoParentBuildFound.ID:                            "aucun build parent n'a pu être trouvé",
	ErrParameterExists.ID:                               "le paramètre existe déjà",
	ErrNoHatchery.ID:                                    "La hatchery n'existe pas",
	ErrInvalidWorkerStatus.ID:                           "Le status du worker est incorrect",
	ErrInvalidToken.ID:                                  "Token non valide",
	ErrAppBuildingPipelines.ID:                          "Impossible de supprimer l'application, il y a pipelines en cours",
	ErrInvalidTimezone.ID:                               "Fuseau horaire invalide",
	ErrEnvironmentCannotBeDeleted.ID:                    "L'environement ne peut etre supprimé. Il est encore utilisé.",
	ErrInvalidPipeline.ID:                               "Pipeline invalide",
	ErrKeyNotFound.ID:                                   "Clé introuvable",
	ErrPipelineAlreadyExists.ID:                         "Le pipeline existe déjà",
	ErrJobAlreadyBooked.ID:                              "Le job est déjà réservé",
	ErrPipelineBuildNotFound.ID:                         "Le pipeline build n'a pu être trouvé",
	ErrAlreadyTaken.ID:                                  "Ce job est déjà en cours de traitement par un autre worker",
	ErrWorkflowNotFound.ID:                              "Workflow introuvable",
	ErrWorkflowNodeNotFound.ID:                          "Noeud de Workflow introuvable",
	ErrWorkflowInvalidRoot.ID:                           "Racine de Workflow invalide",
	ErrWorkflowNodeRef.ID:                               "Référence de noeud de workflow invalide",
	ErrWorkflowInvalid.ID:                               "Workflow invalide",
	ErrWorkflowNodeJoinNotFound.ID:                      "Jointure introuvable",
	ErrInvalidJobRequirement.ID:                         "Pré-requis de Job invalide",
	ErrNotImplemented.ID:                                "La fonctionnalité n'est pas implémentée",
	ErrParameterNotExists.ID:                            "Ce paramètre n'existe pas",
	ErrUnknownKeyType.ID:                                "Le type de clé n'est pas connu",
	ErrInvalidKeyPattern.ID:                             "le nom de la clé doit respecter le pattern suivant; '^[a-zA-Z0-9.-_-]{1,}$'",
	ErrWebhookConfigDoesNotMatch.ID:                     "la configuration du webhook ne correspond pas",
	ErrPipelineUsedByWorkflow.ID:                        "Le pipeline est utilisé par un workflow",
	ErrMethodNotAllowed.ID:                              "La méthode n'est pas autorisée",
	ErrInvalidNodeNamePattern.ID:                        "Le nom du noeud du workflow doit respecter le pattern suivant; '^[a-zA-Z0-9.-_-]{1,}$'",
	ErrWorkflowNodeParentNotRun.ID:                      "Il est interdit de lancer un noeuds si ses parents n'ont jamais été lancés",
	ErrDefaultGroupPermission.ID:                        "Le groupe par défaut ne peut être utilisé qu'en lecture seule",
	ErrLastGroupWithWriteRole.ID:                        "Le dernier groupe doit avoir les droits d'écriture",
	ErrInvalidEmailDomain.ID:                            "Domaine invalide",
	ErrWorkflowNodeRunJobNotFound.ID:                    "Job non trouvé",
	ErrBuiltinKeyNotFound.ID:                            "Clé de chiffrage introuvable",
	ErrStepNotFound.ID:                                  "Step introuvable",
	ErrWorkerModelAlreadyBooked.ID:                      "Le modèle de worker est déjà réservé",
	ErrConditionsNotOk.ID:                               "Impossible de démarrer ce pipeline car les conditions de lancement ne sont pas respectées",
	ErrDownloadInvalidOS.ID:                             "OS invalide. L'OS doit être linux, darwin, freebsd ou windows",
	ErrDownloadInvalidArch.ID:                           "Architecture invalide. L'architecture doit être 386, i386, i686, amd64, x86_64 ou arm (dépendant de l'OS)",
	ErrDownloadInvalidName.ID:                           "Nom invalide",
	ErrDownloadDoesNotExist.ID:                          "Le fichier n'existe pas",
	ErrTokenNotFound.ID:                                 "Le token n'existe pas",
	ErrWorkflowNotificationNodeRef.ID:                   "Une référence de noeud de workflow est invalide dans vos notifications (si vous souhaitez supprimer un pipeline vérifiez qu'il ne soit plus référencé dans la liste de vos notifications)",
	ErrInvalidJobRequirementDuplicateModel.ID:           "Pré-requis de job invalides: vous ne pouvez pas séléctionnez plusieurs modèles de worker",
	ErrInvalidJobRequirementDuplicateHostname.ID:        "Pré-requis de job invalides: vous ne pouvez pas séléctionnez plusieurs hostname",
	ErrInvalidKeyName.ID:                                "Nom de clé invalide. Les clés d'application doivent être préfixées par 'app-', les clés d'environnement doivent être préfixées par 'env-'",
	ErrRepoOperationTimeout.ID:                          "L'analyse du dépôt a pris trop de temps",
	ErrInvalidGitBranch.ID:                              "Valeur git.branch invalide, vous ne pouvez pas avoir de valeur git.branch avec une string vide dans votre payload par défaut",
	ErrInvalidFavoriteType.ID:                           "Type de favori invalide: doit être 'projet' ou 'workflow'",
	ErrUnsupportedOSArchPlugin.ID:                       "OS/Architecture non supporté pour ce plugin",
	ErrNoBroadcast.ID:                                   "Information invalide",
	ErrBroadcastNotFound.ID:                             "Information non trouvée",
	ErrInvalidPatternModel.ID:                           "Pattern de modèle de worker invalide: le nom, type et commande principale sont requis",
	ErrWorkerModelNoAdmin.ID:                            "Accès refusé: vous n'êtes ni un administrateur CDS ni un administrateur du groupe pour lequel vous tentez de créer votre modèle",
	ErrWorkerModelNoPattern.ID:                          "Accès refusé: vous devez obligatoirement sélectionner un pattern de script de configuration. Si vous souhaitez ajouter un pattern particulier, veuillez contacter un administrateur CDS",
	ErrJobNotBooked.ID:                                  "Le job est déjà libéré",
	ErrUserNotFound.ID:                                  "Utilisateur non trouvé",
	ErrInvalidNumber.ID:                                 "Nombre non valide",
	ErrKeyAlreadyExist.ID:                               "La clé existe déjà",
	ErrPipelineNameImport.ID:                            "Le nom du pipeline dans le code ne correspond pas au nom du pipeline que vous voulez éditer",
	ErrWorkflowNameImport.ID:                            "Le nom du workflow dans le code ne correspond pas au nom du workflow que vous voulez éditer",
	ErrIconBadFormat.ID:                                 "Mauvais format d'icône, doit être une image",
	ErrIconBadSize.ID:                                   "Taille de l'icône trop importante. (max 100Ko)",
	ErrWorkflowConditionBadOperator.ID:                  "Opérateur de condition de lancement incorrect",
	ErrColorBadFormat.ID:                                "Format de la couleur incorrect. Vous devez utiliser le format hexadécimal (exemple: #FFFF)",
	ErrInvalidHookConfiguration.ID:                      "Configuration de hook invalide",
	ErrInvalidData.ID:                                   "Impossible de valider les données",
	ErrInvalidGroupAdmin.ID:                             "L'utilisateur n'est pas administrateur du groupe",
	ErrInvalidGroupMember.ID:                            "L'utilisateur n'est pas membre du groupe",
	ErrWorkflowNotGenerated.ID:                          "Le workflow n'a pas été généré par un template",
	ErrInvalidNodeDefaultPayload.ID:                     "Le workflow est incorrect. Un payload par défaut ne peut pas être sur un pipeline autre que le premier du workflow",
	ErrInvalidApplicationRepoStrategy.ID:                "La stratégie de dépôt (vcs) de l'application n'est pas correcte",
	ErrWorkflowNodeRootUpdate.ID:                        "Impossible de mettre à jour ou supprimer le noeud racine du workflow",
	ErrWorkflowAlreadyAsCode.ID:                         "Le workflow est déjà as-code ou il y a déjà une pull-request pour le transformer",
	ErrNoDBMigrationID.ID:                               "Cet id n'existe pas dans la table gorp_migrations",
	ErrCannotParseTemplate.ID:                           "Impossible de parser le modèle de workflow",
	ErrGroupNotFoundInProject.ID:                        "Impossible d'ajouter ce groupe dans vos permissions de workflow car ce groupe n'est pas présent dans les permissions de votre projet",
	ErrGroupNotFoundInWorkflow.ID:                       "Impossible d'ajouter ce groupe dans vos permissions de noeud du workflow car ce groupe n'est pas présent dans les permissions de votre workflow",
	ErrWorkflowPermInsufficient.ID:                      "Impossible d'ajouter ce groupe dans vos permissions du workflow car ce groupe a des droits inférieurs (< RWX) à celui du workflow",
	ErrApplicationUsedByWorkflow.ID:                     "L'application est utilisée par un workflow",
	ErrLocked.ID:                                        "La ressource est verrouillée",
	ErrInvalidJobRequirementWorkerModelPermission.ID:    "Pré-requis de job invalide: Modèle de worker inutilisable en raison des permissions",
	ErrInvalidJobRequirementWorkerModelCapabilitites.ID: "Pré-requis de job invalide: Le modèle de worker ne dispose pas de binaires suffisants",
	ErrMalformattedStep.ID:                              "Étape malformée",
	ErrVCSUsedByApplication.ID:                          "Le gestionnaire de dépot est encore utilisé par une application",
	ErrApplicationAsCodeOverride.ID:                     "Vous ne pouvez pas importer l'application depuis ce dépôt",
	ErrPipelineAsCodeOverride.ID:                        "Vous ne pouvez pas importer le pipeline depuis ce dépôt",
	ErrEnvironmentAsCodeOverride.ID:                     "Vous ne pouvez pas importer l'environment depuis ce dépôt",
	ErrWorkflowAsCodeOverride.ID:                        "Vous ne pouvez pas importer le workflow depuis ce dépôt",
	ErrProjectSecretDataUnknown.ID:                      "Donnée chiffrée non valide",
	ErrApplicationMandatoryOnWorkflowAsCode.ID:          "Une application liée à un dépôt git est obligatoire à la racine du workflow",
	ErrInvalidPayloadVariable.ID:                        "Le payload du workflow ne peut pas contenir de clés nommées cds.*",
	ErrInvalidPassword.ID:                               "Votre valeur de type mot de passe n'est pas correct",
<<<<<<< HEAD
	ErrCorruptedData.ID:                                 "Données corrompues",
=======
	ErrRepositoryUsedByHook.ID:                          "Il y a encore un hook sur ce dépôt",
	ErrResourceNotInProject.ID:                          "La ressource n'est pas lié au projet",
>>>>>>> 5eddc0fc
}

var errorsLanguages = []map[int]string{
	errorsAmericanEnglish,
	errorsFrench,
}

// Error type.
type Error struct {
	ID         int         `json:"id"`
	Status     int         `json:"-"`
	Message    string      `json:"message"`
	Data       interface{} `json:"data"`
	UUID       string      `json:"uuid,omitempty"`
	StackTrace string      `json:"stack_trace,omitempty"`
	from       string
}

func (e Error) Error() string {
	if e.Message != "" {
		return e.Message
	}

	if en, ok := errorsAmericanEnglish[e.ID]; ok {
		return en
	}

	return errorsAmericanEnglish[ErrUnknownError.ID]
}

func (e Error) Translate(al string) string {
	acceptedLanguages, _, err := language.ParseAcceptLanguage(al)
	if err != nil {
		acceptedLanguages = []language.Tag{language.AmericanEnglish}
	}

	// try to get error message for accepted language and error ID, else use unknown error message
	tag, _, _ := matcher.Match(acceptedLanguages...)
	var msg string
	var ok bool
	switch tag {
	case language.French:
		msg, ok = errorsFrench[e.ID]
		break
	case language.AmericanEnglish:
		msg, ok = errorsAmericanEnglish[e.ID]
		break
	default:
		msg, ok = errorsAmericanEnglish[e.ID]
		break
	}
	if !ok {
		return errorsAmericanEnglish[ErrUnknownError.ID]
	}

	return msg
}

// NewErrorWithStack returns an error with stack.
func NewErrorWithStack(root error, err error) error {
	errWithStack := WithStack(root).(errorWithStack)
	errWithStack.httpError = ExtractHTTPError(err, "")
	return errWithStack
}

type errorWithStack struct {
	root      error  // root error should be wrapped with stack
	stack     *stack // used to generate inline call stack
	httpError Error
}

func (w errorWithStack) Error() string {
	var cause string
	if w.root.Error() != "" {
		cause = fmt.Sprintf(" (caused by: %s)", w.root)
	}
	return fmt.Sprintf("%s: %s%s", w.stack.String(), w.httpError, cause)
}

func (w errorWithStack) Format(s fmt.State, verb rune) {
	switch verb {
	case 'v':
		if s.Flag('+') {
			// print the root stack trace
			fmt.Fprintf(s, "%+v", w.root)
			return
		}
		fallthrough
	default:
		_, _ = io.WriteString(s, w.Error())
	}
}

// ErrorWithFallback returns the current error if it's not a ErrUnknownError else it returns a new ErrorWithStack
func ErrorWithFallback(err error, httpError Error, from string, args ...interface{}) error {
	if ErrorIs(err, ErrUnknownError) {
		return NewErrorWithStack(err, NewError(ErrWrongRequest, fmt.Errorf(from, args...)))
	}
	return err
}

// IsErrorWithStack returns true if given error is an errorWithStack.
func IsErrorWithStack(err error) bool {
	_, ok := err.(errorWithStack)
	return ok
}

type stack []uintptr

func (s *stack) String() string {
	var names []string
	for _, pc := range *s {
		name := runtime.FuncForPC(pc).Name()
		if strings.HasPrefix(name, "github.com/ovh/cds/vendor") {
			continue
		}
		if strings.HasPrefix(name, "github.com/ovh/cds") {
			sp := strings.Split(name, "/")
			sp = strings.Split(sp[len(sp)-1], ".")
			// check if it's a struct or package func
			if strings.HasPrefix(sp[1], "(") {
				names = append(names, sp[2])
			} else {
				names = append(names, sp[1])
			}
		}
	}
	reverse(names)
	return strings.Join(names, ">")
}

func reverse(ss []string) {
	last := len(ss) - 1
	for i := 0; i < len(ss)/2; i++ {
		ss[i], ss[last-i] = ss[last-i], ss[i]
	}
}

func callers() *stack {
	const depth = 32
	var pcs [depth]uintptr
	n := runtime.Callers(3, pcs[:])
	var st stack = pcs[0:n]
	return &st
}

// NewError returns a merge of given err with new http error.
func NewError(httpError Error, err error) error {
	// if the given error is nil do nothing
	if err == nil {
		return nil
	}

	// if it's already an error with stack, override the http error and set from value with err cause
	if e, ok := err.(errorWithStack); ok {
		httpError.from = Cause(e).Error()
		e.httpError = httpError
		return e
	}

	// if it's a library error create a new error with stack
	httpError.from = err.Error()
	return errorWithStack{
		root:      errors.WithStack(err),
		stack:     callers(),
		httpError: httpError,
	}
}

// NewErrorFrom returns the given http error with from details.
func NewErrorFrom(httpError Error, from string, args ...interface{}) error {
	return NewError(httpError, fmt.Errorf(from, args...))
}

// WrapError returns an error with stack and message.
func WrapError(err error, format string, args ...interface{}) error {
	// the wrap should ignore nil err like in pkg/errors lib
	if err == nil {
		return nil
	}

	m := fmt.Sprintf(format, args...)

	// if it's already a CDS error then only wrap with message
	if e, ok := err.(errorWithStack); ok {
		e.root = errors.WithMessage(e.root, m)
		return e
	}

	// if it's a Error wrap it in error with stack
	if e, ok := err.(Error); ok {
		return errorWithStack{
			root:      errors.WithStack(fmt.Errorf(format, args...)),
			stack:     callers(),
			httpError: e,
		}
	}

	return errorWithStack{
		root:      errors.Wrap(err, m),
		stack:     callers(),
		httpError: ErrUnknownError,
	}
}

// WithStack returns an error with stack from given error.
func WithStack(err error) error {
	// the wrap should ignore nil err like in pkg/errors lib
	if err == nil {
		return nil
	}

	// if it's already a CDS error do not override the stack
	if e, ok := err.(errorWithStack); ok {
		return e
	}

	// if it's a Error wrap it in error with stack
	if e, ok := err.(Error); ok {
		return errorWithStack{
			root:      errors.New(""),
			stack:     callers(),
			httpError: e,
		}
	}

	return errorWithStack{
		root:      errors.WithStack(err),
		stack:     callers(),
		httpError: ErrUnknownError,
	}
}

// ExtractHTTPError tries to recognize given error and return http error
// with message in a language matching Accepted-Language.
func ExtractHTTPError(source error, al string) Error {
	var httpError Error

	// try to recognize http error from source
	switch e := source.(type) {
	case errorWithStack:
		httpError = e.httpError
	case Error:
		httpError = e
	default:
		httpError = ErrUnknownError
	}

	// if it's a custom err with no status use unknown error status
	if httpError.Status == 0 {
		httpError.Status = ErrUnknownError.Status
	}

	// if error's message is not empty do not override (custom message)
	// else set message for given accepted languages.
	if httpError.Message == "" {
		httpError.Message = httpError.Translate(al)
	}

	if httpError.from != "" {
		httpError.Message = fmt.Sprintf("%s (from: %s)", httpError.Message, httpError.from)
	}

	return httpError
}

// Exit func display an error message on stderr and exit 1
func Exit(format string, args ...interface{}) {
	if len(format) > 0 && format[:len(format)-1] != "\n" {
		format += "\n"
	}
	fmt.Fprintf(os.Stderr, format, args...)
	os.Exit(1)
}

// DecodeError return an Error struct from json
func DecodeError(data []byte) error {
	var e Error

	if err := json.Unmarshal(data, &e); err != nil {
		return nil
	}

	if e.Message == "" {
		return nil
	}

	return e
}

// ErrorIs returns true if error match the target error.
func ErrorIs(err error, target Error) bool {
	if err == nil {
		return false
	}

	if e, ok := err.(Error); ok {
		return e.ID == target.ID
	}

	if e, ok := err.(errorWithStack); ok {
		return e.httpError.ID == target.ID
	}

	// if err is not of type Error or errorWithStack, it's a unknown error
	return target.ID == ErrUnknownError.ID
}

// Cause returns recursively the root error from given error.
func Cause(err error) error {
	if e, ok := err.(errorWithStack); ok {
		return errors.Cause(e.root)
	}
	return errors.Cause(err)
}

// ErrorIsUnknown returns true the error is unknown (sdk.ErrUnknownError or lib error).
func ErrorIsUnknown(err error) bool {
	return ErrorIs(err, ErrUnknownError)
}

// MultiError is just an array of error
type MultiError []error

func (e *MultiError) Error() string {
	var s string
	for i := range *e {
		if i > 0 {
			s += ", "
		}
		s += (*e)[i].Error()
	}
	return s
}

// Join joins errors from MultiError to another errors MultiError
func (e *MultiError) Join(j MultiError) {
	for _, err := range j {
		*e = append(*e, err)
	}
}

// Append appends an error to a MultiError
func (e *MultiError) Append(err error) {
	if err == nil {
		return
	}
	if mError, ok := err.(*MultiError); ok {
		for i := range *mError {
			e.Append((*mError)[i])
		}
	} else {
		*e = append(*e, err)
	}
}

// IsEmpty return true if MultiError is empty, false otherwise
func (e *MultiError) IsEmpty() bool { return len(*e) == 0 }<|MERGE_RESOLUTION|>--- conflicted
+++ resolved
@@ -191,12 +191,9 @@
 	ErrApplicationMandatoryOnWorkflowAsCode          = Error{ID: 174, Status: http.StatusBadRequest}
 	ErrInvalidPassword                               = Error{ID: 175, Status: http.StatusBadRequest}
 	ErrInvalidPayloadVariable                        = Error{ID: 176, Status: http.StatusBadRequest}
-<<<<<<< HEAD
-	ErrCorruptedData                                 = Error{ID: 177, Status: http.StatusInternalServerError}
-=======
 	ErrRepositoryUsedByHook                          = Error{ID: 177, Status: http.StatusForbidden}
 	ErrResourceNotInProject                          = Error{ID: 178, Status: http.StatusForbidden}
->>>>>>> 5eddc0fc
+	ErrCorruptedData                                 = Error{ID: 179, Status: http.StatusInternalServerError}
 )
 
 var errorsAmericanEnglish = map[int]string{
@@ -370,12 +367,9 @@
 	ErrApplicationMandatoryOnWorkflowAsCode.ID:          "An application linked to a git repository is mandatory on the workflow root",
 	ErrInvalidPayloadVariable.ID:                        "Your payload cannot contain keys like cds.*",
 	ErrInvalidPassword.ID:                               "Your value of type password isn't correct",
-<<<<<<< HEAD
 	ErrCorruptedData.ID:                                 "Corrupted data",
-=======
 	ErrRepositoryUsedByHook.ID:                          "There is still a hook on this repository",
 	ErrResourceNotInProject.ID:                          "The resource is not attached to the project",
->>>>>>> 5eddc0fc
 }
 
 var errorsFrench = map[int]string{
@@ -549,12 +543,9 @@
 	ErrApplicationMandatoryOnWorkflowAsCode.ID:          "Une application liée à un dépôt git est obligatoire à la racine du workflow",
 	ErrInvalidPayloadVariable.ID:                        "Le payload du workflow ne peut pas contenir de clés nommées cds.*",
 	ErrInvalidPassword.ID:                               "Votre valeur de type mot de passe n'est pas correct",
-<<<<<<< HEAD
 	ErrCorruptedData.ID:                                 "Données corrompues",
-=======
 	ErrRepositoryUsedByHook.ID:                          "Il y a encore un hook sur ce dépôt",
 	ErrResourceNotInProject.ID:                          "La ressource n'est pas lié au projet",
->>>>>>> 5eddc0fc
 }
 
 var errorsLanguages = []map[int]string{
