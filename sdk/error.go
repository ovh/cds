--- conflicted
+++ resolved
@@ -138,11 +138,8 @@
 	ErrInvalidJobRequirementDuplicateModel    = Error{ID: 123, Status: http.StatusBadRequest}
 	ErrInvalidJobRequirementDuplicateHostname = Error{ID: 124, Status: http.StatusBadRequest}
 	ErrInvalidKeyName                         = Error{ID: 125, Status: http.StatusBadRequest}
-<<<<<<< HEAD
 	ErrRepoOperationTimeout                   = Error{ID: 126, Status: http.StatusRequestTimeout}
-=======
-	ErrInvalidGitBranch                       = Error{ID: 126, Status: http.StatusBadRequest}
->>>>>>> 67416c8b
+	ErrInvalidGitBranch                       = Error{ID: 127, Status: http.StatusBadRequest}
 )
 
 var errorsAmericanEnglish = map[int]string{
@@ -269,11 +266,8 @@
 	ErrInvalidJobRequirementDuplicateModel.ID:    "Invalid job requirements: you can't select multiple worker models",
 	ErrInvalidJobRequirementDuplicateHostname.ID: "Invalid job requirements: you can't select multiple hostname",
 	ErrInvalidKeyName.ID:                         "Invalid key name. Application key must have prefix 'app-'; environment key must have prefix 'env-'",
-<<<<<<< HEAD
 	ErrRepoOperationTimeout.ID:                   "Analyzing repository took too much time",
-=======
 	ErrInvalidGitBranch.ID:                       "Invalid git.branch value, you cannot have an empty git.branch value in your default payload",
->>>>>>> 67416c8b
 }
 
 var errorsFrench = map[int]string{
@@ -400,11 +394,8 @@
 	ErrInvalidJobRequirementDuplicateModel.ID:    "Pré-requis de job invalides: vous ne pouvez pas séléctionnez plusieurs modèles de worker",
 	ErrInvalidJobRequirementDuplicateHostname.ID: "Pré-requis de job invalides: vous ne pouvez pas séléctionnez plusieurs hostname",
 	ErrInvalidKeyName.ID:                         "Nom de clé invalide. Les clés d'application doivent être préfixées par 'app-', les clés d'environnement doivent être préfixées par 'env-'",
-<<<<<<< HEAD
 	ErrRepoOperationTimeout.ID:                   "L'analyse du dépôt a pris trop de temps",
-=======
 	ErrInvalidGitBranch.ID:                       "Valeur git.branch invalide, vous ne pouvez pas avoir de valeur git.branch avec une string vide dans votre payload par défaut",
->>>>>>> 67416c8b
 }
 
 var errorsLanguages = []map[int]string{
