package sdk

import (
	"encoding/json"
	"fmt"
	"net/http"
	"os"

	"golang.org/x/text/language"
)

// Existing CDS errors
// Note: the error id is useless except to ensure objects are different in map
var (
<<<<<<< HEAD
	ErrUnknownError                          = &Error{ID: 1, Status: http.StatusInternalServerError}
	ErrActionAlreadyUpdated                  = &Error{ID: 2, Status: http.StatusBadRequest}
	ErrNoAction                              = &Error{ID: 3, Status: http.StatusNotFound}
	ErrActionLoop                            = &Error{ID: 4, Status: http.StatusBadRequest}
	ErrInvalidID                             = &Error{ID: 5, Status: http.StatusBadRequest}
	ErrInvalidProject                        = &Error{ID: 6, Status: http.StatusBadRequest}
	ErrInvalidProjectKey                     = &Error{ID: 7, Status: http.StatusBadRequest}
	ErrProjectHasPipeline                    = &Error{ID: 8, Status: http.StatusConflict}
	ErrProjectHasApplication                 = &Error{ID: 9, Status: http.StatusConflict}
	ErrUnauthorized                          = &Error{ID: 10, Status: http.StatusUnauthorized}
	ErrForbidden                             = &Error{ID: 11, Status: http.StatusForbidden}
	ErrPipelineNotFound                      = &Error{ID: 12, Status: http.StatusBadRequest}
	ErrPipelineNotAttached                   = &Error{ID: 13, Status: http.StatusBadRequest}
	ErrNoEnvironmentProvided                 = &Error{ID: 14, Status: http.StatusBadRequest}
	ErrEnvironmentProvided                   = &Error{ID: 15, Status: http.StatusBadRequest}
	ErrUnknownEnv                            = &Error{ID: 16, Status: http.StatusBadRequest}
	ErrEnvironmentExist                      = &Error{ID: 17, Status: http.StatusConflict}
	ErrNoPipelineBuild                       = &Error{ID: 18, Status: http.StatusNotFound}
	ErrApplicationNotFound                   = &Error{ID: 19, Status: http.StatusNotFound}
	ErrGroupNotFound                         = &Error{ID: 20, Status: http.StatusNotFound}
	ErrInvalidUsername                       = &Error{ID: 21, Status: http.StatusBadRequest}
	ErrInvalidEmail                          = &Error{ID: 22, Status: http.StatusBadRequest}
	ErrGroupPresent                          = &Error{ID: 23, Status: http.StatusBadRequest}
	ErrInvalidName                           = &Error{ID: 24, Status: http.StatusBadRequest}
	ErrInvalidUser                           = &Error{ID: 25, Status: http.StatusBadRequest}
	ErrBuildArchived                         = &Error{ID: 26, Status: http.StatusBadRequest}
	ErrNoEnvironment                         = &Error{ID: 27, Status: http.StatusNotFound}
	ErrModelNameExist                        = &Error{ID: 28, Status: http.StatusConflict}
	ErrNoWorkerModel                         = &Error{ID: 29, Status: http.StatusNotFound}
	ErrNoProject                             = &Error{ID: 30, Status: http.StatusNotFound}
	ErrVariableExists                        = &Error{ID: 31, Status: http.StatusConflict}
	ErrInvalidGroupPattern                   = &Error{ID: 32, Status: http.StatusBadRequest}
	ErrGroupExists                           = &Error{ID: 33, Status: http.StatusConflict}
	ErrNotEnoughAdmin                        = &Error{ID: 34, Status: http.StatusBadRequest}
	ErrInvalidProjectName                    = &Error{ID: 35, Status: http.StatusBadRequest}
	ErrInvalidApplicationPattern             = &Error{ID: 36, Status: http.StatusBadRequest}
	ErrInvalidPipelinePattern                = &Error{ID: 37, Status: http.StatusBadRequest}
	ErrNotFound                              = &Error{ID: 38, Status: http.StatusNotFound}
	ErrNoWorkerModelCapa                     = &Error{ID: 39, Status: http.StatusNotFound}
	ErrNoHook                                = &Error{ID: 40, Status: http.StatusNotFound}
	ErrNoAttachedPipeline                    = &Error{ID: 41, Status: http.StatusNotFound}
	ErrNoReposManager                        = &Error{ID: 42, Status: http.StatusNotFound}
	ErrNoReposManagerAuth                    = &Error{ID: 43, Status: http.StatusUnauthorized}
	ErrNoReposManagerClientAuth              = &Error{ID: 44, Status: http.StatusForbidden}
	ErrRepoNotFound                          = &Error{ID: 45, Status: http.StatusNotFound}
	ErrSecretStoreUnreachable                = &Error{ID: 46, Status: http.StatusMethodNotAllowed}
	ErrSecretKeyFetchFailed                  = &Error{ID: 47, Status: http.StatusMethodNotAllowed}
	ErrInvalidGoPath                         = &Error{ID: 48, Status: http.StatusBadRequest}
	ErrCommitsFetchFailed                    = &Error{ID: 49, Status: http.StatusNotFound}
	ErrInvalidSecretFormat                   = &Error{ID: 50, Status: http.StatusInternalServerError}
	ErrUnknownTemplate                       = &Error{ID: 51, Status: http.StatusNotFound}
	ErrNoPreviousSuccess                     = &Error{ID: 52, Status: http.StatusNotFound}
	ErrNoEnvExecution                        = &Error{ID: 53, Status: http.StatusForbidden}
	ErrSessionNotFound                       = &Error{ID: 54, Status: http.StatusUnauthorized}
	ErrInvalidSecretValue                    = &Error{ID: 55, Status: http.StatusBadRequest}
	ErrPipelineHasApplication                = &Error{ID: 56, Status: http.StatusBadRequest}
	ErrNoDirectSecretUse                     = &Error{ID: 57, Status: http.StatusForbidden}
	ErrNoBranch                              = &Error{ID: 58, Status: http.StatusNotFound}
	ErrLDAPConn                              = &Error{ID: 59, Status: http.StatusInternalServerError}
	ErrServiceUnavailable                    = &Error{ID: 60, Status: http.StatusServiceUnavailable}
	ErrParseUserNotification                 = &Error{ID: 61, Status: http.StatusBadRequest}
	ErrNotSupportedUserNotification          = &Error{ID: 62, Status: http.StatusBadRequest}
	ErrGroupNeedAdmin                        = &Error{ID: 63, Status: http.StatusBadRequest}
	ErrGroupNeedWrite                        = &Error{ID: 64, Status: http.StatusBadRequest}
	ErrNoVariable                            = &Error{ID: 65, Status: http.StatusNotFound}
	ErrPluginInvalid                         = &Error{ID: 66, Status: http.StatusBadRequest}
	ErrConflict                              = &Error{ID: 67, Status: http.StatusConflict}
	ErrPipelineAlreadyAttached               = &Error{ID: 68, Status: http.StatusConflict}
	ErrApplicationExist                      = &Error{ID: 69, Status: http.StatusConflict}
	ErrBranchNameNotProvided                 = &Error{ID: 70, Status: http.StatusBadRequest}
	ErrInfiniteTriggerLoop                   = &Error{ID: 71, Status: http.StatusBadRequest}
	ErrInvalidResetUser                      = &Error{ID: 72, Status: http.StatusBadRequest}
	ErrUserConflict                          = &Error{ID: 73, Status: http.StatusBadRequest}
	ErrWrongRequest                          = &Error{ID: 74, Status: http.StatusBadRequest}
	ErrAlreadyExist                          = &Error{ID: 75, Status: http.StatusConflict}
	ErrParentApplicationAndPipelineMandatory = &Error{ID: 76, Status: http.StatusBadRequest}
	ErrNoParentBuildFound                    = &Error{ID: 77, Status: http.StatusNotFound}
=======
	ErrUnknownError                 = &Error{ID: 1, Status: http.StatusInternalServerError}
	ErrActionAlreadyUpdated         = &Error{ID: 2, Status: http.StatusBadRequest}
	ErrNoAction                     = &Error{ID: 3, Status: http.StatusNotFound}
	ErrActionLoop                   = &Error{ID: 4, Status: http.StatusBadRequest}
	ErrInvalidID                    = &Error{ID: 5, Status: http.StatusBadRequest}
	ErrInvalidProject               = &Error{ID: 6, Status: http.StatusBadRequest}
	ErrInvalidProjectKey            = &Error{ID: 7, Status: http.StatusBadRequest}
	ErrProjectHasPipeline           = &Error{ID: 8, Status: http.StatusConflict}
	ErrProjectHasApplication        = &Error{ID: 9, Status: http.StatusConflict}
	ErrUnauthorized                 = &Error{ID: 10, Status: http.StatusUnauthorized}
	ErrForbidden                    = &Error{ID: 11, Status: http.StatusForbidden}
	ErrPipelineNotFound             = &Error{ID: 12, Status: http.StatusBadRequest}
	ErrPipelineNotAttached          = &Error{ID: 13, Status: http.StatusBadRequest}
	ErrNoEnvironmentProvided        = &Error{ID: 14, Status: http.StatusBadRequest}
	ErrEnvironmentProvided          = &Error{ID: 15, Status: http.StatusBadRequest}
	ErrUnknownEnv                   = &Error{ID: 16, Status: http.StatusBadRequest}
	ErrEnvironmentExist             = &Error{ID: 17, Status: http.StatusConflict}
	ErrNoPipelineBuild              = &Error{ID: 18, Status: http.StatusNotFound}
	ErrApplicationNotFound          = &Error{ID: 19, Status: http.StatusNotFound}
	ErrGroupNotFound                = &Error{ID: 20, Status: http.StatusNotFound}
	ErrInvalidUsername              = &Error{ID: 21, Status: http.StatusBadRequest}
	ErrInvalidEmail                 = &Error{ID: 22, Status: http.StatusBadRequest}
	ErrGroupPresent                 = &Error{ID: 23, Status: http.StatusBadRequest}
	ErrInvalidName                  = &Error{ID: 24, Status: http.StatusBadRequest}
	ErrInvalidUser                  = &Error{ID: 25, Status: http.StatusBadRequest}
	ErrBuildArchived                = &Error{ID: 26, Status: http.StatusBadRequest}
	ErrNoEnvironment                = &Error{ID: 27, Status: http.StatusNotFound}
	ErrModelNameExist               = &Error{ID: 28, Status: http.StatusConflict}
	ErrNoWorkerModel                = &Error{ID: 29, Status: http.StatusNotFound}
	ErrNoProject                    = &Error{ID: 30, Status: http.StatusNotFound}
	ErrVariableExists               = &Error{ID: 31, Status: http.StatusConflict}
	ErrInvalidGroupPattern          = &Error{ID: 32, Status: http.StatusBadRequest}
	ErrGroupExists                  = &Error{ID: 33, Status: http.StatusConflict}
	ErrNotEnoughAdmin               = &Error{ID: 34, Status: http.StatusBadRequest}
	ErrInvalidProjectName           = &Error{ID: 35, Status: http.StatusBadRequest}
	ErrInvalidApplicationPattern    = &Error{ID: 36, Status: http.StatusBadRequest}
	ErrInvalidPipelinePattern       = &Error{ID: 37, Status: http.StatusBadRequest}
	ErrNotFound                     = &Error{ID: 38, Status: http.StatusNotFound}
	ErrNoWorkerModelCapa            = &Error{ID: 39, Status: http.StatusNotFound}
	ErrNoHook                       = &Error{ID: 40, Status: http.StatusNotFound}
	ErrNoAttachedPipeline           = &Error{ID: 41, Status: http.StatusNotFound}
	ErrNoReposManager               = &Error{ID: 42, Status: http.StatusNotFound}
	ErrNoReposManagerAuth           = &Error{ID: 43, Status: http.StatusUnauthorized}
	ErrNoReposManagerClientAuth     = &Error{ID: 44, Status: http.StatusForbidden}
	ErrRepoNotFound                 = &Error{ID: 45, Status: http.StatusNotFound}
	ErrSecretStoreUnreachable       = &Error{ID: 46, Status: http.StatusMethodNotAllowed}
	ErrSecretKeyFetchFailed         = &Error{ID: 47, Status: http.StatusMethodNotAllowed}
	ErrInvalidGoPath                = &Error{ID: 48, Status: http.StatusBadRequest}
	ErrCommitsFetchFailed           = &Error{ID: 49, Status: http.StatusNotFound}
	ErrInvalidSecretFormat          = &Error{ID: 50, Status: http.StatusInternalServerError}
	ErrUnknownTemplate              = &Error{ID: 51, Status: http.StatusNotFound}
	ErrNoPreviousSuccess            = &Error{ID: 52, Status: http.StatusNotFound}
	ErrNoEnvExecution               = &Error{ID: 53, Status: http.StatusForbidden}
	ErrSessionNotFound              = &Error{ID: 54, Status: http.StatusUnauthorized}
	ErrInvalidSecretValue           = &Error{ID: 55, Status: http.StatusBadRequest}
	ErrPipelineHasApplication       = &Error{ID: 56, Status: http.StatusBadRequest}
	ErrNoDirectSecretUse            = &Error{ID: 57, Status: http.StatusForbidden}
	ErrNoBranch                     = &Error{ID: 58, Status: http.StatusNotFound}
	ErrLDAPConn                     = &Error{ID: 59, Status: http.StatusInternalServerError}
	ErrServiceUnavailable           = &Error{ID: 60, Status: http.StatusServiceUnavailable}
	ErrParseUserNotification        = &Error{ID: 61, Status: http.StatusBadRequest}
	ErrNotSupportedUserNotification = &Error{ID: 62, Status: http.StatusBadRequest}
	ErrGroupNeedAdmin               = &Error{ID: 63, Status: http.StatusBadRequest}
	ErrGroupNeedWrite               = &Error{ID: 64, Status: http.StatusBadRequest}
	ErrNoVariable                   = &Error{ID: 65, Status: http.StatusNotFound}
	ErrPluginInvalid                = &Error{ID: 66, Status: http.StatusBadRequest}
	ErrConflict                     = &Error{ID: 67, Status: http.StatusConflict}
	ErrPipelineAlreadyAttached      = &Error{ID: 68, Status: http.StatusConflict}
	ErrApplicationExist             = &Error{ID: 69, Status: http.StatusConflict}
	ErrBranchNameNotProvided        = &Error{ID: 70, Status: http.StatusBadRequest}
	ErrInfiniteTriggerLoop          = &Error{ID: 71, Status: http.StatusBadRequest}
	ErrInvalidResetUser             = &Error{ID: 72, Status: http.StatusBadRequest}
	ErrUserConflict                 = &Error{ID: 73, Status: http.StatusBadRequest}
	ErrWrongRequest                 = &Error{ID: 74, Status: http.StatusBadRequest}
	ErrAlreadyExist                 = &Error{ID: 75, Status: http.StatusConflict}
	ErrInvalidType                  = &Error{ID: 76, Status: http.StatusBadRequest}
>>>>>>> 7649dc4f
)

// SupportedLanguages on API errors
var SupportedLanguages = []language.Tag{
	language.AmericanEnglish,
	language.French,
}

var errorsAmericanEnglish = map[int]string{
	ErrUnknownError.ID:              "internal server error",
	ErrActionAlreadyUpdated.ID:      "action status already updated",
	ErrNoAction.ID:                  "action does not exist",
	ErrActionLoop.ID:                "action definition contains a recursive loop",
	ErrInvalidID.ID:                 "ID must be an integer",
	ErrInvalidProject.ID:            "project not provided",
	ErrInvalidProjectKey.ID:         "project key must contain only upper-case alphanumerical characters",
	ErrProjectHasPipeline.ID:        "project contains a pipeline",
	ErrProjectHasApplication.ID:     "project contains an application",
	ErrUnauthorized.ID:              "not authenticated",
	ErrForbidden.ID:                 "forbidden",
	ErrPipelineNotFound.ID:          "pipeline does not exist",
	ErrPipelineNotAttached.ID:       "pipeline is not attached to application",
	ErrNoEnvironmentProvided.ID:     "deployment and testing pipelines require an environnement",
	ErrEnvironmentProvided.ID:       "build pipeline are not compatible with environnment usage",
	ErrUnknownEnv.ID:                "unkown environment",
	ErrEnvironmentExist.ID:          "environment already exist",
	ErrNoPipelineBuild.ID:           "this pipeline build does not exist",
	ErrApplicationNotFound.ID:       "application does not exist",
	ErrGroupNotFound.ID:             "group does not exist",
	ErrInvalidUsername.ID:           "invalid username",
	ErrInvalidEmail.ID:              "invalid email",
	ErrGroupPresent.ID:              "group already present",
	ErrInvalidName.ID:               "invalid name",
	ErrInvalidUser.ID:               "invalid user or password",
	ErrBuildArchived.ID:             "Cannot restart this build because it has been archived",
	ErrNoEnvironment.ID:             "environment does not exist",
	ErrModelNameExist.ID:            "worker model name already used",
	ErrNoWorkerModel.ID:             "worker model does not exist",
	ErrNoProject.ID:                 "project does not exist",
	ErrVariableExists.ID:            "variable already exists",
	ErrInvalidGroupPattern.ID:       "group name must respect '^[a-zA-Z0-9.-_-]{1,}$'",
	ErrGroupExists.ID:               "group already exists",
	ErrNotEnoughAdmin.ID:            "not enough group admin left",
	ErrInvalidProjectName.ID:        "project name must not be empty",
	ErrInvalidApplicationPattern.ID: "application name must respect '^[a-zA-Z0-9.-_-]{1,}$'",
	ErrInvalidPipelinePattern.ID:    "pipeline name must respect '^[a-zA-Z0-9.-_-]{1,}$'",
	ErrNotFound.ID:                  "page not found",
	ErrNoWorkerModelCapa.ID:         "capability not found",
	ErrNoHook.ID:                    "hook not found",
	ErrNoAttachedPipeline.ID:        "pipeline not attached to the application",
	ErrNoReposManager.ID:            "repositories manager not found",
	ErrNoReposManagerAuth.ID:        "CDS authentication error, please contact CDS administrator",
	ErrNoReposManagerClientAuth.ID:  "Repository manager authentication error, please check your credentials",
	ErrRepoNotFound.ID:              "repository not found",
	ErrSecretStoreUnreachable.ID:    "could not reach secret backend to fetch secret key",
	ErrSecretKeyFetchFailed.ID:      "error while fetching key from secret backend",
	ErrCommitsFetchFailed.ID:        "unable to retrieves commits",
	ErrInvalidGoPath.ID:             "invalid gopath",
	ErrInvalidSecretFormat.ID:       "cannot decrypt secret, invalid format",
	ErrUnknownTemplate.ID:           "unknown template",
	ErrSessionNotFound.ID:           "invalid session",
	ErrNoPreviousSuccess.ID:         "there is no previous success version for this pipeline",
	ErrNoEnvExecution.ID:            "you don't have execution right on this environment",
	ErrInvalidSecretValue.ID:        "secret value not specified",
	ErrPipelineHasApplication.ID:    "pipeline still used by an application",
	ErrNoDirectSecretUse.ID: `From now on, usage of 'password' parameter is not possible anymore.
Please use either Project, Application or Environment variable to store your secrets.
You can safely use them in a String or Text parameter`,
<<<<<<< HEAD
	ErrNoBranch.ID:                              "branch not found in repository",
	ErrLDAPConn.ID:                              "LDAP server connection error",
	ErrServiceUnavailable.ID:                    "service currently unavailable or down for maintenance",
	ErrParseUserNotification.ID:                 "unrecognized user notification settings",
	ErrNotSupportedUserNotification.ID:          "unsupported user notification",
	ErrGroupNeedAdmin.ID:                        "need at least 1 administrator",
	ErrGroupNeedWrite.ID:                        "need at least 1 group with write permission",
	ErrNoVariable.ID:                            "variable not found",
	ErrPluginInvalid.ID:                         "invalid plugin",
	ErrConflict.ID:                              "object conflict",
	ErrPipelineAlreadyAttached.ID:               "pipeline already attached to this application",
	ErrApplicationExist.ID:                      "application already exist",
	ErrBranchNameNotProvided.ID:                 "branchName parameter must be provided",
	ErrInfiniteTriggerLoop.ID:                   "infinite trigger loop are forbidden",
	ErrInvalidResetUser.ID:                      "invalid user or email",
	ErrUserConflict.ID:                          "this user already exist",
	ErrWrongRequest.ID:                          "wrong request",
	ErrAlreadyExist.ID:                          "already exist",
	ErrParentApplicationAndPipelineMandatory.ID: "parent application and pipeline are mandatory",
	ErrNoParentBuildFound.ID:                    "no parent build found",
=======
	ErrNoBranch.ID:                     "branch not found in repository",
	ErrLDAPConn.ID:                     "LDAP server connection error",
	ErrServiceUnavailable.ID:           "service currently unavailable or down for maintenance",
	ErrParseUserNotification.ID:        "unrecognized user notification settings",
	ErrNotSupportedUserNotification.ID: "unsupported user notification",
	ErrGroupNeedAdmin.ID:               "need at least 1 administrator",
	ErrGroupNeedWrite.ID:               "need at least 1 group with write permission",
	ErrNoVariable.ID:                   "variable not found",
	ErrPluginInvalid.ID:                "invalid plugin",
	ErrConflict.ID:                     "object conflict",
	ErrPipelineAlreadyAttached.ID:      "pipeline already attached to this application",
	ErrApplicationExist.ID:             "application already exist",
	ErrBranchNameNotProvided.ID:        "branchName parameter must be provided",
	ErrInfiniteTriggerLoop.ID:          "infinite trigger loop are forbidden",
	ErrInvalidResetUser.ID:             "invalid user or email",
	ErrUserConflict.ID:                 "this user already exist",
	ErrWrongRequest.ID:                 "wrong request",
	ErrAlreadyExist.ID:                 "already exist",
	ErrInvalidType.ID:                  "invalid type",
>>>>>>> 7649dc4f
}

var errorsFrench = map[int]string{
	ErrUnknownError.ID:              "erreur interne",
	ErrActionAlreadyUpdated.ID:      "le status de l'action a déjà été mis à jour",
	ErrNoAction.ID:                  "l'action n'existe pas",
	ErrActionLoop.ID:                "la définition de l'action contient une boucle récursive",
	ErrInvalidID.ID:                 "l'ID doit être un nombre entier",
	ErrInvalidProject.ID:            "project manquant",
	ErrInvalidProjectKey.ID:         "la clef de project doit uniquement contenir des lettres majuscules et des chiffres",
	ErrProjectHasPipeline.ID:        "le project contient un pipeline",
	ErrProjectHasApplication.ID:     "le project contient une application",
	ErrUnauthorized.ID:              "authentification invalide",
	ErrForbidden.ID:                 "accès refusé",
	ErrPipelineNotFound.ID:          "le pipeline n'existe pas",
	ErrPipelineNotAttached.ID:       "le pipeline n'est pas lié à l'application",
	ErrNoEnvironmentProvided.ID:     "les pipelines de deploiement et de tests requiert un environnement",
	ErrEnvironmentProvided.ID:       "une pipeline de build ne necessite pas d'environnement",
	ErrUnknownEnv.ID:                "environnement inconnu",
	ErrEnvironmentExist.ID:          "l'environnement existe",
	ErrNoPipelineBuild.ID:           "ce build n'existe pas",
	ErrApplicationNotFound.ID:       "l'application n'existe pas",
	ErrGroupNotFound.ID:             "le groupe n'existe pas",
	ErrInvalidUsername.ID:           "nom d'utilisateur invalide",
	ErrInvalidEmail.ID:              "addresse email invalide",
	ErrGroupPresent.ID:              "le groupe est déjà présent",
	ErrInvalidName.ID:               "le nom est invalide",
	ErrInvalidUser.ID:               "mauvaise combinaison compte/mot de passe utilisateur",
	ErrBuildArchived.ID:             "impossible de relancer ce build car il a été archivé",
	ErrNoEnvironment.ID:             "l'environement n'existe pas",
	ErrModelNameExist.ID:            "le nom du modèle de worker est déjà utilisé",
	ErrNoWorkerModel.ID:             "le modèle de worker n'existe pas",
	ErrNoProject.ID:                 "le projet n'existe pas",
	ErrVariableExists.ID:            "la variable existe déjà",
	ErrInvalidGroupPattern.ID:       "nom de groupe invalide '^[a-zA-Z0-9.-_-]{1,}$'",
	ErrGroupExists.ID:               "le groupe existe déjà",
	ErrNotEnoughAdmin.ID:            "pas assez d'admin restant",
	ErrInvalidProjectName.ID:        "nom de project vide non autorisé",
	ErrInvalidApplicationPattern.ID: "nom de l'application invalide '^[a-zA-Z0-9.-_-]{1,}$'",
	ErrInvalidPipelinePattern.ID:    "nom du pipeline invalide '^[a-zA-Z0-9.-_-]{1,}$'",
	ErrNotFound.ID:                  "la page n'existe pas",
	ErrNoWorkerModelCapa.ID:         "la capacité n'existe pas",
	ErrNoHook.ID:                    "le hook n'existe pas",
	ErrNoAttachedPipeline.ID:        "le pipeline n'est pas lié à l'application",
	ErrNoReposManager.ID:            "le gestionnaire de dépôt n'existe pas",
	ErrNoReposManagerAuth.ID:        "connexion de CDS au gestionnaire de dépôt refusée, merci de contacter l'administrateur",
	ErrNoReposManagerClientAuth.ID:  "connexion au gestionnaire de dépôts refusée, vérifier vos accréditations",
	ErrRepoNotFound.ID:              "le dépôt n'existe pas",
	ErrSecretStoreUnreachable.ID:    "impossible de contacter vault",
	ErrSecretKeyFetchFailed.ID:      "erreur pendnat la récuperation de la clef de chiffrement",
	ErrCommitsFetchFailed.ID:        "impossible de retrouver les changements",
	ErrInvalidGoPath.ID:             "le gopath n'est pas valide",
	ErrInvalidSecretFormat.ID:       "impossibe de dechiffrer le secret, format invalide",
	ErrUnknownTemplate.ID:           "template inconnu",
	ErrSessionNotFound.ID:           "session invalide",
	ErrNoPreviousSuccess.ID:         "il n'y a aucune précédente version en succès pour ce pipeline",
	ErrNoEnvExecution.ID:            "vous n'avez pas les droits d'éxécution sur cet environnement",
	ErrInvalidSecretValue.ID:        "valeur du secret non specifiée",
	ErrPipelineHasApplication.ID:    "le pipeline est utilisé par une application",
	ErrNoDirectSecretUse.ID: `Désormais, l'utilisation du type de paramêtre 'password' n'est plus possible.
Merci d'utiliser les variable de Projet, Application ou Environnement pour stocker vos secrets.
Vous pouvez les utiliser sans problème dans un paramêtre de type String ou Text`,
<<<<<<< HEAD
	ErrNoBranch.ID:                              "la branche est introuvable dans le dépôt",
	ErrLDAPConn.ID:                              "erreur de connexion au serveur LDAP",
	ErrServiceUnavailable.ID:                    "service temporairement indisponible ou en maintenance",
	ErrParseUserNotification.ID:                 "notification non reconnue",
	ErrNotSupportedUserNotification.ID:          "notification non supportée",
	ErrGroupNeedAdmin.ID:                        "il faut au moins 1 administrateur",
	ErrGroupNeedWrite.ID:                        "il faut au moins 1 groupe avec les droits d'écriture",
	ErrNoVariable.ID:                            "la variable n'existe pas",
	ErrPluginInvalid.ID:                         "plugin non valide",
	ErrConflict.ID:                              "l'objet est en conflit",
	ErrPipelineAlreadyAttached.ID:               "le pipeline est déjà attaché à cette application",
	ErrApplicationExist.ID:                      "une application du même nom existe déjà",
	ErrBranchNameNotProvided.ID:                 "le paramètre branchName doit être envoyé",
	ErrInfiniteTriggerLoop.ID:                   "création d'une boucle de trigger infinie interdite",
	ErrInvalidResetUser.ID:                      "mauvaise combinaison compte/mail utilisateur",
	ErrUserConflict.ID:                          "cet utilisateur existe deja",
	ErrWrongRequest.ID:                          "la requête est incorrecte",
	ErrAlreadyExist.ID:                          "conflit",
	ErrParentApplicationAndPipelineMandatory.ID: "application et pipeline parents obligatoires",
	ErrNoParentBuildFound.ID:                    "aucun build parent n'a pu être trouvé",
=======
	ErrNoBranch.ID:                     "la branche est introuvable dans le dépôt",
	ErrLDAPConn.ID:                     "erreur de connexion au serveur LDAP",
	ErrServiceUnavailable.ID:           "service temporairement indisponible ou en maintenance",
	ErrParseUserNotification.ID:        "notification non reconnue",
	ErrNotSupportedUserNotification.ID: "notification non supportée",
	ErrGroupNeedAdmin.ID:               "il faut au moins 1 administrateur",
	ErrGroupNeedWrite.ID:               "il faut au moins 1 groupe avec les droits d'écriture",
	ErrNoVariable.ID:                   "la variable n'existe pas",
	ErrPluginInvalid.ID:                "plugin non valide",
	ErrConflict.ID:                     "l'objet est en conflit",
	ErrPipelineAlreadyAttached.ID:      "le pipeline est déjà attaché à cette application",
	ErrApplicationExist.ID:             "une application du même nom existe déjà",
	ErrBranchNameNotProvided.ID:        "le paramètre branchName doit être envoyé",
	ErrInfiniteTriggerLoop.ID:          "création d'une boucle de trigger infinie interdite",
	ErrInvalidResetUser.ID:             "mauvaise combinaison compte/mail utilisateur",
	ErrUserConflict.ID:                 "cet utilisateur existe deja",
	ErrWrongRequest.ID:                 "la requête est incorrecte",
	ErrAlreadyExist.ID:                 "conflit",
	ErrInvalidType.ID:                  "type non valide",
>>>>>>> 7649dc4f
}

var matcher = language.NewMatcher(SupportedLanguages)

// NewError just set an error with a root cause
func NewError(target *Error, root error) *Error {
	target.Root = root
	return target
}

// ProcessError tries to recognize given error and return error message in a language matching Accepted-Language
func ProcessError(target error, al string) (string, int) {
	cdsErr, ok := target.(*Error)
	if !ok {
		return errorsAmericanEnglish[ErrUnknownError.ID], ErrUnknownError.Status
	}
	acceptedLanguages, _, err := language.ParseAcceptLanguage(al)
	if err != nil {
		return errorsAmericanEnglish[ErrUnknownError.ID], ErrUnknownError.Status
	}

	tag, _, _ := matcher.Match(acceptedLanguages...)
	var msg string
	switch tag {
	case language.French:
		msg, ok = errorsFrench[cdsErr.ID]
		break
	case language.AmericanEnglish:
		msg, ok = errorsAmericanEnglish[cdsErr.ID]
		break
	default:
		msg, ok = errorsAmericanEnglish[cdsErr.ID]
		break
	}

	if !ok {
		return errorsAmericanEnglish[ErrUnknownError.ID], ErrUnknownError.Status
	}
	if cdsErr.Root != nil {
		cdsErrRoot, ok := cdsErr.Root.(*Error)
		var rootMsg string
		if ok {
			rootMsg, _ = ProcessError(cdsErrRoot, al)
		} else {
			rootMsg = fmt.Sprintf("[%T] %s", cdsErr.Root, cdsErr.Root.Error())
		}

		msg = fmt.Sprintf("%s (caused by: %s)", msg, rootMsg)
	}
	return msg, cdsErr.Status
}

// Exit func display an error message on stderr and exit 1
func Exit(format string, args ...interface{}) {
	fmt.Fprintf(os.Stderr, format, args...)
	os.Exit(1)
}

// Error type
type Error struct {
	ID      int    `json:"-"`
	Status  int    `json:"-"`
	Message string `json:"message"`
	Root    error  `json:"-"`
}

// DecodeError return an Error struct from json
func DecodeError(data []byte) error {
	var e Error

	err := json.Unmarshal(data, &e)
	if err != nil {
		return nil
	}

	if e.Message == "" {
		return nil
	}

	return e
}

func (e Error) String() string {
	if e.Message == "" {
		msg, ok := errorsAmericanEnglish[e.ID]
		if ok {
			return msg
		}
	}

	return e.Message
}

func (e Error) Error() string {
	return e.String()
}<|MERGE_RESOLUTION|>--- conflicted
+++ resolved
@@ -12,7 +12,6 @@
 // Existing CDS errors
 // Note: the error id is useless except to ensure objects are different in map
 var (
-<<<<<<< HEAD
 	ErrUnknownError                          = &Error{ID: 1, Status: http.StatusInternalServerError}
 	ErrActionAlreadyUpdated                  = &Error{ID: 2, Status: http.StatusBadRequest}
 	ErrNoAction                              = &Error{ID: 3, Status: http.StatusNotFound}
@@ -88,86 +87,9 @@
 	ErrUserConflict                          = &Error{ID: 73, Status: http.StatusBadRequest}
 	ErrWrongRequest                          = &Error{ID: 74, Status: http.StatusBadRequest}
 	ErrAlreadyExist                          = &Error{ID: 75, Status: http.StatusConflict}
-	ErrParentApplicationAndPipelineMandatory = &Error{ID: 76, Status: http.StatusBadRequest}
-	ErrNoParentBuildFound                    = &Error{ID: 77, Status: http.StatusNotFound}
-=======
-	ErrUnknownError                 = &Error{ID: 1, Status: http.StatusInternalServerError}
-	ErrActionAlreadyUpdated         = &Error{ID: 2, Status: http.StatusBadRequest}
-	ErrNoAction                     = &Error{ID: 3, Status: http.StatusNotFound}
-	ErrActionLoop                   = &Error{ID: 4, Status: http.StatusBadRequest}
-	ErrInvalidID                    = &Error{ID: 5, Status: http.StatusBadRequest}
-	ErrInvalidProject               = &Error{ID: 6, Status: http.StatusBadRequest}
-	ErrInvalidProjectKey            = &Error{ID: 7, Status: http.StatusBadRequest}
-	ErrProjectHasPipeline           = &Error{ID: 8, Status: http.StatusConflict}
-	ErrProjectHasApplication        = &Error{ID: 9, Status: http.StatusConflict}
-	ErrUnauthorized                 = &Error{ID: 10, Status: http.StatusUnauthorized}
-	ErrForbidden                    = &Error{ID: 11, Status: http.StatusForbidden}
-	ErrPipelineNotFound             = &Error{ID: 12, Status: http.StatusBadRequest}
-	ErrPipelineNotAttached          = &Error{ID: 13, Status: http.StatusBadRequest}
-	ErrNoEnvironmentProvided        = &Error{ID: 14, Status: http.StatusBadRequest}
-	ErrEnvironmentProvided          = &Error{ID: 15, Status: http.StatusBadRequest}
-	ErrUnknownEnv                   = &Error{ID: 16, Status: http.StatusBadRequest}
-	ErrEnvironmentExist             = &Error{ID: 17, Status: http.StatusConflict}
-	ErrNoPipelineBuild              = &Error{ID: 18, Status: http.StatusNotFound}
-	ErrApplicationNotFound          = &Error{ID: 19, Status: http.StatusNotFound}
-	ErrGroupNotFound                = &Error{ID: 20, Status: http.StatusNotFound}
-	ErrInvalidUsername              = &Error{ID: 21, Status: http.StatusBadRequest}
-	ErrInvalidEmail                 = &Error{ID: 22, Status: http.StatusBadRequest}
-	ErrGroupPresent                 = &Error{ID: 23, Status: http.StatusBadRequest}
-	ErrInvalidName                  = &Error{ID: 24, Status: http.StatusBadRequest}
-	ErrInvalidUser                  = &Error{ID: 25, Status: http.StatusBadRequest}
-	ErrBuildArchived                = &Error{ID: 26, Status: http.StatusBadRequest}
-	ErrNoEnvironment                = &Error{ID: 27, Status: http.StatusNotFound}
-	ErrModelNameExist               = &Error{ID: 28, Status: http.StatusConflict}
-	ErrNoWorkerModel                = &Error{ID: 29, Status: http.StatusNotFound}
-	ErrNoProject                    = &Error{ID: 30, Status: http.StatusNotFound}
-	ErrVariableExists               = &Error{ID: 31, Status: http.StatusConflict}
-	ErrInvalidGroupPattern          = &Error{ID: 32, Status: http.StatusBadRequest}
-	ErrGroupExists                  = &Error{ID: 33, Status: http.StatusConflict}
-	ErrNotEnoughAdmin               = &Error{ID: 34, Status: http.StatusBadRequest}
-	ErrInvalidProjectName           = &Error{ID: 35, Status: http.StatusBadRequest}
-	ErrInvalidApplicationPattern    = &Error{ID: 36, Status: http.StatusBadRequest}
-	ErrInvalidPipelinePattern       = &Error{ID: 37, Status: http.StatusBadRequest}
-	ErrNotFound                     = &Error{ID: 38, Status: http.StatusNotFound}
-	ErrNoWorkerModelCapa            = &Error{ID: 39, Status: http.StatusNotFound}
-	ErrNoHook                       = &Error{ID: 40, Status: http.StatusNotFound}
-	ErrNoAttachedPipeline           = &Error{ID: 41, Status: http.StatusNotFound}
-	ErrNoReposManager               = &Error{ID: 42, Status: http.StatusNotFound}
-	ErrNoReposManagerAuth           = &Error{ID: 43, Status: http.StatusUnauthorized}
-	ErrNoReposManagerClientAuth     = &Error{ID: 44, Status: http.StatusForbidden}
-	ErrRepoNotFound                 = &Error{ID: 45, Status: http.StatusNotFound}
-	ErrSecretStoreUnreachable       = &Error{ID: 46, Status: http.StatusMethodNotAllowed}
-	ErrSecretKeyFetchFailed         = &Error{ID: 47, Status: http.StatusMethodNotAllowed}
-	ErrInvalidGoPath                = &Error{ID: 48, Status: http.StatusBadRequest}
-	ErrCommitsFetchFailed           = &Error{ID: 49, Status: http.StatusNotFound}
-	ErrInvalidSecretFormat          = &Error{ID: 50, Status: http.StatusInternalServerError}
-	ErrUnknownTemplate              = &Error{ID: 51, Status: http.StatusNotFound}
-	ErrNoPreviousSuccess            = &Error{ID: 52, Status: http.StatusNotFound}
-	ErrNoEnvExecution               = &Error{ID: 53, Status: http.StatusForbidden}
-	ErrSessionNotFound              = &Error{ID: 54, Status: http.StatusUnauthorized}
-	ErrInvalidSecretValue           = &Error{ID: 55, Status: http.StatusBadRequest}
-	ErrPipelineHasApplication       = &Error{ID: 56, Status: http.StatusBadRequest}
-	ErrNoDirectSecretUse            = &Error{ID: 57, Status: http.StatusForbidden}
-	ErrNoBranch                     = &Error{ID: 58, Status: http.StatusNotFound}
-	ErrLDAPConn                     = &Error{ID: 59, Status: http.StatusInternalServerError}
-	ErrServiceUnavailable           = &Error{ID: 60, Status: http.StatusServiceUnavailable}
-	ErrParseUserNotification        = &Error{ID: 61, Status: http.StatusBadRequest}
-	ErrNotSupportedUserNotification = &Error{ID: 62, Status: http.StatusBadRequest}
-	ErrGroupNeedAdmin               = &Error{ID: 63, Status: http.StatusBadRequest}
-	ErrGroupNeedWrite               = &Error{ID: 64, Status: http.StatusBadRequest}
-	ErrNoVariable                   = &Error{ID: 65, Status: http.StatusNotFound}
-	ErrPluginInvalid                = &Error{ID: 66, Status: http.StatusBadRequest}
-	ErrConflict                     = &Error{ID: 67, Status: http.StatusConflict}
-	ErrPipelineAlreadyAttached      = &Error{ID: 68, Status: http.StatusConflict}
-	ErrApplicationExist             = &Error{ID: 69, Status: http.StatusConflict}
-	ErrBranchNameNotProvided        = &Error{ID: 70, Status: http.StatusBadRequest}
-	ErrInfiniteTriggerLoop          = &Error{ID: 71, Status: http.StatusBadRequest}
-	ErrInvalidResetUser             = &Error{ID: 72, Status: http.StatusBadRequest}
-	ErrUserConflict                 = &Error{ID: 73, Status: http.StatusBadRequest}
-	ErrWrongRequest                 = &Error{ID: 74, Status: http.StatusBadRequest}
-	ErrAlreadyExist                 = &Error{ID: 75, Status: http.StatusConflict}
-	ErrInvalidType                  = &Error{ID: 76, Status: http.StatusBadRequest}
->>>>>>> 7649dc4f
+	ErrInvalidType                           = &Error{ID: 76, Status: http.StatusBadRequest}
+	ErrParentApplicationAndPipelineMandatory = &Error{ID: 77, Status: http.StatusBadRequest}
+	ErrNoParentBuildFound                    = &Error{ID: 78, Status: http.StatusNotFound}
 )
 
 // SupportedLanguages on API errors
@@ -236,7 +158,6 @@
 	ErrNoDirectSecretUse.ID: `From now on, usage of 'password' parameter is not possible anymore.
 Please use either Project, Application or Environment variable to store your secrets.
 You can safely use them in a String or Text parameter`,
-<<<<<<< HEAD
 	ErrNoBranch.ID:                              "branch not found in repository",
 	ErrLDAPConn.ID:                              "LDAP server connection error",
 	ErrServiceUnavailable.ID:                    "service currently unavailable or down for maintenance",
@@ -255,29 +176,9 @@
 	ErrUserConflict.ID:                          "this user already exist",
 	ErrWrongRequest.ID:                          "wrong request",
 	ErrAlreadyExist.ID:                          "already exist",
+	ErrInvalidType.ID:                           "invalid type",
 	ErrParentApplicationAndPipelineMandatory.ID: "parent application and pipeline are mandatory",
 	ErrNoParentBuildFound.ID:                    "no parent build found",
-=======
-	ErrNoBranch.ID:                     "branch not found in repository",
-	ErrLDAPConn.ID:                     "LDAP server connection error",
-	ErrServiceUnavailable.ID:           "service currently unavailable or down for maintenance",
-	ErrParseUserNotification.ID:        "unrecognized user notification settings",
-	ErrNotSupportedUserNotification.ID: "unsupported user notification",
-	ErrGroupNeedAdmin.ID:               "need at least 1 administrator",
-	ErrGroupNeedWrite.ID:               "need at least 1 group with write permission",
-	ErrNoVariable.ID:                   "variable not found",
-	ErrPluginInvalid.ID:                "invalid plugin",
-	ErrConflict.ID:                     "object conflict",
-	ErrPipelineAlreadyAttached.ID:      "pipeline already attached to this application",
-	ErrApplicationExist.ID:             "application already exist",
-	ErrBranchNameNotProvided.ID:        "branchName parameter must be provided",
-	ErrInfiniteTriggerLoop.ID:          "infinite trigger loop are forbidden",
-	ErrInvalidResetUser.ID:             "invalid user or email",
-	ErrUserConflict.ID:                 "this user already exist",
-	ErrWrongRequest.ID:                 "wrong request",
-	ErrAlreadyExist.ID:                 "already exist",
-	ErrInvalidType.ID:                  "invalid type",
->>>>>>> 7649dc4f
 }
 
 var errorsFrench = map[int]string{
@@ -340,7 +241,6 @@
 	ErrNoDirectSecretUse.ID: `Désormais, l'utilisation du type de paramêtre 'password' n'est plus possible.
 Merci d'utiliser les variable de Projet, Application ou Environnement pour stocker vos secrets.
 Vous pouvez les utiliser sans problème dans un paramêtre de type String ou Text`,
-<<<<<<< HEAD
 	ErrNoBranch.ID:                              "la branche est introuvable dans le dépôt",
 	ErrLDAPConn.ID:                              "erreur de connexion au serveur LDAP",
 	ErrServiceUnavailable.ID:                    "service temporairement indisponible ou en maintenance",
@@ -359,29 +259,9 @@
 	ErrUserConflict.ID:                          "cet utilisateur existe deja",
 	ErrWrongRequest.ID:                          "la requête est incorrecte",
 	ErrAlreadyExist.ID:                          "conflit",
+	ErrInvalidType.ID:                           "type non valide",
 	ErrParentApplicationAndPipelineMandatory.ID: "application et pipeline parents obligatoires",
 	ErrNoParentBuildFound.ID:                    "aucun build parent n'a pu être trouvé",
-=======
-	ErrNoBranch.ID:                     "la branche est introuvable dans le dépôt",
-	ErrLDAPConn.ID:                     "erreur de connexion au serveur LDAP",
-	ErrServiceUnavailable.ID:           "service temporairement indisponible ou en maintenance",
-	ErrParseUserNotification.ID:        "notification non reconnue",
-	ErrNotSupportedUserNotification.ID: "notification non supportée",
-	ErrGroupNeedAdmin.ID:               "il faut au moins 1 administrateur",
-	ErrGroupNeedWrite.ID:               "il faut au moins 1 groupe avec les droits d'écriture",
-	ErrNoVariable.ID:                   "la variable n'existe pas",
-	ErrPluginInvalid.ID:                "plugin non valide",
-	ErrConflict.ID:                     "l'objet est en conflit",
-	ErrPipelineAlreadyAttached.ID:      "le pipeline est déjà attaché à cette application",
-	ErrApplicationExist.ID:             "une application du même nom existe déjà",
-	ErrBranchNameNotProvided.ID:        "le paramètre branchName doit être envoyé",
-	ErrInfiniteTriggerLoop.ID:          "création d'une boucle de trigger infinie interdite",
-	ErrInvalidResetUser.ID:             "mauvaise combinaison compte/mail utilisateur",
-	ErrUserConflict.ID:                 "cet utilisateur existe deja",
-	ErrWrongRequest.ID:                 "la requête est incorrecte",
-	ErrAlreadyExist.ID:                 "conflit",
-	ErrInvalidType.ID:                  "type non valide",
->>>>>>> 7649dc4f
 }
 
 var matcher = language.NewMatcher(SupportedLanguages)
