package sdk

import (
	"encoding/json"
	"fmt"
	"net/http"
	"os"

	"github.com/pkg/errors"

	"golang.org/x/text/language"
)

// Existing CDS errors
// Note: the error id is useless except to ensure objects are different in map
var (
	ErrUnknownError                           = Error{ID: 1, Status: http.StatusInternalServerError}
	ErrActionAlreadyUpdated                   = Error{ID: 2, Status: http.StatusBadRequest}
	ErrNoAction                               = Error{ID: 3, Status: http.StatusNotFound}
	ErrActionLoop                             = Error{ID: 4, Status: http.StatusBadRequest}
	ErrInvalidID                              = Error{ID: 5, Status: http.StatusBadRequest}
	ErrInvalidProject                         = Error{ID: 6, Status: http.StatusBadRequest}
	ErrInvalidProjectKey                      = Error{ID: 7, Status: http.StatusBadRequest}
	ErrProjectHasPipeline                     = Error{ID: 8, Status: http.StatusConflict}
	ErrProjectHasApplication                  = Error{ID: 9, Status: http.StatusConflict}
	ErrUnauthorized                           = Error{ID: 10, Status: http.StatusUnauthorized}
	ErrForbidden                              = Error{ID: 11, Status: http.StatusForbidden}
	ErrPipelineNotFound                       = Error{ID: 12, Status: http.StatusBadRequest}
	ErrPipelineNotAttached                    = Error{ID: 13, Status: http.StatusBadRequest}
	ErrNoEnvironmentProvided                  = Error{ID: 14, Status: http.StatusBadRequest}
	ErrEnvironmentProvided                    = Error{ID: 15, Status: http.StatusBadRequest}
	ErrUnknownEnv                             = Error{ID: 16, Status: http.StatusBadRequest}
	ErrEnvironmentExist                       = Error{ID: 17, Status: http.StatusConflict}
	ErrNoPipelineBuild                        = Error{ID: 18, Status: http.StatusNotFound}
	ErrApplicationNotFound                    = Error{ID: 19, Status: http.StatusNotFound}
	ErrGroupNotFound                          = Error{ID: 20, Status: http.StatusNotFound}
	ErrInvalidUsername                        = Error{ID: 21, Status: http.StatusBadRequest}
	ErrInvalidEmail                           = Error{ID: 22, Status: http.StatusBadRequest}
	ErrGroupPresent                           = Error{ID: 23, Status: http.StatusBadRequest}
	ErrInvalidName                            = Error{ID: 24, Status: http.StatusBadRequest}
	ErrInvalidUser                            = Error{ID: 25, Status: http.StatusBadRequest}
	ErrBuildArchived                          = Error{ID: 26, Status: http.StatusBadRequest}
	ErrNoEnvironment                          = Error{ID: 27, Status: http.StatusNotFound}
	ErrModelNameExist                         = Error{ID: 28, Status: http.StatusConflict}
	ErrNoWorkerModel                          = Error{ID: 29, Status: http.StatusNotFound}
	ErrNoProject                              = Error{ID: 30, Status: http.StatusNotFound}
	ErrVariableExists                         = Error{ID: 31, Status: http.StatusConflict}
	ErrInvalidGroupPattern                    = Error{ID: 32, Status: http.StatusBadRequest}
	ErrGroupExists                            = Error{ID: 33, Status: http.StatusConflict}
	ErrNotEnoughAdmin                         = Error{ID: 34, Status: http.StatusBadRequest}
	ErrInvalidProjectName                     = Error{ID: 35, Status: http.StatusBadRequest}
	ErrInvalidApplicationPattern              = Error{ID: 36, Status: http.StatusBadRequest}
	ErrInvalidPipelinePattern                 = Error{ID: 37, Status: http.StatusBadRequest}
	ErrNotFound                               = Error{ID: 38, Status: http.StatusNotFound}
	ErrNoWorkerModelCapa                      = Error{ID: 39, Status: http.StatusNotFound}
	ErrNoHook                                 = Error{ID: 40, Status: http.StatusNotFound}
	ErrNoAttachedPipeline                     = Error{ID: 41, Status: http.StatusNotFound}
	ErrNoReposManager                         = Error{ID: 42, Status: http.StatusNotFound}
	ErrNoReposManagerAuth                     = Error{ID: 43, Status: http.StatusUnauthorized}
	ErrNoReposManagerClientAuth               = Error{ID: 44, Status: http.StatusForbidden}
	ErrRepoNotFound                           = Error{ID: 45, Status: http.StatusNotFound}
	ErrSecretStoreUnreachable                 = Error{ID: 46, Status: http.StatusMethodNotAllowed}
	ErrSecretKeyFetchFailed                   = Error{ID: 47, Status: http.StatusMethodNotAllowed}
	ErrInvalidGoPath                          = Error{ID: 48, Status: http.StatusBadRequest}
	ErrCommitsFetchFailed                     = Error{ID: 49, Status: http.StatusNotFound}
	ErrInvalidSecretFormat                    = Error{ID: 50, Status: http.StatusInternalServerError}
	ErrNoPreviousSuccess                      = Error{ID: 52, Status: http.StatusNotFound}
	ErrNoEnvExecution                         = Error{ID: 53, Status: http.StatusForbidden}
	ErrSessionNotFound                        = Error{ID: 54, Status: http.StatusUnauthorized}
	ErrInvalidSecretValue                     = Error{ID: 55, Status: http.StatusBadRequest}
	ErrPipelineHasApplication                 = Error{ID: 56, Status: http.StatusBadRequest}
	ErrNoDirectSecretUse                      = Error{ID: 57, Status: http.StatusForbidden}
	ErrNoBranch                               = Error{ID: 58, Status: http.StatusNotFound}
	ErrLDAPConn                               = Error{ID: 59, Status: http.StatusInternalServerError}
	ErrServiceUnavailable                     = Error{ID: 60, Status: http.StatusServiceUnavailable}
	ErrParseUserNotification                  = Error{ID: 61, Status: http.StatusBadRequest}
	ErrNotSupportedUserNotification           = Error{ID: 62, Status: http.StatusBadRequest}
	ErrGroupNeedAdmin                         = Error{ID: 63, Status: http.StatusBadRequest}
	ErrGroupNeedWrite                         = Error{ID: 64, Status: http.StatusBadRequest}
	ErrNoVariable                             = Error{ID: 65, Status: http.StatusNotFound}
	ErrPluginInvalid                          = Error{ID: 66, Status: http.StatusBadRequest}
	ErrConflict                               = Error{ID: 67, Status: http.StatusConflict}
	ErrPipelineAlreadyAttached                = Error{ID: 68, Status: http.StatusConflict}
	ErrApplicationExist                       = Error{ID: 69, Status: http.StatusConflict}
	ErrBranchNameNotProvided                  = Error{ID: 70, Status: http.StatusBadRequest}
	ErrInfiniteTriggerLoop                    = Error{ID: 71, Status: http.StatusBadRequest}
	ErrInvalidResetUser                       = Error{ID: 72, Status: http.StatusBadRequest}
	ErrUserConflict                           = Error{ID: 73, Status: http.StatusBadRequest}
	ErrWrongRequest                           = Error{ID: 74, Status: http.StatusBadRequest}
	ErrAlreadyExist                           = Error{ID: 75, Status: http.StatusConflict}
	ErrInvalidType                            = Error{ID: 76, Status: http.StatusBadRequest}
	ErrParentApplicationAndPipelineMandatory  = Error{ID: 77, Status: http.StatusBadRequest}
	ErrNoParentBuildFound                     = Error{ID: 78, Status: http.StatusNotFound}
	ErrParameterExists                        = Error{ID: 79, Status: http.StatusConflict}
	ErrNoHatchery                             = Error{ID: 80, Status: http.StatusNotFound}
	ErrInvalidWorkerStatus                    = Error{ID: 81, Status: http.StatusNotFound}
	ErrInvalidToken                           = Error{ID: 82, Status: http.StatusUnauthorized}
	ErrAppBuildingPipelines                   = Error{ID: 83, Status: http.StatusForbidden}
	ErrInvalidTimezone                        = Error{ID: 84, Status: http.StatusBadRequest}
	ErrEnvironmentCannotBeDeleted             = Error{ID: 85, Status: http.StatusForbidden}
	ErrInvalidPipeline                        = Error{ID: 86, Status: http.StatusBadRequest}
	ErrKeyNotFound                            = Error{ID: 87, Status: http.StatusNotFound}
	ErrPipelineAlreadyExists                  = Error{ID: 88, Status: http.StatusConflict}
	ErrJobAlreadyBooked                       = Error{ID: 89, Status: http.StatusConflict}
	ErrPipelineBuildNotFound                  = Error{ID: 90, Status: http.StatusNotFound}
	ErrAlreadyTaken                           = Error{ID: 91, Status: http.StatusGone}
	ErrWorkflowNotFound                       = Error{ID: 92, Status: http.StatusNotFound}
	ErrWorkflowNodeNotFound                   = Error{ID: 93, Status: http.StatusNotFound}
	ErrWorkflowInvalidRoot                    = Error{ID: 94, Status: http.StatusBadRequest}
	ErrWorkflowNodeRef                        = Error{ID: 95, Status: http.StatusBadRequest}
	ErrWorkflowInvalid                        = Error{ID: 96, Status: http.StatusBadRequest}
	ErrWorkflowNodeJoinNotFound               = Error{ID: 97, Status: http.StatusNotFound}
	ErrInvalidJobRequirement                  = Error{ID: 98, Status: http.StatusBadRequest}
	ErrNotImplemented                         = Error{ID: 99, Status: http.StatusNotImplemented}
	ErrParameterNotExists                     = Error{ID: 100, Status: http.StatusNotFound}
	ErrUnknownKeyType                         = Error{ID: 101, Status: http.StatusBadRequest}
	ErrInvalidKeyPattern                      = Error{ID: 102, Status: http.StatusBadRequest}
	ErrWebhookConfigDoesNotMatch              = Error{ID: 103, Status: http.StatusBadRequest}
	ErrPipelineUsedByWorkflow                 = Error{ID: 104, Status: http.StatusBadRequest}
	ErrMethodNotAllowed                       = Error{ID: 105, Status: http.StatusMethodNotAllowed}
	ErrInvalidNodeNamePattern                 = Error{ID: 106, Status: http.StatusBadRequest}
	ErrWorkflowNodeParentNotRun               = Error{ID: 107, Status: http.StatusForbidden}
	ErrHookNotFound                           = Error{ID: 108, Status: http.StatusNotFound}
	ErrDefaultGroupPermission                 = Error{ID: 109, Status: http.StatusBadRequest}
	ErrLastGroupWithWriteRole                 = Error{ID: 110, Status: http.StatusForbidden}
	ErrInvalidEmailDomain                     = Error{ID: 111, Status: http.StatusForbidden}
	ErrWorkflowNodeRunJobNotFound             = Error{ID: 112, Status: http.StatusNotFound}
	ErrBuiltinKeyNotFound                     = Error{ID: 113, Status: http.StatusInternalServerError}
	ErrStepNotFound                           = Error{ID: 114, Status: http.StatusNotFound}
	ErrWorkerModelAlreadyBooked               = Error{ID: 115, Status: http.StatusConflict}
	ErrConditionsNotOk                        = Error{ID: 116, Status: http.StatusBadRequest}
	ErrDownloadInvalidOS                      = Error{ID: 117, Status: http.StatusNotFound}
	ErrDownloadInvalidArch                    = Error{ID: 118, Status: http.StatusNotFound}
	ErrDownloadInvalidName                    = Error{ID: 119, Status: http.StatusNotFound}
	ErrDownloadDoesNotExist                   = Error{ID: 120, Status: http.StatusNotFound}
	ErrTokenNotFound                          = Error{ID: 121, Status: http.StatusNotFound}
	ErrWorkflowNotificationNodeRef            = Error{ID: 122, Status: http.StatusBadRequest}
	ErrInvalidJobRequirementDuplicateModel    = Error{ID: 123, Status: http.StatusBadRequest}
	ErrInvalidJobRequirementDuplicateHostname = Error{ID: 124, Status: http.StatusBadRequest}
	ErrInvalidKeyName                         = Error{ID: 125, Status: http.StatusBadRequest}
	ErrRepoOperationTimeout                   = Error{ID: 126, Status: http.StatusRequestTimeout}
	ErrInvalidGitBranch                       = Error{ID: 127, Status: http.StatusBadRequest}
	ErrInvalidFavoriteType                    = Error{ID: 128, Status: http.StatusBadRequest}
<<<<<<< HEAD
	ErrInvalidPatternModel                    = Error{ID: 129, Status: http.StatusBadRequest}
=======
	ErrUnsupportedOSArchPlugin                = Error{ID: 129, Status: http.StatusNotFound}
>>>>>>> c7ee4248
	ErrNoBroadcast                            = Error{ID: 130, Status: http.StatusNotFound}
	ErrBroadcastNotFound                      = Error{ID: 131, Status: http.StatusNotFound}
)

var errorsAmericanEnglish = map[int]string{
	ErrUnknownError.ID:                           "internal server error",
	ErrActionAlreadyUpdated.ID:                   "action status already updated",
	ErrNoAction.ID:                               "action does not exist",
	ErrActionLoop.ID:                             "action definition contains a recursive loop",
	ErrInvalidID.ID:                              "ID must be an integer",
	ErrInvalidProject.ID:                         "project not provided",
	ErrInvalidProjectKey.ID:                      "project key must contain only upper-case alphanumerical characters",
	ErrProjectHasPipeline.ID:                     "project contains a pipeline",
	ErrProjectHasApplication.ID:                  "project contains an application",
	ErrUnauthorized.ID:                           "not authenticated",
	ErrForbidden.ID:                              "forbidden",
	ErrPipelineNotFound.ID:                       "pipeline does not exist",
	ErrPipelineNotAttached.ID:                    "pipeline is not attached to application",
	ErrNoEnvironmentProvided.ID:                  "deployment and testing pipelines require an environnement",
	ErrEnvironmentProvided.ID:                    "build pipeline are not compatible with environment usage",
	ErrUnknownEnv.ID:                             "unknown environment",
	ErrEnvironmentExist.ID:                       "environment already exists",
	ErrNoPipelineBuild.ID:                        "this pipeline build does not exist",
	ErrApplicationNotFound.ID:                    "application does not exist",
	ErrGroupNotFound.ID:                          "group does not exist",
	ErrInvalidUsername.ID:                        "invalid username",
	ErrInvalidEmail.ID:                           "invalid email",
	ErrGroupPresent.ID:                           "group already present",
	ErrInvalidName.ID:                            "invalid name",
	ErrInvalidUser.ID:                            "invalid user or password",
	ErrBuildArchived.ID:                          "Cannot restart this build because it has been archived",
	ErrNoEnvironment.ID:                          "environment does not exist",
	ErrModelNameExist.ID:                         "worker model name already used",
	ErrNoWorkerModel.ID:                          "worker model does not exist",
	ErrNoProject.ID:                              "project does not exist",
	ErrVariableExists.ID:                         "variable already exists",
	ErrInvalidGroupPattern.ID:                    "group name must respect '^[a-zA-Z0-9.-_-]{1,}$'",
	ErrGroupExists.ID:                            "group already exists",
	ErrNotEnoughAdmin.ID:                         "not enough group admin left",
	ErrInvalidProjectName.ID:                     "project name must not be empty",
	ErrInvalidApplicationPattern.ID:              "application name must respect '^[a-zA-Z0-9.-_-]{1,}$'",
	ErrInvalidPipelinePattern.ID:                 "pipeline name must respect '^[a-zA-Z0-9.-_-]{1,}$'",
	ErrNotFound.ID:                               "resource not found",
	ErrNoWorkerModelCapa.ID:                      "capability not found",
	ErrNoHook.ID:                                 "hook not found",
	ErrNoAttachedPipeline.ID:                     "pipeline not attached to the application",
	ErrNoReposManager.ID:                         "repositories manager not found",
	ErrNoReposManagerAuth.ID:                     "CDS authentication error, please contact CDS administrator",
	ErrNoReposManagerClientAuth.ID:               "Repository manager authentication error, please check your credentials",
	ErrRepoNotFound.ID:                           "repository not found",
	ErrSecretStoreUnreachable.ID:                 "could not reach secret backend to fetch secret key",
	ErrSecretKeyFetchFailed.ID:                   "error while fetching key from secret backend",
	ErrCommitsFetchFailed.ID:                     "unable to retrieves commits",
	ErrInvalidGoPath.ID:                          "invalid gopath",
	ErrInvalidSecretFormat.ID:                    "cannot decrypt secret, invalid format",
	ErrSessionNotFound.ID:                        "invalid session",
	ErrNoPreviousSuccess.ID:                      "there is no previous success version for this pipeline",
	ErrNoEnvExecution.ID:                         "you don't have execution right on this environment",
	ErrInvalidSecretValue.ID:                     "secret value not specified",
	ErrPipelineHasApplication.ID:                 "pipeline still used by an application",
	ErrNoDirectSecretUse.ID:                      "usage of 'password' parameter is not allowed",
	ErrNoBranch.ID:                               "branch not found in repository",
	ErrLDAPConn.ID:                               "LDAP server connection error",
	ErrServiceUnavailable.ID:                     "service currently unavailable or down for maintenance",
	ErrParseUserNotification.ID:                  "unrecognized user notification settings",
	ErrNotSupportedUserNotification.ID:           "unsupported user notification",
	ErrGroupNeedAdmin.ID:                         "need at least 1 administrator",
	ErrGroupNeedWrite.ID:                         "need at least 1 group with write permission",
	ErrNoVariable.ID:                             "variable not found",
	ErrPluginInvalid.ID:                          "invalid plugin",
	ErrConflict.ID:                               "object conflict",
	ErrPipelineAlreadyAttached.ID:                "pipeline already attached to this application",
	ErrApplicationExist.ID:                       "application already exists",
	ErrBranchNameNotProvided.ID:                  "branchName parameter must be provided",
	ErrInfiniteTriggerLoop.ID:                    "infinite trigger loop are forbidden",
	ErrInvalidResetUser.ID:                       "invalid user or email",
	ErrUserConflict.ID:                           "this user already exists",
	ErrWrongRequest.ID:                           "wrong request",
	ErrAlreadyExist.ID:                           "already exists",
	ErrInvalidType.ID:                            "invalid type",
	ErrParentApplicationAndPipelineMandatory.ID:  "parent application and pipeline are mandatory",
	ErrNoParentBuildFound.ID:                     "no parent build found",
	ErrParameterExists.ID:                        "parameter already exists",
	ErrNoHatchery.ID:                             "No hatchery found",
	ErrInvalidWorkerStatus.ID:                    "Worker status is invalid",
	ErrInvalidToken.ID:                           "Invalid token",
	ErrAppBuildingPipelines.ID:                   "Cannot delete application, there are building pipelines",
	ErrInvalidTimezone.ID:                        "Invalid timezone",
	ErrEnvironmentCannotBeDeleted.ID:             "Environment cannot be deleted. It is still in used",
	ErrInvalidPipeline.ID:                        "Invalid pipeline",
	ErrKeyNotFound.ID:                            "Key not found",
	ErrPipelineAlreadyExists.ID:                  "Pipeline already exists",
	ErrJobAlreadyBooked.ID:                       "Job already booked",
	ErrPipelineBuildNotFound.ID:                  "Pipeline build not found",
	ErrAlreadyTaken.ID:                           "This job is already taken by another worker",
	ErrWorkflowNotFound.ID:                       "Workflow not found",
	ErrWorkflowNodeNotFound.ID:                   "Workflow node not found",
	ErrWorkflowInvalidRoot.ID:                    "Invalid workflow root",
	ErrWorkflowNodeRef.ID:                        "Invalid workflow node reference",
	ErrWorkflowInvalid.ID:                        "Invalid workflow",
	ErrWorkflowNodeJoinNotFound.ID:               "Workflow node join not found",
	ErrInvalidJobRequirement.ID:                  "Invalid job requirement",
	ErrNotImplemented.ID:                         "This functionality isn't implemented",
	ErrParameterNotExists.ID:                     "This parameter doesn't exist",
	ErrUnknownKeyType.ID:                         "Unknown key type",
	ErrInvalidKeyPattern.ID:                      "key name must respect the following pattern: '^[a-zA-Z0-9.-_-]{1,}$'",
	ErrWebhookConfigDoesNotMatch.ID:              "Webhook config does not match",
	ErrPipelineUsedByWorkflow.ID:                 "pipeline still used by a workflow",
	ErrMethodNotAllowed.ID:                       "Method not allowed",
	ErrInvalidNodeNamePattern.ID:                 "Node name must respect the following pattern: '^[a-zA-Z0-9.-_-]{1,}$'",
	ErrWorkflowNodeParentNotRun.ID:               "Cannot run a node if their parents have never been launched",
	ErrDefaultGroupPermission.ID:                 "Only read permission is allowed to default group",
	ErrLastGroupWithWriteRole.ID:                 "The last group must have the write permission",
	ErrInvalidEmailDomain.ID:                     "Invalid domain",
	ErrWorkflowNodeRunJobNotFound.ID:             "Job not found",
	ErrBuiltinKeyNotFound.ID:                     "Encryption Key not found",
	ErrStepNotFound.ID:                           "Step not found",
	ErrWorkerModelAlreadyBooked.ID:               "Worker Model already booked",
	ErrConditionsNotOk.ID:                        "Cannot run this pipeline because launch conditions aren't ok",
	ErrDownloadInvalidOS.ID:                      "OS Invalid. Should be linux, darwin, freebsd or windows",
	ErrDownloadInvalidArch.ID:                    "Architecture invalid. Should be 386, i386, i686, amd64, x86_64 or arm (depends on OS)",
	ErrDownloadInvalidName.ID:                    "Invalid name",
	ErrDownloadDoesNotExist.ID:                   "File does not exist",
	ErrTokenNotFound.ID:                          "Token does not exist",
	ErrWorkflowNotificationNodeRef.ID:            "An invalid workflow node reference has been found, if you want to delete a pipeline from your workflow check if this pipeline isn't referenced in your notifications list",
	ErrInvalidJobRequirementDuplicateModel.ID:    "Invalid job requirements: you can't select multiple worker models",
	ErrInvalidJobRequirementDuplicateHostname.ID: "Invalid job requirements: you can't select multiple hostname",
	ErrInvalidKeyName.ID:                         "Invalid key name. Application key must have prefix 'app-'; environment key must have prefix 'env-'",
	ErrRepoOperationTimeout.ID:                   "Analyzing repository took too much time",
	ErrInvalidGitBranch.ID:                       "Invalid git.branch value, you cannot have an empty git.branch value in your default payload",
	ErrInvalidFavoriteType.ID:                    "Invalid favorite type: must be 'project' or 'workflow'",
<<<<<<< HEAD
	ErrInvalidPatternModel.ID:                    "Invalid worker model pattern: name, type and main command are mandatory",
=======
	ErrUnsupportedOSArchPlugin.ID:                "Unsupported os/architecture for this plugin",
>>>>>>> c7ee4248
	ErrNoBroadcast.ID:                            "Invalid broadcast",
	ErrBroadcastNotFound.ID:                      "Broadcast not found",
}

var errorsFrench = map[int]string{
	ErrUnknownError.ID:                           "erreur interne",
	ErrActionAlreadyUpdated.ID:                   "le status de l'action a déjà été mis à jour",
	ErrNoAction.ID:                               "l'action n'existe pas",
	ErrActionLoop.ID:                             "la définition de l'action contient une boucle récursive",
	ErrInvalidID.ID:                              "l'ID doit être un nombre entier",
	ErrInvalidProject.ID:                         "projet manquant",
	ErrInvalidProjectKey.ID:                      "la clef de project doit uniquement contenir des lettres majuscules et des chiffres",
	ErrProjectHasPipeline.ID:                     "le project contient un pipeline",
	ErrProjectHasApplication.ID:                  "le project contient une application",
	ErrUnauthorized.ID:                           "authentification invalide",
	ErrForbidden.ID:                              "accès refusé",
	ErrPipelineNotFound.ID:                       "le pipeline n'existe pas",
	ErrPipelineNotAttached.ID:                    "le pipeline n'est pas lié à l'application",
	ErrNoEnvironmentProvided.ID:                  "les pipelines de déploiement et de tests requièrent un environnement",
	ErrEnvironmentProvided.ID:                    "une pipeline de build ne nécessite pas d'environnement",
	ErrUnknownEnv.ID:                             "environnement inconnu",
	ErrEnvironmentExist.ID:                       "l'environnement existe",
	ErrNoPipelineBuild.ID:                        "ce build n'existe pas",
	ErrApplicationNotFound.ID:                    "l'application n'existe pas",
	ErrGroupNotFound.ID:                          "le groupe n'existe pas",
	ErrInvalidUsername.ID:                        "nom d'utilisateur invalide",
	ErrInvalidEmail.ID:                           "addresse email invalide",
	ErrGroupPresent.ID:                           "le groupe est déjà présent",
	ErrInvalidName.ID:                            "le nom est invalide",
	ErrInvalidUser.ID:                            "mauvaise combinaison compte/mot de passe utilisateur",
	ErrBuildArchived.ID:                          "impossible de relancer ce build car il a été archivé",
	ErrNoEnvironment.ID:                          "l'environement n'existe pas",
	ErrModelNameExist.ID:                         "le nom du modèle de worker est déjà utilisé",
	ErrNoWorkerModel.ID:                          "le modèle de worker n'existe pas",
	ErrNoProject.ID:                              "le projet n'existe pas",
	ErrVariableExists.ID:                         "la variable existe déjà",
	ErrInvalidGroupPattern.ID:                    "nom de groupe invalide '^[a-zA-Z0-9.-_-]{1,}$'",
	ErrGroupExists.ID:                            "le groupe existe déjà",
	ErrNotEnoughAdmin.ID:                         "pas assez d'admin restant",
	ErrInvalidProjectName.ID:                     "nom de project vide non autorisé",
	ErrInvalidApplicationPattern.ID:              "nom de l'application invalide '^[a-zA-Z0-9.-_-]{1,}$'",
	ErrInvalidPipelinePattern.ID:                 "nom du pipeline invalide '^[a-zA-Z0-9.-_-]{1,}$'",
	ErrNotFound.ID:                               "la ressource n'existe pas",
	ErrNoWorkerModelCapa.ID:                      "la capacité n'existe pas",
	ErrNoHook.ID:                                 "le hook n'existe pas",
	ErrNoAttachedPipeline.ID:                     "le pipeline n'est pas lié à l'application",
	ErrNoReposManager.ID:                         "le gestionnaire de dépôt n'existe pas",
	ErrNoReposManagerAuth.ID:                     "connexion de CDS au gestionnaire de dépôt refusée, merci de contacter l'administrateur",
	ErrNoReposManagerClientAuth.ID:               "connexion au gestionnaire de dépôts refusée, vérifier vos accréditations",
	ErrRepoNotFound.ID:                           "le dépôt n'existe pas",
	ErrSecretStoreUnreachable.ID:                 "impossible de contacter vault",
	ErrSecretKeyFetchFailed.ID:                   "erreur pendnat la récuperation de la clef de chiffrement",
	ErrCommitsFetchFailed.ID:                     "impossible de retrouver les changements",
	ErrInvalidGoPath.ID:                          "le gopath n'est pas valide",
	ErrInvalidSecretFormat.ID:                    "impossibe de dechiffrer le secret, format invalide",
	ErrSessionNotFound.ID:                        "session invalide",
	ErrNoPreviousSuccess.ID:                      "il n'y a aucune précédente version en succès pour ce pipeline",
	ErrNoEnvExecution.ID:                         "vous n'avez pas les droits d'éxécution sur cet environnement",
	ErrInvalidSecretValue.ID:                     "valeur du secret non specifiée",
	ErrPipelineHasApplication.ID:                 "le pipeline est utilisé par une application",
	ErrNoDirectSecretUse.ID:                      "l'utilisation du type de paramêtre 'password' est impossible",
	ErrNoBranch.ID:                               "la branche est introuvable dans le dépôt",
	ErrLDAPConn.ID:                               "erreur de connexion au serveur LDAP",
	ErrServiceUnavailable.ID:                     "service temporairement indisponible ou en maintenance",
	ErrParseUserNotification.ID:                  "notification non reconnue",
	ErrNotSupportedUserNotification.ID:           "notification non supportée",
	ErrGroupNeedAdmin.ID:                         "il faut au moins 1 administrateur",
	ErrGroupNeedWrite.ID:                         "il faut au moins 1 groupe avec les droits d'écriture",
	ErrNoVariable.ID:                             "la variable n'existe pas",
	ErrPluginInvalid.ID:                          "plugin non valide",
	ErrConflict.ID:                               "l'objet est en conflit",
	ErrPipelineAlreadyAttached.ID:                "le pipeline est déjà attaché à cette application",
	ErrApplicationExist.ID:                       "une application du même nom existe déjà",
	ErrBranchNameNotProvided.ID:                  "le paramètre branchName doit être envoyé",
	ErrInfiniteTriggerLoop.ID:                    "création d'une boucle de trigger infinie interdite",
	ErrInvalidResetUser.ID:                       "mauvaise combinaison compte/mail utilisateur",
	ErrUserConflict.ID:                           "cet utilisateur existe deja",
	ErrWrongRequest.ID:                           "la requête est incorrecte",
	ErrAlreadyExist.ID:                           "conflit",
	ErrInvalidType.ID:                            "type non valide",
	ErrParentApplicationAndPipelineMandatory.ID:  "application et pipeline parents obligatoires",
	ErrNoParentBuildFound.ID:                     "aucun build parent n'a pu être trouvé",
	ErrParameterExists.ID:                        "le paramètre existe déjà",
	ErrNoHatchery.ID:                             "La hatchery n'existe pas",
	ErrInvalidWorkerStatus.ID:                    "Le status du worker est incorrect",
	ErrInvalidToken.ID:                           "Token non valide",
	ErrAppBuildingPipelines.ID:                   "Impossible de supprimer l'application, il y a pipelines en cours",
	ErrInvalidTimezone.ID:                        "Fuseau horaire invalide",
	ErrEnvironmentCannotBeDeleted.ID:             "L'environement ne peut etre supprimé. Il est encore utilisé.",
	ErrInvalidPipeline.ID:                        "Pipeline invalide",
	ErrKeyNotFound.ID:                            "Clé introuvable",
	ErrPipelineAlreadyExists.ID:                  "Le pipeline existe déjà",
	ErrJobAlreadyBooked.ID:                       "Le job est déjà réservé",
	ErrPipelineBuildNotFound.ID:                  "Le pipeline build n'a pu être trouvé",
	ErrAlreadyTaken.ID:                           "Ce job est déjà en cours de traitement par un autre worker",
	ErrWorkflowNotFound.ID:                       "Workflow introuvable",
	ErrWorkflowNodeNotFound.ID:                   "Noeud de Workflow introuvable",
	ErrWorkflowInvalidRoot.ID:                    "Racine de Workflow invalide",
	ErrWorkflowNodeRef.ID:                        "Référence de noeud de workflow invalide",
	ErrWorkflowInvalid.ID:                        "Workflow invalide",
	ErrWorkflowNodeJoinNotFound.ID:               "Jointure introuvable",
	ErrInvalidJobRequirement.ID:                  "Pré-requis de Job invalide",
	ErrNotImplemented.ID:                         "La fonctionnalité n'est pas implémentée",
	ErrParameterNotExists.ID:                     "Ce paramètre n'existe pas",
	ErrUnknownKeyType.ID:                         "Le type de clé n'est pas connu",
	ErrInvalidKeyPattern.ID:                      "le nom de la clé doit respecter le pattern suivant; '^[a-zA-Z0-9.-_-]{1,}$'",
	ErrWebhookConfigDoesNotMatch.ID:              "la configuration du webhook ne correspond pas",
	ErrPipelineUsedByWorkflow.ID:                 "le pipeline est utilisé par un workflow",
	ErrMethodNotAllowed.ID:                       "La méthode n'est pas autorisée",
	ErrInvalidNodeNamePattern.ID:                 "Le nom du noeud du workflow doit respecter le pattern suivant; '^[a-zA-Z0-9.-_-]{1,}$'",
	ErrWorkflowNodeParentNotRun.ID:               "Il est interdit de lancer un noeuds si ses parents n'ont jamais été lancés",
	ErrDefaultGroupPermission.ID:                 "Le groupe par défaut ne peut être utilisé qu'en lecture seule",
	ErrLastGroupWithWriteRole.ID:                 "Le dernier groupe doit avoir les droits d'écriture",
	ErrInvalidEmailDomain.ID:                     "Domaine invalide",
	ErrWorkflowNodeRunJobNotFound.ID:             "Job non trouvé",
	ErrBuiltinKeyNotFound.ID:                     "Clé de chiffrage introuvable",
	ErrStepNotFound.ID:                           "Step introuvable",
	ErrWorkerModelAlreadyBooked.ID:               "Le modèle de worker est déjà réservé",
	ErrConditionsNotOk.ID:                        "Impossible de démarrer ce pipeline car les conditions de lancement ne sont pas respectées",
	ErrDownloadInvalidOS.ID:                      "OS invalide. L'OS doit être linux, darwin, freebsd ou windows",
	ErrDownloadInvalidArch.ID:                    "Architecture invalide. L'architecture doit être 386, i386, i686, amd64, x86_64 ou arm (dépendant de l'OS)",
	ErrDownloadInvalidName.ID:                    "Nom invalide",
	ErrDownloadDoesNotExist.ID:                   "Le fichier n'existe pas",
	ErrTokenNotFound.ID:                          "Le token n'existe pas",
	ErrWorkflowNotificationNodeRef.ID:            "Une référence de noeud de workflow est invalide dans vos notifications (si vous souhaitez supprimer un pipeline vérifiez qu'il ne soit plus référencé dans la liste de vos notifications)",
	ErrInvalidJobRequirementDuplicateModel.ID:    "Pré-requis de job invalides: vous ne pouvez pas séléctionnez plusieurs modèles de worker",
	ErrInvalidJobRequirementDuplicateHostname.ID: "Pré-requis de job invalides: vous ne pouvez pas séléctionnez plusieurs hostname",
	ErrInvalidKeyName.ID:                         "Nom de clé invalide. Les clés d'application doivent être préfixées par 'app-', les clés d'environnement doivent être préfixées par 'env-'",
	ErrRepoOperationTimeout.ID:                   "L'analyse du dépôt a pris trop de temps",
	ErrInvalidGitBranch.ID:                       "Valeur git.branch invalide, vous ne pouvez pas avoir de valeur git.branch avec une string vide dans votre payload par défaut",
	ErrInvalidFavoriteType.ID:                    "Type de favori invalide: doit être 'projet' ou 'workflow'",
<<<<<<< HEAD
	ErrInvalidPatternModel.ID:                    "Pattern de modèle de worker invalide: le nom, type et commande principale sont requis",
=======
	ErrUnsupportedOSArchPlugin.ID:                "OS/Architecture non supporté pour ce plugin",
>>>>>>> c7ee4248
	ErrNoBroadcast.ID:                            "Information invalide",
	ErrBroadcastNotFound.ID:                      "Information non trouvée",
}

var errorsLanguages = []map[int]string{
	errorsAmericanEnglish,
	errorsFrench,
}

// NewError just set an error with a root cause
func NewError(target Error, root error) Error {
	target.Root = root
	return target
}

// WrapError constructs a stack of errors, adding context to the preceding error.
func WrapError(err error, format string, args ...interface{}) error {
	return errors.Wrap(err, fmt.Sprintf(format, args...))
}

// SetError completes an error
func SetError(err error, format string, args ...interface{}) error {
	msg := fmt.Errorf("%s: %v", fmt.Sprintf(format, args...), err)
	cdsErr, ok := err.(Error)
	if !ok {
		return NewError(cdsErr, msg)
	}
	return msg
}

// ProcessError tries to recognize given error and return error message in a language matching Accepted-Language
func ProcessError(target error, al string) (string, Error) {
	// will recursively retrieve the topmost error which does not implement causer, which is assumed to be the original cause
	target = errors.Cause(target)
	cdsErr, ok := target.(Error)
	if !ok {
		return errorsAmericanEnglish[ErrUnknownError.ID], ErrUnknownError
	}
	acceptedLanguages, _, err := language.ParseAcceptLanguage(al)
	if err != nil {
		return errorsAmericanEnglish[ErrUnknownError.ID], ErrUnknownError
	}

	tag, _, _ := matcher.Match(acceptedLanguages...)
	var msg string
	if cdsErr.ID != 0 {
		switch tag {
		case language.French:
			msg, ok = errorsFrench[cdsErr.ID]
			break
		case language.AmericanEnglish:
			msg, ok = errorsAmericanEnglish[cdsErr.ID]
			break
		default:
			msg, ok = errorsAmericanEnglish[cdsErr.ID]
			break
		}
	} else {
		msg = cdsErr.Message
	}

	if !ok {
		return errorsAmericanEnglish[ErrUnknownError.ID], ErrUnknownError
	}
	if cdsErr.Root != nil {
		cdsErrRoot, ok := cdsErr.Root.(*Error)
		var rootMsg string
		if ok {
			rootMsg, _ = ProcessError(cdsErrRoot, al)
		} else {
			rootMsg = fmt.Sprintf("%v", cdsErr.Root.Error())
		}

		msg = fmt.Sprintf("%s (caused by: %s)", msg, rootMsg)
	}
	return msg, cdsErr
}

// Exit func display an error message on stderr and exit 1
func Exit(format string, args ...interface{}) {
	if len(format) > 0 && format[:len(format)-1] != "\n" {
		format += "\n"
	}
	fmt.Fprintf(os.Stderr, format, args...)
	os.Exit(1)
}

// Error type
type Error struct {
	ID      int    `json:"-"`
	Status  int    `json:"-"`
	Message string `json:"message"`
	Root    error  `json:"-"`
}

// DecodeError return an Error struct from json
func DecodeError(data []byte) error {
	var e Error

	if err := json.Unmarshal(data, &e); err != nil {
		return nil
	}

	if e.Message == "" {
		return nil
	}

	return e
}

func (e Error) String() string {
	var msg = e.Message
	if e.Message == "" {
		msg1, ok := errorsAmericanEnglish[e.ID]
		if ok {
			msg = msg1
		}
	}

	if e.Root != nil {
		cdsErrRoot, ok := e.Root.(*Error)
		var rootMsg string
		if ok {
			rootMsg, _ = ProcessError(cdsErrRoot, "en-US")
		} else {
			rootMsg = fmt.Sprintf("%s [%T]", e.Root.Error(), e.Root)
		}

		msg = fmt.Sprintf("%s (caused by: %s)", msg, rootMsg)
	}

	return msg
}

func (e Error) Error() string {
	return e.String()
}

// ErrorIs returns true if error is same as and sdk.Error Message
// this func checks msg in all languages
func ErrorIs(err error, t Error) bool {
	if err == nil {
		return false
	}
	for _, l := range errorsLanguages {
		if l[t.ID] == err.Error() {
			return true
		}
	}
	return false
}

// MultiError is just an array of error
type MultiError []error

func (e *MultiError) Error() string {
	var s string
	for i := range *e {
		if i > 0 {
			s += ", "
		}
		s += (*e)[i].Error()
	}
	return s
}

// Join joins errors from MultiError to another errors MultiError
func (e *MultiError) Join(j MultiError) {
	for _, err := range j {
		*e = append(*e, err)
	}
}

// Append appends an error to a MultiError
func (e *MultiError) Append(err error) {
	*e = append(*e, err)
}

// IsEmpty return true if MultiError is empty, false otherwise
func (e *MultiError) IsEmpty() bool {
	return len(*e) == 0
}<|MERGE_RESOLUTION|>--- conflicted
+++ resolved
@@ -141,13 +141,10 @@
 	ErrRepoOperationTimeout                   = Error{ID: 126, Status: http.StatusRequestTimeout}
 	ErrInvalidGitBranch                       = Error{ID: 127, Status: http.StatusBadRequest}
 	ErrInvalidFavoriteType                    = Error{ID: 128, Status: http.StatusBadRequest}
-<<<<<<< HEAD
-	ErrInvalidPatternModel                    = Error{ID: 129, Status: http.StatusBadRequest}
-=======
 	ErrUnsupportedOSArchPlugin                = Error{ID: 129, Status: http.StatusNotFound}
->>>>>>> c7ee4248
 	ErrNoBroadcast                            = Error{ID: 130, Status: http.StatusNotFound}
 	ErrBroadcastNotFound                      = Error{ID: 131, Status: http.StatusNotFound}
+	ErrInvalidPatternModel                    = Error{ID: 132, Status: http.StatusBadRequest}
 )
 
 var errorsAmericanEnglish = map[int]string{
@@ -277,13 +274,10 @@
 	ErrRepoOperationTimeout.ID:                   "Analyzing repository took too much time",
 	ErrInvalidGitBranch.ID:                       "Invalid git.branch value, you cannot have an empty git.branch value in your default payload",
 	ErrInvalidFavoriteType.ID:                    "Invalid favorite type: must be 'project' or 'workflow'",
-<<<<<<< HEAD
-	ErrInvalidPatternModel.ID:                    "Invalid worker model pattern: name, type and main command are mandatory",
-=======
 	ErrUnsupportedOSArchPlugin.ID:                "Unsupported os/architecture for this plugin",
->>>>>>> c7ee4248
 	ErrNoBroadcast.ID:                            "Invalid broadcast",
 	ErrBroadcastNotFound.ID:                      "Broadcast not found",
+	ErrInvalidPatternModel.ID:                    "Invalid worker model pattern: name, type and main command are mandatory",
 }
 
 var errorsFrench = map[int]string{
@@ -413,13 +407,10 @@
 	ErrRepoOperationTimeout.ID:                   "L'analyse du dépôt a pris trop de temps",
 	ErrInvalidGitBranch.ID:                       "Valeur git.branch invalide, vous ne pouvez pas avoir de valeur git.branch avec une string vide dans votre payload par défaut",
 	ErrInvalidFavoriteType.ID:                    "Type de favori invalide: doit être 'projet' ou 'workflow'",
-<<<<<<< HEAD
-	ErrInvalidPatternModel.ID:                    "Pattern de modèle de worker invalide: le nom, type et commande principale sont requis",
-=======
 	ErrUnsupportedOSArchPlugin.ID:                "OS/Architecture non supporté pour ce plugin",
->>>>>>> c7ee4248
 	ErrNoBroadcast.ID:                            "Information invalide",
 	ErrBroadcastNotFound.ID:                      "Information non trouvée",
+	ErrInvalidPatternModel.ID:                    "Pattern de modèle de worker invalide: le nom, type et commande principale sont requis",
 }
 
 var errorsLanguages = []map[int]string{
