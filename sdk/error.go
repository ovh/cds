package sdk

import (
	"encoding/json"
	"fmt"
	"net/http"
	"os"

	"github.com/pkg/errors"

	"golang.org/x/text/language"
)

// Existing CDS errors
// Note: the error id is useless except to ensure objects are different in map
var (
	ErrUnknownError                           = Error{ID: 1, Status: http.StatusInternalServerError}
	ErrActionAlreadyUpdated                   = Error{ID: 2, Status: http.StatusBadRequest}
	ErrNoAction                               = Error{ID: 3, Status: http.StatusNotFound}
	ErrActionLoop                             = Error{ID: 4, Status: http.StatusBadRequest}
	ErrInvalidID                              = Error{ID: 5, Status: http.StatusBadRequest}
	ErrInvalidProject                         = Error{ID: 6, Status: http.StatusBadRequest}
	ErrInvalidProjectKey                      = Error{ID: 7, Status: http.StatusBadRequest}
	ErrProjectHasPipeline                     = Error{ID: 8, Status: http.StatusConflict}
	ErrProjectHasApplication                  = Error{ID: 9, Status: http.StatusConflict}
	ErrUnauthorized                           = Error{ID: 10, Status: http.StatusUnauthorized}
	ErrForbidden                              = Error{ID: 11, Status: http.StatusForbidden}
	ErrPipelineNotFound                       = Error{ID: 12, Status: http.StatusBadRequest}
	ErrPipelineNotAttached                    = Error{ID: 13, Status: http.StatusBadRequest}
	ErrNoEnvironmentProvided                  = Error{ID: 14, Status: http.StatusBadRequest}
	ErrEnvironmentProvided                    = Error{ID: 15, Status: http.StatusBadRequest}
	ErrUnknownEnv                             = Error{ID: 16, Status: http.StatusBadRequest}
	ErrEnvironmentExist                       = Error{ID: 17, Status: http.StatusConflict}
	ErrNoPipelineBuild                        = Error{ID: 18, Status: http.StatusNotFound}
	ErrApplicationNotFound                    = Error{ID: 19, Status: http.StatusNotFound}
	ErrGroupNotFound                          = Error{ID: 20, Status: http.StatusNotFound}
	ErrInvalidUsername                        = Error{ID: 21, Status: http.StatusBadRequest}
	ErrInvalidEmail                           = Error{ID: 22, Status: http.StatusBadRequest}
	ErrGroupPresent                           = Error{ID: 23, Status: http.StatusBadRequest}
	ErrInvalidName                            = Error{ID: 24, Status: http.StatusBadRequest}
	ErrInvalidUser                            = Error{ID: 25, Status: http.StatusBadRequest}
	ErrBuildArchived                          = Error{ID: 26, Status: http.StatusBadRequest}
	ErrNoEnvironment                          = Error{ID: 27, Status: http.StatusNotFound}
	ErrModelNameExist                         = Error{ID: 28, Status: http.StatusConflict}
	ErrNoWorkerModel                          = Error{ID: 29, Status: http.StatusNotFound}
	ErrNoProject                              = Error{ID: 30, Status: http.StatusNotFound}
	ErrVariableExists                         = Error{ID: 31, Status: http.StatusConflict}
	ErrInvalidGroupPattern                    = Error{ID: 32, Status: http.StatusBadRequest}
	ErrGroupExists                            = Error{ID: 33, Status: http.StatusConflict}
	ErrNotEnoughAdmin                         = Error{ID: 34, Status: http.StatusBadRequest}
	ErrInvalidProjectName                     = Error{ID: 35, Status: http.StatusBadRequest}
	ErrInvalidApplicationPattern              = Error{ID: 36, Status: http.StatusBadRequest}
	ErrInvalidPipelinePattern                 = Error{ID: 37, Status: http.StatusBadRequest}
	ErrNotFound                               = Error{ID: 38, Status: http.StatusNotFound}
	ErrNoWorkerModelCapa                      = Error{ID: 39, Status: http.StatusNotFound}
	ErrNoHook                                 = Error{ID: 40, Status: http.StatusNotFound}
	ErrNoAttachedPipeline                     = Error{ID: 41, Status: http.StatusNotFound}
	ErrNoReposManager                         = Error{ID: 42, Status: http.StatusNotFound}
	ErrNoReposManagerAuth                     = Error{ID: 43, Status: http.StatusUnauthorized}
	ErrNoReposManagerClientAuth               = Error{ID: 44, Status: http.StatusForbidden}
	ErrRepoNotFound                           = Error{ID: 45, Status: http.StatusNotFound}
	ErrSecretStoreUnreachable                 = Error{ID: 46, Status: http.StatusMethodNotAllowed}
	ErrSecretKeyFetchFailed                   = Error{ID: 47, Status: http.StatusMethodNotAllowed}
	ErrInvalidGoPath                          = Error{ID: 48, Status: http.StatusBadRequest}
	ErrCommitsFetchFailed                     = Error{ID: 49, Status: http.StatusNotFound}
	ErrInvalidSecretFormat                    = Error{ID: 50, Status: http.StatusInternalServerError}
	ErrNoPreviousSuccess                      = Error{ID: 52, Status: http.StatusNotFound}
	ErrNoEnvExecution                         = Error{ID: 53, Status: http.StatusForbidden}
	ErrSessionNotFound                        = Error{ID: 54, Status: http.StatusUnauthorized}
	ErrInvalidSecretValue                     = Error{ID: 55, Status: http.StatusBadRequest}
	ErrPipelineHasApplication                 = Error{ID: 56, Status: http.StatusBadRequest}
	ErrNoDirectSecretUse                      = Error{ID: 57, Status: http.StatusForbidden}
	ErrNoBranch                               = Error{ID: 58, Status: http.StatusNotFound}
	ErrLDAPConn                               = Error{ID: 59, Status: http.StatusInternalServerError}
	ErrServiceUnavailable                     = Error{ID: 60, Status: http.StatusServiceUnavailable}
	ErrParseUserNotification                  = Error{ID: 61, Status: http.StatusBadRequest}
	ErrNotSupportedUserNotification           = Error{ID: 62, Status: http.StatusBadRequest}
	ErrGroupNeedAdmin                         = Error{ID: 63, Status: http.StatusBadRequest}
	ErrGroupNeedWrite                         = Error{ID: 64, Status: http.StatusBadRequest}
	ErrNoVariable                             = Error{ID: 65, Status: http.StatusNotFound}
	ErrPluginInvalid                          = Error{ID: 66, Status: http.StatusBadRequest}
	ErrConflict                               = Error{ID: 67, Status: http.StatusConflict}
	ErrPipelineAlreadyAttached                = Error{ID: 68, Status: http.StatusConflict}
	ErrApplicationExist                       = Error{ID: 69, Status: http.StatusConflict}
	ErrBranchNameNotProvided                  = Error{ID: 70, Status: http.StatusBadRequest}
	ErrInfiniteTriggerLoop                    = Error{ID: 71, Status: http.StatusBadRequest}
	ErrInvalidResetUser                       = Error{ID: 72, Status: http.StatusBadRequest}
	ErrUserConflict                           = Error{ID: 73, Status: http.StatusBadRequest}
	ErrWrongRequest                           = Error{ID: 74, Status: http.StatusBadRequest}
	ErrAlreadyExist                           = Error{ID: 75, Status: http.StatusConflict}
	ErrInvalidType                            = Error{ID: 76, Status: http.StatusBadRequest}
	ErrParentApplicationAndPipelineMandatory  = Error{ID: 77, Status: http.StatusBadRequest}
	ErrNoParentBuildFound                     = Error{ID: 78, Status: http.StatusNotFound}
	ErrParameterExists                        = Error{ID: 79, Status: http.StatusConflict}
	ErrNoHatchery                             = Error{ID: 80, Status: http.StatusNotFound}
	ErrInvalidWorkerStatus                    = Error{ID: 81, Status: http.StatusNotFound}
	ErrInvalidToken                           = Error{ID: 82, Status: http.StatusUnauthorized}
	ErrAppBuildingPipelines                   = Error{ID: 83, Status: http.StatusForbidden}
	ErrInvalidTimezone                        = Error{ID: 84, Status: http.StatusBadRequest}
	ErrEnvironmentCannotBeDeleted             = Error{ID: 85, Status: http.StatusForbidden}
	ErrInvalidPipeline                        = Error{ID: 86, Status: http.StatusBadRequest}
	ErrKeyNotFound                            = Error{ID: 87, Status: http.StatusNotFound}
	ErrPipelineAlreadyExists                  = Error{ID: 88, Status: http.StatusConflict}
	ErrJobAlreadyBooked                       = Error{ID: 89, Status: http.StatusConflict}
	ErrPipelineBuildNotFound                  = Error{ID: 90, Status: http.StatusNotFound}
	ErrAlreadyTaken                           = Error{ID: 91, Status: http.StatusGone}
	ErrWorkflowNotFound                       = Error{ID: 92, Status: http.StatusNotFound}
	ErrWorkflowNodeNotFound                   = Error{ID: 93, Status: http.StatusNotFound}
	ErrWorkflowInvalidRoot                    = Error{ID: 94, Status: http.StatusBadRequest}
	ErrWorkflowNodeRef                        = Error{ID: 95, Status: http.StatusBadRequest}
	ErrWorkflowInvalid                        = Error{ID: 96, Status: http.StatusBadRequest}
	ErrWorkflowNodeJoinNotFound               = Error{ID: 97, Status: http.StatusNotFound}
	ErrInvalidJobRequirement                  = Error{ID: 98, Status: http.StatusBadRequest}
	ErrNotImplemented                         = Error{ID: 99, Status: http.StatusNotImplemented}
	ErrParameterNotExists                     = Error{ID: 100, Status: http.StatusNotFound}
	ErrUnknownKeyType                         = Error{ID: 101, Status: http.StatusBadRequest}
	ErrInvalidKeyPattern                      = Error{ID: 102, Status: http.StatusBadRequest}
	ErrWebhookConfigDoesNotMatch              = Error{ID: 103, Status: http.StatusBadRequest}
	ErrPipelineUsedByWorkflow                 = Error{ID: 104, Status: http.StatusBadRequest}
	ErrMethodNotAllowed                       = Error{ID: 105, Status: http.StatusMethodNotAllowed}
	ErrInvalidNodeNamePattern                 = Error{ID: 106, Status: http.StatusBadRequest}
	ErrWorkflowNodeParentNotRun               = Error{ID: 107, Status: http.StatusForbidden}
	ErrHookNotFound                           = Error{ID: 108, Status: http.StatusNotFound}
	ErrDefaultGroupPermission                 = Error{ID: 109, Status: http.StatusBadRequest}
	ErrLastGroupWithWriteRole                 = Error{ID: 110, Status: http.StatusForbidden}
	ErrInvalidEmailDomain                     = Error{ID: 111, Status: http.StatusForbidden}
	ErrWorkflowNodeRunJobNotFound             = Error{ID: 112, Status: http.StatusNotFound}
	ErrBuiltinKeyNotFound                     = Error{ID: 113, Status: http.StatusInternalServerError}
	ErrStepNotFound                           = Error{ID: 114, Status: http.StatusNotFound}
	ErrWorkerModelAlreadyBooked               = Error{ID: 115, Status: http.StatusConflict}
	ErrConditionsNotOk                        = Error{ID: 116, Status: http.StatusBadRequest}
	ErrDownloadInvalidOS                      = Error{ID: 117, Status: http.StatusNotFound}
	ErrDownloadInvalidArch                    = Error{ID: 118, Status: http.StatusNotFound}
	ErrDownloadInvalidName                    = Error{ID: 119, Status: http.StatusNotFound}
	ErrDownloadDoesNotExist                   = Error{ID: 120, Status: http.StatusNotFound}
	ErrTokenNotFound                          = Error{ID: 121, Status: http.StatusNotFound}
	ErrWorkflowNotificationNodeRef            = Error{ID: 122, Status: http.StatusBadRequest}
	ErrInvalidJobRequirementDuplicateModel    = Error{ID: 123, Status: http.StatusBadRequest}
	ErrInvalidJobRequirementDuplicateHostname = Error{ID: 124, Status: http.StatusBadRequest}
	ErrInvalidKeyName                         = Error{ID: 125, Status: http.StatusBadRequest}
	ErrRepoOperationTimeout                   = Error{ID: 126, Status: http.StatusRequestTimeout}
	ErrInvalidGitBranch                       = Error{ID: 127, Status: http.StatusBadRequest}
	ErrInvalidFavoriteType                    = Error{ID: 128, Status: http.StatusBadRequest}
	ErrUnsupportedOSArchPlugin                = Error{ID: 129, Status: http.StatusNotFound}
	ErrNoBroadcast                            = Error{ID: 130, Status: http.StatusNotFound}
	ErrBroadcastNotFound                      = Error{ID: 131, Status: http.StatusNotFound}
	ErrInvalidPatternModel                    = Error{ID: 132, Status: http.StatusBadRequest}
	ErrWorkerModelNoAdmin                     = Error{ID: 133, Status: http.StatusForbidden}
	ErrWorkerModelNoPattern                   = Error{ID: 134, Status: http.StatusForbidden}
	ErrJobNotBooked                           = Error{ID: 135, Status: http.StatusBadRequest}
	ErrUserNotFound                           = Error{ID: 136, Status: http.StatusNotFound}
	ErrInvalidNumber                          = Error{ID: 137, Status: http.StatusBadRequest}
	ErrKeyAlreadyExist                        = Error{ID: 138, Status: http.StatusConflict}
<<<<<<< HEAD
	ErrPipelineNameImport                     = Error{ID: 139, Status: http.StatusBadRequest}
	ErrWorkflowNameImport                     = Error{ID: 140, Status: http.StatusBadRequest}
=======
	ErrIconBadFormat                          = Error{ID: 139, Status: http.StatusBadRequest}
	ErrIconBadSize                            = Error{ID: 140, Status: http.StatusBadRequest}
>>>>>>> 6e06d159
)

var errorsAmericanEnglish = map[int]string{
	ErrUnknownError.ID:                           "internal server error",
	ErrActionAlreadyUpdated.ID:                   "action status already updated",
	ErrNoAction.ID:                               "action does not exist",
	ErrActionLoop.ID:                             "action definition contains a recursive loop",
	ErrInvalidID.ID:                              "ID must be an integer",
	ErrInvalidProject.ID:                         "project not provided",
	ErrInvalidProjectKey.ID:                      "project key must contain only upper-case alphanumerical characters",
	ErrProjectHasPipeline.ID:                     "project contains a pipeline",
	ErrProjectHasApplication.ID:                  "project contains an application",
	ErrUnauthorized.ID:                           "not authenticated",
	ErrForbidden.ID:                              "forbidden",
	ErrPipelineNotFound.ID:                       "pipeline does not exist",
	ErrPipelineNotAttached.ID:                    "pipeline is not attached to application",
	ErrNoEnvironmentProvided.ID:                  "deployment and testing pipelines require an environnement",
	ErrEnvironmentProvided.ID:                    "build pipeline are not compatible with environment usage",
	ErrUnknownEnv.ID:                             "unknown environment",
	ErrEnvironmentExist.ID:                       "environment already exists",
	ErrNoPipelineBuild.ID:                        "this pipeline build does not exist",
	ErrApplicationNotFound.ID:                    "application does not exist",
	ErrGroupNotFound.ID:                          "group does not exist",
	ErrInvalidUsername.ID:                        "invalid username",
	ErrInvalidEmail.ID:                           "invalid email",
	ErrGroupPresent.ID:                           "group already present",
	ErrInvalidName.ID:                            "invalid name",
	ErrInvalidUser.ID:                            "invalid user or password",
	ErrBuildArchived.ID:                          "Cannot restart this build because it has been archived",
	ErrNoEnvironment.ID:                          "environment does not exist",
	ErrModelNameExist.ID:                         "worker model name already used",
	ErrNoWorkerModel.ID:                          "worker model does not exist",
	ErrNoProject.ID:                              "project does not exist",
	ErrVariableExists.ID:                         "variable already exists",
	ErrInvalidGroupPattern.ID:                    "group name must respect '^[a-zA-Z0-9.-_-]{1,}$'",
	ErrGroupExists.ID:                            "group already exists",
	ErrNotEnoughAdmin.ID:                         "not enough group admin left",
	ErrInvalidProjectName.ID:                     "project name must not be empty",
	ErrInvalidApplicationPattern.ID:              "application name must respect '^[a-zA-Z0-9.-_-]{1,}$'",
	ErrInvalidPipelinePattern.ID:                 "pipeline name must respect '^[a-zA-Z0-9.-_-]{1,}$'",
	ErrNotFound.ID:                               "resource not found",
	ErrNoWorkerModelCapa.ID:                      "capability not found",
	ErrNoHook.ID:                                 "hook not found",
	ErrNoAttachedPipeline.ID:                     "pipeline not attached to the application",
	ErrNoReposManager.ID:                         "repositories manager not found",
	ErrNoReposManagerAuth.ID:                     "CDS authentication error, please contact CDS administrator",
	ErrNoReposManagerClientAuth.ID:               "Repository manager authentication error, please check your credentials",
	ErrRepoNotFound.ID:                           "repository not found",
	ErrSecretStoreUnreachable.ID:                 "could not reach secret backend to fetch secret key",
	ErrSecretKeyFetchFailed.ID:                   "error while fetching key from secret backend",
	ErrCommitsFetchFailed.ID:                     "unable to retrieves commits",
	ErrInvalidGoPath.ID:                          "invalid gopath",
	ErrInvalidSecretFormat.ID:                    "cannot decrypt secret, invalid format",
	ErrSessionNotFound.ID:                        "invalid session",
	ErrNoPreviousSuccess.ID:                      "there is no previous success version for this pipeline",
	ErrNoEnvExecution.ID:                         "you don't have execution right on this environment",
	ErrInvalidSecretValue.ID:                     "secret value not specified",
	ErrPipelineHasApplication.ID:                 "pipeline still used by an application",
	ErrNoDirectSecretUse.ID:                      "usage of 'password' parameter is not allowed",
	ErrNoBranch.ID:                               "branch not found in repository",
	ErrLDAPConn.ID:                               "LDAP server connection error",
	ErrServiceUnavailable.ID:                     "service currently unavailable or down for maintenance",
	ErrParseUserNotification.ID:                  "unrecognized user notification settings",
	ErrNotSupportedUserNotification.ID:           "unsupported user notification",
	ErrGroupNeedAdmin.ID:                         "need at least 1 administrator",
	ErrGroupNeedWrite.ID:                         "need at least 1 group with write permission",
	ErrNoVariable.ID:                             "variable not found",
	ErrPluginInvalid.ID:                          "invalid plugin",
	ErrConflict.ID:                               "object conflict",
	ErrPipelineAlreadyAttached.ID:                "pipeline already attached to this application",
	ErrApplicationExist.ID:                       "application already exists",
	ErrBranchNameNotProvided.ID:                  "branchName parameter must be provided",
	ErrInfiniteTriggerLoop.ID:                    "infinite trigger loop are forbidden",
	ErrInvalidResetUser.ID:                       "invalid user or email",
	ErrUserConflict.ID:                           "this user already exists",
	ErrWrongRequest.ID:                           "wrong request",
	ErrAlreadyExist.ID:                           "already exists",
	ErrInvalidType.ID:                            "invalid type",
	ErrParentApplicationAndPipelineMandatory.ID:  "parent application and pipeline are mandatory",
	ErrNoParentBuildFound.ID:                     "no parent build found",
	ErrParameterExists.ID:                        "parameter already exists",
	ErrNoHatchery.ID:                             "No hatchery found",
	ErrInvalidWorkerStatus.ID:                    "Worker status is invalid",
	ErrInvalidToken.ID:                           "Invalid token",
	ErrAppBuildingPipelines.ID:                   "Cannot delete application, there are building pipelines",
	ErrInvalidTimezone.ID:                        "Invalid timezone",
	ErrEnvironmentCannotBeDeleted.ID:             "Environment cannot be deleted. It is still in used",
	ErrInvalidPipeline.ID:                        "Invalid pipeline",
	ErrKeyNotFound.ID:                            "Key not found",
	ErrPipelineAlreadyExists.ID:                  "Pipeline already exists",
	ErrJobAlreadyBooked.ID:                       "Job already booked",
	ErrPipelineBuildNotFound.ID:                  "Pipeline build not found",
	ErrAlreadyTaken.ID:                           "This job is already taken by another worker",
	ErrWorkflowNotFound.ID:                       "Workflow not found",
	ErrWorkflowNodeNotFound.ID:                   "Workflow node not found",
	ErrWorkflowInvalidRoot.ID:                    "Invalid workflow root",
	ErrWorkflowNodeRef.ID:                        "Invalid workflow node reference",
	ErrWorkflowInvalid.ID:                        "Invalid workflow",
	ErrWorkflowNodeJoinNotFound.ID:               "Workflow node join not found",
	ErrInvalidJobRequirement.ID:                  "Invalid job requirement",
	ErrNotImplemented.ID:                         "This functionality isn't implemented",
	ErrParameterNotExists.ID:                     "This parameter doesn't exist",
	ErrUnknownKeyType.ID:                         "Unknown key type",
	ErrInvalidKeyPattern.ID:                      "key name must respect the following pattern: '^[a-zA-Z0-9.-_-]{1,}$'",
	ErrWebhookConfigDoesNotMatch.ID:              "Webhook config does not match",
	ErrPipelineUsedByWorkflow.ID:                 "pipeline still used by a workflow",
	ErrMethodNotAllowed.ID:                       "Method not allowed",
	ErrInvalidNodeNamePattern.ID:                 "Node name must respect the following pattern: '^[a-zA-Z0-9.-_-]{1,}$'",
	ErrWorkflowNodeParentNotRun.ID:               "Cannot run a node if their parents have never been launched",
	ErrDefaultGroupPermission.ID:                 "Only read permission is allowed to default group",
	ErrLastGroupWithWriteRole.ID:                 "The last group must have the write permission",
	ErrInvalidEmailDomain.ID:                     "Invalid domain",
	ErrWorkflowNodeRunJobNotFound.ID:             "Job not found",
	ErrBuiltinKeyNotFound.ID:                     "Encryption Key not found",
	ErrStepNotFound.ID:                           "Step not found",
	ErrWorkerModelAlreadyBooked.ID:               "Worker Model already booked",
	ErrConditionsNotOk.ID:                        "Cannot run this pipeline because launch conditions aren't ok",
	ErrDownloadInvalidOS.ID:                      "OS Invalid. Should be linux, darwin, freebsd or windows",
	ErrDownloadInvalidArch.ID:                    "Architecture invalid. Should be 386, i386, i686, amd64, x86_64 or arm (depends on OS)",
	ErrDownloadInvalidName.ID:                    "Invalid name",
	ErrDownloadDoesNotExist.ID:                   "File does not exist",
	ErrTokenNotFound.ID:                          "Token does not exist",
	ErrWorkflowNotificationNodeRef.ID:            "An invalid workflow node reference has been found, if you want to delete a pipeline from your workflow check if this pipeline isn't referenced in your notifications list",
	ErrInvalidJobRequirementDuplicateModel.ID:    "Invalid job requirements: you can't select multiple worker models",
	ErrInvalidJobRequirementDuplicateHostname.ID: "Invalid job requirements: you can't select multiple hostname",
	ErrInvalidKeyName.ID:                         "Invalid key name. Application key must have prefix 'app-'; environment key must have prefix 'env-'",
	ErrRepoOperationTimeout.ID:                   "Analyzing repository took too much time",
	ErrInvalidGitBranch.ID:                       "Invalid git.branch value, you cannot have an empty git.branch value in your default payload",
	ErrInvalidFavoriteType.ID:                    "Invalid favorite type: must be 'project' or 'workflow'",
	ErrUnsupportedOSArchPlugin.ID:                "Unsupported os/architecture for this plugin",
	ErrNoBroadcast.ID:                            "Invalid broadcast",
	ErrBroadcastNotFound.ID:                      "Broadcast not found",
	ErrInvalidPatternModel.ID:                    "Invalid worker model pattern: name, type and main command are mandatory",
	ErrWorkerModelNoAdmin.ID:                     "Forbidden: you are neither a CDS administrator or the administrator for the group in which you want to create the worker model",
	ErrWorkerModelNoPattern.ID:                   "Forbidden: you must select a pattern of configuration scripts. If you have specific needs, please contact a CDS administrator",
	ErrJobNotBooked.ID:                           "Job already released",
	ErrUserNotFound.ID:                           "User not found",
	ErrInvalidNumber.ID:                          "Invalid number",
	ErrKeyAlreadyExist.ID:                        "Key already exists",
<<<<<<< HEAD
	ErrPipelineNameImport.ID:                     "Pipeline name doesn't correspond in your code",
	ErrWorkflowNameImport.ID:                     "Workflow name doesn't correspond in your code",
=======
	ErrIconBadFormat.ID:                          "Bad icon format. Must be an image",
	ErrIconBadSize.ID:                            "Bad icon size. Must be lower than 100Ko",
>>>>>>> 6e06d159
}

var errorsFrench = map[int]string{
	ErrUnknownError.ID:                           "erreur interne",
	ErrActionAlreadyUpdated.ID:                   "le status de l'action a déjà été mis à jour",
	ErrNoAction.ID:                               "l'action n'existe pas",
	ErrActionLoop.ID:                             "la définition de l'action contient une boucle récursive",
	ErrInvalidID.ID:                              "l'ID doit être un nombre entier",
	ErrInvalidProject.ID:                         "projet manquant",
	ErrInvalidProjectKey.ID:                      "la clef de project doit uniquement contenir des lettres majuscules et des chiffres",
	ErrProjectHasPipeline.ID:                     "le project contient un pipeline",
	ErrProjectHasApplication.ID:                  "le project contient une application",
	ErrUnauthorized.ID:                           "authentification invalide",
	ErrForbidden.ID:                              "accès refusé",
	ErrPipelineNotFound.ID:                       "le pipeline n'existe pas",
	ErrPipelineNotAttached.ID:                    "le pipeline n'est pas lié à l'application",
	ErrNoEnvironmentProvided.ID:                  "les pipelines de déploiement et de tests requièrent un environnement",
	ErrEnvironmentProvided.ID:                    "une pipeline de build ne nécessite pas d'environnement",
	ErrUnknownEnv.ID:                             "environnement inconnu",
	ErrEnvironmentExist.ID:                       "l'environnement existe",
	ErrNoPipelineBuild.ID:                        "ce build n'existe pas",
	ErrApplicationNotFound.ID:                    "l'application n'existe pas",
	ErrGroupNotFound.ID:                          "le groupe n'existe pas",
	ErrInvalidUsername.ID:                        "nom d'utilisateur invalide",
	ErrInvalidEmail.ID:                           "addresse email invalide",
	ErrGroupPresent.ID:                           "le groupe est déjà présent",
	ErrInvalidName.ID:                            "le nom est invalide",
	ErrInvalidUser.ID:                            "mauvaise combinaison compte/mot de passe utilisateur",
	ErrBuildArchived.ID:                          "impossible de relancer ce build car il a été archivé",
	ErrNoEnvironment.ID:                          "l'environement n'existe pas",
	ErrModelNameExist.ID:                         "le nom du modèle de worker est déjà utilisé",
	ErrNoWorkerModel.ID:                          "le modèle de worker n'existe pas",
	ErrNoProject.ID:                              "le projet n'existe pas",
	ErrVariableExists.ID:                         "la variable existe déjà",
	ErrInvalidGroupPattern.ID:                    "nom de groupe invalide '^[a-zA-Z0-9.-_-]{1,}$'",
	ErrGroupExists.ID:                            "le groupe existe déjà",
	ErrNotEnoughAdmin.ID:                         "pas assez d'admin restant",
	ErrInvalidProjectName.ID:                     "nom de project vide non autorisé",
	ErrInvalidApplicationPattern.ID:              "nom de l'application invalide '^[a-zA-Z0-9.-_-]{1,}$'",
	ErrInvalidPipelinePattern.ID:                 "nom du pipeline invalide '^[a-zA-Z0-9.-_-]{1,}$'",
	ErrNotFound.ID:                               "la ressource n'existe pas",
	ErrNoWorkerModelCapa.ID:                      "la capacité n'existe pas",
	ErrNoHook.ID:                                 "le hook n'existe pas",
	ErrNoAttachedPipeline.ID:                     "le pipeline n'est pas lié à l'application",
	ErrNoReposManager.ID:                         "le gestionnaire de dépôt n'existe pas",
	ErrNoReposManagerAuth.ID:                     "connexion de CDS au gestionnaire de dépôt refusée, merci de contacter l'administrateur",
	ErrNoReposManagerClientAuth.ID:               "connexion au gestionnaire de dépôts refusée, vérifier vos accréditations",
	ErrRepoNotFound.ID:                           "le dépôt n'existe pas",
	ErrSecretStoreUnreachable.ID:                 "impossible de contacter vault",
	ErrSecretKeyFetchFailed.ID:                   "erreur pendnat la récuperation de la clef de chiffrement",
	ErrCommitsFetchFailed.ID:                     "impossible de retrouver les changements",
	ErrInvalidGoPath.ID:                          "le gopath n'est pas valide",
	ErrInvalidSecretFormat.ID:                    "impossibe de dechiffrer le secret, format invalide",
	ErrSessionNotFound.ID:                        "session invalide",
	ErrNoPreviousSuccess.ID:                      "il n'y a aucune précédente version en succès pour ce pipeline",
	ErrNoEnvExecution.ID:                         "vous n'avez pas les droits d'éxécution sur cet environnement",
	ErrInvalidSecretValue.ID:                     "valeur du secret non specifiée",
	ErrPipelineHasApplication.ID:                 "le pipeline est utilisé par une application",
	ErrNoDirectSecretUse.ID:                      "l'utilisation du type de paramêtre 'password' est impossible",
	ErrNoBranch.ID:                               "la branche est introuvable dans le dépôt",
	ErrLDAPConn.ID:                               "erreur de connexion au serveur LDAP",
	ErrServiceUnavailable.ID:                     "service temporairement indisponible ou en maintenance",
	ErrParseUserNotification.ID:                  "notification non reconnue",
	ErrNotSupportedUserNotification.ID:           "notification non supportée",
	ErrGroupNeedAdmin.ID:                         "il faut au moins 1 administrateur",
	ErrGroupNeedWrite.ID:                         "il faut au moins 1 groupe avec les droits d'écriture",
	ErrNoVariable.ID:                             "la variable n'existe pas",
	ErrPluginInvalid.ID:                          "plugin non valide",
	ErrConflict.ID:                               "l'objet est en conflit",
	ErrPipelineAlreadyAttached.ID:                "le pipeline est déjà attaché à cette application",
	ErrApplicationExist.ID:                       "une application du même nom existe déjà",
	ErrBranchNameNotProvided.ID:                  "le paramètre branchName doit être envoyé",
	ErrInfiniteTriggerLoop.ID:                    "création d'une boucle de trigger infinie interdite",
	ErrInvalidResetUser.ID:                       "mauvaise combinaison compte/mail utilisateur",
	ErrUserConflict.ID:                           "cet utilisateur existe deja",
	ErrWrongRequest.ID:                           "la requête est incorrecte",
	ErrAlreadyExist.ID:                           "conflit",
	ErrInvalidType.ID:                            "type non valide",
	ErrParentApplicationAndPipelineMandatory.ID:  "application et pipeline parents obligatoires",
	ErrNoParentBuildFound.ID:                     "aucun build parent n'a pu être trouvé",
	ErrParameterExists.ID:                        "le paramètre existe déjà",
	ErrNoHatchery.ID:                             "La hatchery n'existe pas",
	ErrInvalidWorkerStatus.ID:                    "Le status du worker est incorrect",
	ErrInvalidToken.ID:                           "Token non valide",
	ErrAppBuildingPipelines.ID:                   "Impossible de supprimer l'application, il y a pipelines en cours",
	ErrInvalidTimezone.ID:                        "Fuseau horaire invalide",
	ErrEnvironmentCannotBeDeleted.ID:             "L'environement ne peut etre supprimé. Il est encore utilisé.",
	ErrInvalidPipeline.ID:                        "Pipeline invalide",
	ErrKeyNotFound.ID:                            "Clé introuvable",
	ErrPipelineAlreadyExists.ID:                  "Le pipeline existe déjà",
	ErrJobAlreadyBooked.ID:                       "Le job est déjà réservé",
	ErrPipelineBuildNotFound.ID:                  "Le pipeline build n'a pu être trouvé",
	ErrAlreadyTaken.ID:                           "Ce job est déjà en cours de traitement par un autre worker",
	ErrWorkflowNotFound.ID:                       "Workflow introuvable",
	ErrWorkflowNodeNotFound.ID:                   "Noeud de Workflow introuvable",
	ErrWorkflowInvalidRoot.ID:                    "Racine de Workflow invalide",
	ErrWorkflowNodeRef.ID:                        "Référence de noeud de workflow invalide",
	ErrWorkflowInvalid.ID:                        "Workflow invalide",
	ErrWorkflowNodeJoinNotFound.ID:               "Jointure introuvable",
	ErrInvalidJobRequirement.ID:                  "Pré-requis de Job invalide",
	ErrNotImplemented.ID:                         "La fonctionnalité n'est pas implémentée",
	ErrParameterNotExists.ID:                     "Ce paramètre n'existe pas",
	ErrUnknownKeyType.ID:                         "Le type de clé n'est pas connu",
	ErrInvalidKeyPattern.ID:                      "le nom de la clé doit respecter le pattern suivant; '^[a-zA-Z0-9.-_-]{1,}$'",
	ErrWebhookConfigDoesNotMatch.ID:              "la configuration du webhook ne correspond pas",
	ErrPipelineUsedByWorkflow.ID:                 "le pipeline est utilisé par un workflow",
	ErrMethodNotAllowed.ID:                       "La méthode n'est pas autorisée",
	ErrInvalidNodeNamePattern.ID:                 "Le nom du noeud du workflow doit respecter le pattern suivant; '^[a-zA-Z0-9.-_-]{1,}$'",
	ErrWorkflowNodeParentNotRun.ID:               "Il est interdit de lancer un noeuds si ses parents n'ont jamais été lancés",
	ErrDefaultGroupPermission.ID:                 "Le groupe par défaut ne peut être utilisé qu'en lecture seule",
	ErrLastGroupWithWriteRole.ID:                 "Le dernier groupe doit avoir les droits d'écriture",
	ErrInvalidEmailDomain.ID:                     "Domaine invalide",
	ErrWorkflowNodeRunJobNotFound.ID:             "Job non trouvé",
	ErrBuiltinKeyNotFound.ID:                     "Clé de chiffrage introuvable",
	ErrStepNotFound.ID:                           "Step introuvable",
	ErrWorkerModelAlreadyBooked.ID:               "Le modèle de worker est déjà réservé",
	ErrConditionsNotOk.ID:                        "Impossible de démarrer ce pipeline car les conditions de lancement ne sont pas respectées",
	ErrDownloadInvalidOS.ID:                      "OS invalide. L'OS doit être linux, darwin, freebsd ou windows",
	ErrDownloadInvalidArch.ID:                    "Architecture invalide. L'architecture doit être 386, i386, i686, amd64, x86_64 ou arm (dépendant de l'OS)",
	ErrDownloadInvalidName.ID:                    "Nom invalide",
	ErrDownloadDoesNotExist.ID:                   "Le fichier n'existe pas",
	ErrTokenNotFound.ID:                          "Le token n'existe pas",
	ErrWorkflowNotificationNodeRef.ID:            "Une référence de noeud de workflow est invalide dans vos notifications (si vous souhaitez supprimer un pipeline vérifiez qu'il ne soit plus référencé dans la liste de vos notifications)",
	ErrInvalidJobRequirementDuplicateModel.ID:    "Pré-requis de job invalides: vous ne pouvez pas séléctionnez plusieurs modèles de worker",
	ErrInvalidJobRequirementDuplicateHostname.ID: "Pré-requis de job invalides: vous ne pouvez pas séléctionnez plusieurs hostname",
	ErrInvalidKeyName.ID:                         "Nom de clé invalide. Les clés d'application doivent être préfixées par 'app-', les clés d'environnement doivent être préfixées par 'env-'",
	ErrRepoOperationTimeout.ID:                   "L'analyse du dépôt a pris trop de temps",
	ErrInvalidGitBranch.ID:                       "Valeur git.branch invalide, vous ne pouvez pas avoir de valeur git.branch avec une string vide dans votre payload par défaut",
	ErrInvalidFavoriteType.ID:                    "Type de favori invalide: doit être 'projet' ou 'workflow'",
	ErrUnsupportedOSArchPlugin.ID:                "OS/Architecture non supporté pour ce plugin",
	ErrNoBroadcast.ID:                            "Information invalide",
	ErrBroadcastNotFound.ID:                      "Information non trouvée",
	ErrInvalidPatternModel.ID:                    "Pattern de modèle de worker invalide: le nom, type et commande principale sont requis",
	ErrWorkerModelNoAdmin.ID:                     "Accès refusé: vous n'êtes ni un administrateur CDS ni un administrateur du groupe pour lequel vous tentez de créer votre modèle",
	ErrWorkerModelNoPattern.ID:                   "Accès refusé: vous devez obligatoirement sélectionner un pattern de script de configuration. Si vous souhaitez ajouter un pattern particulier, veuillez contacter un administrateur CDS",
	ErrJobNotBooked.ID:                           "Le job est déjà libéré",
	ErrUserNotFound.ID:                           "Utilisateur non trouvé",
	ErrInvalidNumber.ID:                          "Nombre non valide",
	ErrKeyAlreadyExist.ID:                        "La clé existe déjà",
<<<<<<< HEAD
	ErrPipelineNameImport.ID:                     "Le nom du pipeline dans le code ne correspond pas au nom du pipeline que vous voulez éditer",
	ErrWorkflowNameImport.ID:                     "Le nom du workflow dans le code ne correspond pas au nom du workflow que vous voulez éditer",
=======
	ErrIconBadFormat.ID:                          "Mauvais format d'icône, doit être une image",
	ErrIconBadSize.ID:                            "Taille de l'icône trop importante. (max 100Ko)",
>>>>>>> 6e06d159
}

var errorsLanguages = []map[int]string{
	errorsAmericanEnglish,
	errorsFrench,
}

// NewError just set an error with a root cause
func NewError(target Error, root error) Error {
	target.Root = root
	return target
}

// WrapError constructs a stack of errors, adding context to the preceding error.
func WrapError(err error, format string, args ...interface{}) error {
	return errors.Wrap(err, fmt.Sprintf(format, args...))
}

// SetError completes an error
func SetError(err error, format string, args ...interface{}) error {
	msg := fmt.Errorf("%s: %v", fmt.Sprintf(format, args...), err)
	cdsErr, ok := err.(Error)
	if !ok {
		return NewError(cdsErr, msg)
	}
	return msg
}

// ProcessError tries to recognize given error and return error message in a language matching Accepted-Language
func ProcessError(target error, al string) (string, Error) {
	// will recursively retrieve the topmost error which does not implement causer, which is assumed to be the original cause
	target = errors.Cause(target)
	cdsErr, ok := target.(Error)
	if !ok || cdsErr.ID == 0 {
		return errorsAmericanEnglish[ErrUnknownError.ID], ErrUnknownError
	}
	acceptedLanguages, _, err := language.ParseAcceptLanguage(al)
	if err != nil {
		return errorsAmericanEnglish[ErrUnknownError.ID], ErrUnknownError
	}

	tag, _, _ := matcher.Match(acceptedLanguages...)
	var msg string
	if cdsErr.ID != 0 {
		switch tag {
		case language.French:
			msg, ok = errorsFrench[cdsErr.ID]
			break
		case language.AmericanEnglish:
			msg, ok = errorsAmericanEnglish[cdsErr.ID]
			break
		default:
			msg, ok = errorsAmericanEnglish[cdsErr.ID]
			break
		}
	} else {
		msg = cdsErr.Message
	}

	if !ok {
		return errorsAmericanEnglish[ErrUnknownError.ID], ErrUnknownError
	}
	if cdsErr.Root != nil {
		cdsErrRoot, ok := cdsErr.Root.(*Error)
		var rootMsg string
		if ok {
			rootMsg, _ = ProcessError(cdsErrRoot, al)
		} else {
			rootMsg = fmt.Sprintf("%v", cdsErr.Root.Error())
		}

		msg = fmt.Sprintf("%s (caused by: %s)", msg, rootMsg)
	}
	return msg, cdsErr
}

// Exit func display an error message on stderr and exit 1
func Exit(format string, args ...interface{}) {
	if len(format) > 0 && format[:len(format)-1] != "\n" {
		format += "\n"
	}
	fmt.Fprintf(os.Stderr, format, args...)
	os.Exit(1)
}

// Error type
type Error struct {
	ID      int    `json:"-"`
	Status  int    `json:"-"`
	Message string `json:"message"`
	Root    error  `json:"-"`
}

// DecodeError return an Error struct from json
func DecodeError(data []byte) error {
	var e Error

	if err := json.Unmarshal(data, &e); err != nil {
		return nil
	}

	if e.Message == "" {
		return nil
	}

	return e
}

func (e Error) String() string {
	var msg = e.Message
	if e.Message == "" {
		msg1, ok := errorsAmericanEnglish[e.ID]
		if ok {
			msg = msg1
		}
	}

	if e.Root != nil {
		cdsErrRoot, ok := e.Root.(*Error)
		var rootMsg string
		if ok {
			rootMsg, _ = ProcessError(cdsErrRoot, "en-US")
		} else {
			rootMsg = fmt.Sprintf("%s [%T]", e.Root.Error(), e.Root)
		}

		msg = fmt.Sprintf("%s (caused by: %s)", msg, rootMsg)
	}

	return msg
}

func (e Error) Error() string {
	return e.String()
}

// ErrorIs returns true if error is same as and sdk.Error Message
// this func checks msg in all languages
func ErrorIs(err error, t Error) bool {
	if err == nil {
		return false
	}
	for _, l := range errorsLanguages {
		if l[t.ID] == err.Error() || l[t.ID] == errors.Cause(err).Error() {
			return true
		}
	}
	return false
}

// MultiError is just an array of error
type MultiError []error

func (e *MultiError) Error() string {
	var s string
	for i := range *e {
		if i > 0 {
			s += ", "
		}
		s += (*e)[i].Error()
	}
	return s
}

// Join joins errors from MultiError to another errors MultiError
func (e *MultiError) Join(j MultiError) {
	for _, err := range j {
		*e = append(*e, err)
	}
}

// Append appends an error to a MultiError
func (e *MultiError) Append(err error) {
	*e = append(*e, err)
}

// IsEmpty return true if MultiError is empty, false otherwise
func (e *MultiError) IsEmpty() bool {
	return len(*e) == 0
}<|MERGE_RESOLUTION|>--- conflicted
+++ resolved
@@ -151,13 +151,10 @@
 	ErrUserNotFound                           = Error{ID: 136, Status: http.StatusNotFound}
 	ErrInvalidNumber                          = Error{ID: 137, Status: http.StatusBadRequest}
 	ErrKeyAlreadyExist                        = Error{ID: 138, Status: http.StatusConflict}
-<<<<<<< HEAD
 	ErrPipelineNameImport                     = Error{ID: 139, Status: http.StatusBadRequest}
 	ErrWorkflowNameImport                     = Error{ID: 140, Status: http.StatusBadRequest}
-=======
-	ErrIconBadFormat                          = Error{ID: 139, Status: http.StatusBadRequest}
-	ErrIconBadSize                            = Error{ID: 140, Status: http.StatusBadRequest}
->>>>>>> 6e06d159
+	ErrIconBadFormat                          = Error{ID: 141, Status: http.StatusBadRequest}
+	ErrIconBadSize                            = Error{ID: 142, Status: http.StatusBadRequest}
 )
 
 var errorsAmericanEnglish = map[int]string{
@@ -297,13 +294,10 @@
 	ErrUserNotFound.ID:                           "User not found",
 	ErrInvalidNumber.ID:                          "Invalid number",
 	ErrKeyAlreadyExist.ID:                        "Key already exists",
-<<<<<<< HEAD
 	ErrPipelineNameImport.ID:                     "Pipeline name doesn't correspond in your code",
 	ErrWorkflowNameImport.ID:                     "Workflow name doesn't correspond in your code",
-=======
 	ErrIconBadFormat.ID:                          "Bad icon format. Must be an image",
 	ErrIconBadSize.ID:                            "Bad icon size. Must be lower than 100Ko",
->>>>>>> 6e06d159
 }
 
 var errorsFrench = map[int]string{
@@ -443,13 +437,10 @@
 	ErrUserNotFound.ID:                           "Utilisateur non trouvé",
 	ErrInvalidNumber.ID:                          "Nombre non valide",
 	ErrKeyAlreadyExist.ID:                        "La clé existe déjà",
-<<<<<<< HEAD
 	ErrPipelineNameImport.ID:                     "Le nom du pipeline dans le code ne correspond pas au nom du pipeline que vous voulez éditer",
 	ErrWorkflowNameImport.ID:                     "Le nom du workflow dans le code ne correspond pas au nom du workflow que vous voulez éditer",
-=======
 	ErrIconBadFormat.ID:                          "Mauvais format d'icône, doit être une image",
 	ErrIconBadSize.ID:                            "Taille de l'icône trop importante. (max 100Ko)",
->>>>>>> 6e06d159
 }
 
 var errorsLanguages = []map[int]string{
