--- conflicted
+++ resolved
@@ -143,39 +143,6 @@
 
 //WorkflowNodeRun is as execution instance of a node. This type is duplicated for database persistence in the engine/api/workflow package
 type WorkflowNodeRun struct {
-<<<<<<< HEAD
-	WorkflowRunID      int64                            `json:"workflow_run_id"`
-	WorkflowID         int64                            `json:"workflow_id"`
-	ApplicationID      int64                            `json:"application_id"`
-	ID                 int64                            `json:"id"`
-	WorkflowNodeID     int64                            `json:"workflow_node_id"`
-	WorkflowNodeName   string                           `json:"workflow_node_name"`
-	Number             int64                            `json:"num"`
-	SubNumber          int64                            `json:"subnumber"`
-	Status             string                           `json:"status"`
-	Stages             []Stage                          `json:"stages,omitempty"`
-	Start              time.Time                        `json:"start"`
-	LastModified       time.Time                        `json:"last_modified"`
-	Done               time.Time                        `json:"done"`
-	HookEvent          *WorkflowNodeRunHookEvent        `json:"hook_event,omitempty"`
-	Manual             *WorkflowNodeRunManual           `json:"manual,omitempty"`
-	SourceNodeRuns     []int64                          `json:"source_node_runs,omitempty"`
-	Payload            interface{}                      `json:"payload,omitempty"`
-	PipelineParameters []Parameter                      `json:"pipeline_parameters,omitempty"`
-	BuildParameters    []Parameter                      `json:"build_parameters,omitempty"`
-	Artifacts          []WorkflowNodeRunArtifact        `json:"artifacts,omitempty"`
-	Coverage           WorkflowNodeRunCoverage          `json:"coverage,omitempty"`
-	Vulnerabilities    []Vulnerability                  `json:"vulnerabilities,omitempty"`
-	Tests              *venom.Tests                     `json:"tests,omitempty"`
-	Commits            []VCSCommit                      `json:"commits,omitempty"`
-	TriggersRun        map[int64]WorkflowNodeTriggerRun `json:"triggers_run,omitempty"`
-	VCSRepository      string                           `json:"vcs_repository"`
-	VCSBranch          string                           `json:"vcs_branch"`
-	VCSHash            string                           `json:"vcs_hash"`
-	VCSServer          string                           `json:"vcs_server"`
-	CanBeRun           bool                             `json:"can_be_run"`
-	Header             WorkflowRunHeaders               `json:"header,omitempty"`
-=======
 	WorkflowRunID         int64                              `json:"workflow_run_id"`
 	WorkflowID            int64                              `json:"workflow_id"`
 	ApplicationID         int64                              `json:"application_id"`
@@ -206,6 +173,7 @@
 	VCSHash               string                             `json:"vcs_hash"`
 	VCSServer             string                             `json:"vcs_server"`
 	CanBeRun              bool                               `json:"can_be_run"`
+	Header                WorkflowRunHeaders                 `json:"header,omitempty"`
 }
 
 // WorkflowNodeRunVulnerability represents vulnerabilities report for the current node run
@@ -226,7 +194,6 @@
 	Summary              map[string]int64 `json:"summary"`
 	DefaultBranchSummary map[string]int64 `json:"default_branch_summary"`
 	PreviousRunSummary   map[string]int64 `json:"previous_run_summary"`
->>>>>>> 4861e20a
 }
 
 // WorkflowNodeRunCoverage represents the code coverage report
