--- conflicted
+++ resolved
@@ -86,34 +86,6 @@
 
 // FullEventV2 uses to process event
 type FullEventV2 struct {
-<<<<<<< HEAD
-	ID            string          `json:"id"`
-	Type          string          `json:"type"`
-	Payload       json.RawMessage `json:"payload"`
-	ProjectKey    string          `json:"project_key,omitempty"`
-	VCSName       string          `json:"vcs_name,omitempty"`
-	Repository    string          `json:"repository,omitempty"`
-	Workflow      string          `json:"workflow,omitempty"`
-	WorkflowRunID string          `json:"workflow_run_id,omitempty"`
-	RunJobID      string          `json:"run_job_id,omitempty"`
-	RunNumber     int64           `json:"run_number,omitempty"`
-	RunAttempt    int64           `json:"run_attempt,omitempty"`
-	Region        string          `json:"region,omitempty"`
-	Hatchery      string          `json:"hatchery,omitempty"`
-	ModelType     string          `json:"model_type,omitempty"`
-	JobID         string          `json:"job_id,omitempty"`
-	Status        string          `json:"status,omitempty"`
-	UserID        string          `json:"user_id,omitempty"`
-	Username      string          `json:"username,omitempty"`
-	RunResult     string          `json:"run_result,omitempty"`
-	Entity        string          `json:"entity,omitempty"`
-	Organization  string          `json:"organization,omitempty"`
-	Permission    string          `json:"permission,omitempty"`
-	Plugin        string          `json:"plugin,omitempty"`
-	GPGKey        string          `json:"gpg_key,omitempty"`
-	Notification  string          `json:"notification,omitempty"`
-	Secret        string          `json:"secret,omitempty"`
-=======
 	ID               string          `json:"id"`
 	Type             string          `json:"type"`
 	Payload          json.RawMessage `json:"payload"`
@@ -144,7 +116,7 @@
 	KeyType          string          `json:"key_type,omitempty"`
 	Variable         string          `json:"variable,omitempty"`
 	Notification     string          `json:"notification,omitempty"`
->>>>>>> 692d3491
+	Secret           string          `json:"secret,omitempty"`
 }
 
 type GlobalEventV2 struct {
