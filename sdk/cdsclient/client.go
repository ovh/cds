--- conflicted
+++ resolved
@@ -12,20 +12,12 @@
 )
 
 type client struct {
-<<<<<<< HEAD
 	isWorker   bool
 	isHatchery bool
 	isService  bool
 	HTTPClient HTTPClient
 	config     Config
-=======
-	isWorker                 bool
-	isHatchery               bool
-	name                     string
-	HTTPClient               HTTPClient
-	HTTPClientWithoutTimeout HTTPClient
-	config                   Config
->>>>>>> 7f0a81ac
+	name       string
 }
 
 // New returns a client from a config struct
@@ -35,7 +27,6 @@
 	cli.HTTPClient = &http.Client{
 		Timeout: time.Second * 10,
 	}
-	cli.HTTPClientWithoutTimeout = &http.Client{}
 	cli.init()
 	return cli
 }
@@ -67,7 +58,6 @@
 	cli.HTTPClient = &http.Client{
 		Timeout: time.Second * 10,
 	}
-	cli.HTTPClientWithoutTimeout = &http.Client{}
 	cli.isWorker = true
 	cli.name = name
 	cli.init()
@@ -92,7 +82,6 @@
 	}
 
 	// hatchery don't need to make a request without timeout on API
-	cli.HTTPClientWithoutTimeout = nil
 	cli.isHatchery = true
 	cli.name = name
 	cli.init()
