package cdsclient

import (
	"bytes"
	"context"
	"encoding/base64"
	"encoding/json"
	"fmt"
	"io"
	"io/ioutil"
	"log"
	"mime/multipart"
	"net/http"
	"net/url"
	"os"
	"path/filepath"
	"strconv"
	"strings"
	"time"

	"github.com/ovh/cds/sdk"
)

// shrinkQueue is used to shrink the polled queue 200% of the channel capacity (l)
// it returns as reference date the date of the last element in the shrinkked queue
func shrinkQueue(queue *sdk.WorkflowQueue, nbJobsToKeep int) time.Time {
	if len(*queue) == 0 {
		return time.Time{}
	}

	if nbJobsToKeep < 1 {
		nbJobsToKeep = 1
	}

	// nbJobsToKeep is by default the concurrent max worker provisionning.
	// we keep 2x this number
	nbJobsToKeep = nbJobsToKeep * 2

	queue.Sort()

	if len(*queue) > nbJobsToKeep {
		newQueue := (*queue)[:nbJobsToKeep]
		*queue = newQueue
	}
	t0 := time.Now()
	for _, q := range *queue {
		if q.Queued.Before(t0) {
			t0 = q.Queued
		}
	}
	return t0
}

func (c *client) QueuePolling(ctx context.Context, jobs chan<- sdk.WorkflowNodeJobRun, pbjobs chan<- sdk.PipelineBuildJob, errs chan<- error, delay time.Duration, graceTime int, modelType string, ratioService *int, exceptWfJobID *int64) error {
	jobsTicker := time.NewTicker(delay)
	pbjobsTicker := time.NewTicker(delay * 2)

	// This goroutine call the SSE route
	chanSSEvt := make(chan SSEvent)
	sdk.GoRoutine("RequestSSEGet", func() {
		for ctx.Err() == nil {
			if err := c.RequestSSEGet(ctx, "/events", chanSSEvt); err != nil {
				log.Println(err)
			}
			time.Sleep(5 * time.Second)
		}
	})

	for {
		select {
		case <-ctx.Done():
			pbjobsTicker.Stop()
			jobsTicker.Stop()
			if jobs != nil {
				close(jobs)
			}
			if pbjobs != nil {
				close(pbjobs)
			}
			return ctx.Err()
<<<<<<< HEAD
		case evt := <-chanSSEvt:
			content, _ := ioutil.ReadAll(evt.Data)

			var apiEvent sdk.Event
			_ = json.Unmarshal(content, &apiEvent) // ignore errors
			// filter only EventRunWorkflowJob
			if apiEvent.EventType == "sdk.EventRunWorkflowJob" {
				jobRunID, ok := apiEvent.Payload["ID"].(float64)
				status, okStatus := apiEvent.Payload["Status"].(string)
				if ok && okStatus && status == sdk.StatusWaiting.String() {
					// wait for the grace time before pushing the job in the channel
					go func() {
						time.Sleep(time.Duration(graceTime) * time.Second)
						job, err := c.QueueJobInfo(int64(jobRunID))

						// Do not log the error if the job does not exist
						if sdk.ErrorIs(err, sdk.ErrWorkflowNodeRunJobNotFound) {
							return
						}
=======
		case <-oldJobsTicker.C:
			if c.config.Verbose {
				fmt.Println("oldJobsTicker")
			}

			if jobs != nil {
				queue := sdk.WorkflowQueue{}
				ctxt, cancel := context.WithTimeout(ctx, 10*time.Second)
				if _, err := c.GetJSON(ctxt, "/queue/workflows", &queue); err != nil {
					errs <- sdk.WrapError(err, "Unable to load old jobs")
				}
				cancel()
>>>>>>> cd8441b4

						if err != nil {
							errs <- fmt.Errorf("unable to get job %v info: %v", jobRunID, err)
							return
						}

						// push the job in the channel
						if job.Status == sdk.StatusWaiting.String() && job.BookedBy.Name == "" {
							jobs <- *job
						}
					}()
				}
			}

		case <-jobsTicker.C:
			if c.config.Verbose {
				fmt.Println("jobsTicker")
			}

			if jobs != nil {
				reqMods := []RequestModifier{}
				if ratioService != nil {
					reqMods = append(reqMods, SetHeader("ratioService", strconv.Itoa(*ratioService)))
				}

				if modelType != "" {
<<<<<<< HEAD
					reqMods = append(reqMods, SetHeader("modelType", modelType))
=======
					q.Add("modelType", modelType)
				}
				url.RawQuery = q.Encode()
				ctxt, cancel := context.WithTimeout(ctx, 10*time.Second)
				_, header, _, errReq := c.RequestJSON(ctxt, http.MethodGet, url.String(), nil, &queue, SetHeader(RequestedIfModifiedSinceHeader, t0.Format(time.RFC1123)))
				if errReq != nil {
					cancel()
					errs <- sdk.WrapError(errReq, "Unable to load jobs")
					continue
>>>>>>> cd8441b4
				}
				cancel()

				queue := sdk.WorkflowQueue{}
				if _, err := c.GetJSON("/queue/workflows", &queue, reqMods...); err != nil {
					errs <- sdk.WrapError(err, "Unable to load old jobs")
				}

				if c.config.Verbose {
					fmt.Println("Jobs Queue size: ", len(queue))
				}

				shrinkQueue(&queue, cap(jobs))
				for _, j := range queue {
					jobs <- j
				}
			}

		case <-pbjobsTicker.C:
			if c.config.Verbose {
				fmt.Println("pbjobsTicker")
			}

			if pbjobs != nil {
				queue := []sdk.PipelineBuildJob{}
				ctxt, cancel := context.WithTimeout(ctx, 10*time.Second)
				if _, err := c.GetJSON(ctxt, "/queue?status=all", &queue); err != nil {
					errs <- sdk.WrapError(err, "Unable to load pipeline build jobs")
				}
				for _, j := range queue {
					pbjobs <- j
				}
				cancel()
			}
		}
	}
}

func (c *client) QueueWorkflowNodeJobRun(status ...sdk.Status) ([]sdk.WorkflowNodeJobRun, error) {
	wJobs := []sdk.WorkflowNodeJobRun{}

	url, _ := url.Parse("/queue/workflows")
	if len(status) > 0 {
		q := url.Query()
		for _, s := range status {
			q.Add("status", s.String())
		}
		url.RawQuery = q.Encode()
	}

	if _, err := c.GetJSON(context.Background(), url.String(), &wJobs); err != nil {
		return nil, err
	}
	return wJobs, nil
}

func (c *client) QueueCountWorkflowNodeJobRun(since *time.Time, until *time.Time, modelType string, ratioService *int) (sdk.WorkflowNodeJobRunCount, error) {
	if since == nil {
		since = new(time.Time)
	}
	if until == nil {
		now := time.Now()
		until = &now
	}
	url, _ := url.Parse("/queue/workflows/count")
	q := url.Query()
	if ratioService != nil {
		q.Add("ratioService", string(*ratioService))
	}
	if modelType != "" {
		q.Add("modelType", modelType)
	}
	url.RawQuery = q.Encode()

	countWJobs := sdk.WorkflowNodeJobRunCount{}
	_, _, err := c.GetJSONWithHeaders(url.String(),
		&countWJobs,
		SetHeader(RequestedIfModifiedSinceHeader, since.Format(time.RFC1123)),
		SetHeader("X-CDS-Until", until.Format(time.RFC1123)))
	return countWJobs, err
}

func (c *client) QueuePipelineBuildJob() ([]sdk.PipelineBuildJob, error) {
	pbJobs := []sdk.PipelineBuildJob{}
	if _, err := c.GetJSON(context.Background(), "/queue?status=all", &pbJobs); err != nil {
		return nil, err
	}
	return pbJobs, nil
}

func (c *client) QueueTakeJob(ctx context.Context, job sdk.WorkflowNodeJobRun, isBooked bool) (*sdk.WorkflowNodeJobRunData, error) {
	in := sdk.WorkerTakeForm{
		Time:    time.Now(),
		Version: sdk.VERSION,
		OS:      sdk.GOOS,
		Arch:    sdk.GOARCH,
	}
	if isBooked {
		in.BookedJobID = job.ID
	}

	path := fmt.Sprintf("/queue/workflows/%d/take", job.ID)
	var info sdk.WorkflowNodeJobRunData

	if _, err := c.PostJSON(ctx, path, &in, &info); err != nil {
		return nil, err
	}
	return &info, nil
}

// QueueJobInfo returns information about a job
func (c *client) QueueJobInfo(id int64) (*sdk.WorkflowNodeJobRun, error) {
	path := fmt.Sprintf("/queue/workflows/%d/infos", id)
	var job sdk.WorkflowNodeJobRun

	if _, err := c.GetJSON(context.Background(), path, &job); err != nil {
		return nil, err
	}
	return &job, nil
}

// QueueJobSendSpawnInfo sends a spawn info on a job
func (c *client) QueueJobSendSpawnInfo(ctx context.Context, isWorkflowJob bool, id int64, in []sdk.SpawnInfo) error {
	path := fmt.Sprintf("/queue/workflows/%d/spawn/infos", id)
	if !isWorkflowJob {
		// DEPRECATED code -> it's for pipelineBuildJob
		path = fmt.Sprintf("/queue/%d/spawn/infos", id)
	}

	_, err := c.PostJSON(ctx, path, &in, nil)
	return err
}

// QueueJobIncAttempts add hatcheryID that cannot run this job and return the spawn attempts list
func (c *client) QueueJobIncAttempts(ctx context.Context, jobID int64) ([]int64, error) {
	var spawnAttempts []int64
	path := fmt.Sprintf("/queue/workflows/%d/attempt", jobID)
	_, err := c.PostJSON(ctx, path, nil, &spawnAttempts)
	return spawnAttempts, err
}

// QueueJobBook books a job for a Hatchery
func (c *client) QueueJobBook(ctx context.Context, isWorkflowJob bool, id int64) error {
	path := fmt.Sprintf("/queue/workflows/%d/book", id)
	if !isWorkflowJob {
		// DEPRECATED code -> it's for pipelineBuildJob
		path = fmt.Sprintf("/queue/%d/book", id)
	}
	_, err := c.PostJSON(ctx, path, nil, nil)
	return err
}

// QueueJobRelease release a job for a worker
func (c *client) QueueJobRelease(isWorkflowJob bool, id int64) error {
	path := fmt.Sprintf("/queue/workflows/%d/book", id)
	if !isWorkflowJob {
		// DEPRECATED code -> it's for pipelineBuildJob
		return fmt.Errorf("Not implemented")
	}

	_, err := c.DeleteJSON(context.Background(), path, nil)
	return err
}

func (c *client) QueueSendResult(ctx context.Context, id int64, res sdk.Result) error {
	path := fmt.Sprintf("/queue/workflows/%d/result", id)
	_, err := c.PostJSON(ctx, path, res, nil)
	return err
}

func (c *client) QueueArtifactUpload(ctx context.Context, id int64, tag, filePath string) (bool, time.Duration, error) {
	t0 := time.Now()
	store := new(sdk.ArtifactsStore)
	_, _ = c.GetJSON(ctx, "/artifact/store", store)
	if store.TemporaryURLSupported {
		err := c.queueIndirectArtifactUpload(ctx, id, tag, filePath)
		return true, time.Since(t0), err
	}
	err := c.queueDirectArtifactUpload(id, tag, filePath)
	return false, time.Since(t0), err
}

func (c *client) queueIndirectArtifactTempURL(ctx context.Context, id int64, art *sdk.WorkflowNodeRunArtifact) error {
	var retryURL = 10
	var globalURLErr error
	uri := fmt.Sprintf("/queue/workflows/%d/artifact/%s/url", id, art.Ref)

	for i := 0; i < retryURL; i++ {
		var code int
		ctx, cancel := context.WithTimeout(ctx, 10*time.Second)
		code, globalURLErr = c.PostJSON(ctx, uri, art, art)
		if code < 300 {
			cancel()
			break
		}
		cancel()
		time.Sleep(500 * time.Millisecond)
	}

	if globalURLErr != nil {
		return globalURLErr
	}
	return nil
}

func (c *client) queueIndirectArtifactTempURLPost(url string, content []byte) error {
	//Post the file to the temporary URL
	var retry = 10
	var globalErr error
	var body []byte
	for i := 0; i < retry; i++ {
		req, errRequest := http.NewRequest("PUT", url, bytes.NewBuffer(content))
		if errRequest != nil {
			return errRequest
		}

		var resp *http.Response
		resp, globalErr = http.DefaultClient.Do(req)
		if globalErr == nil {
			defer resp.Body.Close()

			var err error
			body, err = ioutil.ReadAll(resp.Body)
			if err != nil {
				globalErr = err
				continue
			}

			if resp.StatusCode >= 300 {
				globalErr = fmt.Errorf("[%d] Unable to upload artifact: (HTTP %d) %s", i, resp.StatusCode, string(body))
				continue
			}

			break
		}
		time.Sleep(500 * time.Millisecond)
	}

	return globalErr
}

func (c *client) queueIndirectArtifactUpload(ctx context.Context, id int64, tag, filePath string) error {
	f, errop := os.Open(filePath)
	if errop != nil {
		return errop
	}
	defer f.Close()

	//File stat
	stat, errst := f.Stat()
	if errst != nil {
		return errst
	}

	sha512sum, err512 := sdk.FileSHA512sum(filePath)
	if err512 != nil {
		return err512
	}

	md5sum, errmd5 := sdk.FileMd5sum(filePath)
	if errmd5 != nil {
		return errmd5
	}

	_, name := filepath.Split(filePath)

	ref := base64.RawURLEncoding.EncodeToString([]byte(tag))
	art := sdk.WorkflowNodeRunArtifact{
		Name:      name,
		Tag:       tag,
		Ref:       ref,
		Size:      stat.Size(),
		Perm:      uint32(stat.Mode().Perm()),
		MD5sum:    md5sum,
		SHA512sum: sha512sum,
		Created:   time.Now(),
	}

	if err := c.queueIndirectArtifactTempURL(ctx, id, &art); err != nil {
		return err
	}

	if c.config.Verbose {
		fmt.Printf("Uploading %s with to %s\n", art.Name, art.TempURL)
	}

	//Read the file once
	fileContent, errFileContent := ioutil.ReadAll(f)
	if errFileContent != nil {
		return errFileContent
	}

	if err := c.queueIndirectArtifactTempURLPost(art.TempURL, fileContent); err != nil {
		// If we got a 401 error from the objectstore, ask for a fresh temporary url and repost the artifact
		if strings.Contains(err.Error(), "401 Unauthorized: Temp URL invalid") {
			if err := c.queueIndirectArtifactTempURL(ctx, id, &art); err != nil {
				return err
			}

			if err := c.queueIndirectArtifactTempURLPost(art.TempURL, fileContent); err != nil {
				return err
			}
		}
		return err
	}

	//Try 50 times to make the callback
	var callbackErr error
	retry := 50
	for i := 0; i < retry; i++ {
		uri := fmt.Sprintf("/queue/workflows/%d/artifact/%s/url/callback", id, art.Ref)
		ctxt, cancel := context.WithTimeout(ctx, 5*time.Second)
		_, callbackErr = c.PostJSON(ctxt, uri, &art, nil)
		if callbackErr == nil {
			cancel()
			return nil
		}
		cancel()
	}

	return callbackErr
}

func (c *client) queueDirectArtifactUpload(id int64, tag, filePath string) error {
	f, errop := os.Open(filePath)
	if errop != nil {
		return errop
	}
	defer f.Close()
	//File stat
	stat, errst := f.Stat()
	if errst != nil {
		return errst
	}

	sha512sum, err512 := sdk.FileSHA512sum(filePath)
	if err512 != nil {
		return err512
	}

	md5sum, errmd5 := sdk.FileMd5sum(filePath)
	if errmd5 != nil {
		return errmd5
	}

	//Read the file once
	fileContent, errFileContent := ioutil.ReadAll(f)
	if errFileContent != nil {
		return errFileContent
	}

	_, name := filepath.Split(filePath)
	body := &bytes.Buffer{}
	writer := multipart.NewWriter(body)
	part, errc := writer.CreateFormFile(name, filepath.Base(filePath))
	if errc != nil {
		return errc
	}

	if _, err := io.Copy(part, bytes.NewBuffer(fileContent)); err != nil {
		return err
	}

	writer.WriteField("size", strconv.FormatInt(stat.Size(), 10))
	writer.WriteField("perm", strconv.FormatUint(uint64(stat.Mode().Perm()), 10))
	writer.WriteField("md5sum", md5sum)
	writer.WriteField("sha512sum", sha512sum)

	if errclose := writer.Close(); errclose != nil {
		return errclose
	}

	var err error
	ref := base64.RawURLEncoding.EncodeToString([]byte(tag))
	uri := fmt.Sprintf("/queue/workflows/%d/artifact/%s", id, ref)
	for i := 0; i <= c.config.Retry; i++ {
		var code int
		_, code, err = c.UploadMultiPart("POST", uri, body,
			SetHeader("Content-Disposition", "attachment; filename="+name),
			SetHeader("Content-Type", writer.FormDataContentType()))
		if err == nil && code < 300 {
			return nil
		}
		time.Sleep(3 * time.Second)
	}

	return fmt.Errorf("x%d: %v", c.config.Retry, err)
}

func (c *client) QueueJobTag(ctx context.Context, jobID int64, tags []sdk.WorkflowRunTag) error {
	path := fmt.Sprintf("/queue/workflows/%d/tag", jobID)
	_, err := c.PostJSON(ctx, path, tags, nil)
	return err
}

func (c *client) QueueServiceLogs(ctx context.Context, logs []sdk.ServiceLog) error {
	status, err := c.PostJSON(ctx, "/queue/workflows/log/service", logs, nil)
	if status >= 400 {
		return fmt.Errorf("Error: HTTP code %d", status)
	}

	return err
}<|MERGE_RESOLUTION|>--- conflicted
+++ resolved
@@ -62,7 +62,7 @@
 			if err := c.RequestSSEGet(ctx, "/events", chanSSEvt); err != nil {
 				log.Println(err)
 			}
-			time.Sleep(5 * time.Second)
+			time.Sleep(2 * time.Second)
 		}
 	})
 
@@ -78,8 +78,11 @@
 				close(pbjobs)
 			}
 			return ctx.Err()
-<<<<<<< HEAD
 		case evt := <-chanSSEvt:
+			if jobs == nil {
+				continue
+			}
+
 			content, _ := ioutil.ReadAll(evt.Data)
 
 			var apiEvent sdk.Event
@@ -98,20 +101,6 @@
 						if sdk.ErrorIs(err, sdk.ErrWorkflowNodeRunJobNotFound) {
 							return
 						}
-=======
-		case <-oldJobsTicker.C:
-			if c.config.Verbose {
-				fmt.Println("oldJobsTicker")
-			}
-
-			if jobs != nil {
-				queue := sdk.WorkflowQueue{}
-				ctxt, cancel := context.WithTimeout(ctx, 10*time.Second)
-				if _, err := c.GetJSON(ctxt, "/queue/workflows", &queue); err != nil {
-					errs <- sdk.WrapError(err, "Unable to load old jobs")
-				}
-				cancel()
->>>>>>> cd8441b4
 
 						if err != nil {
 							errs <- fmt.Errorf("unable to get job %v info: %v", jobRunID, err)
@@ -131,42 +120,37 @@
 				fmt.Println("jobsTicker")
 			}
 
-			if jobs != nil {
-				reqMods := []RequestModifier{}
-				if ratioService != nil {
-					reqMods = append(reqMods, SetHeader("ratioService", strconv.Itoa(*ratioService)))
-				}
-
-				if modelType != "" {
-<<<<<<< HEAD
-					reqMods = append(reqMods, SetHeader("modelType", modelType))
-=======
-					q.Add("modelType", modelType)
-				}
-				url.RawQuery = q.Encode()
-				ctxt, cancel := context.WithTimeout(ctx, 10*time.Second)
-				_, header, _, errReq := c.RequestJSON(ctxt, http.MethodGet, url.String(), nil, &queue, SetHeader(RequestedIfModifiedSinceHeader, t0.Format(time.RFC1123)))
-				if errReq != nil {
-					cancel()
-					errs <- sdk.WrapError(errReq, "Unable to load jobs")
-					continue
->>>>>>> cd8441b4
-				}
+			if jobs == nil {
+				continue
+			}
+
+			reqMods := []RequestModifier{}
+			if ratioService != nil {
+				reqMods = append(reqMods, SetHeader("ratioService", strconv.Itoa(*ratioService)))
+			}
+
+			if modelType != "" {
+				reqMods = append(reqMods, SetHeader("modelType", modelType))
+			}
+
+			ctxt, cancel := context.WithTimeout(ctx, 10*time.Second)
+
+			queue := sdk.WorkflowQueue{}
+			if _, err := c.GetJSON(ctxt, "/queue/workflows", &queue, reqMods...); err != nil {
+				errs <- sdk.WrapError(err, "Unable to load jobs")
 				cancel()
-
-				queue := sdk.WorkflowQueue{}
-				if _, err := c.GetJSON("/queue/workflows", &queue, reqMods...); err != nil {
-					errs <- sdk.WrapError(err, "Unable to load old jobs")
-				}
-
-				if c.config.Verbose {
-					fmt.Println("Jobs Queue size: ", len(queue))
-				}
-
-				shrinkQueue(&queue, cap(jobs))
-				for _, j := range queue {
-					jobs <- j
-				}
+				continue
+			}
+
+			cancel()
+
+			if c.config.Verbose {
+				fmt.Println("Jobs Queue size: ", len(queue))
+			}
+
+			shrinkQueue(&queue, cap(jobs))
+			for _, j := range queue {
+				jobs <- j
 			}
 
 		case <-pbjobsTicker.C:
@@ -174,18 +158,21 @@
 				fmt.Println("pbjobsTicker")
 			}
 
-			if pbjobs != nil {
-				queue := []sdk.PipelineBuildJob{}
-				ctxt, cancel := context.WithTimeout(ctx, 10*time.Second)
-				if _, err := c.GetJSON(ctxt, "/queue?status=all", &queue); err != nil {
-					errs <- sdk.WrapError(err, "Unable to load pipeline build jobs")
-				}
-				for _, j := range queue {
-					pbjobs <- j
-				}
-				cancel()
-			}
-		}
+			if pbjobs == nil {
+				continue
+			}
+
+			queue := []sdk.PipelineBuildJob{}
+			ctxt, cancel := context.WithTimeout(ctx, 10*time.Second)
+			if _, err := c.GetJSON(ctxt, "/queue?status=all", &queue); err != nil {
+				errs <- sdk.WrapError(err, "Unable to load pipeline build jobs")
+			}
+			for _, j := range queue {
+				pbjobs <- j
+			}
+			cancel()
+		}
+
 	}
 }
 
