package cdsclient

import (
	"bytes"
	"encoding/base64"
	"encoding/json"
	"fmt"
	"io"
	"io/ioutil"
	"log"
	"net/http"
	"strings"

	"github.com/ovh/cds/sdk"
)

const (
	//SessionTokenHeader is user as HTTP header
	SessionTokenHeader = "Session-Token"
	// AuthHeader is used as HTTP header
	AuthHeader = "X_AUTH_HEADER"
	// RequestedWithHeader is used as HTTP header
	RequestedWithHeader = "X-Requested-With"
	// RequestedWithValue is used as HTTP header
	RequestedWithValue = "X-CDS-SDK"
	// RequestedNameHeader is used as HTTP header
	RequestedNameHeader = "X-Requested-Name"
)

// RequestModifier is used to modify behavior of Request and Steam functions
type RequestModifier func(req *http.Request)

// HTTPClient is a interface for HTTPClient mock
type HTTPClient interface {
	Do(*http.Request) (*http.Response, error)
}

// SetHeader modify headers of http.Request
func SetHeader(key, value string) RequestModifier {
	return func(req *http.Request) {
		req.Header.Set(key, value)
	}
}

// PostJSON post the *in* struct as json. If set, it unmarshalls the response to *out*
func (c *client) PostJSON(path string, in interface{}, out interface{}, mods ...RequestModifier) (int, error) {
	return c.RequestJSON(http.MethodPost, path, in, out, mods...)
}

// PostJSON ut the *in* struct as json. If set, it unmarshalls the response to *out*
func (c *client) PutJSON(path string, in interface{}, out interface{}, mods ...RequestModifier) (int, error) {
	return c.RequestJSON(http.MethodPut, path, in, out, mods...)
}

// GetJSON get the requested path If set, it unmarshalls the response to *out*
func (c *client) GetJSON(path string, out interface{}, mods ...RequestModifier) (int, error) {
	return c.RequestJSON(http.MethodGet, path, nil, out, mods...)
}

// DeleteJSON deletes the requested path If set, it unmarshalls the response to *out*
func (c *client) DeleteJSON(path string, out interface{}, mods ...RequestModifier) (int, error) {
	return c.RequestJSON(http.MethodDelete, path, nil, out, mods...)
}

// RequestJSON does a request with the *in* struct as json. If set, it unmarshalls the response to *out*
func (c *client) RequestJSON(method, path string, in interface{}, out interface{}, mods ...RequestModifier) (int, error) {
	var b = []byte{}
	var err error

	if in != nil {
		b, err = json.Marshal(in)
		if err != nil {
			return 0, err
		}
	}

	res, code, err := c.Request(method, path, b, mods...)
	if err != nil {
		return code, err
	}

	if out != nil {
		if err := json.Unmarshal(res, out); err != nil {
			return code, err
		}
	}

	return code, nil
}

// Request executes an authentificated HTTP request on $path given $method and $args
func (c *client) Request(method string, path string, args []byte, mods ...RequestModifier) ([]byte, int, error) {
	respBody, code, err := c.Stream(method, path, args, false, mods...)
	if err != nil {
		return nil, 0, err
	}
	defer func() {
		// Drain and close the body to let the Transport reuse the connection
		io.Copy(ioutil.Discard, respBody)
		respBody.Close()
	}()

	var body []byte
	body, err = ioutil.ReadAll(respBody)
	if err != nil {
		return nil, code, err
	}

	if c.config.Verbose {
		if len(body) > 0 {
			log.Printf("Response Body: %s\n", body)
		}
	}

	if err := sdk.DecodeError(body); err != nil {
		return nil, code, err
	}

	return body, code, nil
}

// Stream makes an authenticated http request and return io.ReadCloser
func (c *client) Stream(method string, path string, args []byte, noTimeout bool, mods ...RequestModifier) (io.ReadCloser, int, error) {
	var savederror error

	if c.config.Verbose {
		log.Printf("Request %s Body : %s", c.config.Host+path, string(args))
	}

	for i := 0; i <= c.config.Retry; i++ {
		var requestError error
		var req *http.Request
		if args != nil {
			req, requestError = http.NewRequest(method, c.config.Host+path, bytes.NewReader(args))
		} else {
			req, requestError = http.NewRequest(method, c.config.Host+path, nil)
		}
		if requestError != nil {
			savederror = requestError
			continue
		}

		req.Header.Set("Content-Type", "application/json")
		req.Header.Set("User-Agent", c.config.userAgent)
		req.Header.Set("Connection", "close")
		req.Header.Add(RequestedWithHeader, RequestedWithValue)
		if c.name != "" {
			req.Header.Add(RequestedNameHeader, c.name)
		}

		for i := range mods {
			if mods[i] != nil {
				mods[i](req)
			}
		}

		//No auth on /login route
		if !strings.HasPrefix(path, "/login") {
			if c.config.Hash != "" {
				basedHash := base64.StdEncoding.EncodeToString([]byte(c.config.Hash))
				req.Header.Set(AuthHeader, basedHash)
			}
			if c.config.User != "" && c.config.Token != "" {
				req.Header.Add(SessionTokenHeader, c.config.Token)
				req.SetBasicAuth(c.config.User, c.config.Token)
			}
		}

<<<<<<< HEAD
		if c.config.Verbose {
			log.Printf("Request Headers: %+v\n", req.Header)
		}

		resp, err := c.HTTPClient.Do(req)
=======
		var errDo error
		var resp *http.Response
		if noTimeout {
			if c.HTTPClientWithoutTimeout == nil {
				return nil, 0, fmt.Errorf("HTTPClientWithoutTimeout is not setted on this client")
			}
			resp, errDo = c.HTTPClientWithoutTimeout.Do(req)
		} else {
			resp, errDo = c.HTTPClient.Do(req)
		}
>>>>>>> 7f0a81ac

		// if everything is fine, return body
		if errDo == nil && resp.StatusCode < 500 {
			return resp.Body, resp.StatusCode, nil
		}

		// if no request error by status > 500, check CDS error
		// if there is a CDS errors, return it
		if errDo == nil && resp.StatusCode == 500 {
			var body []byte
			var errRead error
			body, errRead = ioutil.ReadAll(resp.Body)
			if errRead != nil {
				resp.Body.Close()
				continue
			}
			if cdserr := sdk.DecodeError(body); cdserr != nil {
				resp.Body.Close()
				return nil, resp.StatusCode, cdserr
			}
		}

		if resp != nil && resp.StatusCode >= 500 {
			savederror = fmt.Errorf("HTTP %d", resp.StatusCode)
			if resp != nil && resp.Body != nil {
				resp.Body.Close()
			}
			continue
		}

		if errDo != nil && (strings.Contains(errDo.Error(), "connection reset by peer") ||
			strings.Contains(errDo.Error(), "unexpected EOF")) {
			savederror = errDo
			if resp != nil && resp.Body != nil {
				resp.Body.Close()
			}
			continue
		}

		if errDo != nil {
			return nil, 0, errDo
		}
	}

	return nil, 0, fmt.Errorf("x%d: %s", c.config.Retry, savederror)
}

// UploadMultiPart upload multipart
func (c *client) UploadMultiPart(method string, path string, body *bytes.Buffer, mods ...RequestModifier) ([]byte, int, error) {
	var req *http.Request
	req, errRequest := http.NewRequest(method, c.config.Host+path, body)
	if errRequest != nil {
		return nil, 0, errRequest
	}

	req.Header.Set("Content-Type", "application/json")
	req.Header.Set("User-Agent", c.config.userAgent)
	req.Header.Set("Connection", "close")
	req.Header.Add(RequestedWithHeader, RequestedWithValue)

	for i := range mods {
		mods[i](req)
	}

	//No auth on /login route
	if !strings.HasPrefix(path, "/login") {
		if c.config.Hash != "" {
			basedHash := base64.StdEncoding.EncodeToString([]byte(c.config.Hash))
			req.Header.Set(AuthHeader, basedHash)
		}
		if c.config.User != "" && c.config.Token != "" {
			req.Header.Add(SessionTokenHeader, c.config.Token)
			req.SetBasicAuth(c.config.User, c.config.Token)
		}
	}

	resp, err := c.HTTPClient.Do(req)
	if err != nil {
		return nil, 0, err
	}
	defer resp.Body.Close()

	if c.config.Verbose {
		fmt.Printf("Response Status: %s\n", resp.Status)
		fmt.Printf("Request path: %s\n", c.config.Host+path)
		fmt.Printf("Request Headers: %s\n", req.Header)
		fmt.Printf("Response Headers: %s\n", resp.Header)
	}

	var respBody []byte
	respBody, err = ioutil.ReadAll(resp.Body)
	if err != nil {
		return nil, resp.StatusCode, err
	}

	if c.config.Verbose {
		if len(body.Bytes()) > 0 {
			fmt.Printf("Response Body: %s\n", body.String())
		}
	}

	return respBody, resp.StatusCode, nil
}<|MERGE_RESOLUTION|>--- conflicted
+++ resolved
@@ -35,6 +35,10 @@
 	Do(*http.Request) (*http.Response, error)
 }
 
+func NoTimeout(c HTTPClient) HTTPClient {
+	return http.DefaultClient
+}
+
 // SetHeader modify headers of http.Request
 func SetHeader(key, value string) RequestModifier {
 	return func(req *http.Request) {
@@ -166,24 +170,17 @@
 			}
 		}
 
-<<<<<<< HEAD
 		if c.config.Verbose {
 			log.Printf("Request Headers: %+v\n", req.Header)
 		}
 
-		resp, err := c.HTTPClient.Do(req)
-=======
 		var errDo error
 		var resp *http.Response
 		if noTimeout {
-			if c.HTTPClientWithoutTimeout == nil {
-				return nil, 0, fmt.Errorf("HTTPClientWithoutTimeout is not setted on this client")
-			}
-			resp, errDo = c.HTTPClientWithoutTimeout.Do(req)
+			resp, errDo = NoTimeout(c.HTTPClient).Do(req)
 		} else {
 			resp, errDo = c.HTTPClient.Do(req)
 		}
->>>>>>> 7f0a81ac
 
 		// if everything is fine, return body
 		if errDo == nil && resp.StatusCode < 500 {
