package hatchery

import (
	"context"
	"fmt"
	"os"
	"os/signal"
	"strconv"
	"strings"
	"syscall"
	"time"

	cache "github.com/patrickmn/go-cache"
	"go.opencensus.io/stats"
	"go.opencensus.io/trace"

	"github.com/ovh/cds/engine/api/observability"
	"github.com/ovh/cds/sdk"
	"github.com/ovh/cds/sdk/cdsclient"
	"github.com/ovh/cds/sdk/log"
	"github.com/ovh/cds/sdk/tracingutils"
)

var (
	// Client is a CDS Client
	Client                 cdsclient.HTTPClient
	defaultMaxProvisioning = 10
	models                 []sdk.Model
)

// Create creates hatchery
func Create(ctx context.Context, h Interface) error {
	ctx, cancel := context.WithCancel(ctx)
	defer cancel()

	ctx = observability.ContextWithTag(ctx,
		observability.TagServiceName, h.Name(),
		observability.TagServiceType, h.Type(),
	)

	if err := initMetrics(); err != nil {
		return err
	}

	// Gracefully shutdown connections
	c := make(chan os.Signal, 1)
	signal.Notify(c, os.Interrupt, syscall.SIGTERM)
	defer func() {
		signal.Stop(c)
		cancel()
	}()

	go func() {
		select {
		case <-c:
			defer cancel()
			return
		case <-ctx.Done():
			return
		}
	}()

	// Init call hatchery.Register()
	if err := h.InitHatchery(); err != nil {
		return fmt.Errorf("Create> Init error: %v", err)
	}

	var chanRegister, chanGetModels, chanProvision <-chan time.Time
	var modelType string

	hWithModels, isWithModels := h.(InterfaceWithModels)
	if isWithModels {
		// Call WorkerModel Enabled first
		var errwm error
		models, errwm = hWithModels.WorkerModelsEnabled()
		if errwm != nil {
			log.Error("error on h.WorkerModelsEnabled() (init call): %v", errwm)
			return errwm
		}

		// using time.Tick leaks the underlying ticker but we don't care about it because it is an endless function
		chanRegister = time.Tick(time.Duration(h.Configuration().Provision.RegisterFrequency) * time.Second) // nolint
		chanGetModels = time.Tick(10 * time.Second)                                                          // nolint
		chanProvision = time.Tick(time.Duration(h.Configuration().Provision.Frequency) * time.Second)        // nolint

		modelType = hWithModels.ModelType()
	}

	wjobs := make(chan sdk.WorkflowNodeJobRun, h.Configuration().Provision.MaxConcurrentProvisioning)
	errs := make(chan error, 1)

	// Create a cache with a default expiration time of 3 second, and which
	// purges expired items every minute
	spawnIDs := cache.New(10*time.Second, 60*time.Second)

	sdk.GoRoutine(ctx, "queuePolling",
		func(ctx context.Context) {
			if err := h.CDSClient().QueuePolling(ctx, wjobs, errs, 20*time.Second, modelType, h.Configuration().Provision.RatioService); err != nil {
				log.Error("Queues polling stopped: %v", err)
				cancel()
			}
		},
		PanicDump(h),
	)

	// run the starters pool
	workersStartChan := startWorkerStarters(ctx, h)

	hostname, errh := os.Hostname()
	if errh != nil {
		return fmt.Errorf("Create> Cannot retrieve hostname: %s", errh)
	}

	// read the errs channel in another goroutine too
	sdk.GoRoutine(ctx, "checkErrs", func(ctx context.Context) {
		for err := range errs {
			log.Error("%v", err)
		}
	}, PanicDump(h))

	// the main goroutine
	for {
		select {
		case <-ctx.Done():
			return ctx.Err()

		case <-chanGetModels:
			var errwm error
			models, errwm = hWithModels.WorkerModelsEnabled()
			if errwm != nil {
				log.Error("error on h.WorkerModelsEnabled(): %v", errwm)
			}
		case j := <-wjobs:
			t0 := time.Now()
			if j.ID == 0 {
				continue
			}

			var traceEnded *struct{}
			currentCtx, currentCancel := context.WithTimeout(ctx, 10*time.Minute)
			if val, has := j.Header.Get(tracingutils.SampledHeader); has && val == "1" {
				currentCtx, _ = observability.New(currentCtx, h, "hatchery.JobReceive", trace.AlwaysSample(), trace.SpanKindServer)

				r, _ := j.Header.Get(sdk.WorkflowRunHeader)
				w, _ := j.Header.Get(sdk.WorkflowHeader)
				p, _ := j.Header.Get(sdk.ProjectKeyHeader)

				observability.Current(currentCtx,
					observability.Tag(observability.TagWorkflow, w),
					observability.Tag(observability.TagWorkflowRun, r),
					observability.Tag(observability.TagProjectKey, p),
					observability.Tag(observability.TagWorkflowNodeJobRun, j.ID),
				)

				if _, ok := j.Header["SSE"]; ok {
					log.Debug("hatchery> received job from SSE")
					observability.Current(currentCtx,
						observability.Tag("from", "sse"),
					)
				}
			}
			endTrace := func(reason string) {
				if reason != "" {
					observability.Current(currentCtx,
						observability.Tag("reason", reason),
					)
				}
				observability.End(currentCtx, nil, nil) // nolint
				var T struct{}
				traceEnded = &T
				currentCancel()
			}
			go func() {
				<-currentCtx.Done()
				if traceEnded == nil {
					endTrace(currentCtx.Err().Error())
				}
			}()

			stats.Record(currentCtx, GetMetrics().Jobs.M(1))

			if _, ok := j.Header["SSE"]; ok {
				stats.Record(currentCtx, GetMetrics().JobsSSE.M(1))
			}

			//Check if the jobs is concerned by a pending worker creation
			if _, exist := spawnIDs.Get(strconv.FormatInt(j.ID, 10)); exist {
				log.Debug("job %d already spawned in previous routine", j.ID)
				endTrace("already spawned")
				continue
			}

			//Before doing anything, push in cache
			spawnIDs.SetDefault(strconv.FormatInt(j.ID, 10), j.ID)

			//Check bookedBy current hatchery
			if j.BookedBy.ID != 0 {
				log.Debug("hatchery> job %d is booked by someone", j.ID)
				endTrace("booked by someone")
				continue
			}

			//Check if hatchery if able to start a new worker
			if !checkCapacities(ctx, h) {
				log.Info("hatchery %s is not able to provision new worker", h.Service().Name)
				endTrace("no capacities")
				continue
			}

			workerRequest := workerStarterRequest{
				ctx:               currentCtx,
				cancel:            endTrace,
				id:                j.ID,
				execGroups:        j.ExecGroups,
				requirements:      j.Job.Action.Requirements,
				hostname:          hostname,
				timestamp:         time.Now().Unix(),
				workflowNodeRunID: j.WorkflowNodeRunID,
			}

			// Check at least one worker model can match
			var chosenModel *sdk.Model
			var canTakeJob bool
			if isWithModels {
				for i := range models {
					if canRunJobWithModel(hWithModels, workerRequest, &models[i]) {
						chosenModel = &models[i]
						canTakeJob = true
						break
					}
				}

				// No model has been found, let's send a failing result
				if chosenModel == nil {
					log.Debug("hatchery> no model")
					endTrace("no model")
					continue
				}
			} else {
				if canRunJob(h, workerRequest) {
					log.Debug("hatchery %s can try to spawn a worker for job %d", h.Name(), j.ID)
					canTakeJob = true
				}
			}

			if !canTakeJob {
				log.Info("hatchery %s is not able to run the job %d", h.Name(), j.ID)
				endTrace("cannot run job")
				continue
			}

			if chosenModel != nil {
				//We got a model, let's start a worker
				workerRequest.model = chosenModel
			}

			//Ask to start
			log.Debug("hatchery> Request a worker for job %d (%.3f seconds elapsed)", j.ID, time.Since(t0).Seconds())
			workersStartChan <- workerRequest

		case <-chanProvision:
			provisioning(hWithModels, models)

		case <-chanRegister:
			if err := workerRegister(ctx, hWithModels, workersStartChan); err != nil {
				log.Warning("Error on workerRegister: %s", err)
			}
		}
	}
}

func canRunJob(h Interface, j workerStarterRequest) bool {
	for _, r := range j.requirements {
		// If requirement is an hostname requirement, it's for a specific worker
		if r.Type == sdk.HostnameRequirement && r.Value != j.hostname {
			log.Debug("canRunJob> %d - job %d - hostname requirement r.Value(%s) != hostname(%s)", j.timestamp, j.id, r.Value, j.hostname)
			return false
		}

		// Skip network access requirement as we can't check it
		if r.Type == sdk.NetworkAccessRequirement || r.Type == sdk.PluginRequirement || r.Type == sdk.ServiceRequirement || r.Type == sdk.MemoryRequirement {
			log.Debug("canRunJob> %d - job %d - job with service, plugin, network or memory requirement. Skip these check as we can't checkt it on hatchery routine", j.timestamp, j.id)
			continue
		}
	}
	return h.CanSpawn(nil, j.id, j.requirements)
}

// MemoryRegisterContainer is the RAM used for spawning
// a docker container for register a worker model. 128 Mo
const MemoryRegisterContainer int64 = 128

func canRunJobWithModel(h InterfaceWithModels, j workerStarterRequest, model *sdk.Model) bool {
	if model.Type != h.ModelType() {
		log.Debug("canRunJob> model %s type:%s current hatchery modelType: %s", model.Name, model.Type, h.ModelType())
		return false
	}

	// If the model needs registration, don't spawn for now
	if h.NeedRegistration(model) {
		log.Debug("canRunJob> model %s needs registration", model.Name)
		return false
	}

	if model.NbSpawnErr > 5 {
		log.Warning("canRunJob> Too many errors on spawn with model %s, please check this worker model", model.Name)
		return false
	}

	if len(j.execGroups) > 0 {
		checkGroup := false
		for _, g := range j.execGroups {
			if g.ID == model.GroupID {
				checkGroup = true
				break
			}
		}
		if !checkGroup {
			log.Debug("canRunJob> job %d - model %s attached to group %d can't run this job", j.id, model.Name, model.GroupID)
			return false
		}
	}

	var containsModelRequirement, containsHostnameRequirement bool
	for _, r := range j.requirements {
		switch r.Type {
		case sdk.ModelRequirement:
			containsModelRequirement = true
		case sdk.HostnameRequirement:
			containsHostnameRequirement = true
		}
	}

	if model.IsDeprecated && !containsModelRequirement {
		log.Debug("canRunJob> %d - job %d - Cannot launch this model because it is deprecated", j.timestamp, j.id)
		return false
	}

	// Common check
	for _, r := range j.requirements {
		// If requirement is a Model requirement, it's easy. It's either can or can't run
		// r.Value could be: theModelName --port=8888:9999, so we take strings.Split(r.Value, " ")[0] to compare
		// only modelName
		if r.Type == sdk.ModelRequirement {
			modelName := strings.Split(r.Value, " ")[0]
			isGroupModel := modelName == fmt.Sprintf("%s/%s", model.Group.Name, model.Name)
			isSharedInfraModel := model.Group.Name == sdk.SharedInfraGroupName && modelName == model.Name
			isSameName := modelName == model.Name // for backward compatibility with runs, if only the name match we considered that the model can be used, keep this condition until the workflow runs were not migrated.
			if !isGroupModel && !isSharedInfraModel && !isSameName {
				log.Debug("canRunJob> %d - job %d - model requirement r.Value(%s) do not match model.Name(%s) and model.Group(%s)", j.timestamp, j.id, strings.Split(r.Value, " ")[0], model.Name, model.Group.Name)
				return false
			}
		}

		// service and memory requirements are only supported by docker model
		if model.Type != sdk.Docker && (r.Type == sdk.ServiceRequirement || r.Type == sdk.MemoryRequirement) {
			log.Debug("canRunJob> %d - job %d - job with service requirement or memory requirement: only for model docker. current model:%s", j.timestamp, j.id, model.Type)
			return false
		}

<<<<<<< HEAD
=======
		// Skip network access requirement as we can't check it
		if r.Type == sdk.NetworkAccessRequirement || r.Type == sdk.PluginRequirement || r.Type == sdk.ServiceRequirement || r.Type == sdk.MemoryRequirement {
			log.Debug("canRunJob> %d - job %d - job with service, plugin, network or memory requirement. Skip these check as we can't check it on hatchery routine", j.timestamp, j.id)
			continue
		}

>>>>>>> 25b9e201
		if r.Type == sdk.OSArchRequirement && model.RegisteredOS != "" && model.RegisteredArch != "" && r.Value != (model.RegisteredOS+"/"+model.RegisteredArch) {
			log.Debug("canRunJob> %d - job %d - job with OSArch requirement: cannot spawn on this OSArch. current model: %s/%s", j.timestamp, j.id, model.RegisteredOS, model.RegisteredArch)
			return false
		}

		if !containsModelRequirement && !containsHostnameRequirement {
			if r.Type == sdk.BinaryRequirement {
				found := false
				// Check binary requirement against worker model capabilities
				for _, c := range model.RegisteredCapabilities {
					if r.Value == c.Value || r.Value == c.Name {
						found = true
						break
					}
				}

				if !found {
					log.Debug("canRunJob> %d - job %d - model(%s) does not have binary %s(%s) for this job.", j.timestamp, j.id, model.Name, r.Name, r.Value)
					return false
				}
			}
		}
	}

	return h.CanSpawn(model, j.id, j.requirements)
}

// SendSpawnInfo sends a spawnInfo
func SendSpawnInfo(ctx context.Context, h Interface, jobID int64, spawnMsg sdk.SpawnMsg) {
	if h.CDSClient() == nil {
		return
	}
	infos := []sdk.SpawnInfo{{RemoteTime: time.Now(), Message: spawnMsg}}
	ctx, cancel := context.WithTimeout(ctx, 10*time.Second)
	defer cancel()
	if err := h.CDSClient().QueueJobSendSpawnInfo(ctx, jobID, infos); err != nil {
		log.Warning("spawnWorkerForJob> cannot client.sendSpawnInfo for job %d: %s", jobID, err)
	}
}

func logTime(h Interface, name string, then time.Time) {
	d := time.Since(then)
	if d > time.Duration(h.Configuration().LogOptions.SpawnOptions.ThresholdCritical)*time.Second {
		log.Error("%s took %s to execute", name, d)
		return
	}

	if d > time.Duration(h.Configuration().LogOptions.SpawnOptions.ThresholdWarning)*time.Second {
		log.Warning("%s took %s to execute", name, d)
		return
	}

	log.Debug("%s took %s to execute", name, d)
}<|MERGE_RESOLUTION|>--- conflicted
+++ resolved
@@ -358,15 +358,12 @@
 			return false
 		}
 
-<<<<<<< HEAD
-=======
 		// Skip network access requirement as we can't check it
 		if r.Type == sdk.NetworkAccessRequirement || r.Type == sdk.PluginRequirement || r.Type == sdk.ServiceRequirement || r.Type == sdk.MemoryRequirement {
 			log.Debug("canRunJob> %d - job %d - job with service, plugin, network or memory requirement. Skip these check as we can't check it on hatchery routine", j.timestamp, j.id)
 			continue
 		}
 
->>>>>>> 25b9e201
 		if r.Type == sdk.OSArchRequirement && model.RegisteredOS != "" && model.RegisteredArch != "" && r.Value != (model.RegisteredOS+"/"+model.RegisteredArch) {
 			log.Debug("canRunJob> %d - job %d - job with OSArch requirement: cannot spawn on this OSArch. current model: %s/%s", j.timestamp, j.id, model.RegisteredOS, model.RegisteredArch)
 			return false
