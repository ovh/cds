--- conflicted
+++ resolved
@@ -356,7 +356,6 @@
 		// If requirement is a Model requirement, it's easy. It's either can or can't run
 		// r.Value could be: theModelName --port=8888:9999, so we take strings.Split(r.Value, " ")[0] to compare
 		// only modelName
-<<<<<<< HEAD
 		modelName := strings.Split(r.Value, " ")[0]
 		if r.Type == sdk.ModelRequirement {
 			isNotGroupModel := modelName != fmt.Sprintf("%s/%s", model.Group.Name, model.Name)
@@ -364,16 +363,6 @@
 			isNotSameName := modelName != model.Name // for backward compatibility with runs, if only the name match we considered that the model can be used, keep this condition until the workflow runs were not migrated.
 			if isNotGroupModel && isNotSharedInfraModel && isNotSameName {
 				log.Debug("canRunJob> %d - job %d - model requirement r.Value(%s) do not match model.Name(%s) and model.Group(%s)", j.timestamp, j.id, strings.Split(r.Value, " ")[0], model.Name, model.Group.Name)
-=======
-		if r.Type == sdk.ModelRequirement {
-			modelName := strings.Split(r.Value, " ")[0]
-			modelPath := strings.SplitN(modelName, "/", 2)
-			if len(modelPath) == 2 {
-				modelName = modelPath[1]
-			}
-			if modelName != model.Name {
-				log.Debug("canRunJob> %d - job %d - model requirement r.Value(%s) != model.Name(%s)", j.timestamp, j.id, strings.Split(r.Value, " ")[0], model.Name)
->>>>>>> 7ef8b758
 				return false
 			}
 		}
