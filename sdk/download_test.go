package sdk

import (
	"strings"
	"testing"
)

func TestInitSupportedOSArch(t *testing.T) {
	type args struct {
		supportedOSArchConf []string
	}
	tests := []struct {
		name    string
		args    args
		wantErr bool
		want    []string
	}{
		{
			name:    "with wrong value",
			args:    args{supportedOSArchConf: []string{"foo/bar"}},
			wantErr: true,
		},
		{
			name:    "with empty value",
			args:    args{supportedOSArchConf: []string{}},
			wantErr: false,
			want:    []string{"darwin/amd64", "darwin/arm64", "linux/amd64", "linux/ppc64le"}, // and more
		},
		{
			name:    "with good value",
			args:    args{supportedOSArchConf: []string{"darwin/amd64", "darwin/arm64", "linux/amd64"}},
			wantErr: false,
			want:    []string{"darwin/amd64", "darwin/arm64", "linux/amd64"},
		},
	}
	for _, tt := range tests {
		t.Run(tt.name, func(t *testing.T) {
			if err := InitSupportedOSArch(tt.args.supportedOSArchConf); (err != nil) != tt.wantErr {
				t.Errorf("InitSupportedOSArch() error = %v, wantErr %v", err, tt.wantErr)
			}
			if tt.want != nil {
				for _, v := range tt.want {
					if !IsInArray(v, supportedOSArch) {
						t.Errorf("InitSupportedOSArch() error = %v not in %v", v, tt.want)
					}
				}
				if len(AllDownloadableResources()) < len(tt.want) {
					t.Errorf("AllDownloadableResources() AllDownloadableResources does not contains all expected value. %v not in %v", len(AllDownloadableResources()), len(tt.want))
				}
			}
		})
	}
}

func TestDownloadURLFromGithub(t *testing.T) {
<<<<<<< HEAD
	t.SkipNow()
=======
	t.Skip()
>>>>>>> 562b6cbe
	type args struct {
		filename string
		version  string
	}
	tests := []struct {
		name    string
		args    args
		want    string
		wantErr bool
	}{
		{
			name:    "latest",
			args:    args{filename: "ui.tar.gz", version: "latest"},
			want:    "",
			wantErr: false,
		},
		{
			name:    "0.49.0",
			args:    args{filename: "ui.tar.gz", version: "0.49.0"},
			want:    "https://github.com/ovh/cds/releases/download/0.49.0/ui.tar.gz",
			wantErr: false,
		},
	}
	for _, tt := range tests {
		t.Run(tt.name, func(t *testing.T) {
			got, err := DownloadURLFromGithub(tt.args.filename, tt.args.version)
			if !strings.HasPrefix(got, "https://github.com/ovh/cds/releases/download/") {
				t.Errorf("DownloadURLFromGithub() invalid url found on github %v", got)
			}
			if (err != nil) != tt.wantErr {
				t.Errorf("DownloadURLFromGithub() error = %v, wantErr %v", err, tt.wantErr)
				return
			}
			if tt.want != "" && got != tt.want {
				t.Errorf("DownloadURLFromGithub() = %v, want %v", got, tt.want)
			}
		})
	}
}<|MERGE_RESOLUTION|>--- conflicted
+++ resolved
@@ -53,11 +53,7 @@
 }
 
 func TestDownloadURLFromGithub(t *testing.T) {
-<<<<<<< HEAD
-	t.SkipNow()
-=======
 	t.Skip()
->>>>>>> 562b6cbe
 	type args struct {
 		filename string
 		version  string
