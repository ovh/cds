--- conflicted
+++ resolved
@@ -39,20 +39,12 @@
 	SignHeaderVCSType   = "X-Cds-Hooks-Vcs-Type"
 	SignHeaderEventName = "X-Cds-Hooks-Event-Name"
 
-<<<<<<< HEAD
-	WorkflowHookEventWorkflowUpdate = "workflow-update"
-	WorkflowHookEventModelUpdate    = "model-update"
-	WorkflowHookEventPush           = "push"
-	WorkflowHookManual              = "manual"
-	WorkflowHookEventRun            = "workflow-run"
-=======
 	WorkflowHookEventNameWorkflowUpdate WorkflowHookEventName = "workflow-update"
 	WorkflowHookEventNameModelUpdate    WorkflowHookEventName = "model-update"
 	WorkflowHookEventNamePush           WorkflowHookEventName = "push"
 	WorkflowHookEventNameManual         WorkflowHookEventName = "manual"
->>>>>>> 970b8f5b
-
-	WorkflowHookEventNameScheduler WorkflowHookEventName = "scheduler"
+	WorkflowHookEventNameWorkflowRun    WorkflowHookEventName = "workflow-run"
+	WorkflowHookEventNameScheduler      WorkflowHookEventName = "scheduler"
 
 	WorkflowHookEventNamePullRequest         WorkflowHookEventName = "pull-request"
 	WorkflowHookEventTypePullRequestOpened   WorkflowHookEventType = "opened"
@@ -269,9 +261,8 @@
 }
 
 type HookRepositoryEventExtractData struct {
-<<<<<<< HEAD
-	CDSEventName  string                                      `json:"cds_event_name"`
-	CDSEventType  string                                      `json:"cds_event_type"`
+	CDSEventName  WorkflowHookEventName                       `json:"cds_event_name"`
+	CDSEventType  WorkflowHookEventType                       `json:"cds_event_type"`
 	Commit        string                                      `json:"commit"`
 	CommitFrom    string                                      `json:"commit_from"`
 	CommitMessage string                                      `json:"commit_message"`
@@ -295,19 +286,6 @@
 	TargetVCS             string `json:"target_vcs"`
 	TargetRepository      string `json:"target_repository"`
 	OutgoingHookEventUUID string `json:"outgoing_hook_event_uuid"`
-=======
-	CDSEventName   WorkflowHookEventName                   `json:"cds_event_name"`
-	CDSEventType   WorkflowHookEventType                   `json:"cds_event_type"`
-	Commit         string                                  `json:"commit"`
-	CommitFrom     string                                  `json:"commit_from"`
-	CommitMessage  string                                  `json:"commit_message"`
-	Paths          []string                                `json:"paths"`
-	Ref            string                                  `json:"ref"`
-	ProjectManual  string                                  `json:"manual_project"`
-	WorkflowManual string                                  `json:"manual_workflow"`
-	AdminMFA       bool                                    `json:"admin_mfa"`
-	Scheduler      HookRepositoryEventExtractDataScheduler `json:"scheduler"`
->>>>>>> 970b8f5b
 }
 
 type HookRepositoryEventExtractedDataScheduler struct {
