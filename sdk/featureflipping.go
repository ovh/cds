--- conflicted
+++ resolved
@@ -9,11 +9,8 @@
 	FeaturePurgeName    FeatureName = "workflow-retention-policy"
 	FeaturePurgeMaxRuns FeatureName = "workflow-retention-maxruns"
 	FeatureTracing      FeatureName = "tracing"
-<<<<<<< HEAD
 	FeatureWorkflowV3   FeatureName = "workflow-v3"
-=======
 	FeatureRegion       FeatureName = "region"
->>>>>>> 319eec4c
 )
 
 type Feature struct {
