--- conflicted
+++ resolved
@@ -8,21 +8,6 @@
 
 // Worker represents instances of CDS workers living to serve.
 type Worker struct {
-<<<<<<< HEAD
-	ID         string    `json:"id" cli:"-" db:"id"`
-	Name       string    `json:"name" cli:"name,key" db:"name"`
-	LastBeat   time.Time `json:"lastbeat" cli:"lastbeat" db:"last_beat"`
-	ModelID    *int64    `json:"model_id" cli:"-"  db:"model_id"`
-	JobRunID   *int64    `json:"job_run_id" cli:"-"  db:"job_run_id"`
-	Status     string    `json:"status" cli:"status" db:"status"` // Waiting, Building, Disabled, Unknown
-	HatcheryID int64     `json:"hatchery_id" cli:"-" db:"hatchery_id"`
-	Uptodate   bool      `json:"uptodate" cli:"-" db:"-"`
-	ConsumerID string    `json:"-" cli:"-"  db:"auth_consumer_id"`
-	Version    string    `json:"version" cli:"version"  db:"version"`
-	OS         string    `json:"os" cli:"os"  db:"os"`
-	Arch       string    `json:"arch" cli:"arch"  db:"arch"`
-	PrivateKey []byte    `json:"private_key" cli:"-" db:"cypher_private_key" gorpmapping:"encrypted,ID,Name,JobRunID"`
-=======
 	ID           string    `json:"id" cli:"-" db:"id"`
 	Name         string    `json:"name" cli:"name,key" db:"name"`
 	LastBeat     time.Time `json:"lastbeat" cli:"lastbeat" db:"last_beat"`
@@ -36,8 +21,7 @@
 	Version      string    `json:"version" cli:"version"  db:"version"`
 	OS           string    `json:"os" cli:"os"  db:"os"`
 	Arch         string    `json:"arch" cli:"arch"  db:"arch"`
-	PrivateKey   []byte    `json:"-" cli:"-" db:"cypher_private_key" gorpmapping:"encrypted,ID,Name,JobRunID"`
->>>>>>> c6150a2a
+	PrivateKey   []byte    `json:"private_key" cli:"-" db:"cypher_private_key" gorpmapping:"encrypted,ID,Name,JobRunID"`
 }
 
 // WorkerRegistrationForm represents the arguments needed to register a worker
