package sdk

import (
	"database/sql/driver"
	"encoding/json"
	"fmt"
	"os"
	"reflect"
	"time"

	"github.com/mitchellh/mapstructure"
	"github.com/pkg/errors"
	"github.com/rockbears/yaml"
)

const (
	GitRefManualPayload    = "git.ref"
	GitCommitManualPayload = "git.commit"
)

type V2WorkflowRunHookRequest struct {
	HookEventID   string                 `json:"hook_event_id"`
	UserID        string                 `json:"user_id"`
	EventName     string                 `json:"event_name"`
	Ref           string                 `json:"ref"`
	Sha           string                 `json:"sha"`
	Payload       map[string]interface{} `json:"payload"`
	HookType      string                 `json:"hook_type"`
	EntityUpdated string                 `json:"entity_updated"`
}

type V2WorkflowRun struct {
	ID           string                 `json:"id" db:"id"`
	ProjectKey   string                 `json:"project_key" db:"project_key"`
	VCSServerID  string                 `json:"vcs_server_id" db:"vcs_server_id"`
	RepositoryID string                 `json:"repository_id" db:"repository_id"`
	WorkflowName string                 `json:"workflow_name" db:"workflow_name" cli:"workflow_name"`
	WorkflowSha  string                 `json:"workflow_sha" db:"workflow_sha"`
	WorkflowRef  string                 `json:"workflow_ref" db:"workflow_ref"`
	Status       string                 `json:"status" db:"status" cli:"status"`
	RunNumber    int64                  `json:"run_number" db:"run_number" cli:"run_number"`
	RunAttempt   int64                  `json:"run_attempt" db:"run_attempt"`
	Started      time.Time              `json:"started" db:"started" cli:"started"`
	LastModified time.Time              `json:"last_modified" db:"last_modified" cli:"last_modified"`
	ToDelete     bool                   `json:"to_delete" db:"to_delete"`
	WorkflowData V2WorkflowRunData      `json:"workflow_data" db:"workflow_data"`
	UserID       string                 `json:"user_id" db:"user_id"`
	Username     string                 `json:"username" db:"username" cli:"username"`
	Contexts     WorkflowRunContext     `json:"contexts" db:"contexts"`
	RunEvent     V2WorkflowRunEvent     `json:"event" db:"event"`
	RunJobEvent  V2WorkflowRunJobEvents `json:"job_events" db:"job_event"`

	// Aggregations
	Results []V2WorkflowRunResult `json:"results" db:"-"`
}

type WorkflowRunContext struct {
<<<<<<< HEAD
	CDS          CDSContext        `json:"cds,omitempty"`
	Git          GitContext        `json:"git,omitempty"`
	Vars         map[string]string `json:"vars,omitempty"`
	Integrations map[string]string `json:"integrations,omitempty"`
	Env          map[string]string `json:"env,omitempty"`
}

type WorkflowRunJobsContext struct {
	WorkflowRunContext
	Jobs    JobsResultContext      `json:"jobs"`
	Needs   NeedsContext           `json:"needs"`
	Inputs  map[string]interface{} `json:"inputs"`
	Steps   StepsContext           `json:"steps"`
	Secrets map[string]string      `json:"secrets"`
	Matrix  map[string]string      `json:"matrix"`
	Gate    map[string]interface{} `json:"gate"`
=======
	CDS  CDSContext        `json:"cds,omitempty"`
	Git  GitContext        `json:"git,omitempty"`
	Vars map[string]string `json:"vars,omitempty"`
	Env  map[string]string `json:"env,omitempty"`
>>>>>>> ebed9283
}

func (m WorkflowRunContext) Value() (driver.Value, error) {
	j, err := yaml.Marshal(m)
	return j, WrapError(err, "cannot marshal WorkflowRunContext")
}

func (m *WorkflowRunContext) Scan(src interface{}) error {
	if src == nil {
		return nil
	}
	source, ok := src.(string)
	if !ok {
		return WithStack(fmt.Errorf("type assertion .(string) failed (%T)", src))
	}
	return WrapError(yaml.Unmarshal([]byte(source), m), "cannot unmarshal WorkflowRunContext")
}

type WorkflowRunJobsContext struct {
	WorkflowRunContext
	Jobs         JobsResultContext       `json:"jobs"`
	Needs        NeedsContext            `json:"needs"`
	Inputs       map[string]interface{}  `json:"inputs"`
	Steps        StepsContext            `json:"steps"`
	Secrets      map[string]string       `json:"secrets"`
	Matrix       map[string]string       `json:"matrix"`
	Integrations *JobIntegrationsContext `json:"integrations,omitempty"`
}

type V2WorkflowRunData struct {
	Workflow     V2Workflow               `json:"workflow"`
	WorkerModels map[string]V2WorkerModel `json:"worker_models"`
	Actions      map[string]V2Action      `json:"actions"`
}

func (w V2WorkflowRunData) Value() (driver.Value, error) {
	j, err := yaml.Marshal(w)
	return j, WrapError(err, "cannot marshal V2WorkflowRunData")
}

func (w *V2WorkflowRunData) Scan(src interface{}) error {
	if src == nil {
		return nil
	}
	source, ok := src.(string)
	if !ok {
		return WithStack(fmt.Errorf("type assertion .(string) failed (%T)", src))
	}
	return WrapError(yaml.Unmarshal([]byte(source), w), "cannot unmarshal V2WorkflowRunData")
}

type V2WorkflowRunJobEvent struct {
	UserID     string                 `json:"user_id"`
	Username   string                 `json:"username"`
	JobID      string                 `json:"job_id"`
	Inputs     map[string]interface{} `json:"inputs"`
	RunAttempt int64                  `json:"run_attempt"`
}

type V2WorkflowRunJobEvents []V2WorkflowRunJobEvent

func (w V2WorkflowRunJobEvents) Value() (driver.Value, error) {
	j, err := json.Marshal(w)
	return j, WrapError(err, "cannot marshal V2WorkflowRunJobEvents")
}

func (w *V2WorkflowRunJobEvents) Scan(src interface{}) error {
	if src == nil {
		return nil
	}
	source, ok := src.([]byte)
	if !ok {
		return WithStack(fmt.Errorf("type assertion .([]byte) failed (%T)", src))
	}
	return WrapError(JSONUnmarshal(source, w), "cannot unmarshal V2WorkflowRunJobEvents")
}

type V2WorkflowRunEvent struct {
	Manual                *ManualTrigger         `json:"manual,omitempty"`
	GitTrigger            *GitTrigger            `json:"git,omitempty"`
	WorkflowUpdateTrigger *WorkflowUpdateTrigger `json:"workflow_update,omitempty"`
	ModelUpdateTrigger    *ModelUpdateTrigger    `json:"model_update,omitempty"`

	// TODO
	Scheduler      *SchedulerTrigger `json:"scheduler"`
	WebHookTrigger *WebHookTrigger   `json:"webhook"`
}

func (w V2WorkflowRunEvent) Value() (driver.Value, error) {
	j, err := json.Marshal(w)
	return j, WrapError(err, "cannot marshal V2WorkflowRunTrigger")
}

func (w *V2WorkflowRunEvent) Scan(src interface{}) error {
	if src == nil {
		return nil
	}
	source, ok := src.([]byte)
	if !ok {
		return WithStack(fmt.Errorf("type assertion .([]byte) failed (%T)", src))
	}
	return WrapError(JSONUnmarshal(source, w), "cannot unmarshal V2WorkflowRunTrigger")
}

type ManualTrigger struct {
	Payload map[string]interface{} `json:"payload"`
}

type SchedulerTrigger struct {
	Payload map[string]interface{} `json:"payload"`
	Cron    string                 `json:"cron"`
}

type GitTrigger struct {
	EventName string                 `json:"event_name"`
	Payload   map[string]interface{} `json:"payload"`
	Ref       string                 `json:"ref"`
	Sha       string                 `json:"sha"`
}

type WorkflowUpdateTrigger struct {
	WorkflowUpdated string `json:"workflow_updated"`
	Ref             string `json:"ref"`
}

type ModelUpdateTrigger struct {
	ModelUpdated string `json:"model_updated"`
	Ref          string `json:"ref"`
}

type WebHookTrigger struct {
	Payload map[string]interface{} `json:"payload"`
}

type V2WorkflowRunJob struct {
<<<<<<< HEAD
	ID            string                        `json:"id" db:"id"`
	JobID         string                        `json:"job_id" db:"job_id" cli:"job_id"`
	WorkflowRunID string                        `json:"workflow_run_id" db:"workflow_run_id"`
	ProjectKey    string                        `json:"project_key" db:"project_key"`
	WorkflowName  string                        `json:"workflow_name" db:"workflow_name"`
	RunNumber     int64                         `json:"run_number" db:"run_number"`
	RunAttempt    int64                         `json:"run_attempt" db:"run_attempt"`
	Status        string                        `json:"status" db:"status" cli:"status"`
	Queued        time.Time                     `json:"queued" db:"queued"`
	Scheduled     time.Time                     `json:"scheduled" db:"scheduled"`
	Started       time.Time                     `json:"started" db:"started"`
	Ended         time.Time                     `json:"ended" db:"ended"`
	Job           V2Job                         `json:"job" db:"job"`
	WorkerID      string                        `json:"worker_id,omitempty" db:"worker_id"`
	WorkerName    string                        `json:"worker_name" db:"worker_name"`
	HatcheryName  string                        `json:"hatchery_name" db:"hatchery_name"`
	StepsStatus   JobStepsStatus                `json:"steps_status" db:"steps_status"`
	UserID        string                        `json:"user_id" db:"user_id"`
	Username      string                        `json:"username" db:"username"`
	Region        string                        `json:"region,omitempty" db:"region"`
	ModelType     string                        `json:"model_type,omitempty" db:"model_type"`
	Matrix        JobMatrix                     `json:"matrix,omitempty" db:"matrix"`
	GateInputs    GateInputs                    `json:"gate_inputs,omitempty" db:"gate_inputs"`
	Integrations  *V2WorkflowRunJobIntegrations `json:"integrations,omitempty" db:"integrations"`
}

type V2WorkflowRunJobIntegrations struct {
=======
	ID            string         `json:"id" db:"id"`
	JobID         string         `json:"job_id" db:"job_id" cli:"job_id"`
	WorkflowRunID string         `json:"workflow_run_id" db:"workflow_run_id"`
	ProjectKey    string         `json:"project_key" db:"project_key"`
	WorkflowName  string         `json:"workflow_name" db:"workflow_name"`
	RunNumber     int64          `json:"run_number" db:"run_number"`
	RunAttempt    int64          `json:"run_attempt" db:"run_attempt"`
	Status        string         `json:"status" db:"status" cli:"status"`
	Queued        time.Time      `json:"queued" db:"queued"`
	Scheduled     time.Time      `json:"scheduled" db:"scheduled"`
	Started       time.Time      `json:"started" db:"started"`
	Ended         time.Time      `json:"ended" db:"ended"`
	Job           V2Job          `json:"job" db:"job"`
	WorkerID      string         `json:"worker_id,omitempty" db:"worker_id"`
	WorkerName    string         `json:"worker_name" db:"worker_name"`
	HatcheryName  string         `json:"hatchery_name" db:"hatchery_name"`
	StepsStatus   JobStepsStatus `json:"steps_status" db:"steps_status"`
	UserID        string         `json:"user_id" db:"user_id"`
	Username      string         `json:"username" db:"username"`
	Region        string         `json:"region,omitempty" db:"region"`
	ModelType     string         `json:"model_type,omitempty" db:"model_type"`
	Matrix        JobMatrix      `json:"matrix,omitempty" db:"matrix"`
}

type JobIntegrationsContext struct {
>>>>>>> ebed9283
	ArtifactManager *ProjectIntegration `json:"artifact_manager,omitempty"`
	Deployment      *ProjectIntegration `json:"deployment,omitempty"`
}

func (c JobIntegrationsContext) All() []ProjectIntegration {
	var res []ProjectIntegration
	if c.ArtifactManager != nil {
		res = append(res, *c.ArtifactManager)
	}
	if c.Deployment != nil {
		res = append(res, *c.Deployment)
	}
	return res
}

type JobStepsStatus map[string]JobStepStatus
type JobStepStatus struct {
	Conclusion string          `json:"conclusion"` // result of a step after 'continue-on-error'
	Outcome    string          `json:"outcome"`    // result of a step before 'continue-on-error'
	Outputs    JobResultOutput `json:"outputs"`
	Started    time.Time       `json:"started"`
	Ended      time.Time       `json:"ended"`
}

type GateInputs map[string]interface{}

func (gi GateInputs) Value() (driver.Value, error) {
	m, err := yaml.Marshal(gi)
	return m, WrapError(err, "cannot marshal GateInputs")
}

func (gi *GateInputs) Scan(src interface{}) error {
	if src == nil {
		return nil
	}
	source, ok := src.(string)
	if !ok {
		return WithStack(fmt.Errorf("type assertion .(string) failed (%T)", src))
	}
	return WrapError(yaml.Unmarshal([]byte(source), gi), "cannot unmarshal GateInputs")
}

type JobMatrix map[string]string

func (jm JobMatrix) Value() (driver.Value, error) {
	m, err := yaml.Marshal(jm)
	return m, WrapError(err, "cannot marshal JobMatrix")
}

func (jm *JobMatrix) Scan(src interface{}) error {
	if src == nil {
		return nil
	}
	source, ok := src.(string)
	if !ok {
		return WithStack(fmt.Errorf("type assertion .(string) failed (%T)", src))
	}
	return WrapError(yaml.Unmarshal([]byte(source), jm), "cannot unmarshal JobMatrix")
}

func (sc JobStepsStatus) Value() (driver.Value, error) {
	j, err := json.Marshal(sc)
	return j, WrapError(err, "cannot marshal JobStepsStatus")
}

func (sc *JobStepsStatus) Scan(src interface{}) error {
	if src == nil {
		return nil
	}
	source, ok := src.(string)
	if !ok {
		return WithStack(fmt.Errorf("type assertion .(string) failed (%T)", src))
	}
	return WrapError(JSONUnmarshal([]byte(source), sc), "cannot unmarshal JobStepsStatus")
}

func (s JobStepsStatus) ToStepContext() StepsContext {
	stepsContext := StepsContext{}
	for k, v := range s {
		// Do not include current step
		if v.Conclusion == "" {
			continue
		}
		stepsContext[k] = StepContext{
			Conclusion: v.Conclusion,
			Outcome:    v.Outcome,
			Outputs:    v.Outputs,
		}
	}
	return stepsContext
}

type V2WorkflowRunEnqueue struct {
	RunID  string                   `json:"run_id"`
	UserID string                   `json:"user_id"`
	Gate   V2WorkflowRunEnqueueGate `json:"gate"`
}

type V2WorkflowRunEnqueueGate struct {
	JobID  string                 `json:"job_id"`
	Inputs map[string]interface{} `json:"inputs"`
}

type V2WorkflowRunInfo struct {
	ID            string    `json:"id" db:"id"`
	WorkflowRunID string    `json:"workflow_run_id" db:"workflow_run_id"`
	IssuedAt      time.Time `json:"issued_at" db:"issued_at" cli:"issue_at"`
	Level         string    `json:"level" db:"level" cli:"level"`
	Message       string    `json:"message" db:"message" cli:"message"`
}

type V2WorkflowRunJobInfo struct {
	ID               string    `json:"id" db:"id"`
	WorkflowRunID    string    `json:"workflow_run_id" db:"workflow_run_id"`
	WorkflowRunJobID string    `json:"workflow_run_job_id" db:"workflow_run_job_id"`
	IssuedAt         time.Time `json:"issued_at" db:"issued_at" cli:"date"`
	Level            string    `json:"level" db:"level" cli:"level"`
	Message          string    `json:"message" db:"message" cli:"message"`
}

const (
	WorkflowRunInfoLevelInfo    = "info"
	WorkflowRunInfoLevelWarning = "warning"
	WorkflowRunInfoLevelError   = "error"
)

type V2WorkflowRunJobResult struct {
	Status string    `json:"status"`
	Error  string    `json:"error,omitempty"`
	Time   time.Time `json:"time"`
}

type V2SendJobRunInfo struct {
	Level   string    `json:"level" db:"level"`
	Message string    `json:"message" db:"message"`
	Time    time.Time `json:"time" db:"time"`
}

func GetJobStepName(stepID string, stepIndex int) string {
	if stepID != "" {
		return stepID
	}
	return fmt.Sprintf("step-%d", stepIndex)

}

type WorkflowRunStages map[string]WorkflowRunStage

func (wrs WorkflowRunStages) ComputeStatus() {
	// Compute job status
stageLoop:
	for name := range wrs {
		stage := wrs[name]
		for _, status := range stage.Jobs {
			if !StatusIsTerminated(status) {
				stage.Ended = false
				wrs[name] = stage
				continue stageLoop
			}
		}
		stage.Ended = true
		wrs[name] = stage
	}

	// Compute stage needs
	for name := range wrs {
		stage := wrs[name]

		canBeRun := true
		for _, n := range stage.Needs {
			if !wrs[n].Ended {
				canBeRun = false
				break
			}
		}
		stage.CanBeRun = canBeRun
		wrs[name] = stage
	}
}

type WorkflowRunStage struct {
	WorkflowStage
	CanBeRun bool
	Jobs     map[string]string
	Ended    bool
}

func (w V2WorkflowRun) GetStages() WorkflowRunStages {
	stages := WorkflowRunStages{}
	for k, s := range w.WorkflowData.Workflow.Stages {
		stages[k] = WorkflowRunStage{WorkflowStage: s, Jobs: make(map[string]string)}
	}
	if len(stages) == 0 {
		return stages
	}
	for jobID, job := range w.WorkflowData.Workflow.Jobs {
		stages[job.Stage].Jobs[jobID] = ""
	}
	return stages
}

type V2WorkflowRunResult struct {
	ID                         string                                      `json:"id" db:"id"`
	WorkflowRunID              string                                      `json:"workflow_run_id" db:"workflow_run_id"`
	WorkflowRunJobID           string                                      `json:"workflow_run_job_id" db:"workflow_run_job_id"`
	RunAttempt                 int64                                       `json:"run_attempt" db:"run_attempt"`
	IssuedAt                   time.Time                                   `json:"issued_at" db:"issued_at"`
	Type                       V2WorkflowRunResultType                     `json:"type" db:"type"`
	ArtifactManagerIntegration *ProjectIntegration                         `json:"artifact_manager_integration" db:"-"`
	ArtifactManagerMetadata    *V2WorkflowRunResultArtifactManagerMetadata `json:"artifact_manager_metadata" db:"artifact_manager_metadata"`
	Detail                     V2WorkflowRunResultDetail                   `json:"detail" db:"artifact_manager_detail"`
	DataSync                   *WorkflowRunResultSync                      `json:"sync,omitempty" db:"sync"`
	Status                     string                                      `json:"status" db:"status"`
}

func (r *V2WorkflowRunResult) GetDetail() (any, error) {
	if err := r.Detail.castData(); err != nil {
		return nil, err
	}
	return r.Detail.Data, nil
}

func (r *V2WorkflowRunResult) GetDetailAsV2WorkflowRunResultGenericDetail() (*V2WorkflowRunResultGenericDetail, error) {
	if err := r.Detail.castData(); err != nil {
		return nil, err
	}
	i, ok := r.Detail.Data.(*V2WorkflowRunResultGenericDetail)
	if !ok {
		var ii V2WorkflowRunResultGenericDetail
		ii, ok = r.Detail.Data.(V2WorkflowRunResultGenericDetail)
		if ok {
			i = &ii
		}
	}
	if !ok {
		return nil, errors.New("unable to cast detail as V2WorkflowRunResultGenericDetail")
	}
	return i, nil
}

func (r *V2WorkflowRunResult) Name() string {
	switch r.Type {
	case V2WorkflowRunResultTypeGeneric:
		detail, err := r.GetDetailAsV2WorkflowRunResultGenericDetail()
		if err == nil {
			return string(r.Type) + ":" + detail.Name
		}
	case V2WorkflowRunResultTypeVariable:
		detail, ok := r.Detail.Data.(*V2WorkflowRunResultVariableDetail)
		if ok {
			return string(r.Type) + ":" + detail.Name
		}
	}
	return string(r.Type) + ":" + r.ID
}

func (r *V2WorkflowRunResult) Typ() string {
	if r.Detail.Type == "" {
		r.Detail.Type = reflect.TypeOf(r.Detail.Data).Name()
	}
	return string(r.Type) + ":" + r.Detail.Type
}

const (
	V2WorkflowRunResultStatusPending   = "PENDING"
	V2WorkflowRunResultStatusCompleted = "COMPLETED"
)

type V2WorkflowRunResultArtifactManagerMetadata map[string]string

func V2WorkflowRunResultArtifactManagerMetadataFromCDNItemLink(i CDNItemLink) *V2WorkflowRunResultArtifactManagerMetadata {
	return &V2WorkflowRunResultArtifactManagerMetadata{
		"cdn_http_url":     i.CDNHttpURL,
		"cdn_id":           i.Item.ID,
		"cdn_type":         string(i.Item.Type),
		"cdn_api_ref_hash": i.Item.APIRefHash,
	}
}

func (x V2WorkflowRunResultArtifactManagerMetadata) Value() (driver.Value, error) {
	j, err := json.Marshal(x)
	return j, WrapError(err, "cannot marshal V2WorkflowRunResultArtifactManagerMetadata")
}

func (x *V2WorkflowRunResultArtifactManagerMetadata) Scan(src interface{}) error {
	if src == nil {
		return nil
	}
	source, ok := src.([]byte)
	if !ok {
		return WithStack(fmt.Errorf("type assertion .([]byte) failed (%T)", src))
	}
	return WrapError(JSONUnmarshal([]byte(source), x), "cannot unmarshal V2WorkflowRunResultArtifactManagerMetadata")
}

type V2WorkflowRunResultDetail struct {
	Data interface{}
	Type string
}

func (s *V2WorkflowRunResultDetail) castData() error {
	switch s.Type {
	case "V2WorkflowRunResultGenericDetail":
		var detail = new(V2WorkflowRunResultGenericDetail)
		if err := mapstructure.Decode(s.Data, &detail); err != nil {
			return WrapError(err, "cannot unmarshal V2WorkflowRunResultGenericDetail")
		}
		s.Data = detail
		return nil
	case "V2WorkflowRunResultVariableDetail":
		var detail = new(V2WorkflowRunResultVariableDetail)
		if err := mapstructure.Decode(s.Data, &detail); err != nil {
			return WrapError(err, "cannot unmarshal V2WorkflowRunResultVariableDetail")
		}
		s.Data = detail
		return nil
	default:
		return errors.Errorf("unsupported type %q", s.Type)
	}
}

// UnmarshalJSON implements json.Unmarshaler.
func (s *V2WorkflowRunResultDetail) UnmarshalJSON(source []byte) error {
	var content = struct {
		Data interface{}
		Type string
	}{}
	if err := JSONUnmarshal(source, &content); err != nil {
		return WrapError(err, "cannot unmarshal V2WorkflowRunResultDetail")
	}
	s.Data = content.Data
	s.Type = content.Type

	if err := s.castData(); err != nil {
		return err
	}

	return nil
}

// MarshalJSON implements json.Marshaler.
func (s *V2WorkflowRunResultDetail) MarshalJSON() ([]byte, error) {
	if s.Type == "" {
		s.Type = reflect.TypeOf(s.Data).Name()
	}

	var content = struct {
		Data interface{}
		Type string
	}{
		Data: s.Data,
		Type: s.Type,
	}

	btes, _ := json.Marshal(content)
	return btes, nil
}

var (
	_ json.Marshaler   = new(V2WorkflowRunResultDetail)
	_ json.Unmarshaler = new(V2WorkflowRunResultDetail)
)

// Value returns driver.Value from V2WorkflowRunResultDetail
func (s V2WorkflowRunResultDetail) Value() (driver.Value, error) {
	j, err := json.Marshal(s)
	return j, WrapError(err, "cannot marshal V2WorkflowRunResultDetail")
}

// Scan V2WorkflowRunResultDetail
func (s *V2WorkflowRunResultDetail) Scan(src interface{}) error {
	if src == nil {
		return nil
	}
	source, ok := src.([]byte)
	if !ok {
		return WithStack(fmt.Errorf("type assertion .([]byte) failed (%T)", src))
	}
	if err := JSONUnmarshal(source, s); err != nil {
		return WrapError(err, "cannot unmarshal V2WorkflowRunResultDetail")
	}
	return nil
}

type V2WorkflowRunResultType string

const (
	V2WorkflowRunResultTypeCoverage = "coverage"
	V2WorkflowRunResultTypeTest     = "tests"
	V2WorkflowRunResultTypeRelease  = "release"
	V2WorkflowRunResultTypeGeneric  = "generic"
	V2WorkflowRunResultTypeVariable = "variable"
	// Other values may be instantiated from Artifactory Manager repository type
)

type V2WorkflowRunResultGenericDetail struct {
	Name   string      `json:"name" mapstructure:"name"`
	Size   int64       `json:"size" mapstructure:"size"`
	Mode   os.FileMode `json:"mode" mapstructure:"mode"`
	MD5    string      `json:"md5" mapstructure:"md5"`
	SHA1   string      `json:"sha1" mapstructure:"sha1"`
	SHA256 string      `json:"sha256" mapstructure:"sha256"`
}

type V2WorkflowRunResultVariableDetail struct {
	Name  string `json:"name" mapstructure:"name"`
	Value string `json:"value" mapstructure:"value"`
}<|MERGE_RESOLUTION|>--- conflicted
+++ resolved
@@ -55,29 +55,11 @@
 }
 
 type WorkflowRunContext struct {
-<<<<<<< HEAD
 	CDS          CDSContext        `json:"cds,omitempty"`
 	Git          GitContext        `json:"git,omitempty"`
 	Vars         map[string]string `json:"vars,omitempty"`
 	Integrations map[string]string `json:"integrations,omitempty"`
 	Env          map[string]string `json:"env,omitempty"`
-}
-
-type WorkflowRunJobsContext struct {
-	WorkflowRunContext
-	Jobs    JobsResultContext      `json:"jobs"`
-	Needs   NeedsContext           `json:"needs"`
-	Inputs  map[string]interface{} `json:"inputs"`
-	Steps   StepsContext           `json:"steps"`
-	Secrets map[string]string      `json:"secrets"`
-	Matrix  map[string]string      `json:"matrix"`
-	Gate    map[string]interface{} `json:"gate"`
-=======
-	CDS  CDSContext        `json:"cds,omitempty"`
-	Git  GitContext        `json:"git,omitempty"`
-	Vars map[string]string `json:"vars,omitempty"`
-	Env  map[string]string `json:"env,omitempty"`
->>>>>>> ebed9283
 }
 
 func (m WorkflowRunContext) Value() (driver.Value, error) {
@@ -105,6 +87,7 @@
 	Secrets      map[string]string       `json:"secrets"`
 	Matrix       map[string]string       `json:"matrix"`
 	Integrations *JobIntegrationsContext `json:"integrations,omitempty"`
+	Gate         map[string]interface{}  `json:"gate"`
 }
 
 type V2WorkflowRunData struct {
@@ -213,35 +196,6 @@
 }
 
 type V2WorkflowRunJob struct {
-<<<<<<< HEAD
-	ID            string                        `json:"id" db:"id"`
-	JobID         string                        `json:"job_id" db:"job_id" cli:"job_id"`
-	WorkflowRunID string                        `json:"workflow_run_id" db:"workflow_run_id"`
-	ProjectKey    string                        `json:"project_key" db:"project_key"`
-	WorkflowName  string                        `json:"workflow_name" db:"workflow_name"`
-	RunNumber     int64                         `json:"run_number" db:"run_number"`
-	RunAttempt    int64                         `json:"run_attempt" db:"run_attempt"`
-	Status        string                        `json:"status" db:"status" cli:"status"`
-	Queued        time.Time                     `json:"queued" db:"queued"`
-	Scheduled     time.Time                     `json:"scheduled" db:"scheduled"`
-	Started       time.Time                     `json:"started" db:"started"`
-	Ended         time.Time                     `json:"ended" db:"ended"`
-	Job           V2Job                         `json:"job" db:"job"`
-	WorkerID      string                        `json:"worker_id,omitempty" db:"worker_id"`
-	WorkerName    string                        `json:"worker_name" db:"worker_name"`
-	HatcheryName  string                        `json:"hatchery_name" db:"hatchery_name"`
-	StepsStatus   JobStepsStatus                `json:"steps_status" db:"steps_status"`
-	UserID        string                        `json:"user_id" db:"user_id"`
-	Username      string                        `json:"username" db:"username"`
-	Region        string                        `json:"region,omitempty" db:"region"`
-	ModelType     string                        `json:"model_type,omitempty" db:"model_type"`
-	Matrix        JobMatrix                     `json:"matrix,omitempty" db:"matrix"`
-	GateInputs    GateInputs                    `json:"gate_inputs,omitempty" db:"gate_inputs"`
-	Integrations  *V2WorkflowRunJobIntegrations `json:"integrations,omitempty" db:"integrations"`
-}
-
-type V2WorkflowRunJobIntegrations struct {
-=======
 	ID            string         `json:"id" db:"id"`
 	JobID         string         `json:"job_id" db:"job_id" cli:"job_id"`
 	WorkflowRunID string         `json:"workflow_run_id" db:"workflow_run_id"`
@@ -264,10 +218,10 @@
 	Region        string         `json:"region,omitempty" db:"region"`
 	ModelType     string         `json:"model_type,omitempty" db:"model_type"`
 	Matrix        JobMatrix      `json:"matrix,omitempty" db:"matrix"`
+	GateInputs    GateInputs     `json:"gate_inputs,omitempty" db:"gate_inputs"`
 }
 
 type JobIntegrationsContext struct {
->>>>>>> ebed9283
 	ArtifactManager *ProjectIntegration `json:"artifact_manager,omitempty"`
 	Deployment      *ProjectIntegration `json:"deployment,omitempty"`
 }
