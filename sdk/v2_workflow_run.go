package sdk

import (
	"database/sql/driver"
	"encoding/json"
	"fmt"
	"os"
	"reflect"
	"time"

	"github.com/mitchellh/mapstructure"
	"github.com/pkg/errors"
	"github.com/rockbears/yaml"
)

const (
	GitBranchManualPayload = "git.branch"
	GitCommitManualPayload = "git.commit"
	GitTagManualPayload    = "git.tag"
)

type V2WorkflowRunHookRequest struct {
	HookEventID   string                 `json:"hook_event_id"`
	UserID        string                 `json:"user_id"`
	EventName     string                 `json:"event_name"`
	Ref           string                 `json:"ref"`
	Sha           string                 `json:"sha"`
	Payload       map[string]interface{} `json:"payload"`
	HookType      string                 `json:"hook_type"`
	EntityUpdated string                 `json:"entity_updated"`
	SemverCurrent string                 `json:"semver_current"`
	SemverNext    string                 `json:"semver_next"`
}

type V2WorkflowRun struct {
	ID           string                 `json:"id" db:"id" cli:"id"`
	ProjectKey   string                 `json:"project_key" db:"project_key"`
	VCSServerID  string                 `json:"vcs_server_id" db:"vcs_server_id"`
	VCSServer    string                 `json:"vcs_server" db:"vcs_server"`
	RepositoryID string                 `json:"repository_id" db:"repository_id"`
	Repository   string                 `json:"repository" db:"repository"`
	WorkflowName string                 `json:"workflow_name" db:"workflow_name" cli:"workflow_name"`
	WorkflowSha  string                 `json:"workflow_sha" db:"workflow_sha"`
	WorkflowRef  string                 `json:"workflow_ref" db:"workflow_ref"`
	Status       string                 `json:"status" db:"status" cli:"status"`
	RunNumber    int64                  `json:"run_number" db:"run_number" cli:"run_number"`
	RunAttempt   int64                  `json:"run_attempt" db:"run_attempt"`
	Started      time.Time              `json:"started" db:"started" cli:"started"`
	LastModified time.Time              `json:"last_modified" db:"last_modified" cli:"last_modified"`
	ToDelete     bool                   `json:"to_delete" db:"to_delete"`
	WorkflowData V2WorkflowRunData      `json:"workflow_data" db:"workflow_data"`
	UserID       string                 `json:"user_id" db:"user_id"`
	Username     string                 `json:"username" db:"username" cli:"username"`
	Contexts     WorkflowRunContext     `json:"contexts" db:"contexts"`
	RunEvent     V2WorkflowRunEvent     `json:"event" db:"event"`
	RunJobEvent  V2WorkflowRunJobEvents `json:"job_events" db:"job_event"`

	// Aggregations
	Results []V2WorkflowRunResult `json:"results" db:"-"`
}

type WorkflowRunContext struct {
	CDS CDSContext        `json:"cds,omitempty"`
	Git GitContext        `json:"git,omitempty"`
	Env map[string]string `json:"env,omitempty"`
}

func (m WorkflowRunContext) Value() (driver.Value, error) {
	j, err := json.Marshal(m)
	return j, WrapError(err, "cannot marshal WorkflowRunContext")
}

func (m *WorkflowRunContext) Scan(src interface{}) error {
	if src == nil {
		return nil
	}
	source, ok := src.([]byte)
	if !ok {
		return WithStack(fmt.Errorf("type assertion .([]byte) failed (%T)", src))
	}
	return WrapError(json.Unmarshal(source, m), "cannot unmarshal WorkflowRunContext")
}

type WorkflowRunJobsContext struct {
	WorkflowRunContext
	Jobs         JobsResultContext       `json:"jobs"`
	Needs        NeedsContext            `json:"needs"`
	Inputs       map[string]interface{}  `json:"inputs"`
	Steps        StepsContext            `json:"steps"`
	Matrix       map[string]string       `json:"matrix"`
	Integrations *JobIntegrationsContext `json:"integrations,omitempty"`
	Gate         map[string]interface{}  `json:"gate"`
	Vars         map[string]interface{}  `json:"vars"`
}

type V2WorkflowRunData struct {
	Workflow     V2Workflow               `json:"workflow"`
	WorkerModels map[string]V2WorkerModel `json:"worker_models"`
	Actions      map[string]V2Action      `json:"actions"`
}

func (w V2WorkflowRunData) Value() (driver.Value, error) {
	j, err := yaml.Marshal(w)
	return j, WrapError(err, "cannot marshal V2WorkflowRunData")
}

func (w *V2WorkflowRunData) Scan(src interface{}) error {
	if src == nil {
		return nil
	}
	source, ok := src.(string)
	if !ok {
		return WithStack(fmt.Errorf("type assertion .(string) failed (%T)", src))
	}
	return WrapError(yaml.Unmarshal([]byte(source), w), "cannot unmarshal V2WorkflowRunData")
}

type V2WorkflowRunJobEvent struct {
	UserID     string                 `json:"user_id"`
	Username   string                 `json:"username"`
	JobID      string                 `json:"job_id"`
	Inputs     map[string]interface{} `json:"inputs"`
	RunAttempt int64                  `json:"run_attempt"`
}

type V2WorkflowRunJobEvents []V2WorkflowRunJobEvent

func (w V2WorkflowRunJobEvents) Value() (driver.Value, error) {
	j, err := json.Marshal(w)
	return j, WrapError(err, "cannot marshal V2WorkflowRunJobEvents")
}

func (w *V2WorkflowRunJobEvents) Scan(src interface{}) error {
	if src == nil {
		return nil
	}
	source, ok := src.([]byte)
	if !ok {
		return WithStack(fmt.Errorf("type assertion .([]byte) failed (%T)", src))
	}
	return WrapError(JSONUnmarshal(source, w), "cannot unmarshal V2WorkflowRunJobEvents")
}

type V2WorkflowRunEvent struct {
	Manual                *ManualTrigger         `json:"manual,omitempty"`
	GitTrigger            *GitTrigger            `json:"git,omitempty"`
	WorkflowUpdateTrigger *WorkflowUpdateTrigger `json:"workflow-update,omitempty"`
	ModelUpdateTrigger    *ModelUpdateTrigger    `json:"model-update,omitempty"`

	// TODO
	Scheduler      *SchedulerTrigger `json:"scheduler"`
	WebHookTrigger *WebHookTrigger   `json:"webhook"`
}

func (w V2WorkflowRunEvent) Value() (driver.Value, error) {
	j, err := json.Marshal(w)
	return j, WrapError(err, "cannot marshal V2WorkflowRunTrigger")
}

func (w *V2WorkflowRunEvent) Scan(src interface{}) error {
	if src == nil {
		return nil
	}
	source, ok := src.([]byte)
	if !ok {
		return WithStack(fmt.Errorf("type assertion .([]byte) failed (%T)", src))
	}
	return WrapError(JSONUnmarshal(source, w), "cannot unmarshal V2WorkflowRunTrigger")
}

type ManualTrigger struct {
	Payload map[string]interface{} `json:"payload"`
}

type SchedulerTrigger struct {
	Payload map[string]interface{} `json:"payload"`
	Cron    string                 `json:"cron"`
}

type GitTrigger struct {
	EventName     string                 `json:"event_name"`
	Payload       map[string]interface{} `json:"payload"`
	Ref           string                 `json:"ref"`
	Sha           string                 `json:"sha"`
	SemverCurrent string                 `json:"semver_current"`
	SemverNext    string                 `json:"sember_next"`
}

type WorkflowUpdateTrigger struct {
	WorkflowUpdated string `json:"workflow_updated"`
	Ref             string `json:"ref"`
}

type ModelUpdateTrigger struct {
	ModelUpdated string `json:"model_updated"`
	Ref          string `json:"ref"`
}

type WebHookTrigger struct {
	Payload map[string]interface{} `json:"payload"`
}

type V2WorkflowRunJob struct {
	ID            string         `json:"id" db:"id"`
	JobID         string         `json:"job_id" db:"job_id" cli:"job_id"`
	WorkflowRunID string         `json:"workflow_run_id" db:"workflow_run_id"`
	ProjectKey    string         `json:"project_key" db:"project_key"`
	WorkflowName  string         `json:"workflow_name" db:"workflow_name"`
	RunNumber     int64          `json:"run_number" db:"run_number"`
	RunAttempt    int64          `json:"run_attempt" db:"run_attempt"`
	Status        string         `json:"status" db:"status" cli:"status"`
	Queued        time.Time      `json:"queued" db:"queued"`
	Scheduled     time.Time      `json:"scheduled" db:"scheduled"`
	Started       time.Time      `json:"started" db:"started"`
	Ended         time.Time      `json:"ended" db:"ended"`
	Job           V2Job          `json:"job" db:"job"`
	WorkerID      string         `json:"worker_id,omitempty" db:"worker_id"`
	WorkerName    string         `json:"worker_name" db:"worker_name"`
	HatcheryName  string         `json:"hatchery_name" db:"hatchery_name"`
	StepsStatus   JobStepsStatus `json:"steps_status" db:"steps_status"`
	UserID        string         `json:"user_id" db:"user_id"`
	Username      string         `json:"username" db:"username"`
	Region        string         `json:"region,omitempty" db:"region"`
	ModelType     string         `json:"model_type,omitempty" db:"model_type"`
	Matrix        JobMatrix      `json:"matrix,omitempty" db:"matrix"`
	GateInputs    GateInputs     `json:"gate_inputs,omitempty" db:"gate_inputs"`
}

type JobIntegrationsContext struct {
	ArtifactManager string `json:"artifact_manager,omitempty"`
	Deployment      string `json:"deployment,omitempty"`
}

func (c JobIntegrationsContext) All() []string {
	var res []string
	if c.ArtifactManager != "" {
		res = append(res, c.ArtifactManager)
	}
	if c.Deployment != "" {
		res = append(res, c.Deployment)
	}
	return res
}

type JobStepsStatus map[string]JobStepStatus
type JobStepStatus struct {
	Conclusion string          `json:"conclusion"` // result of a step after 'continue-on-error'
	Outcome    string          `json:"outcome"`    // result of a step before 'continue-on-error'
	Outputs    JobResultOutput `json:"outputs"`
	Started    time.Time       `json:"started"`
	Ended      time.Time       `json:"ended"`
}

type GateInputs map[string]interface{}

func (gi GateInputs) Value() (driver.Value, error) {
	m, err := yaml.Marshal(gi)
	return m, WrapError(err, "cannot marshal GateInputs")
}

func (gi *GateInputs) Scan(src interface{}) error {
	if src == nil {
		return nil
	}
	source, ok := src.(string)
	if !ok {
		return WithStack(fmt.Errorf("type assertion .(string) failed (%T)", src))
	}
	return WrapError(yaml.Unmarshal([]byte(source), gi), "cannot unmarshal GateInputs")
}

type JobMatrix map[string]string

func (jm JobMatrix) Value() (driver.Value, error) {
	m, err := yaml.Marshal(jm)
	return m, WrapError(err, "cannot marshal JobMatrix")
}

func (jm *JobMatrix) Scan(src interface{}) error {
	if src == nil {
		return nil
	}
	source, ok := src.(string)
	if !ok {
		return WithStack(fmt.Errorf("type assertion .(string) failed (%T)", src))
	}
	return WrapError(yaml.Unmarshal([]byte(source), jm), "cannot unmarshal JobMatrix")
}

func (sc JobStepsStatus) Value() (driver.Value, error) {
	j, err := json.Marshal(sc)
	return j, WrapError(err, "cannot marshal JobStepsStatus")
}

func (sc *JobStepsStatus) Scan(src interface{}) error {
	if src == nil {
		return nil
	}
	source, ok := src.(string)
	if !ok {
		return WithStack(fmt.Errorf("type assertion .(string) failed (%T)", src))
	}
	return WrapError(JSONUnmarshal([]byte(source), sc), "cannot unmarshal JobStepsStatus")
}

func (s JobStepsStatus) ToStepContext() StepsContext {
	stepsContext := StepsContext{}
	for k, v := range s {
		// Do not include current step
		if v.Conclusion == "" {
			continue
		}
		stepsContext[k] = StepContext{
			Conclusion: v.Conclusion,
			Outcome:    v.Outcome,
			Outputs:    v.Outputs,
		}
	}
	return stepsContext
}

type V2WorkflowRunEnqueue struct {
	RunID  string                   `json:"run_id"`
	UserID string                   `json:"user_id"`
	Gate   V2WorkflowRunEnqueueGate `json:"gate"`
}

type V2WorkflowRunEnqueueGate struct {
	JobID  string                 `json:"job_id"`
	Inputs map[string]interface{} `json:"inputs"`
}

type V2WorkflowRunInfo struct {
	ID            string    `json:"id" db:"id"`
	WorkflowRunID string    `json:"workflow_run_id" db:"workflow_run_id"`
	IssuedAt      time.Time `json:"issued_at" db:"issued_at" cli:"issue_at"`
	Level         string    `json:"level" db:"level" cli:"level"`
	Message       string    `json:"message" db:"message" cli:"message"`
}

type V2WorkflowRunJobInfo struct {
	ID               string    `json:"id" db:"id"`
	WorkflowRunID    string    `json:"workflow_run_id" db:"workflow_run_id"`
	WorkflowRunJobID string    `json:"workflow_run_job_id" db:"workflow_run_job_id"`
	IssuedAt         time.Time `json:"issued_at" db:"issued_at" cli:"date"`
	Level            string    `json:"level" db:"level" cli:"level"`
	Message          string    `json:"message" db:"message" cli:"message"`
}

const (
	WorkflowRunInfoLevelInfo    = "info"
	WorkflowRunInfoLevelWarning = "warning"
	WorkflowRunInfoLevelError   = "error"
)

type V2WorkflowRunJobResult struct {
	Status string    `json:"status"`
	Error  string    `json:"error,omitempty"`
	Time   time.Time `json:"time"`
}

type V2SendJobRunInfo struct {
	Level   string    `json:"level" db:"level"`
	Message string    `json:"message" db:"message"`
	Time    time.Time `json:"time" db:"time"`
}

func GetJobStepName(stepID string, stepIndex int) string {
	if stepID != "" {
		return stepID
	}
	return fmt.Sprintf("step-%d", stepIndex)

}

type WorkflowRunStages map[string]WorkflowRunStage

func (wrs WorkflowRunStages) ComputeStatus() {
	// Compute job status
stageLoop:
	for name := range wrs {
		stage := wrs[name]
		for _, status := range stage.Jobs {
			if !StatusIsTerminated(status) {
				stage.Ended = false
				wrs[name] = stage
				continue stageLoop
			}
		}
		stage.Ended = true
		wrs[name] = stage
	}

	// Compute stage needs
	for name := range wrs {
		stage := wrs[name]

		canBeRun := true
		for _, n := range stage.Needs {
			if !wrs[n].Ended {
				canBeRun = false
				break
			}
		}
		stage.CanBeRun = canBeRun
		wrs[name] = stage
	}
}

type WorkflowRunStage struct {
	WorkflowStage
	CanBeRun bool
	Jobs     map[string]string
	Ended    bool
}

func (w V2WorkflowRun) GetStages() WorkflowRunStages {
	stages := WorkflowRunStages{}
	for k, s := range w.WorkflowData.Workflow.Stages {
		stages[k] = WorkflowRunStage{WorkflowStage: s, Jobs: make(map[string]string)}
	}
	if len(stages) == 0 {
		return stages
	}
	for jobID, job := range w.WorkflowData.Workflow.Jobs {
		stages[job.Stage].Jobs[jobID] = ""
	}
	return stages
}

type V2WorkflowRunResult struct {
	ID                             string                                      `json:"id" db:"id"`
	WorkflowRunID                  string                                      `json:"workflow_run_id" db:"workflow_run_id"`
	WorkflowRunJobID               string                                      `json:"workflow_run_job_id" db:"workflow_run_job_id"`
	RunAttempt                     int64                                       `json:"run_attempt" db:"run_attempt"`
	IssuedAt                       time.Time                                   `json:"issued_at" db:"issued_at"`
	Type                           V2WorkflowRunResultType                     `json:"type" db:"type"`
	ArtifactManagerIntegrationName *string                                     `json:"artifact_manager_integration_name" db:"artifact_manager_integration_name"`
	ArtifactManagerMetadata        *V2WorkflowRunResultArtifactManagerMetadata `json:"artifact_manager_metadata" db:"artifact_manager_metadata"`
	Detail                         V2WorkflowRunResultDetail                   `json:"detail" db:"artifact_manager_detail"`
	DataSync                       *WorkflowRunResultSync                      `json:"sync" db:"sync"`
	Status                         string                                      `json:"status" db:"status"`
}

func (r *V2WorkflowRunResult) GetDetail() (any, error) {
	if err := r.Detail.castData(); err != nil {
		return nil, err
	}
	return r.Detail.Data, nil
}

func (r *V2WorkflowRunResult) GetDetailAsV2WorkflowRunResultArsenalDeploymentDetail() (*V2WorkflowRunResultArsenalDeploymentDetail, error) {
	if err := r.Detail.castData(); err != nil {
		return nil, err
	}
	i, ok := r.Detail.Data.(*V2WorkflowRunResultArsenalDeploymentDetail)
	if !ok {
		var ii V2WorkflowRunResultArsenalDeploymentDetail
		ii, ok = r.Detail.Data.(V2WorkflowRunResultArsenalDeploymentDetail)
		if ok {
			i = &ii
		}
	}
	if !ok {
		return nil, errors.New("unable to cast detail as V2WorkflowRunResultArsenalDeploymentDetail")
	}
	return i, nil
}

func (r *V2WorkflowRunResult) GetDetailAsV2WorkflowRunResultDockerDetail() (*V2WorkflowRunResultDockerDetail, error) {
	if err := r.Detail.castData(); err != nil {
		return nil, err
	}
	i, ok := r.Detail.Data.(*V2WorkflowRunResultDockerDetail)
	if !ok {
		var ii V2WorkflowRunResultDockerDetail
		ii, ok = r.Detail.Data.(V2WorkflowRunResultDockerDetail)
		if ok {
			i = &ii
		}
	}
	if !ok {
		return nil, errors.New("unable to cast detail as V2WorkflowRunResultDockerDetail")
	}
	return i, nil
}

func (r *V2WorkflowRunResult) GetDetailAsV2WorkflowRunResultTestDetail() (*V2WorkflowRunResultTestDetail, error) {
	if err := r.Detail.castData(); err != nil {
		return nil, err
	}
	i, ok := r.Detail.Data.(*V2WorkflowRunResultTestDetail)
	if !ok {
		var ii V2WorkflowRunResultTestDetail
		ii, ok = r.Detail.Data.(V2WorkflowRunResultTestDetail)
		if ok {
			i = &ii
		}
	}
	if !ok {
		return nil, errors.New("unable to cast detail as V2WorkflowRunResultTestDetail")
	}
	return i, nil
}

func (r *V2WorkflowRunResult) GetDetailAsV2WorkflowRunResultGenericDetail() (*V2WorkflowRunResultGenericDetail, error) {
	if err := r.Detail.castData(); err != nil {
		return nil, err
	}
	i, ok := r.Detail.Data.(*V2WorkflowRunResultGenericDetail)
	if !ok {
		var ii V2WorkflowRunResultGenericDetail
		ii, ok = r.Detail.Data.(V2WorkflowRunResultGenericDetail)
		if ok {
			i = &ii
		}
	}
	if !ok {
		return nil, errors.New("unable to cast detail as V2WorkflowRunResultGenericDetail")
	}
	return i, nil
}

func (r *V2WorkflowRunResult) GetDetailAsV2WorkflowRunResultReleaseDetail() (*V2WorkflowRunResultReleaseDetail, error) {
	if err := r.Detail.castData(); err != nil {
		return nil, err
	}
	i, ok := r.Detail.Data.(*V2WorkflowRunResultReleaseDetail)
	if !ok {
		var ii V2WorkflowRunResultReleaseDetail
		ii, ok = r.Detail.Data.(V2WorkflowRunResultReleaseDetail)
		if ok {
			i = &ii
		}
	}
	if !ok {
		return nil, errors.New("unable to cast detail as V2WorkflowRunResultReleaseDetail")
	}
	return i, nil
}

func (r *V2WorkflowRunResult) Name() string {
	switch r.Type {
<<<<<<< HEAD
	case V2WorkflowRunResultTypeTest:
		detail, err := r.GetDetailAsV2WorkflowRunResultTestDetail()
		if err == nil {
			return string(r.Type) + ":" + detail.Name
		}
	case V2WorkflowRunResultTypeGeneric:
=======
	case V2WorkflowRunResultTypeGeneric, V2WorkflowRunResultTypeCoverage:
>>>>>>> 0b11eb0f
		detail, err := r.GetDetailAsV2WorkflowRunResultGenericDetail()
		if err == nil {
			return string(r.Type) + ":" + detail.Name
		}
	case V2WorkflowRunResultTypeDocker:
		detail, err := r.GetDetailAsV2WorkflowRunResultDockerDetail()
		if err == nil {
			return string(r.Type) + ":" + detail.Name
		}
	case V2WorkflowRunResultTypeVariable:
		detail, ok := r.Detail.Data.(*V2WorkflowRunResultVariableDetail)
		if ok {
			return string(r.Type) + ":" + detail.Name
		}
	case V2WorkflowRunResultTypeArsenalDeployment:
		detail, ok := r.Detail.Data.(*V2WorkflowRunResultArsenalDeploymentDetail)
		if ok {
			return string(r.Type) + ":" + detail.DeploymentName
		}
	case V2WorkflowRunResultTypeHelm:
		detail, ok := r.Detail.Data.(*V2WorkflowRunResultHelmDetail)
		if ok {
			return string(r.Type) + ":" + detail.Name
		}
	case V2WorkflowRunResultTypeRelease:
		detail, err := r.GetDetailAsV2WorkflowRunResultReleaseDetail()
		if err == nil {
			return string(r.Type) + ":" + detail.Name + ":" + detail.Version
		}
	}
	return string(r.Type) + ":" + r.ID
}

func (r *V2WorkflowRunResult) Typ() string {
	if r.Detail.Type == "" {
		r.Detail.Type = reflect.TypeOf(r.Detail.Data).Name()
	}
	return string(r.Type) + ":" + r.Detail.Type
}

const (
	V2WorkflowRunResultStatusPending   = "PENDING"
	V2WorkflowRunResultStatusCompleted = "COMPLETED"
	V2WorkflowRunResultStatusPromoted  = "PROMOTED"
	V2WorkflowRunResultStatusReleased  = "RELEASED"
	V2WorkflowRunResultStatusCanceled  = "CANCELED"
)

type V2WorkflowRunResultArtifactManagerMetadata map[string]string

func (m *V2WorkflowRunResultArtifactManagerMetadata) Set(k, v string) {
	(*m)[k] = v
}

func (m *V2WorkflowRunResultArtifactManagerMetadata) Get(k string) string {
	if m == nil {
		return ""
	}
	return (*m)[k]
}

func (x V2WorkflowRunResultArtifactManagerMetadata) Value() (driver.Value, error) {
	j, err := json.Marshal(x)
	return j, WrapError(err, "cannot marshal V2WorkflowRunResultArtifactManagerMetadata")
}

func (x *V2WorkflowRunResultArtifactManagerMetadata) Scan(src interface{}) error {
	if src == nil {
		return nil
	}
	source, ok := src.([]byte)
	if !ok {
		return WithStack(fmt.Errorf("type assertion .([]byte) failed (%T)", src))
	}
	return WrapError(JSONUnmarshal([]byte(source), x), "cannot unmarshal V2WorkflowRunResultArtifactManagerMetadata")
}

type V2WorkflowRunResultDetail struct {
	Data interface{}
	Type string
}

func (s *V2WorkflowRunResultDetail) castData() error {
	switch s.Type {
	case "V2WorkflowRunResultTestDetail":
		var detail = new(V2WorkflowRunResultTestDetail)
		if err := mapstructure.Decode(s.Data, &detail); err != nil {
			return WrapError(err, "cannot unmarshal V2WorkflowRunResultTestDetail")
		}
		s.Data = detail
		return nil
	case "V2WorkflowRunResultGenericDetail":
		var detail = new(V2WorkflowRunResultGenericDetail)
		if err := mapstructure.Decode(s.Data, &detail); err != nil {
			return WrapError(err, "cannot unmarshal V2WorkflowRunResultGenericDetail")
		}
		s.Data = detail
		return nil
	case "V2WorkflowRunResultVariableDetail":
		var detail = new(V2WorkflowRunResultVariableDetail)
		if err := mapstructure.Decode(s.Data, &detail); err != nil {
			return WrapError(err, "cannot unmarshal V2WorkflowRunResultVariableDetail")
		}
		s.Data = detail
		return nil
	case "V2WorkflowRunResultDockerDetail":
		var detail = new(V2WorkflowRunResultDockerDetail)
		if err := mapstructure.Decode(s.Data, &detail); err != nil {
			return WrapError(err, "cannot unmarshal V2WorkflowRunResultDockerDetail")
		}
		s.Data = detail
		return nil
	case "V2WorkflowRunResultHelmDetail":
		var detail = new(V2WorkflowRunResultHelmDetail)
		if err := mapstructure.Decode(s.Data, &detail); err != nil {
			return WrapError(err, "cannot unmarshal V2WorkflowRunResultHelmDetail")
		}
		s.Data = detail
		return nil
	case "V2WorkflowRunResultArsenalDeploymentDetail":
		var detail = new(V2WorkflowRunResultArsenalDeploymentDetail)
		if err := mapstructure.Decode(s.Data, &detail); err != nil {
			return WrapError(err, "cannot unmarshal V2WorkflowRunResultArsenalDeploymentDetail")
		}
		s.Data = detail
		return nil
	case "V2WorkflowRunResultReleaseDetail":
		var detail = new(V2WorkflowRunResultReleaseDetail)
		decoderConfig := &mapstructure.DecoderConfig{
			Metadata: nil,
			Result:   &detail,
		}
		// Here is the trick to transform the map to a json.RawMessage for the SBOM itself
		decoderConfig.DecodeHook = mapstructure.ComposeDecodeHookFunc(
			func(f reflect.Type, t reflect.Type, data interface{}) (interface{}, error) {
				if f.Kind() != reflect.Map {
					return data, nil
				}
				result := reflect.New(t).Interface()
				_, ok := result.(*json.RawMessage)
				if !ok {
					return data, nil
				}
				btes, err := json.Marshal(data)
				if err != nil {
					return nil, err
				}
				return json.RawMessage(btes), nil
			},
		)
		decoder, err := mapstructure.NewDecoder(decoderConfig)
		if err != nil {
			panic(err)
		}
		if err := decoder.Decode(s.Data); err != nil {
			return WrapError(err, "cannot unmarshal V2WorkflowRunResultReleaseDetail")
		}
		s.Data = *detail
		return nil
	default:
		return errors.Errorf("unsupported type %q", s.Type)
	}
}

// UnmarshalJSON implements json.Unmarshaler.
func (s *V2WorkflowRunResultDetail) UnmarshalJSON(source []byte) error {
	var content = struct {
		Data interface{}
		Type string
	}{}
	if err := JSONUnmarshal(source, &content); err != nil {
		return WrapError(err, "cannot unmarshal V2WorkflowRunResultDetail")
	}
	s.Data = content.Data
	s.Type = content.Type

	if err := s.castData(); err != nil {
		return err
	}

	return nil
}

// MarshalJSON implements json.Marshaler.
func (s *V2WorkflowRunResultDetail) MarshalJSON() ([]byte, error) {
	if s.Type == "" {
		s.Type = reflect.TypeOf(s.Data).Name()
	}

	var content = struct {
		Data interface{}
		Type string
	}{
		Data: s.Data,
		Type: s.Type,
	}

	btes, _ := json.Marshal(content)
	return btes, nil
}

var (
	_ json.Marshaler   = new(V2WorkflowRunResultDetail)
	_ json.Unmarshaler = new(V2WorkflowRunResultDetail)
)

// Value returns driver.Value from V2WorkflowRunResultDetail
func (s V2WorkflowRunResultDetail) Value() (driver.Value, error) {
	j, err := json.Marshal(s)
	return j, WrapError(err, "cannot marshal V2WorkflowRunResultDetail")
}

// Scan V2WorkflowRunResultDetail
func (s *V2WorkflowRunResultDetail) Scan(src interface{}) error {
	if src == nil {
		return nil
	}
	source, ok := src.([]byte)
	if !ok {
		return WithStack(fmt.Errorf("type assertion .([]byte) failed (%T)", src))
	}
	if err := JSONUnmarshal(source, s); err != nil {
		return WrapError(err, "cannot unmarshal V2WorkflowRunResultDetail")
	}
	return nil
}

type V2WorkflowRunResultType string

const (
	V2WorkflowRunResultTypeCoverage          = "coverage"
	V2WorkflowRunResultTypeTest              = "tests"
	V2WorkflowRunResultTypeRelease           = "release"
	V2WorkflowRunResultTypeGeneric           = "generic"
	V2WorkflowRunResultTypeVariable          = "variable"
	V2WorkflowRunResultTypeDocker            = "docker"
	V2WorkflowRunResultTypeArsenalDeployment = "deployment"
	V2WorkflowRunResultTypeHelm              = "helm"
	// Other values may be instantiated from Artifactory Manager repository type
)

type V2WorkflowRunResultTestDetail struct {
	Name        string           `json:"name" mapstructure:"name"`
	Size        int64            `json:"size" mapstructure:"size"`
	Mode        os.FileMode      `json:"mode" mapstructure:"mode"`
	MD5         string           `json:"md5" mapstructure:"md5"`
	SHA1        string           `json:"sha1" mapstructure:"sha1"`
	SHA256      string           `json:"sha256" mapstructure:"sha256"`
	TestsSuites JUnitTestsSuites `json:"tests_suites" mapstructure:"tests_suites"`
	TestStats   TestsStats       `json:"tests_stats" mapstructure:"tests_stats"`
}

type V2WorkflowRunResultGenericDetail struct {
	Name   string      `json:"name" mapstructure:"name"`
	Size   int64       `json:"size" mapstructure:"size"`
	Mode   os.FileMode `json:"mode" mapstructure:"mode"`
	MD5    string      `json:"md5" mapstructure:"md5"`
	SHA1   string      `json:"sha1" mapstructure:"sha1"`
	SHA256 string      `json:"sha256" mapstructure:"sha256"`
}

type V2WorkflowRunResultArsenalDeploymentDetail struct {
	IntegrationName string                              `json:"integration_name" mapstructure:"integration_name"`
	DeploymentID    string                              `json:"deployment_id" mapstructure:"deployment_id"`
	DeploymentName  string                              `json:"deployment_name" mapstructure:"deployment_name"`
	StackID         string                              `json:"stack_id" mapstructure:"stack_id"`
	StackName       string                              `json:"stack_name" mapstructure:"stack_name"`
	StackPlatform   string                              `json:"stack_platform" mapstructure:"stack_platform"`
	Namespace       string                              `json:"namespace" mapstructure:"namespace"`
	Version         string                              `json:"version" mapstructure:"version"`
	Alternative     *ArsenalDeploymentDetailAlternative `json:"alternative" mapstructure:"alternative"`
}

type ArsenalDeploymentDetailAlternative struct {
	Name    string                 `json:"name"`
	From    string                 `json:"from,omitempty"`
	Config  map[string]interface{} `json:"config"`
	Options map[string]interface{} `json:"options,omitempty"`
}

type V2WorkflowRunResultDockerDetail struct {
	Name         string `json:"name" mapstructure:"name"`
	ID           string `json:"id" mapstructure:"id"`
	HumanSize    string `json:"human_size" mapstructure:"human_size"`
	HumanCreated string `json:"human_created" mapstructure:"human_created"`
}

type V2WorkflowRunResultHelmDetail struct {
	Name         string `json:"name" mapstructure:"name"`
	AppVersion   string `json:"appVersion" mapstructure:"appVersion"`
	ChartVersion string `json:"chartVersion" mapstructure:"chartVersion"`
}

type V2WorkflowRunResultVariableDetail struct {
	Name  string `json:"name" mapstructure:"name"`
	Value string `json:"value" mapstructure:"value"`
}

type V2WorkflowRunResultReleaseDetail struct {
	Name    string          `json:"name" mapstructure:"name"`
	Version string          `json:"version" mapstructure:"version"`
	SBOM    json.RawMessage `json:"sbom" mapstructure:"sbom"`
}

type V2WorkflowRunSearchFilter struct {
	Key     string   `json:"key"`
	Options []string `json:"options"`
	Example string   `json:"example"`
}<|MERGE_RESOLUTION|>--- conflicted
+++ resolved
@@ -541,16 +541,12 @@
 
 func (r *V2WorkflowRunResult) Name() string {
 	switch r.Type {
-<<<<<<< HEAD
 	case V2WorkflowRunResultTypeTest:
 		detail, err := r.GetDetailAsV2WorkflowRunResultTestDetail()
 		if err == nil {
 			return string(r.Type) + ":" + detail.Name
 		}
-	case V2WorkflowRunResultTypeGeneric:
-=======
 	case V2WorkflowRunResultTypeGeneric, V2WorkflowRunResultTypeCoverage:
->>>>>>> 0b11eb0f
 		detail, err := r.GetDetailAsV2WorkflowRunResultGenericDetail()
 		if err == nil {
 			return string(r.Type) + ":" + detail.Name
