--- conflicted
+++ resolved
@@ -567,20 +567,12 @@
 type V2WorkflowRunResultType string
 
 const (
-<<<<<<< HEAD
 	V2WorkflowRunResultTypeCoverage = "coverage"
 	V2WorkflowRunResultTypeTest     = "tests"
 	V2WorkflowRunResultTypeRelease  = "release"
 	V2WorkflowRunResultTypeGeneric  = "generic"
 	V2WorkflowRunResultTypeVariable = "variable"
 	// Other values may be instantiated from Artifactory Manager repository type
-=======
-	V2WorkflowRunResultTypeCoverage V2WorkflowRunResultType = "coverage"
-	V2WorkflowRunResultTypeTest                             = "tests"
-	V2WorkflowRunResultTypeRelease                          = "release"
-	V2WorkflowRunResultTypeGeneric                          = "generic"
-	// Other values may be instancited from Artifactory Manager repository type
->>>>>>> 224090fb
 )
 
 type V2WorkflowRunResultGenericDetail struct {
