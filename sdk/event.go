--- conflicted
+++ resolved
@@ -10,28 +10,6 @@
 // Status is  "Waiting" "Building" "Success" "Fail" "Unknown", optional
 // DateEvent is a date (timestamp format)
 type Event struct {
-<<<<<<< HEAD
-	Timestamp           time.Time              `json:"timestamp"`
-	Hostname            string                 `json:"hostname"`
-	CDSName             string                 `json:"cdsname"`
-	EventType           string                 `json:"type_event"` // go type of payload
-	Payload             map[string]interface{} `json:"payload"`
-	Attempts            int                    `json:"attempt"`
-	Username            string                 `json:"username,omitempty"`
-	UserMail            string                 `json:"user_mail,omitempty"`
-	ProjectKey          string                 `json:"project_key,omitempty"`
-	ApplicationName     string                 `json:"application_name,omitempty"`
-	PipelineName        string                 `json:"pipeline_name,omitempty"`
-	EnvironmentName     string                 `json:"environment_name,omitempty"`
-	WorkflowName        string                 `json:"workflow_name,omitempty"`
-	WorkflowRunNum      int64                  `json:"workflow_run_num,omitempty"`
-	WorkflowRunNumSub   int64                  `json:"workflow_run_num_sub,omitempty"`
-	WorkflowNodeRunID   int64                  `json:"workflow_node_run_id,omitempty"`
-	OperationUUID       string                 `json:"operation_uuid,omitempty"`
-	Status              string                 `json:"status,omitempty"`
-	Tags                []WorkflowRunTag       `json:"tag,omitempty"`
-	EventIntegrationsID []int64                `json:"event_integrations_id"`
-=======
 	Timestamp           time.Time        `json:"timestamp"`
 	Hostname            string           `json:"hostname"`
 	CDSName             string           `json:"cdsname"`
@@ -47,10 +25,11 @@
 	WorkflowName        string           `json:"workflow_name,omitempty"`
 	WorkflowRunNum      int64            `json:"workflow_run_num,omitempty"`
 	WorkflowRunNumSub   int64            `json:"workflow_run_num_sub,omitempty"`
+	WorkflowNodeRunID   int64            `json:"workflow_node_run_id,omitempty"`
+	OperationUUID       string           `json:"operation_uuid,omitempty"`
 	Status              string           `json:"status,omitempty"`
 	Tags                []WorkflowRunTag `json:"tag,omitempty"`
 	EventIntegrationsID []int64          `json:"event_integrations_id"`
->>>>>>> 76a99397
 }
 
 // EventFilter represents filters when getting events
@@ -149,25 +128,6 @@
 	Tags             []WorkflowRunTag `json:"tags"`
 }
 
-// EventJob contains event data for a job
-type EventJob struct {
-	Version         int64  `json:"version,omitempty"`
-	JobName         string `json:"jobName,omitempty"`
-	JobID           int64  `json:"jobID,omitempty"`
-	Status          string `json:"status,omitempty"`
-	Queued          int64  `json:"queued,omitempty"`
-	Start           int64  `json:"start,omitempty"`
-	Done            int64  `json:"done,omitempty"`
-	ModelName       string `json:"modelName,omitempty"`
-	PipelineName    string `json:"pipelineName,omitempty"`
-	PipelineType    string `json:"type,omitempty"`
-	ProjectKey      string `json:"projectKey,omitempty"`
-	ApplicationName string `json:"applicationName,omitempty"`
-	EnvironmentName string `json:"environmentName,omitempty"`
-	BranchName      string `json:"branchName,omitempty"`
-	Hash            string `json:"hash,omitempty"`
-}
-
 // EventNotif contains event data for a job
 type EventNotif struct {
 	Recipients []string `json:"recipients"`
