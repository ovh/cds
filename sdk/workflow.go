--- conflicted
+++ resolved
@@ -217,13 +217,13 @@
 
 //WorkflowNodeJoinTrigger is a trigger for joins
 type WorkflowNodeJoinTrigger struct {
-	ID                 int64                      `json:"id" db:"id"`
-	WorkflowNodeJoinID int64                      `json:"join_id" db:"workflow_node_join_id"`
-	WorkflowDestNodeID int64                      `json:"workflow_dest_node_id" db:"workflow_dest_node_id"`
-	WorkflowDestNode   WorkflowNode               `json:"workflow_dest_node" db:"-"`
-	Conditions         []WorkflowTriggerCondition `json:"conditions,omitempty" db:"-"`
-	Manual             bool                       `json:"manual" db:"manual"`
-	ContinueOnError    bool                       `json:"continue_on_error" db:"continue_on_error"`
+	ID                 int64                     `json:"id" db:"id"`
+	WorkflowNodeJoinID int64                     `json:"join_id" db:"workflow_node_join_id"`
+	WorkflowDestNodeID int64                     `json:"workflow_dest_node_id" db:"workflow_dest_node_id"`
+	WorkflowDestNode   WorkflowNode              `json:"workflow_dest_node" db:"-"`
+	Conditions         WorkflowTriggerConditions `json:"conditions,omitempty" db:"-"`
+	Manual             bool                      `json:"manual" db:"manual"`
+	ContinueOnError    bool                      `json:"continue_on_error" db:"continue_on_error"`
 }
 
 //WorkflowNode represents a node in w workflow tree
@@ -480,28 +480,19 @@
 
 //WorkflowNodeTrigger is a ling betweeb two pipelines in a workflow
 type WorkflowNodeTrigger struct {
-<<<<<<< HEAD
 	ID                 int64                     `json:"id" db:"id"`
 	WorkflowNodeID     int64                     `json:"workflow_node_id" db:"workflow_node_id"`
 	WorkflowDestNodeID int64                     `json:"workflow_dest_node_id" db:"workflow_dest_node_id"`
 	WorkflowDestNode   WorkflowNode              `json:"workflow_dest_node" db:"-"`
 	Conditions         WorkflowTriggerConditions `json:"conditions,omitempty" db:"-"`
 	Manual             bool                      `json:"manual" db:"manual"`
+	ContinueOnError    bool                      `json:"continue_on_error" db:"continue_on_error"`
 }
 
 //WorkflowTriggerConditions is either an array of WorkflowTriggerCondition or a lua script
 type WorkflowTriggerConditions struct {
 	PlainConditions []WorkflowTriggerCondition `json:"plain"`
 	LuaScript       string                     `json:"lua_Script"`
-=======
-	ID                 int64                      `json:"id" db:"id"`
-	WorkflowNodeID     int64                      `json:"workflow_node_id" db:"workflow_node_id"`
-	WorkflowDestNodeID int64                      `json:"workflow_dest_node_id" db:"workflow_dest_node_id"`
-	WorkflowDestNode   WorkflowNode               `json:"workflow_dest_node" db:"-"`
-	Conditions         []WorkflowTriggerCondition `json:"conditions,omitempty" db:"-"`
-	Manual             bool                       `json:"manual" db:"manual"`
-	ContinueOnError    bool                       `json:"continue_on_error" db:"continue_on_error"`
->>>>>>> 6b163b49
 }
 
 //WorkflowTriggerCondition represents a condition to trigger ot not a pipeline in a workflow. Operator can be =, !=, regex
