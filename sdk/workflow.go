--- conflicted
+++ resolved
@@ -221,78 +221,6 @@
 	return res
 }
 
-func (w *Workflow) OutgoingHooks() []WorkflowNodeOutgoingHook {
-<<<<<<< HEAD
-=======
-	if w.Root == nil {
-		return nil
-	}
-
-	res := []WorkflowNodeOutgoingHook{}
-	res = append(res, w.Root.OutgoingHooks...)
-	for _, j := range w.Joins {
-		for _, t := range j.Triggers {
-			res = append(res, t.WorkflowDestNode.OutgoingHooks...)
-		}
-	}
-
-	return res
-}
-
-func (w *Workflow) AddNodeFork(name string, dest WorkflowNodeFork) {
-	if w.Root == nil {
-		return
-	}
-	w.Root.AddNodeFork(name, dest)
-	for i := range w.Joins {
-		for j := range w.Joins[i].Triggers {
-			w.Joins[i].Triggers[j].WorkflowDestNode.AddNodeFork(name, dest)
-		}
-	}
-}
-
-//AddTrigger adds a trigger to the destination node from the node found by its name
-func (w *Workflow) AddTrigger(name string, dest WorkflowNode) {
->>>>>>> 079815ae
-	if w.Root == nil {
-		return nil
-	}
-
-	res := []WorkflowNodeOutgoingHook{}
-	res = append(res, w.Root.OutgoingHooks...)
-	for _, j := range w.Joins {
-		for _, t := range j.Triggers {
-			res = append(res, t.WorkflowDestNode.OutgoingHooks...)
-		}
-	}
-
-	return res
-}
-
-func (w *Workflow) AddNodeFork(name string, dest WorkflowNodeFork) {
-	if w.Root == nil {
-		return
-	}
-	w.Root.AddNodeFork(name, dest)
-	for i := range w.Joins {
-		for j := range w.Joins[i].Triggers {
-			w.Joins[i].Triggers[j].WorkflowDestNode.AddNodeFork(name, dest)
-		}
-	}
-}
-
-//AddNodeFork adds a fork to from the node found by its name
-func (n *WorkflowNode) AddNodeFork(name string, dest WorkflowNodeFork) {
-	if n.Name == name {
-		n.Forks = append(n.Forks, dest)
-		return
-	}
-	for i := range n.Triggers {
-		destNode := &n.Triggers[i].WorkflowDestNode
-		destNode.AddNodeFork(name, dest)
-	}
-}
-
 //AddTrigger adds a trigger to the destination node from the node found by its name
 func (w *Workflow) AddTrigger(name string, dest Node) {
 	if w.WorkflowData == nil || w.WorkflowData.Node.Name == "" {
@@ -304,18 +232,6 @@
 		for j := range w.WorkflowData.Joins[i].Triggers {
 			(&w.WorkflowData.Joins[i].Triggers[j].ChildNode).AddTrigger(name, dest)
 		}
-	}
-}
-
-//AddNodeFork adds a fork to from the node found by its name
-func (n *WorkflowNode) AddNodeFork(name string, dest WorkflowNodeFork) {
-	if n.Name == name {
-		n.Forks = append(n.Forks, dest)
-		return
-	}
-	for i := range n.Triggers {
-		destNode := &n.Triggers[i].WorkflowDestNode
-		destNode.AddNodeFork(name, dest)
 	}
 }
 
@@ -719,7 +635,6 @@
 	OutgoingHooks      []WorkflowNodeOutgoingHook `json:"outgoing_hooks,omitempty" db:"-"`
 }
 
-<<<<<<< HEAD
 func (n Node) retroMigrate() WorkflowNode {
 	newNode := WorkflowNode{
 		Ref:        n.Ref,
@@ -901,8 +816,6 @@
 	return newNode
 }
 
-=======
->>>>>>> 079815ae
 func (n *WorkflowNode) ForksMap(forkMap *map[int64]WorkflowNodeFork, triggerMap *map[int64]string) {
 	for _, f := range n.Forks {
 		(*forkMap)[f.ID] = f
