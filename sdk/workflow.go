--- conflicted
+++ resolved
@@ -1183,7 +1183,6 @@
 	WorkflowDestNode   WorkflowNode `json:"workflow_dest_node" db:"-"`
 }
 
-<<<<<<< HEAD
 //WorkflowNodeTrigger is a ling between a fork and a node
 type WorkflowNodeForkTrigger struct {
 	ID                 int64        `json:"id" db:"id"`
@@ -1193,9 +1192,6 @@
 }
 
 //WorkflowNodeOutgoingHookTrigger is a ling between an outgoing hook and pipeline in a workflow
-=======
-//WorkflowNodeOutgoingHookTrigger is a link between an outgoing hook and pipeline in a workflow
->>>>>>> c953857a
 type WorkflowNodeOutgoingHookTrigger struct {
 	ID                         int64        `json:"id" db:"id"`
 	WorkflowNodeOutgoingHookID int64        `json:"workflow_node_outgoing_hook_id" db:"workflow_node_outgoing_hook_id"`
