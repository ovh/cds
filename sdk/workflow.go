package sdk

import (
	"encoding/json"
	"fmt"
	"time"
)

//Workflow represents a pipeline based workflow
type Workflow struct {
	ID            int64              `json:"id" db:"id" cli:"-"`
	Name          string             `json:"name" db:"name" cli:"name,key"`
	Description   string             `json:"description,omitempty" db:"description" cli:"description"`
	LastModified  time.Time          `json:"last_modified" db:"last_modified"`
	ProjectID     int64              `json:"project_id,omitempty" db:"project_id" cli:"-"`
	ProjectKey    string             `json:"project_key" db:"-" cli:"-"`
	RootID        int64              `json:"root_id,omitempty" db:"root_node_id" cli:"-"`
	Root          *WorkflowNode      `json:"root" db:"-" cli:"-"`
	Joins         []WorkflowNodeJoin `json:"joins,omitempty" db:"-" cli:"-"`
	Groups        []GroupPermission  `json:"groups,omitempty" db:"-" cli:"-"`
	Permission    int                `json:"permission,omitempty" db:"-" cli:"-"`
	Metadata      Metadata           `json:"metadata" yaml:"metadata" db:"-"`
	Usage         *Usage             `json:"usage,omitempty" db:"-" cli:"-"`
	HistoryLength int64              `json:"history_length" db:"history_length" cli:"-"`
	PurgeTags     []string           `json:"purge_tags,omitempty" db:"-" cli:"-"`
}

//JoinsID returns joins ID
func (w *Workflow) JoinsID() []int64 {
	res := []int64{}
	for _, j := range w.Joins {
		res = append(res, j.ID)
	}
	return res
}

//Nodes returns nodes IDs excluding the root ID
func (w *Workflow) Nodes() []int64 {
	if w.Root == nil {
		return nil
	}

	res := []int64{}
	for _, t := range w.Root.Triggers {
		res = append(res, t.WorkflowDestNode.Nodes()...)
	}

	for _, j := range w.Joins {
		for _, t := range j.Triggers {
			res = append(res, t.WorkflowDestNode.Nodes()...)
		}
	}
	return res
}

//GetNodeByName returns the node given its name
func (w *Workflow) GetNodeByName(name string) *WorkflowNode {
	n := w.Root.GetNodeByName(name)
	if n != nil {
		return n
	}
	for _, j := range w.Joins {
		for _, t := range j.Triggers {
			n = t.WorkflowDestNode.GetNodeByName(name)
			if n != nil {
				return n
			}
		}
	}
	return nil
}

//GetNode returns the node given its id
func (w *Workflow) GetNode(id int64) *WorkflowNode {
	n := w.Root.GetNode(id)
	if n != nil {
		return n
	}
	for _, j := range w.Joins {
		for _, t := range j.Triggers {
			n = t.WorkflowDestNode.GetNode(id)
			if n != nil {
				return n
			}
		}
	}
	return nil
}

//GetJoin returns the join given its id
func (w *Workflow) GetJoin(id int64) *WorkflowNodeJoin {
	for _, j := range w.Joins {
		if j.ID == id {
			return &j
		}
	}
	return nil
}

//TriggersID returns triggers IDs
func (w *Workflow) TriggersID() []int64 {
	res := w.Root.TriggersID()
	for _, j := range w.Joins {
		for _, t := range j.Triggers {
			res = append(res, t.ID)
			res = append(res, t.WorkflowDestNode.TriggersID()...)
		}
	}
	return res
}

//References returns a slice with all node references
func (w *Workflow) References() []string {
	if w.Root == nil {
		return nil
	}

	res := w.Root.References()
	for _, j := range w.Joins {
		for _, t := range j.Triggers {
			res = append(res, t.WorkflowDestNode.References()...)
		}
	}
	return res
}

//InvolvedApplications returns all applications used in the workflow
func (w *Workflow) InvolvedApplications() []int64 {
	if w.Root == nil {
		return nil
	}

	res := w.Root.InvolvedApplications()
	for _, j := range w.Joins {
		for _, t := range j.Triggers {
			res = append(res, t.WorkflowDestNode.InvolvedApplications()...)
		}
	}
	return res
}

//InvolvedPipelines returns all pipelines used in the workflow
func (w *Workflow) InvolvedPipelines() []int64 {
	if w.Root == nil {
		return nil
	}

	res := w.Root.InvolvedPipelines()
	for _, j := range w.Joins {
		for _, t := range j.Triggers {
			res = append(res, t.WorkflowDestNode.InvolvedPipelines()...)
		}
	}
	return res
}

//GetPipelines returns all pipelines used in the workflow
func (w *Workflow) GetPipelines() []Pipeline {
	if w.Root == nil {
		return nil
	}

	res := w.Root.GetPipelines()
	for _, j := range w.Joins {
		for _, t := range j.Triggers {
			res = append(res, t.WorkflowDestNode.GetPipelines()...)
		}
	}
	return res
}

//InvolvedEnvironments returns all environments used in the workflow
func (w *Workflow) InvolvedEnvironments() []int64 {
	if w.Root == nil {
		return nil
	}

	res := w.Root.InvolvedEnvironments()
	for _, j := range w.Joins {
		for _, t := range j.Triggers {
			res = append(res, t.WorkflowDestNode.InvolvedEnvironments()...)
		}
	}
	return res
}

//WorkflowNodeJoin aims to joins multiple node into multiple triggers
type WorkflowNodeJoin struct {
	ID             int64                     `json:"id" db:"id"`
	WorkflowID     int64                     `json:"workflow_id" db:"workflow_id"`
	SourceNodeIDs  []int64                   `json:"source_node_id,omitempty" db:"-"`
	SourceNodeRefs []string                  `json:"source_node_ref,omitempty" db:"-"`
	Triggers       []WorkflowNodeJoinTrigger `json:"triggers,omitempty" db:"-"`
}

//WorkflowNodeJoinTrigger is a trigger for joins
type WorkflowNodeJoinTrigger struct {
	ID                 int64        `json:"id" db:"id"`
	WorkflowNodeJoinID int64        `json:"join_id" db:"workflow_node_join_id"`
	WorkflowDestNodeID int64        `json:"workflow_dest_node_id" db:"workflow_dest_node_id"`
	WorkflowDestNode   WorkflowNode `json:"workflow_dest_node" db:"-"`
}

//WorkflowNode represents a node in w workflow tree
type WorkflowNode struct {
	ID               int64                 `json:"id" db:"id"`
	Name             string                `json:"name" db:"name"`
	Ref              string                `json:"ref,omitempty" db:"-"`
	WorkflowID       int64                 `json:"workflow_id" db:"workflow_id"`
	PipelineID       int64                 `json:"pipeline_id" db:"pipeline_id"`
	Pipeline         Pipeline              `json:"pipeline" db:"-"`
	Context          *WorkflowNodeContext  `json:"context" db:"-"`
	TriggerSrcID     int64                 `json:"-" db:"-"`
	TriggerJoinSrcID int64                 `json:"-" db:"-"`
	Hooks            []WorkflowNodeHook    `json:"hooks,omitempty" db:"-"`
	Triggers         []WorkflowNodeTrigger `json:"triggers,omitempty" db:"-"`
}

// EqualsTo returns true if a node has the same pipeline and context than another
func (n *WorkflowNode) EqualsTo(n1 *WorkflowNode) bool {
	if n.PipelineID != n1.PipelineID {
		return false
	}
	if n.Context == nil && n1.Context != nil {
		return false
	}
	if n.Context != nil && n1.Context == nil {
		return false
	}
	if n.Context.ApplicationID != n1.Context.ApplicationID {
		return false
	}
	if n.Context.EnvironmentID != n1.Context.EnvironmentID {
		return false
	}
	return true
}

//GetNodeByName returns the node given its name
func (n *WorkflowNode) GetNodeByName(name string) *WorkflowNode {
	if n == nil {
		return nil
	}
	if n.Name == name {
		return n
	}
	for _, t := range n.Triggers {
		n = t.WorkflowDestNode.GetNodeByName(name)
		if n != nil {
			return n
		}
	}
	return nil
}

//GetNode returns the node given its id
func (n *WorkflowNode) GetNode(id int64) *WorkflowNode {
	if n == nil {
		return nil
	}
	if n.ID == id {
		return n
	}
	for _, t := range n.Triggers {
		n = t.WorkflowDestNode.GetNode(id)
		if n != nil {
			return n
		}
	}
	return nil
}

//Nodes returns a slice with all node IDs
func (n *WorkflowNode) Nodes() []int64 {
	res := []int64{n.ID}
	for _, t := range n.Triggers {
		res = append(res, t.WorkflowDestNode.Nodes()...)
	}
	return res
}

func ancestor(id int64, node *WorkflowNode, deep bool) (map[int64]bool, bool) {
	res := map[int64]bool{}
	if id == node.ID {
		return res, true
	}
	for _, t := range node.Triggers {
		if t.WorkflowDestNode.ID == id {
			res[node.ID] = true
			return res, true
		}
		ids, ok := ancestor(id, &t.WorkflowDestNode, deep)
		if ok {
			if len(ids) == 1 || deep {
				for k := range ids {
					res[k] = true
				}
			}
			if deep {
				res[node.ID] = true
			}
			return res, true
		}
	}
	return res, false
}

// Ancestors returns  all node ancestors if deep equal true, and only his direct ancestors if deep equal false
func (n *WorkflowNode) Ancestors(w *Workflow, deep bool) []int64 {
	if n == nil {
		return nil
	}

	res, ok := ancestor(n.ID, w.Root, deep)

	if !ok {
	joinLoop:
		for _, j := range w.Joins {
			for _, t := range j.Triggers {
				resAncestor, ok := ancestor(n.ID, &t.WorkflowDestNode, deep)
				if ok {
					if len(resAncestor) == 1 || deep {
						for id := range resAncestor {
							res[id] = true
						}
					}

					if len(resAncestor) == 0 || deep {
						for _, id := range j.SourceNodeIDs {
							res[id] = true
							if deep {
								node := w.GetNode(id)
								if node != nil {
									ancerstorRes := node.Ancestors(w, deep)
									for _, id := range ancerstorRes {
										res[id] = true
									}
								}
							}
						}
					}
					break joinLoop
				}
			}
		}
	}

	keys := make([]int64, len(res))
	i := 0
	for k := range res {
		keys[i] = k
		i++
	}
	return keys
}

//TriggersID returns a slides of triggers IDs
func (n *WorkflowNode) TriggersID() []int64 {
	res := []int64{}
	for _, t := range n.Triggers {
		res = append(res, t.ID)
		res = append(res, t.WorkflowDestNode.TriggersID()...)
	}
	return res
}

//References returns a slice with all node references
func (n *WorkflowNode) References() []string {
	res := []string{}
	if n.Ref != "" {
		res = []string{n.Ref}
	}
	for _, t := range n.Triggers {
		res = append(res, t.WorkflowDestNode.References()...)
	}
	return res
}

//InvolvedApplications returns all applications used in the workflow
func (n *WorkflowNode) InvolvedApplications() []int64 {
	res := []int64{}
	if n.Context != nil {
		if n.Context.ApplicationID == 0 && n.Context.Application != nil {
			n.Context.ApplicationID = n.Context.Application.ID
		}
		if n.Context.ApplicationID != 0 {
			res = []int64{n.Context.ApplicationID}
		}
	}
	for _, t := range n.Triggers {
		res = append(res, t.WorkflowDestNode.InvolvedApplications()...)
	}
	return res
}

//InvolvedPipelines returns all pipelines used in the workflow
func (n *WorkflowNode) InvolvedPipelines() []int64 {
	res := []int64{}

	if n.PipelineID == 0 {
		n.PipelineID = n.Pipeline.ID
	}
	res = []int64{n.PipelineID}

	for _, t := range n.Triggers {
		res = append(res, t.WorkflowDestNode.InvolvedPipelines()...)
	}
	return res
}

//GetPipelines returns all pipelines used in the workflow
func (n *WorkflowNode) GetPipelines() []Pipeline {
	res := []Pipeline{n.Pipeline}
	for _, t := range n.Triggers {
		res = append(res, t.WorkflowDestNode.GetPipelines()...)
	}
	return res
}

//InvolvedEnvironments returns all environments used in the workflow
func (n *WorkflowNode) InvolvedEnvironments() []int64 {
	res := []int64{}
	if n.Context != nil {
		if n.Context.EnvironmentID == 0 && n.Context.Environment != nil {
			n.Context.EnvironmentID = n.Context.Environment.ID
		}
		if n.Context.EnvironmentID != 0 {
			res = []int64{n.Context.EnvironmentID}
		}
	}
	for _, t := range n.Triggers {
		res = append(res, t.WorkflowDestNode.InvolvedEnvironments()...)
	}
	return res
}

//WorkflowNodeTrigger is a ling betweeb two pipelines in a workflow
type WorkflowNodeTrigger struct {
	ID                 int64        `json:"id" db:"id"`
	WorkflowNodeID     int64        `json:"workflow_node_id" db:"workflow_node_id"`
	WorkflowDestNodeID int64        `json:"workflow_dest_node_id" db:"workflow_dest_node_id"`
	WorkflowDestNode   WorkflowNode `json:"workflow_dest_node" db:"-"`
}

//WorkflowNodeConditions is either an array of WorkflowNodeCondition or a lua script
type WorkflowNodeConditions struct {
	PlainConditions []WorkflowNodeCondition `json:"plain,omitempty" yaml:"check,omitempty"`
	LuaScript       string                  `json:"lua_script,omitempty" yaml:"script,omitempty"`
}

//WorkflowTriggerCondition represents a condition to trigger ot not a pipeline in a workflow. Operator can be =, !=, regex
type WorkflowNodeCondition struct {
	Variable string `json:"variable"`
	Operator string `json:"operator"`
	Value    string `json:"value"`
}

//WorkflowNodeContext represents a context attached on a node
type WorkflowNodeContext struct {
	ID                        int64                  `json:"id" db:"id"`
	WorkflowNodeID            int64                  `json:"workflow_node_id" db:"workflow_node_id"`
	ApplicationID             int64                  `json:"application_id" db:"application_id"`
	Application               *Application           `json:"application,omitempty" db:"-"`
	Environment               *Environment           `json:"environment,omitempty" db:"-"`
	EnvironmentID             int64                  `json:"environment_id" db:"environment_id"`
	DefaultPayload            interface{}            `json:"default_payload,omitempty" db:"-"`
	DefaultPipelineParameters []Parameter            `json:"default_pipeline_parameters,omitempty" db:"-"`
	Conditions                WorkflowNodeConditions `json:"conditions,omitempty" db:"-"`
}

<<<<<<< HEAD
//WorkflowNodeHook represents a hook which cann trigger the workflow from a given node
type WorkflowNodeHook struct {
	ID                  int64                  `json:"id" db:"id"`
	UUID                string                 `json:"uuid" db:"uuid"`
	WorkflowNodeID      int64                  `json:"workflow_node_id" db:"workflow_node_id"`
	WorkflowHookModelID int64                  `json:"workflow_hook_model_id" db:"workflow_hook_model_id"`
	WorkflowHookModel   WorkflowHookModel      `json:"model" db:"-"`
	Config              WorkflowNodeHookConfig `json:"config" db:"-"`
}

var WorkflowHookModelBuiltin = "builtin"

//WorkflowNodeHookConfig represents the configguration for a WorkflowNodeHook
type WorkflowNodeHookConfig map[string]WorkflowNodeHookConfigValue

//Values returns configurable values of a hook config
func (c WorkflowNodeHookConfig) Values() map[string]string {
	res := map[string]string{}
	for k, v := range c {
		if v.Configurable {
			res[k] = v.Value
		}
	}
	return res
}

// WorkflowNodeHookConfigValue represents the value of a node hook config
type WorkflowNodeHookConfigValue struct {
	Value        string `json:"value"`
	Configurable bool   `json:"configurable"`
}

//WorkflowHookModel represents a hook which can be used in workflows.
type WorkflowHookModel struct {
	ID            int64                  `json:"id" db:"id" cli:"-"`
	Name          string                 `json:"name" db:"name" cli:"name"`
	Type          string                 `json:"type"  db:"type"`
	Author        string                 `json:"author" db:"author"`
	Description   string                 `json:"description" db:"description"`
	Identifier    string                 `json:"identifier" db:"identifier"`
	Icon          string                 `json:"icon" db:"icon"`
	Command       string                 `json:"command" db:"command"`
	DefaultConfig WorkflowNodeHookConfig `json:"default_config" db:"-"`
	Disabled      bool                   `json:"disabled" db:"disabled"`
}

=======
>>>>>>> 285ba118
//WorkflowList return the list of the workflows for a project
func WorkflowList(projectkey string) ([]Workflow, error) {
	path := fmt.Sprintf("/project/%s/workflows", projectkey)
	body, _, err := Request("GET", path, nil)
	if err != nil {
		return nil, err
	}

	var ws = []Workflow{}
	if err := json.Unmarshal(body, &ws); err != nil {
		return nil, err
	}

	return ws, nil
}

//WorkflowGet returns a workflow given its name
func WorkflowGet(projectkey, name string) (*Workflow, error) {
	path := fmt.Sprintf("/project/%s/workflows/%s", projectkey, name)
	body, _, err := Request("GET", path, nil)
	if err != nil {
		return nil, err
	}

	var w = Workflow{}
	if err := json.Unmarshal(body, &w); err != nil {
		return nil, err
	}

	return &w, nil
}

// WorkflowDelete Call API to delete a workflow
func WorkflowDelete(projectkey, name string) error {
	path := fmt.Sprintf("/project/%s/workflows/%s", projectkey, name)
	_, _, err := Request("DELETE", path, nil)
	return err
}<|MERGE_RESOLUTION|>--- conflicted
+++ resolved
@@ -468,55 +468,6 @@
 	Conditions                WorkflowNodeConditions `json:"conditions,omitempty" db:"-"`
 }
 
-<<<<<<< HEAD
-//WorkflowNodeHook represents a hook which cann trigger the workflow from a given node
-type WorkflowNodeHook struct {
-	ID                  int64                  `json:"id" db:"id"`
-	UUID                string                 `json:"uuid" db:"uuid"`
-	WorkflowNodeID      int64                  `json:"workflow_node_id" db:"workflow_node_id"`
-	WorkflowHookModelID int64                  `json:"workflow_hook_model_id" db:"workflow_hook_model_id"`
-	WorkflowHookModel   WorkflowHookModel      `json:"model" db:"-"`
-	Config              WorkflowNodeHookConfig `json:"config" db:"-"`
-}
-
-var WorkflowHookModelBuiltin = "builtin"
-
-//WorkflowNodeHookConfig represents the configguration for a WorkflowNodeHook
-type WorkflowNodeHookConfig map[string]WorkflowNodeHookConfigValue
-
-//Values returns configurable values of a hook config
-func (c WorkflowNodeHookConfig) Values() map[string]string {
-	res := map[string]string{}
-	for k, v := range c {
-		if v.Configurable {
-			res[k] = v.Value
-		}
-	}
-	return res
-}
-
-// WorkflowNodeHookConfigValue represents the value of a node hook config
-type WorkflowNodeHookConfigValue struct {
-	Value        string `json:"value"`
-	Configurable bool   `json:"configurable"`
-}
-
-//WorkflowHookModel represents a hook which can be used in workflows.
-type WorkflowHookModel struct {
-	ID            int64                  `json:"id" db:"id" cli:"-"`
-	Name          string                 `json:"name" db:"name" cli:"name"`
-	Type          string                 `json:"type"  db:"type"`
-	Author        string                 `json:"author" db:"author"`
-	Description   string                 `json:"description" db:"description"`
-	Identifier    string                 `json:"identifier" db:"identifier"`
-	Icon          string                 `json:"icon" db:"icon"`
-	Command       string                 `json:"command" db:"command"`
-	DefaultConfig WorkflowNodeHookConfig `json:"default_config" db:"-"`
-	Disabled      bool                   `json:"disabled" db:"disabled"`
-}
-
-=======
->>>>>>> 285ba118
 //WorkflowList return the list of the workflows for a project
 func WorkflowList(projectkey string) ([]Workflow, error) {
 	path := fmt.Sprintf("/project/%s/workflows", projectkey)
