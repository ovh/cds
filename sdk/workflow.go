--- conflicted
+++ resolved
@@ -198,895 +198,6 @@
 	return nil
 }
 
-<<<<<<< HEAD
-=======
-//Visit all the workflow and apply the visitor func on the current node and the children
-func (n *WorkflowNode) Visit(visitor func(*WorkflowNode)) {
-	visitor(n)
-	for i := range n.Triggers {
-		d := &n.Triggers[i].WorkflowDestNode
-		d.Visit(visitor)
-	}
-	for i := range n.OutgoingHooks {
-		for j := range n.OutgoingHooks[i].Triggers {
-			d := &n.OutgoingHooks[i].Triggers[j].WorkflowDestNode
-			d.Visit(visitor)
-		}
-	}
-	for i := range n.Forks {
-		for j := range n.Forks[i].Triggers {
-			d := &n.Forks[i].Triggers[j].WorkflowDestNode
-			d.Visit(visitor)
-		}
-	}
-}
-
-//Sort sorts the workflow node
-func (n *WorkflowNode) Sort() {
-	sort.Slice(n.Triggers, func(i, j int) bool {
-		return n.Triggers[i].WorkflowDestNode.Name < n.Triggers[j].WorkflowDestNode.Name
-	})
-}
-
-//WorkflowNodeJoin aims to joins multiple node into multiple triggers
-type WorkflowNodeJoin struct {
-	ID             int64                     `json:"id" db:"id"`
-	Ref            string                    `json:"ref" db:"-"`
-	WorkflowID     int64                     `json:"workflow_id" db:"workflow_id"`
-	SourceNodeIDs  []int64                   `json:"source_node_id,omitempty" db:"-"`
-	SourceNodeRefs []string                  `json:"source_node_ref,omitempty" db:"-"`
-	Triggers       []WorkflowNodeJoinTrigger `json:"triggers,omitempty" db:"-"`
-}
-
-func (j WorkflowNodeJoin) migrate(withID bool) Node {
-	newNode := Node{
-		Name:        j.Ref,
-		Ref:         j.Ref,
-		Type:        NodeTypeJoin,
-		JoinContext: make([]NodeJoin, 0, len(j.SourceNodeIDs)),
-		Triggers:    make([]NodeTrigger, 0, len(j.Triggers)),
-	}
-	if newNode.Ref == "" {
-		newNode.Ref = RandomString(5)
-	}
-	if withID {
-		newNode.ID = j.ID
-	}
-	for i := range j.SourceNodeIDs {
-		newNode.JoinContext = append(newNode.JoinContext, NodeJoin{
-			ParentID:   j.SourceNodeIDs[i],
-			ParentName: j.SourceNodeRefs[i],
-		})
-	}
-
-	for _, t := range j.Triggers {
-		child := t.WorkflowDestNode.migrate(withID)
-		newNode.Triggers = append(newNode.Triggers, NodeTrigger{
-			ParentNodeName: newNode.Name,
-			ChildNode:      child,
-		})
-	}
-	return newNode
-}
-
-//WorkflowNodeJoinTrigger is a trigger for joins
-type WorkflowNodeJoinTrigger struct {
-	ID                 int64        `json:"id" db:"id"`
-	WorkflowNodeJoinID int64        `json:"join_id" db:"workflow_node_join_id"`
-	WorkflowDestNodeID int64        `json:"workflow_dest_node_id" db:"workflow_dest_node_id"`
-	WorkflowDestNode   WorkflowNode `json:"workflow_dest_node" db:"-"`
-}
-
-//WorkflowNode represents a node in w workflow tree
-type WorkflowNode struct {
-	ID                 int64                      `json:"id" db:"id"`
-	Name               string                     `json:"name" db:"name"`
-	Ref                string                     `json:"ref,omitempty" db:"-"`
-	WorkflowID         int64                      `json:"workflow_id" db:"workflow_id"`
-	PipelineID         int64                      `json:"pipeline_id" db:"pipeline_id"`
-	PipelineName       string                     `json:"pipeline_name" db:"-"`
-	DeprecatedPipeline Pipeline                   `json:"pipeline" db:"-"`
-	Context            *WorkflowNodeContext       `json:"context" db:"-"`
-	TriggerSrcID       int64                      `json:"-" db:"-"`
-	TriggerJoinSrcID   int64                      `json:"-" db:"-"`
-	TriggerHookSrcID   int64                      `json:"-" db:"-"`
-	TriggerSrcForkID   int64                      `json:"-" db:"-"`
-	Hooks              []WorkflowNodeHook         `json:"hooks,omitempty" db:"-"`
-	Forks              []WorkflowNodeFork         `json:"forks,omitempty" db:"-"`
-	Triggers           []WorkflowNodeTrigger      `json:"triggers,omitempty" db:"-"`
-	OutgoingHooks      []WorkflowNodeOutgoingHook `json:"outgoing_hooks,omitempty" db:"-"`
-}
-
-func (n Node) retroMigrate() WorkflowNode {
-	newNode := WorkflowNode{
-		Ref:        n.Ref,
-		Name:       n.Name,
-		WorkflowID: n.WorkflowID,
-		Context: &WorkflowNodeContext{
-			ProjectIntegrationID:      n.Context.ProjectIntegrationID,
-			EnvironmentID:             n.Context.EnvironmentID,
-			ApplicationID:             n.Context.ApplicationID,
-			DefaultPipelineParameters: n.Context.DefaultPipelineParameters,
-			DefaultPayload:            n.Context.DefaultPayload,
-			Mutex:                     n.Context.Mutex,
-			Conditions:                n.Context.Conditions,
-		},
-		PipelineID:    n.Context.PipelineID,
-		OutgoingHooks: nil,
-		Hooks:         make([]WorkflowNodeHook, 0, len(n.Hooks)),
-		Triggers:      nil,
-		Forks:         nil,
-	}
-
-	for _, h := range n.Hooks {
-		hook := WorkflowNodeHook{
-			UUID:                h.UUID,
-			Ref:                 h.Ref,
-			WorkflowHookModelID: h.HookModelID,
-			Config:              h.Config,
-		}
-		newNode.Hooks = append(newNode.Hooks, hook)
-	}
-
-	for _, t := range n.Triggers {
-		switch t.ChildNode.Type {
-		case NodeTypePipeline:
-			trig := WorkflowNodeTrigger{
-				WorkflowDestNode: t.ChildNode.retroMigrate(),
-			}
-			newNode.Triggers = append(newNode.Triggers, trig)
-		case NodeTypeFork:
-			newNode.Forks = append(newNode.Forks, t.ChildNode.retroMigrateFork())
-		case NodeTypeOutGoingHook:
-			newNode.OutgoingHooks = append(newNode.OutgoingHooks, t.ChildNode.retroMigrateOutGoingHook())
-		}
-	}
-	return newNode
-}
-
-func (n Node) retroMigrateFork() WorkflowNodeFork {
-	fork := WorkflowNodeFork{
-		Name: n.Name,
-	}
-	if len(n.Triggers) > 0 {
-		fork.Triggers = make([]WorkflowNodeForkTrigger, 0, len(n.Triggers))
-	}
-	for _, t := range n.Triggers {
-		trig := WorkflowNodeForkTrigger{}
-		switch t.ChildNode.Type {
-		case NodeTypePipeline:
-			trig.WorkflowDestNode = t.ChildNode.retroMigrate()
-		default:
-			continue
-		}
-		fork.Triggers = append(fork.Triggers, trig)
-	}
-	return fork
-}
-
-func (n Node) retroMigrateOutGoingHook() WorkflowNodeOutgoingHook {
-	h := WorkflowNodeOutgoingHook{
-		Config:              n.OutGoingHookContext.Config,
-		WorkflowHookModelID: n.OutGoingHookContext.HookModelID,
-		Ref:                 n.Ref,
-		Name:                n.Name,
-	}
-	if len(n.Triggers) > 0 {
-		h.Triggers = make([]WorkflowNodeOutgoingHookTrigger, 0, len(n.Triggers))
-		for _, t := range n.Triggers {
-			trig := WorkflowNodeOutgoingHookTrigger{}
-			switch t.ChildNode.Type {
-			case NodeTypePipeline:
-				trig.WorkflowDestNode = t.ChildNode.retroMigrate()
-			default:
-				continue
-			}
-			h.Triggers = append(h.Triggers, trig)
-		}
-	}
-	return h
-}
-
-func (n Node) retroMigrateJoin() WorkflowNodeJoin {
-	j := WorkflowNodeJoin{
-		Ref: n.Ref,
-	}
-
-	j.SourceNodeRefs = make([]string, 0, len(n.JoinContext))
-	for _, jc := range n.JoinContext {
-		j.SourceNodeRefs = append(j.SourceNodeRefs, jc.ParentName)
-	}
-
-	if len(n.Triggers) > 0 {
-		j.Triggers = make([]WorkflowNodeJoinTrigger, 0, len(n.Triggers))
-		for _, t := range n.Triggers {
-			trig := WorkflowNodeJoinTrigger{}
-			switch t.ChildNode.Type {
-			case NodeTypePipeline:
-				trig.WorkflowDestNode = t.ChildNode.retroMigrate()
-			default:
-				continue
-			}
-			j.Triggers = append(j.Triggers, trig)
-		}
-	}
-
-	return j
-}
-
-func (n WorkflowNode) migrate(withID bool) Node {
-	newNode := Node{
-		WorkflowID: n.WorkflowID,
-		Type:       NodeTypePipeline,
-		Name:       n.Name,
-		Ref:        n.Ref,
-		Context: &NodeContext{
-			PipelineID:                n.PipelineID,
-			ApplicationID:             n.Context.ApplicationID,
-			EnvironmentID:             n.Context.EnvironmentID,
-			ProjectIntegrationID:      n.Context.ProjectIntegrationID,
-			Conditions:                n.Context.Conditions,
-			DefaultPayload:            n.Context.DefaultPayload,
-			DefaultPipelineParameters: n.Context.DefaultPipelineParameters,
-			Mutex: n.Context.Mutex,
-		},
-		Hooks:    make([]NodeHook, 0, len(n.Hooks)),
-		Triggers: make([]NodeTrigger, 0, len(n.Triggers)+len(n.Forks)+len(n.OutgoingHooks)),
-	}
-	if n.Context.ApplicationID == 0 && n.Context.Application != nil {
-		newNode.Context.ApplicationID = n.Context.Application.ID
-	}
-	if n.Context.EnvironmentID == 0 && n.Context.Environment != nil {
-		newNode.Context.EnvironmentID = n.Context.Environment.ID
-	}
-	if n.Context.ProjectIntegrationID == 0 && n.Context.ProjectIntegration != nil {
-		newNode.Context.ProjectIntegrationID = n.Context.ProjectIntegration.ID
-	}
-	if withID {
-		newNode.ID = n.ID
-	}
-	if n.Ref == "" {
-		n.Ref = n.Name
-	}
-
-	for _, h := range n.Hooks {
-		nh := NodeHook{
-			Ref:         h.Ref,
-			HookModelID: h.WorkflowHookModelID,
-			Config:      h.Config,
-			UUID:        h.UUID,
-		}
-		if withID {
-			nh.ID = h.ID
-		}
-		newNode.Hooks = append(newNode.Hooks, nh)
-	}
-
-	for _, t := range n.Triggers {
-		triggeredNode := t.WorkflowDestNode.migrate(withID)
-		newNode.Triggers = append(newNode.Triggers, NodeTrigger{
-			ParentNodeName: n.Name,
-			ChildNode:      triggeredNode,
-		})
-	}
-
-	for _, f := range n.Forks {
-		forkNode := f.migrate(withID)
-		newNode.Triggers = append(newNode.Triggers, NodeTrigger{
-			ParentNodeName: n.Name,
-			ChildNode:      forkNode,
-		})
-	}
-
-	for _, h := range n.OutgoingHooks {
-		ogh := h.migrate(withID)
-		newNode.Triggers = append(newNode.Triggers, NodeTrigger{
-			ParentNodeName: n.Name,
-			ChildNode:      ogh,
-		})
-	}
-
-	return newNode
-}
-
-func (n *WorkflowNode) ForksMap(forkMap *map[int64]WorkflowNodeFork, triggerMap *map[int64]string) {
-	for _, f := range n.Forks {
-		(*forkMap)[f.ID] = f
-		for _, t := range f.Triggers {
-			(*triggerMap)[t.ID] = f.Name
-			(&t.WorkflowDestNode).ForksMap(forkMap, triggerMap)
-		}
-	}
-	for _, t := range n.Triggers {
-		(&t.WorkflowDestNode).ForksMap(forkMap, triggerMap)
-	}
-	for _, o := range n.OutgoingHooks {
-		for _, t := range o.Triggers {
-			(&t.WorkflowDestNode).ForksMap(forkMap, triggerMap)
-		}
-	}
-}
-
-// IsLinkedToRepo returns boolean to know if the node is linked to an application which is also linked to a repository
-func (n *WorkflowNode) IsLinkedToRepo() bool {
-	if n == nil {
-		return false
-	}
-	return n.Context != nil && n.Context.Application != nil && n.Context.Application.RepositoryFullname != ""
-}
-
-// Application return an application and a boolean (false if no application)
-func (n *WorkflowNode) Application() (a Application, b bool) {
-	if n == nil {
-		return a, false
-	}
-	if n.Context == nil {
-		return a, false
-	}
-	if n.Context.Application == nil {
-		return a, false
-	}
-	return *n.Context.Application, true
-}
-
-// Environment return an environment and a boolean (false if no environment)
-func (n *WorkflowNode) Environment() (e Environment, b bool) {
-	if n == nil {
-		return e, false
-	}
-	if n.Context == nil {
-		return e, false
-	}
-	if n.Context.Environment == nil {
-		return e, false
-	}
-	return *n.Context.Environment, true
-}
-
-// ProjectIntegration return an ProjectIntegration and a boolean (false if no ProjectIntegration)
-func (n *WorkflowNode) ProjectIntegration() (p ProjectIntegration, b bool) {
-	if n == nil {
-		return p, false
-	}
-	if n.Context == nil {
-		return p, false
-	}
-	if n.Context.ProjectIntegration == nil {
-		return p, false
-	}
-	return *n.Context.ProjectIntegration, true
-}
-
-// EqualsTo returns true if a node has the same pipeline and context than another
-func (n *WorkflowNode) EqualsTo(n1 *WorkflowNode) bool {
-	if n.PipelineID != n1.PipelineID {
-		return false
-	}
-	if n.Context == nil && n1.Context != nil {
-		return false
-	}
-	if n.Context != nil && n1.Context == nil {
-		return false
-	}
-	if n.Context.ApplicationID != n1.Context.ApplicationID {
-		return false
-	}
-	if n.Context.EnvironmentID != n1.Context.EnvironmentID {
-		return false
-	}
-	return true
-}
-
-//GetNodeByRef returns the node given its ref
-func (n *WorkflowNode) GetNodeByRef(ref string) *WorkflowNode {
-	if n == nil {
-		return nil
-	}
-	if n.Ref == ref {
-		return n
-	}
-	for i := range n.Triggers {
-		t := &n.Triggers[i]
-		n2 := (&t.WorkflowDestNode).GetNodeByRef(ref)
-		if n2 != nil {
-			return n2
-		}
-	}
-	for i := range n.OutgoingHooks {
-		for j := range n.OutgoingHooks[i].Triggers {
-			n2 := (&n.OutgoingHooks[i].Triggers[j].WorkflowDestNode).GetNodeByRef(ref)
-			if n2 != nil {
-				return n2
-			}
-		}
-	}
-	for i := range n.Forks {
-		for j := range n.Forks[i].Triggers {
-			n2 := (&n.Forks[i].Triggers[j].WorkflowDestNode).GetNodeByRef(ref)
-			if n2 != nil {
-				return n2
-			}
-		}
-	}
-
-	return nil
-}
-
-func (n *WorkflowNode) GetForkByName(name string) *WorkflowNodeFork {
-	if n == nil {
-		return nil
-	}
-	for i := range n.Forks {
-		f := &n.Forks[i]
-		if f.Name == name {
-			return f
-		}
-
-		for j := range f.Triggers {
-			f2 := (&f.Triggers[j].WorkflowDestNode).GetForkByName(name)
-			if f2 != nil {
-				return f2
-			}
-		}
-	}
-
-	for j := range n.Triggers {
-		n2 := (&n.Triggers[j].WorkflowDestNode).GetForkByName(name)
-		if n2 != nil {
-			return n2
-		}
-	}
-
-	for i := range n.OutgoingHooks {
-		for j := range n.OutgoingHooks[i].Triggers {
-			n2 := (&n.OutgoingHooks[i].Triggers[j].WorkflowDestNode).GetForkByName(name)
-			if n2 != nil {
-				return n2
-			}
-		}
-	}
-	return nil
-}
-
-//GetNodeByName returns the node given its name
-func (n *WorkflowNode) GetNodeByName(name string) *WorkflowNode {
-	if n == nil {
-		return nil
-	}
-	if n.Name == name {
-		return n
-	}
-	for _, t := range n.Triggers {
-		n2 := t.WorkflowDestNode.GetNodeByName(name)
-		if n2 != nil {
-			return n2
-		}
-	}
-	for i := range n.OutgoingHooks {
-		for j := range n.OutgoingHooks[i].Triggers {
-			n2 := (&n.OutgoingHooks[i].Triggers[j].WorkflowDestNode).GetNodeByName(name)
-			if n2 != nil {
-				return n2
-			}
-		}
-	}
-	for i := range n.Forks {
-		for j := range n.Forks[i].Triggers {
-			n2 := (&n.Forks[i].Triggers[j].WorkflowDestNode).GetNodeByName(name)
-			if n2 != nil {
-				return n2
-			}
-		}
-	}
-	return nil
-}
-
-//GetNode returns the node given its id
-func (n *WorkflowNode) GetNode(id int64) *WorkflowNode {
-	if n == nil {
-		return nil
-	}
-	if n.ID == id {
-		return n
-	}
-	for _, t := range n.Triggers {
-		n1 := t.WorkflowDestNode.GetNode(id)
-		if n1 != nil {
-			return n1
-		}
-	}
-	for i := range n.OutgoingHooks {
-		for j := range n.OutgoingHooks[i].Triggers {
-			n2 := (&n.OutgoingHooks[i].Triggers[j].WorkflowDestNode).GetNode(id)
-			if n2 != nil {
-				return n2
-			}
-		}
-	}
-	for i := range n.Forks {
-		for j := range n.Forks[i].Triggers {
-			n2 := (&n.Forks[i].Triggers[j].WorkflowDestNode).GetNode(id)
-			if n2 != nil {
-				return n2
-			}
-		}
-	}
-	return nil
-}
-
-// ResetIDs resets node id for the following node and its triggers
-func (n *WorkflowNode) ResetIDs() {
-	n.ID = 0
-	for i := range n.Triggers {
-		t := &n.Triggers[i]
-		(&t.WorkflowDestNode).ResetIDs()
-	}
-	for i := range n.OutgoingHooks {
-		for j := range n.OutgoingHooks[i].Triggers {
-			(&n.OutgoingHooks[i].Triggers[j].WorkflowDestNode).ResetIDs()
-		}
-	}
-
-	for i := range n.Forks {
-		for j := range n.Forks[i].Triggers {
-			(&n.Forks[i].Triggers[j].WorkflowDestNode).ResetIDs()
-		}
-	}
-}
-
-//Nodes returns a slice with all node IDs
-func (n *WorkflowNode) Nodes() []WorkflowNode {
-	res := []WorkflowNode{*n}
-	for _, t := range n.Triggers {
-		res = append(res, t.WorkflowDestNode.Nodes()...)
-	}
-	for i := range n.OutgoingHooks {
-		for j := range n.OutgoingHooks[i].Triggers {
-			res = append(res, n.OutgoingHooks[i].Triggers[j].WorkflowDestNode.Nodes()...)
-		}
-	}
-	for i := range n.Forks {
-		for j := range n.Forks[i].Triggers {
-			res = append(res, n.Forks[i].Triggers[j].WorkflowDestNode.Nodes()...)
-		}
-	}
-	return res
-}
-
-func ancestor(id int64, node *WorkflowNode, deep bool) (map[int64]bool, bool) {
-	res := map[int64]bool{}
-	if id == node.ID {
-		return res, true
-	}
-	for _, t := range node.Triggers {
-		if t.WorkflowDestNode.ID == id {
-			res[node.ID] = true
-			return res, true
-		}
-		ids, ok := ancestor(id, &t.WorkflowDestNode, deep)
-		if ok {
-			if len(ids) == 1 || deep {
-				for k := range ids {
-					res[k] = true
-				}
-			}
-			if deep {
-				res[node.ID] = true
-			}
-			return res, true
-		}
-	}
-	for i := range node.Forks {
-		for j := range node.Forks[i].Triggers {
-			destNode := &node.Forks[i].Triggers[j].WorkflowDestNode
-			if destNode.ID == id {
-				res[node.ID] = true
-				return res, true
-			}
-			ids, ok := ancestor(id, destNode, deep)
-			if ok {
-				if len(ids) == 1 || deep {
-					for k := range ids {
-						res[k] = true
-					}
-				}
-				if deep {
-					res[node.ID] = true
-				}
-				return res, true
-			}
-		}
-	}
-	return res, false
-}
-
-// Ancestors returns  all node ancestors if deep equal true, and only his direct ancestors if deep equal false
-func (n *WorkflowNode) Ancestors(w *Workflow, deep bool) []int64 {
-	if n == nil {
-		return nil
-	}
-
-	res, ok := ancestor(n.ID, w.Root, deep)
-
-	if !ok {
-	joinLoop:
-		for _, j := range w.Joins {
-			for _, t := range j.Triggers {
-				resAncestor, ok := ancestor(n.ID, &t.WorkflowDestNode, deep)
-				if ok {
-					if len(resAncestor) == 1 || deep {
-						for id := range resAncestor {
-							res[id] = true
-						}
-					}
-
-					if len(resAncestor) == 0 || deep {
-						for _, id := range j.SourceNodeIDs {
-							res[id] = true
-							if deep {
-								node := w.GetNode(id)
-								if node != nil {
-									ancerstorRes := node.Ancestors(w, deep)
-									for _, id := range ancerstorRes {
-										res[id] = true
-									}
-								}
-							}
-						}
-					}
-					break joinLoop
-				}
-			}
-		}
-	}
-
-	keys := make([]int64, len(res))
-	i := 0
-	for k := range res {
-		keys[i] = k
-		i++
-	}
-	return keys
-}
-
-//TriggersID returns a slides of triggers IDs
-func (n *WorkflowNode) TriggersID() []int64 {
-	res := []int64{}
-	for _, t := range n.Triggers {
-		res = append(res, t.ID)
-		res = append(res, t.WorkflowDestNode.TriggersID()...)
-	}
-	return res
-}
-
-//References returns a slice with all node references
-func (n *WorkflowNode) References() []string {
-	res := []string{}
-	if n.Ref != "" {
-		res = []string{n.Ref}
-	}
-	for _, t := range n.Triggers {
-		res = append(res, t.WorkflowDestNode.References()...)
-	}
-	for i := range n.OutgoingHooks {
-		for j := range n.OutgoingHooks[i].Triggers {
-			res = append(res, n.OutgoingHooks[i].Triggers[j].WorkflowDestNode.References()...)
-		}
-	}
-	for i := range n.Forks {
-		for j := range n.Forks[i].Triggers {
-			res = append(res, n.Forks[i].Triggers[j].WorkflowDestNode.References()...)
-		}
-	}
-	return res
-}
-
-//InvolvedApplications returns all applications used in the workflow
-func (n *WorkflowNode) InvolvedApplications() []int64 {
-	res := []int64{}
-	if n.Context != nil {
-		if n.Context.ApplicationID == 0 && n.Context.Application != nil {
-			n.Context.ApplicationID = n.Context.Application.ID
-		}
-		if n.Context.ApplicationID != 0 {
-			res = []int64{n.Context.ApplicationID}
-		}
-	}
-	for _, t := range n.Triggers {
-		res = append(res, t.WorkflowDestNode.InvolvedApplications()...)
-	}
-	for i := range n.OutgoingHooks {
-		for j := range n.OutgoingHooks[i].Triggers {
-			res = append(res, n.OutgoingHooks[i].Triggers[j].WorkflowDestNode.InvolvedApplications()...)
-		}
-	}
-	for i := range n.Forks {
-		for j := range n.Forks[i].Triggers {
-			res = append(res, n.Forks[i].Triggers[j].WorkflowDestNode.InvolvedApplications()...)
-		}
-	}
-	return res
-}
-
-//InvolvedPipelines returns all pipelines used in the workflow
-func (n *WorkflowNode) InvolvedPipelines() []int64 {
-	res := []int64{}
-	if n.PipelineID != 0 {
-		res = append(res, n.PipelineID)
-	}
-	for _, t := range n.Triggers {
-		res = append(res, t.WorkflowDestNode.InvolvedPipelines()...)
-	}
-	for i := range n.OutgoingHooks {
-		for j := range n.OutgoingHooks[i].Triggers {
-			res = append(res, n.OutgoingHooks[i].Triggers[j].WorkflowDestNode.InvolvedPipelines()...)
-		}
-	}
-	for i := range n.Forks {
-		for j := range n.Forks[i].Triggers {
-			res = append(res, n.Forks[i].Triggers[j].WorkflowDestNode.InvolvedPipelines()...)
-		}
-	}
-	return res
-}
-
-//GetApplications returns all applications used in the workflow
-func (n *WorkflowNode) GetApplications() []Application {
-	res := []Application{}
-	if n.Context != nil && n.Context.Application != nil {
-		res = append(res, *n.Context.Application)
-	}
-	for _, t := range n.Triggers {
-		res = append(res, t.WorkflowDestNode.GetApplications()...)
-	}
-	for i := range n.OutgoingHooks {
-		for j := range n.OutgoingHooks[i].Triggers {
-			res = append(res, n.OutgoingHooks[i].Triggers[j].WorkflowDestNode.GetApplications()...)
-		}
-	}
-	for i := range n.Forks {
-		for j := range n.Forks[i].Triggers {
-			res = append(res, n.Forks[i].Triggers[j].WorkflowDestNode.GetApplications()...)
-		}
-	}
-	return res
-}
-
-//GetEnvironments returns all Environments used in the workflow
-func (n *WorkflowNode) GetEnvironments() []Environment {
-	res := []Environment{}
-	if n.Context != nil && n.Context.Environment != nil {
-		res = append(res, *n.Context.Environment)
-	}
-	for _, t := range n.Triggers {
-		res = append(res, t.WorkflowDestNode.GetEnvironments()...)
-	}
-	for i := range n.OutgoingHooks {
-		for j := range n.OutgoingHooks[i].Triggers {
-			res = append(res, n.OutgoingHooks[i].Triggers[j].WorkflowDestNode.GetEnvironments()...)
-		}
-	}
-	for i := range n.Forks {
-		for j := range n.Forks[i].Triggers {
-			res = append(res, n.Forks[i].Triggers[j].WorkflowDestNode.GetEnvironments()...)
-		}
-	}
-	return res
-}
-
-//InvolvedEnvironments returns all environments used in the workflow
-func (n *WorkflowNode) InvolvedEnvironments() []int64 {
-	res := []int64{}
-	if n.Context != nil {
-		if n.Context.EnvironmentID == 0 && n.Context.Environment != nil {
-			n.Context.EnvironmentID = n.Context.Environment.ID
-		}
-		if n.Context.EnvironmentID != 0 {
-			res = []int64{n.Context.EnvironmentID}
-		}
-	}
-	for _, t := range n.Triggers {
-		res = append(res, t.WorkflowDestNode.InvolvedEnvironments()...)
-	}
-	for i := range n.OutgoingHooks {
-		for j := range n.OutgoingHooks[i].Triggers {
-			res = append(res, n.OutgoingHooks[i].Triggers[j].WorkflowDestNode.InvolvedEnvironments()...)
-		}
-	}
-	for i := range n.Forks {
-		for j := range n.Forks[i].Triggers {
-			res = append(res, n.Forks[i].Triggers[j].WorkflowDestNode.InvolvedEnvironments()...)
-		}
-	}
-	return res
-}
-
-//InvolvedIntegrations returns all integrations used in the workflow
-func (n *WorkflowNode) InvolvedIntegrations() []int64 {
-	res := []int64{}
-	if n.Context != nil {
-		if n.Context.ProjectIntegrationID == 0 && n.Context.ProjectIntegration != nil {
-			n.Context.ProjectIntegrationID = n.Context.ProjectIntegration.ID
-		}
-		if n.Context.ProjectIntegrationID != 0 {
-			res = []int64{n.Context.ProjectIntegrationID}
-		}
-	}
-	for _, t := range n.Triggers {
-		res = append(res, t.WorkflowDestNode.InvolvedIntegrations()...)
-	}
-	for i := range n.OutgoingHooks {
-		for j := range n.OutgoingHooks[i].Triggers {
-			res = append(res, n.OutgoingHooks[i].Triggers[j].WorkflowDestNode.InvolvedIntegrations()...)
-		}
-	}
-	for i := range n.Forks {
-		for j := range n.Forks[i].Triggers {
-			res = append(res, n.Forks[i].Triggers[j].WorkflowDestNode.InvolvedIntegrations()...)
-		}
-	}
-	return res
-}
-
-// CheckApplicationDeploymentStrategies checks application deployment strategies
-func (n *WorkflowNode) CheckApplicationDeploymentStrategies(proj *Project) error {
-	if n.Context == nil {
-		return nil
-	}
-	if n.Context.Application == nil {
-		return nil
-	}
-
-	var id = n.Context.ProjectIntegrationID
-	if id == 0 && n.Context.ProjectIntegration != nil {
-		id = n.Context.ProjectIntegration.ID
-	}
-
-	if id == 0 {
-		return nil
-	}
-
-	pf := proj.GetIntegrationByID(id)
-	if pf == nil {
-		return fmt.Errorf("integration unavailable")
-	}
-
-	for _, a := range proj.Applications {
-		if a.ID == n.Context.ApplicationID || (n.Context.Application != nil && n.Context.Application.ID == a.ID) {
-			if _, has := a.DeploymentStrategies[pf.Name]; !has {
-				return fmt.Errorf("integration %s unavailable", pf.Name)
-			}
-		}
-	}
-
-	return nil
-}
-
-//WorkflowNodeTrigger is a link between two pipelines in a workflow
-type WorkflowNodeTrigger struct {
-	ID                 int64        `json:"id" db:"id"`
-	WorkflowNodeID     int64        `json:"workflow_node_id" db:"workflow_node_id"`
-	WorkflowDestNodeID int64        `json:"workflow_dest_node_id" db:"workflow_dest_node_id"`
-	WorkflowDestNode   WorkflowNode `json:"workflow_dest_node" db:"-"`
-}
-
-// WorkflowNodeForkTrigger is a link between a fork and a node
-type WorkflowNodeForkTrigger struct {
-	ID                 int64        `json:"id" db:"id"`
-	WorkflowForkID     int64        `json:"workflow_node_fork_id" db:"workflow_node_fork_id"`
-	WorkflowDestNodeID int64        `json:"workflow_dest_node_id" db:"workflow_dest_node_id"`
-	WorkflowDestNode   WorkflowNode `json:"workflow_dest_node" db:"-"`
-}
-
-//WorkflowNodeOutgoingHookTrigger is a link between an outgoing hook and pipeline in a workflow
-type WorkflowNodeOutgoingHookTrigger struct {
-	ID                         int64        `json:"id" db:"id"`
-	WorkflowNodeOutgoingHookID int64        `json:"workflow_node_outgoing_hook_id" db:"workflow_node_outgoing_hook_id"`
-	WorkflowDestNodeID         int64        `json:"workflow_dest_node_id" db:"workflow_dest_node_id"`
-	WorkflowDestNode           WorkflowNode `json:"workflow_dest_node" db:"-"`
-}
-
->>>>>>> 434410fe
 //WorkflowNodeConditions is either an array of WorkflowNodeCondition or a lua script
 type WorkflowNodeConditions struct {
 	PlainConditions []WorkflowNodeCondition `json:"plain,omitempty" yaml:"check,omitempty"`
