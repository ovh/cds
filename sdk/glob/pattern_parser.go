package glob

import (
	"bufio"
	"bytes"
	"regexp"
	"strings"
	"unicode"

	"github.com/pkg/errors"
)

type Token int

const (
	ILLEGAL Token = iota
	EOF
	SLASH
	LITERAL
	STAR
	SQUARE_BRACKET_LEFT
	SQUARE_BRACKET_RIGHT
	INTEROGATION_MARK
	DOUBLESTAR
	SQUARE_BRACKET
)

const (
	eof     = rune(0)
	nothing = rune(32)
)

func isEOF(ch rune) bool {
	return ch == eof
}

func isPattern(ch rune) bool {
	return !isEOF(ch) && !isSlash(ch) && unicode.IsPrint(ch)
}

func isSlash(ch rune) bool {
	return ch == '/'
}

func isStar(ch rune) bool {
	return ch == '*'
}

func isInterogationMark(ch rune) bool {
	return ch == '?'
}

func isSquareBracketLeft(ch rune) bool {
	return ch == '['
}

func isSquareBracketRight(ch rune) bool {
	return ch == ']'
}

type pattern struct {
	raw       string
	isExclude bool
}

func (f *pattern) Match(s string) (string, error) {
	parser, err := f.newParser()
	if err != nil {
		return "", err
	}
	return parser.parseAndMatch(s)
}

type innerScanner struct {
	f            *pattern
	r            *bufio.Reader
	n            int64
	lastTokenLen int64
}

func (f *pattern) newScanner() *innerScanner {
	return &innerScanner{f: f, r: bufio.NewReader(strings.NewReader(f.raw))}
}
func (s *innerScanner) clone() *innerScanner {
	pattern := &pattern{raw: s.f.raw[s.n-s.lastTokenLen:]}
	return &innerScanner{
		f: pattern,
		r: bufio.NewReader(strings.NewReader(pattern.raw)),
	}
}

func (s *innerScanner) read() rune {
	ch, size, err := s.r.ReadRune()
	s.n = s.n + int64(size)
	if err != nil {
		return eof
	}
	return ch
}
func (s *innerScanner) unread() {
	_ = s.r.UnreadRune()
	s.n--
}

func (s *innerScanner) scan() (tok Token, lit string) {
	defer func() {
		s.lastTokenLen = int64(len(lit))
	}()
	ch := s.read()
	switch {
	case isEOF(ch):
		return EOF, ""

	case isInterogationMark(ch):
		s.unread()
		return s.scanInterogationMark()

	case isSlash(ch):
		s.unread()
		return s.scanSlash()

	case isStar(ch): // matches ** and **/ too
		s.unread()
		return s.scanStar()

	case isSquareBracketLeft(ch):
		s.unread()
		return s.scanSquareBracket()

	default:
		s.unread()
		return s.scanLiteral()
	}
}
func (s *innerScanner) scanLiteral() (tok Token, lit string) {
	var buf bytes.Buffer
	buf.WriteRune(s.read())
	return LITERAL, buf.String()
}
func (s *innerScanner) scanInterogationMark() (tok Token, lit string) {
	var buf bytes.Buffer
	buf.WriteRune(s.read())
	return INTEROGATION_MARK, buf.String()
}
func (s *innerScanner) scanStar() (tok Token, lit string) {
	var buf bytes.Buffer
	buf.WriteRune(s.read())
	nextCh := s.read()
	s.unread()
	if isStar(nextCh) {
		return s.scanDoubleStar()
	}
	return STAR, buf.String()
}

func (s *innerScanner) scanDoubleStar() (tok Token, lit string) {
	var buf bytes.Buffer
	buf.WriteRune(s.read())
	return DOUBLESTAR, buf.String()
}

func (s *innerScanner) scanSquareBracket() (tok Token, lit string) {
	var buf bytes.Buffer
	buf.WriteRune(s.read())
	for {
		ch := s.read()
		if isEOF(ch) || isStar(ch) || isSquareBracketLeft(ch) || isInterogationMark(ch) {
			s.unread()
			return LITERAL, buf.String()
		}
		buf.WriteRune(ch)
		if isSquareBracketRight(ch) {
			break
		}
	}
	return SQUARE_BRACKET, buf.String()
}
func (s *innerScanner) scanSlash() (tok Token, lit string) {
	var buf bytes.Buffer
	buf.WriteRune(s.read())
	return SLASH, buf.String()
}

type innerParser struct {
	s   *innerScanner
	buf struct {
		tok Token  // last read token
		lit string // last read literal
		n   int    // buffer size (max=1)
	}
}

func (f *pattern) newParser() (*innerParser, error) {
	return &innerParser{
		s: f.newScanner(),
	}, nil
}

func (p *innerParser) clone() *innerParser {
	return &innerParser{
		s: p.s.clone(),
	}
}

func (p *innerParser) scan() (tok Token, lit string) {
	// If we have a token on the buffer, then return it.
	if p.buf.n != 0 {
		p.buf.n = 0
		return p.buf.tok, p.buf.lit
	}
	// Otherwise read the next token from the scanner.
	tok, lit = p.s.scan()
	// Save it to the buffer in case we unscan later.
	p.buf.tok, p.buf.lit = tok, lit
	return
}

func (p *innerParser) unscan() { p.buf.n = 1 }

func (p *innerParser) parseAndMatch(s string) (result string, err error) {
	Debug("# PARSE AND MATCH: %s with %s", s, p.s.f.raw)
	defer func() {
		Debug("# Result :%s Error: %v", result, err)
	}()

	contentParser, err := newContentParser(s)
	if err != nil {
		return "", err
	}

	buf := new(strings.Builder)

	var inStar bool
	var inDoubleStar bool
	for {
		tok, lit := p.scan()
		Debug("## current token: %v %v", tok, lit)
		nextToken := EOF
		nextLit := ""
		if tok != EOF {
			nextToken, nextLit = p.scan()
			p.unscan()
		}

		Debug("## checking %q (next:%q)", lit, nextLit)
		Debug("## current buffer: %q", buf.String())

		switch tok {
		case EOF:
			contentToken, _ := contentParser.scan()
			if contentToken == EOF { // the pattern is over and the content too. It's a success
				return buf.String(), nil
			}
			return "", nil
		case SLASH:
			contentToken, contentLit := contentParser.scan()
			Debug("### / current buffer: %q, read content: [%v] %q, nextToken: [%v] %q", buf.String(), contentToken, contentLit, nextToken, nextLit)
			// The pattern starts with SLASH but the content is not SLASH
			if p.s.n == 1 && contentToken != SLASH {
				return "", nil
			}

			if contentToken == EOF {
				continue
			}
			if !inStar && !inDoubleStar {
				buf.Reset() // reset the buff
			} else {
				if inStar && contentToken != SLASH {
					contentParser.unscan()
				} else if inDoubleStar && contentToken != SLASH {
					buf.WriteString(contentLit)
				}
				buf.WriteString(lit)
			}
		case DOUBLESTAR:
			var accumulator = new(strings.Builder)

			for {
				inDoubleStar = true
				var leftover = contentParser.leftover()

				// Consume the next token of the content
				contentToken, contentLit := contentParser.scan()
				if contentToken == EOF {
					break
				}

<<<<<<< HEAD
				if contentToken == LITERAL {
					accumulator.WriteString(contentLit)
					continue
				} else if contentToken == SLASH && nextToken != EOF {
					lastSlashIndex = index
					accumulator.WriteString(contentLit)
					continue
				} else if nextToken == EOF {
=======
				var index = contentParser.index // keep the index, if we need to rewind
				var subP = p.clone()

				subPatternMatch, _ := subP.parseAndMatch(leftover)
				if subPatternMatch == "" {
					// The subpattern doesn't match teh content leftover
					// rewind and consume the content normaly
					contentParser.rewindTo(index)
>>>>>>> e79b225e
					accumulator.WriteString(contentLit)
					continue
				} else {
					contentParser.unscan() // exiting the glob and consider nothing has been consumed
					// the subpattern match, don't be greedy and stop consumming the content
					Debug("#### Stop globbing because %s match with %v", subP.s.f.raw, leftover)
					break
				}
			}

			buf.WriteString(accumulator.String())

		case STAR:
			// Star will consume the content until the next '/' of EOF
			inStar = true
			for {
				contentToken, contentLit := contentParser.scan()
				Debug("### * current buffer: %q, read content: [%v] %q, nextToken: [%v] %q", buf.String(), contentToken, contentLit, nextToken, nextLit)
				if contentToken == EOF {
					break
				}
				if contentToken == LITERAL && contentLit == nextLit {
					Debug("### STAR leftover: %s", contentParser.leftover())
					// Try to match more with STAR
					subP := p.clone()
					subRes, err := subP.parseAndMatch(contentLit + contentParser.leftover())
					if err != nil {
						Debug("### Sub STAR parser error: %v", err)
						contentParser.unscan()
						break
					}
					if len(subRes) > 1 {
						Debug("### Sub STAR found some stuff: %q", subRes)
						for i := 0; i < len(subRes); i++ {
							contentParser.scan()
						}
						buf.WriteString(subRes)
						for i := 0; i < int(p.s.n); i++ {
							tt, tl := p.scan()
							Debug("### Sub STAR has consumed token %q", tl)
							if tt == EOF {
								break
							}
						}
						continue
					}
				}
				if contentToken != SLASH {
					buf.WriteString(contentLit)
					continue
				}
				break
			}
		case INTEROGATION_MARK:
			contentToken, contentLit := contentParser.scan()
			Debug("### ? current buffer: %q, read content: [%v] %q, nextToken: [%v] %q", buf.String(), contentToken, contentLit, nextToken, nextLit)

			if contentToken == EOF { // the pattern token is a litteral but there is nothing left in the content parser
				return "", nil
			}
			if contentToken != LITERAL { // the pattern token is a ? but the next token from the content is not a literral
				return "", nil
			}
			buf.WriteString(contentLit)
		case LITERAL:
			contentToken, contentLit := contentParser.scan()
			Debug("### L current buffer: %q, read content: [%v] %q, nextToken: [%v] %q", buf.String(), contentToken, contentLit, nextToken, nextLit)

			if contentToken == EOF { // the pattern token is a litteral but there is nothing left in the content parser
				return "", nil
			}
			if contentToken == SLASH {
				contentToken, contentLit = contentParser.scan()
				Debug("### LL current buffer: %q, read content: [%v] %q, nextToken: [%v] %q", buf.String(), contentToken, contentLit, nextToken, nextLit)
			}

			if lit != contentLit { // the literal from the pattern doesn't match with the literal from the content
				Debug("### out")
				return "", nil
			}
			buf.WriteString(contentLit)
		case SQUARE_BRACKET:
			rgp, err := regexp.Compile(lit)
			if err != nil {
				return "", errors.Wrapf(err, "unexpected %q", lit)
			}
			contentToken, contentLit := contentParser.scan()
			Debug("### [] current buffer: %q, read content: [%v] %q, nextToken: [%v] %q", buf.String(), contentToken, contentLit, nextToken, nextLit)

			if contentToken != LITERAL {
				return "", nil
			}
			if !rgp.MatchString(contentLit) {
				return "", nil
			}
			buf.WriteString(contentLit)
		}
	}
}

type contentScanner struct {
	r *bufio.Reader
}

func newContentScanner(s string) *contentScanner {
	return &contentScanner{bufio.NewReader(strings.NewReader(s))}
}
func (s *contentScanner) read() rune {
	ch, _, err := s.r.ReadRune()
	if err != nil {
		return eof
	}
	return ch
}
func (s *contentScanner) unread() { _ = s.r.UnreadRune() }

func (s *contentScanner) scan() (tok Token, lit string) {
	ch := s.read()
	switch {
	case isEOF(ch):
		return EOF, ""
	case isSlash(ch):
		s.unread()
		return s.scanSlash()
	default:
		s.unread()
		return s.scanLiteral()
	}
}
func (s *contentScanner) scanLiteral() (tok Token, lit string) {
	var buf bytes.Buffer
	buf.WriteRune(s.read())
	return LITERAL, buf.String()
}
func (s *contentScanner) scanSlash() (tok Token, lit string) {
	var buf bytes.Buffer
	buf.WriteRune(s.read())
	return SLASH, buf.String()
}

type contentParser struct {
	index   int
	raw     string
	scanner *contentScanner
	buf     struct {
		tok Token  // last read token
		lit string // last read literal
		n   int    // buffer size (max=1)
	}
}

func newContentParser(s string) (*contentParser, error) {
	return &contentParser{
		raw:     s,
		scanner: newContentScanner(s),
	}, nil
}
func (p *contentParser) scan() (tok Token, lit string) {
	p.index++
	// If we have a token on the buffer, then return it.
	if p.buf.n != 0 {
		p.buf.n = 0
		return p.buf.tok, p.buf.lit
	}
	// Otherwise read the next token from the scanner.
	tok, lit = p.scanner.scan()
	// Save it to the buffer in case we unscan later.
	p.buf.tok, p.buf.lit = tok, lit
	return
}

func (p *contentParser) unscan() {
	p.index--
	p.buf.n = 1
}

func (p *contentParser) rewindTo(r int) {
	p.index = 0
	p.scanner = newContentScanner(p.raw)
	for i := 0; i < r; i++ {
		p.scan()
	}
}

func (p *contentParser) leftover() string {
	return p.raw[p.index:]
}<|MERGE_RESOLUTION|>--- conflicted
+++ resolved
@@ -286,16 +286,6 @@
 					break
 				}
 
-<<<<<<< HEAD
-				if contentToken == LITERAL {
-					accumulator.WriteString(contentLit)
-					continue
-				} else if contentToken == SLASH && nextToken != EOF {
-					lastSlashIndex = index
-					accumulator.WriteString(contentLit)
-					continue
-				} else if nextToken == EOF {
-=======
 				var index = contentParser.index // keep the index, if we need to rewind
 				var subP = p.clone()
 
@@ -304,7 +294,6 @@
 					// The subpattern doesn't match teh content leftover
 					// rewind and consume the content normaly
 					contentParser.rewindTo(index)
->>>>>>> e79b225e
 					accumulator.WriteString(contentLit)
 					continue
 				} else {
