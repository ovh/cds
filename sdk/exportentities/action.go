package exportentities

import (
	"fmt"
	"reflect"
	"strings"

	"github.com/mitchellh/mapstructure"

	"github.com/ovh/cds/sdk"
)

// Action represents exported sdk.Action
type Action struct {
	Version      string                    `json:"version,omitempty" yaml:"version,omitempty"`
	Name         string                    `json:"name,omitempty" yaml:"name,omitempty"`
	Group        string                    `json:"group,omitempty" yaml:"group,omitempty"`
	Description  string                    `json:"description,omitempty" yaml:"description,omitempty"`
	Enabled      *bool                     `json:"enabled,omitempty" yaml:"enabled,omitempty"`
	Parameters   map[string]ParameterValue `json:"parameters,omitempty" yaml:"parameters,omitempty"`
	Requirements []Requirement             `json:"requirements,omitempty" yaml:"requirements,omitempty"`
	Steps        []Step                    `json:"steps,omitempty" yaml:"steps,omitempty"`
}

// ActionVersion is a version
type ActionVersion string

// There are the supported versions
const (
	ActionVersion1 = "v1.0"
)

// NewAction returns a ready to export action
func NewAction(a sdk.Action) Action {
	var ea Action

	ea.Name = a.Name

	if a.Group != nil {
		ea.Group = a.Group.Name
	}

	ea.Version = ActionVersion1
	ea.Description = a.Description
	ea.Parameters = make(map[string]ParameterValue, len(a.Parameters))
	for k, v := range a.Parameters {
		param := ParameterValue{
			Type:         string(v.Type),
			DefaultValue: v.Value,
			Description:  v.Description,
		}
		// no need to export it if "Advanced" is false
		if v.Advanced {
			param.Advanced = &a.Parameters[k].Advanced
		}
		ea.Parameters[v.Name] = param
	}
	ea.Steps = newSteps(a)
	ea.Requirements = newRequirements(a.Requirements)
	// enabled is the default value
	// set enable attribute only if it's disabled
	// no need to export it if action is enabled
	if !a.Enabled {
		ea.Enabled = &a.Enabled
	}

	return ea
}

func newSteps(a sdk.Action) []Step {
	res := make([]Step, len(a.Actions))
	for i := range a.Actions {
		act := &a.Actions[i]
		s := Step{}
		if act.StepName != "" {
			s["name"] = act.StepName
		}
		if !act.Enabled {
			s["enabled"] = act.Enabled
		}
		if act.Optional {
			s["optional"] = act.Optional
		}
		if act.AlwaysExecuted {
			s["always_executed"] = act.AlwaysExecuted
		}

		switch act.Type {
		case sdk.BuiltinAction:
			switch act.Name {
			case sdk.ScriptAction:
				script := sdk.ParameterFind(&act.Parameters, "script")
				if script != nil {
					s["script"] = strings.SplitN(script.Value, "\n", -1)
				}
			case sdk.CoverageAction:
				coverageArgs := map[string]string{}
				path := sdk.ParameterFind(&act.Parameters, "path")
				if path != nil {
					coverageArgs["path"] = path.Value
				}
				format := sdk.ParameterFind(&act.Parameters, "format")
				if format != nil {
					coverageArgs["format"] = format.Value
				}
				minimum := sdk.ParameterFind(&act.Parameters, "minimum")
				if minimum != nil {
					coverageArgs["minimum"] = minimum.Value
				}
				s["coverage"] = coverageArgs
			case sdk.ArtifactDownload:
				artifactDownloadArgs := map[string]string{}
				path := sdk.ParameterFind(&act.Parameters, "path")
				if path != nil {
					artifactDownloadArgs["path"] = path.Value
				}
				tag := sdk.ParameterFind(&act.Parameters, "tag")
				if tag != nil {
					artifactDownloadArgs["tag"] = tag.Value
				}
				application := sdk.ParameterFind(&act.Parameters, "application")
				if application != nil && application.Value != "" {
					artifactDownloadArgs["application"] = application.Value
				}
				pattern := sdk.ParameterFind(&act.Parameters, "pattern")
				if pattern != nil && pattern.Value != "" {
					artifactDownloadArgs["pattern"] = pattern.Value
				}
				enabled := sdk.ParameterFind(&act.Parameters, "enabled")
				if enabled != nil && enabled.Value == "false" {
					artifactDownloadArgs["enabled"] = enabled.Value
				}
				pipeline := sdk.ParameterFind(&act.Parameters, "pipeline")
				if pipeline != nil && pipeline.Value != "" {
					artifactDownloadArgs["pipeline"] = pipeline.Value
				}
				s["artifactDownload"] = artifactDownloadArgs
			case sdk.ArtifactUpload:
				artifactUploadArgs := map[string]string{}
				path := sdk.ParameterFind(&act.Parameters, "path")
				if path != nil {
					artifactUploadArgs["path"] = path.Value
				}
				tag := sdk.ParameterFind(&act.Parameters, "tag")
				if tag != nil {
					artifactUploadArgs["tag"] = tag.Value
				}
				destination := sdk.ParameterFind(&act.Parameters, "destination")
				if destination != nil {
					artifactUploadArgs["destination"] = destination.Value
				}
				s["artifactUpload"] = artifactUploadArgs
			case sdk.ServeStaticFiles:
				serveStaticFilesArgs := map[string]string{}
				name := sdk.ParameterFind(&act.Parameters, "name")
				if name != nil {
					serveStaticFilesArgs["name"] = name.Value
				}
				path := sdk.ParameterFind(&act.Parameters, "path")
				if path != nil {
					serveStaticFilesArgs["path"] = path.Value
				}
				entrypoint := sdk.ParameterFind(&act.Parameters, "entrypoint")
				if entrypoint != nil && entrypoint.Value != "" {
					serveStaticFilesArgs["entrypoint"] = entrypoint.Value
				}
				staticKey := sdk.ParameterFind(&act.Parameters, "static-key")
				if staticKey != nil && staticKey.Value != "" {
					serveStaticFilesArgs["static-key"] = staticKey.Value
				}
				destination := sdk.ParameterFind(&act.Parameters, "destination")
				if destination != nil {
					serveStaticFilesArgs["destination"] = destination.Value
				}
				s["serveStaticFiles"] = serveStaticFilesArgs
			case sdk.GitCloneAction:
				gitCloneArgs := map[string]string{}
				branch := sdk.ParameterFind(&act.Parameters, "branch")
				if branch != nil {
					gitCloneArgs["branch"] = branch.Value
				}
				commit := sdk.ParameterFind(&act.Parameters, "commit")
				if commit != nil {
					gitCloneArgs["commit"] = commit.Value
				}
				directory := sdk.ParameterFind(&act.Parameters, "directory")
				if directory != nil {
					gitCloneArgs["directory"] = directory.Value
				}
				password := sdk.ParameterFind(&act.Parameters, "password")
				if password != nil && password.Value != "" {
					gitCloneArgs["password"] = password.Value
				}
				privateKey := sdk.ParameterFind(&act.Parameters, "privateKey")
				if privateKey != nil && privateKey.Value != "" {
					gitCloneArgs["privateKey"] = privateKey.Value
				}
				url := sdk.ParameterFind(&act.Parameters, "url")
				if url != nil && url.Value != "" {
					gitCloneArgs["url"] = url.Value
				}
				user := sdk.ParameterFind(&act.Parameters, "user")
				if user != nil && user.Value != "" {
					gitCloneArgs["user"] = user.Value
				}
				depth := sdk.ParameterFind(&act.Parameters, "depth")
				if depth != nil && depth.Value != "" && depth.Value != "50" {
					gitCloneArgs["depth"] = depth.Value
				}
				submodules := sdk.ParameterFind(&act.Parameters, "submodules")
				if submodules != nil && submodules.Value == "false" {
					gitCloneArgs["submodules"] = submodules.Value
				}
				tag := sdk.ParameterFind(&act.Parameters, "tag")
				if tag != nil && tag.Value != "" && tag.Value != sdk.DefaultGitCloneParameterTagValue {
					gitCloneArgs["tag"] = tag.Value
				}
				s["gitClone"] = gitCloneArgs
			case sdk.GitTagAction:
				gitTagArgs := map[string]string{}
				path := sdk.ParameterFind(&act.Parameters, "path")
				if path != nil {
					gitTagArgs["path"] = path.Value
				}
				tagLevel := sdk.ParameterFind(&act.Parameters, "tagLevel")
				if tagLevel != nil {
					gitTagArgs["tagLevel"] = tagLevel.Value
				}
				tagMessage := sdk.ParameterFind(&act.Parameters, "tagMessage")
				if tagMessage != nil {
					gitTagArgs["tagMessage"] = tagMessage.Value
				}
				tagMetadata := sdk.ParameterFind(&act.Parameters, "tagMetadata")
				if tagMetadata != nil && tagMetadata.Value != "" {
					gitTagArgs["tagMetadata"] = tagMetadata.Value
				}
				tagPrerelease := sdk.ParameterFind(&act.Parameters, "tagPrerelease")
				if tagPrerelease != nil && tagPrerelease.Value != "" {
					gitTagArgs["tagPrerelease"] = tagPrerelease.Value
				}
				prefix := sdk.ParameterFind(&act.Parameters, "prefix")
				if prefix != nil && prefix.Value != "" {
					gitTagArgs["prefix"] = prefix.Value
				}
				s["gitTag"] = gitTagArgs
			case sdk.ReleaseAction:
				releaseArgs := map[string]string{}
				artifacts := sdk.ParameterFind(&act.Parameters, "artifacts")
				if artifacts != nil {
					releaseArgs["artifacts"] = artifacts.Value
				}
				releaseNote := sdk.ParameterFind(&act.Parameters, "releaseNote")
				if releaseNote != nil {
					releaseArgs["releaseNote"] = releaseNote.Value
				}
				tag := sdk.ParameterFind(&act.Parameters, "tag")
				if tag != nil {
					releaseArgs["tag"] = tag.Value
				}
				title := sdk.ParameterFind(&act.Parameters, "title")
				if title != nil && title.Value != "" {
					releaseArgs["title"] = title.Value
				}
				s["release"] = releaseArgs
			case sdk.JUnitAction:
				path := sdk.ParameterFind(&act.Parameters, "path")
				if path != nil {
					s["jUnitReport"] = path.Value
				}
			case sdk.CheckoutApplicationAction:
				directory := sdk.ParameterFind(&act.Parameters, "directory")
				if directory != nil {
					s["checkout"] = directory.Value
				}
			case sdk.DeployApplicationAction:
				s["deploy"] = "{{.cds.application}}"
			}
		default:
			args := map[string]string{}
			for _, p := range act.Parameters {
				if p.Value != "" {
					args[p.Name] = p.Value
				}
			}

			name := act.Name
			// Do not export "shared.infra" group name
			if act.Group != nil && act.Group.Name != sdk.SharedInfraGroupName {
				name = fmt.Sprintf("%s/%s", act.Group.Name, act.Name)
			}

			s[name] = args

		}
		res[i] = s
	}

	return res
}

//AsScript returns the step a sdk.Action
func (s Step) AsScript() (*sdk.Action, bool, error) {
	if !s.IsValid() {
<<<<<<< HEAD
		return nil, false, sdk.WithStack(sdk.ErrMalformattedStep)
=======
		return nil, false, fmt.Errorf("script: Malformatted Step")
>>>>>>> 1176e3d6
	}

	bI, ok := s["script"]
	if !ok {
		return nil, false, nil
	}

	bS, isString := bI.(string)
	if !isString {
		asScript, ok := bI.([]interface{})
		asScriptString := make([]string, len(asScript))
		for i := range asScript {
			asScriptString[i], ok = asScript[i].(string)
			if !ok {
				break
			}
		}
		if !ok {
			return nil, true, sdk.NewErrorFrom(sdk.ErrMalformattedStep, "script must be a string or a string array")
		}

<<<<<<< HEAD
		bS = strings.Join(asScriptString, "\n")
=======
	if !ok {
		return nil, true, fmt.Errorf("malformatted Step : script must be a string or a string array")
>>>>>>> 1176e3d6
	}

	a := sdk.NewStepScript(bS)

	var err error
	a.StepName, err = s.Name()
	if err != nil {
		return nil, true, err
	}
	a.Enabled, err = s.IsFlagged("enabled")
	if err != nil {
		return nil, true, err
	}
	a.Optional, err = s.IsFlagged("optional")
	if err != nil {
		return nil, true, err
	}
	a.AlwaysExecuted, err = s.IsFlagged("always_executed")
	if err != nil {
		return nil, true, err
	}

	return &a, true, nil
}

//AsAction returns the step a sdk.Action
func (s Step) AsAction() (*sdk.Action, bool, error) {
	if !s.IsValid() {
<<<<<<< HEAD
		return nil, false, sdk.WithStack(sdk.ErrMalformattedStep)
=======
		return nil, false, fmt.Errorf("action: Malformatted Step")
>>>>>>> 1176e3d6
	}

	actionName := s.key()

	bI, ok := s[actionName]
	if !ok {
		return nil, false, nil
	}

	if reflect.ValueOf(bI).Kind() != reflect.Map {
		return nil, false, nil
	}

	argss := map[string]string{}
	if err := mapstructure.Decode(bI, &argss); err != nil {
		return nil, true, sdk.WithStack(sdk.ErrMalformattedStep)
	}

	a := sdk.NewStepDefault(actionName, argss)

	var err error
	a.StepName, err = s.Name()
	if err != nil {
		return nil, true, err
	}
	a.Enabled, err = s.IsFlagged("enabled")
	if err != nil {
		return nil, true, err
	}
	a.Optional, err = s.IsFlagged("optional")
	if err != nil {
		return nil, true, err
	}
	a.AlwaysExecuted, err = s.IsFlagged("always_executed")
	if err != nil {
		return nil, true, err
	}
	return a, true, nil
}

//AsJUnitReport returns the step a sdk.Action
func (s Step) AsJUnitReport() (*sdk.Action, bool, error) {
	if !s.IsValid() {
<<<<<<< HEAD
		return nil, false, sdk.WithStack(sdk.ErrMalformattedStep)
=======
		return nil, false, fmt.Errorf("jUnitReport: Malformatted Step")
>>>>>>> 1176e3d6
	}

	bI, ok := s["jUnitReport"]
	if !ok {
		return nil, false, nil
	}

	bS, ok := bI.(string)
	if !ok {
<<<<<<< HEAD
		return nil, true, sdk.NewErrorFrom(sdk.ErrMalformattedStep, "jUnitReport must be a string")
=======
		return nil, true, fmt.Errorf("malformatted Step : jUnitReport must be a string")
>>>>>>> 1176e3d6
	}

	a := sdk.NewStepJUnitReport(bS)

	var err error
	a.StepName, err = s.Name()
	if err != nil {
		return nil, true, err
	}
	a.Enabled, err = s.IsFlagged("enabled")
	if err != nil {
		return nil, true, err
	}
	a.AlwaysExecuted, err = s.IsFlagged("always_executed")
	if err != nil {
		return nil, true, err
	}
	a.Optional, err = s.IsFlagged("optional")
	if err != nil {
		return nil, true, err
	}

	return &a, true, nil
}

//AsGitClone returns the step a sdk.Action
func (s Step) AsGitClone() (*sdk.Action, bool, error) {
	if !s.IsValid() {
<<<<<<< HEAD
		return nil, false, sdk.WithStack(sdk.ErrMalformattedStep)
=======
		return nil, false, fmt.Errorf("gitClone: Malformatted Step")
>>>>>>> 1176e3d6
	}

	bI, ok := s["gitClone"]
	if !ok {
		return nil, false, nil
	}

	if reflect.ValueOf(bI).Kind() != reflect.Map {
		return nil, false, nil
	}

	argss := map[string]string{}
	if err := mapstructure.Decode(bI, &argss); err != nil {
		return nil, true, sdk.NewErrorWithStack(err, sdk.ErrMalformattedStep)
	}

	a := sdk.NewStepGitClone(argss)

	var err error
	a.StepName, err = s.Name()
	if err != nil {
		return nil, true, err
	}
	a.Enabled, err = s.IsFlagged("enabled")
	if err != nil {
		return nil, true, err
	}
	a.Optional, err = s.IsFlagged("optional")
	if err != nil {
		return nil, true, err
	}
	a.AlwaysExecuted, err = s.IsFlagged("always_executed")
	if err != nil {
		return nil, true, err
	}

	return &a, true, nil
}

//AsArtifactUpload returns the step a sdk.Action
func (s Step) AsArtifactUpload() (*sdk.Action, bool, error) {
	if !s.IsValid() {
<<<<<<< HEAD
		return nil, false, sdk.WithStack(sdk.ErrMalformattedStep)
=======
		return nil, false, fmt.Errorf("artifactUpload Malformatted Step")
>>>>>>> 1176e3d6
	}

	bI, ok := s["artifactUpload"]
	if !ok {
		return nil, false, nil
	}

	if reflect.ValueOf(bI).Kind() != reflect.Map && reflect.ValueOf(bI).Kind() != reflect.String {
		return nil, false, nil
	}

	var a sdk.Action
	if s, ok := bI.(string); ok {
		a = sdk.NewStepArtifactUpload(s)
	} else if m, ok := bI.(map[interface{}]interface{}); ok {
		argss := map[string]string{}
		if err := mapstructure.Decode(m, &argss); err != nil {
			return nil, true, sdk.NewErrorWithStack(err, sdk.ErrMalformattedStep)
		}
		a = sdk.NewStepArtifactUpload(argss)
	} else {
		return nil, false, sdk.NewErrorFrom(sdk.ErrMalformattedStep, "unknown type")
	}

	var err error
	a.StepName, err = s.Name()
	if err != nil {
		return nil, true, err
	}
	a.Enabled, err = s.IsFlagged("enabled")
	if err != nil {
		return nil, true, err
	}
	a.Optional, err = s.IsFlagged("optional")
	if err != nil {
		return nil, true, err
	}
	a.AlwaysExecuted, err = s.IsFlagged("always_executed")
	if err != nil {
		return nil, true, err
	}

	return &a, true, nil
}

//AsServeStaticFiles returns the step a sdk.Action
func (s Step) AsServeStaticFiles() (*sdk.Action, bool, error) {
	if !s.IsValid() {
<<<<<<< HEAD
		return nil, false, sdk.WithStack(sdk.ErrMalformattedStep)
=======
		return nil, false, fmt.Errorf("serveStaticFiles: Malformatted Step")
>>>>>>> 1176e3d6
	}

	bI, ok := s["serveStaticFiles"]
	if !ok {
		return nil, false, nil
	}

	if reflect.ValueOf(bI).Kind() != reflect.Map && reflect.ValueOf(bI).Kind() != reflect.String {
		return nil, false, nil
	}

	var argss map[string]string
	if err := mapstructure.Decode(bI, &argss); err != nil {
		return nil, true, sdk.WithStack(sdk.ErrMalformattedStep)
	}

	a := sdk.NewStepServeStaticFiles(argss)

	var err error
	a.StepName, err = s.Name()
	if err != nil {
		return nil, true, err
	}
	a.Enabled, err = s.IsFlagged("enabled")
	if err != nil {
		return nil, true, err
	}
	a.Optional, err = s.IsFlagged("optional")
	if err != nil {
		return nil, true, err
	}
	a.AlwaysExecuted, err = s.IsFlagged("always_executed")
	if err != nil {
		return nil, true, err
	}

	return &a, true, nil
}

//AsArtifactDownload returns the step a sdk.Action
func (s Step) AsArtifactDownload() (*sdk.Action, bool, error) {
	if !s.IsValid() {
<<<<<<< HEAD
		return nil, false, sdk.WithStack(sdk.ErrMalformattedStep)
=======
		return nil, false, fmt.Errorf("artifactDownload: Malformatted Step")
>>>>>>> 1176e3d6
	}

	bI, ok := s["artifactDownload"]
	if !ok {
		return nil, false, nil
	}

	argss := map[string]string{}
	if err := mapstructure.Decode(bI, &argss); err != nil {
<<<<<<< HEAD
		return nil, true, sdk.NewErrorWithStack(err, sdk.ErrMalformattedStep)
=======
		return nil, true, sdk.WrapError(err, "malformatted Step")
>>>>>>> 1176e3d6
	}
	a := sdk.NewStepArtifactDownload(argss)

	var err error
	a.StepName, err = s.Name()
	if err != nil {
		return nil, true, err
	}
	a.Enabled, err = s.IsFlagged("enabled")
	if err != nil {
		return nil, true, err
	}
	a.Optional, err = s.IsFlagged("optional")
	if err != nil {
		return nil, true, err
	}
	a.AlwaysExecuted, err = s.IsFlagged("always_executed")
	if err != nil {
		return nil, true, err
	}

	return &a, true, nil
}

//AsCheckoutApplication returns the step as a sdk.Action
func (s Step) AsCheckoutApplication() (*sdk.Action, bool, error) {
	if !s.IsValid() {
		return nil, false, sdk.WithStack(sdk.ErrMalformattedStep)
	}
	bI, ok := s["checkout"]
	if !ok {
		return nil, false, nil
	}

	bS, ok := bI.(string)
	if !ok {
<<<<<<< HEAD
		return nil, true, sdk.NewErrorFrom(sdk.ErrMalformattedStep, "checkout must be a string")
=======
		return nil, true, fmt.Errorf("malformatted Step : checkout must be a string")
>>>>>>> 1176e3d6
	}
	a := sdk.NewCheckoutApplication(bS)

	var err error
	a.StepName, err = s.Name()
	if err != nil {
		return nil, true, err
	}
	a.Enabled, err = s.IsFlagged("enabled")
	if err != nil {
		return nil, true, err
	}
	a.Optional, err = s.IsFlagged("optional")
	if err != nil {
		return nil, true, err
	}
	a.AlwaysExecuted, err = s.IsFlagged("always_executed")
	if err != nil {
		return nil, true, err
	}

	return &a, true, nil
}

//AsCoverageAction returns the step as a sdk.Action
func (s Step) AsCoverageAction() (*sdk.Action, bool, error) {
	if !s.IsValid() {
<<<<<<< HEAD
		return nil, false, sdk.WithStack(sdk.ErrMalformattedStep)
=======
		return nil, false, fmt.Errorf("coverageAction: Malformatted Step")
>>>>>>> 1176e3d6
	}
	bI, ok := s["coverage"]
	if !ok {
		return nil, false, nil
	}

	argss := map[string]string{}
	if err := mapstructure.Decode(bI, &argss); err != nil {
		return nil, true, sdk.WithStack(sdk.ErrMalformattedStep)
	}
	a := sdk.NewCoverage(argss)

	var err error
	a.StepName, err = s.Name()
	if err != nil {
		return nil, true, err
	}
	a.Enabled, err = s.IsFlagged("enabled")
	if err != nil {
		return nil, true, err
	}
	a.Optional, err = s.IsFlagged("optional")
	if err != nil {
		return nil, true, err
	}
	a.AlwaysExecuted, err = s.IsFlagged("always_executed")
	if err != nil {
		return nil, true, err
	}

	return &a, true, nil
}

//AsDeployApplication returns the step as a sdk.Action
func (s Step) AsDeployApplication() (*sdk.Action, bool, error) {
	if !s.IsValid() {
<<<<<<< HEAD
		return nil, false, sdk.WithStack(sdk.ErrMalformattedStep)
=======
		return nil, false, fmt.Errorf("deployApplication: Malformatted Step")
>>>>>>> 1176e3d6
	}
	bI, ok := s["deploy"]
	if !ok {
		return nil, false, nil
	}

	bS, ok := bI.(string)
	if !ok {
<<<<<<< HEAD
		return nil, true, sdk.NewErrorFrom(sdk.ErrMalformattedStep, "deploy must be a string")
=======
		return nil, true, fmt.Errorf("malformatted Step : deploy must be a string")
>>>>>>> 1176e3d6
	}
	a := sdk.NewDeployApplication(bS)

	var err error
	a.StepName, err = s.Name()
	if err != nil {
		return nil, true, err
	}
	a.Enabled, err = s.IsFlagged("enabled")
	if err != nil {
		return nil, true, err
	}
	a.Optional, err = s.IsFlagged("optional")
	if err != nil {
		return nil, true, err
	}
	a.AlwaysExecuted, err = s.IsFlagged("always_executed")
	if err != nil {
		return nil, true, err
	}

	return &a, true, nil
}

// IsFlagged returns true the step has the flag set
func (s Step) IsFlagged(flag string) (bool, error) {
	bI, ok := s[flag]
	if !ok {
		// enabled is true by default
		return flag == "enabled", nil
	}
	bS, ok := bI.(bool)
	if !ok {
<<<<<<< HEAD
		return false, sdk.NewErrorFrom(sdk.ErrWrongRequest, "%s attribute must be true|false", flag)
=======
		return false, fmt.Errorf("malformatted Step : %s attribute must be true|false", flag)
>>>>>>> 1176e3d6
	}
	return bS, nil
}

// Name returns true the step name if exist
func (s Step) Name() (string, error) {
	if stepAttr, ok := s["name"]; ok {
		if stepName, okName := stepAttr.(string); okName {
			return stepName, nil
		}
<<<<<<< HEAD
		return "", sdk.NewErrorFrom(sdk.ErrWrongRequest, "name must be a string")
=======
		return "", fmt.Errorf("malformatted Step : name must be a string")
>>>>>>> 1176e3d6
	}
	return "", nil
}

// Action returns an sdk.Action
func (ea *Action) Action() (sdk.Action, error) {
	a := sdk.Action{
		Name:        ea.Name,
		Group:       &sdk.Group{Name: ea.Group},
		Type:        sdk.DefaultAction,
		Enabled:     true,
		Description: ea.Description,
		Parameters:  make([]sdk.Parameter, len(ea.Parameters)),
	}
	if ea.Group == "" {
		a.Group.Name = sdk.SharedInfraGroupName
	}

	var i int
	for p, v := range ea.Parameters {
		a.Parameters[i] = sdk.Parameter{
			Name:        p,
			Type:        v.Type,
			Value:       v.DefaultValue,
			Description: v.Description,
			Advanced:    v.Advanced != nil && *v.Advanced,
		}
		if v.Type == "" {
			a.Parameters[i].Type = sdk.StringParameter
		}
		i++
	}

	a.Requirements = computeJobRequirements(ea.Requirements)

	children, err := computeSteps(ea.Steps)
	if err != nil {
		return a, err
	}
	a.Actions = children

	return a, nil
}<|MERGE_RESOLUTION|>--- conflicted
+++ resolved
@@ -301,11 +301,7 @@
 //AsScript returns the step a sdk.Action
 func (s Step) AsScript() (*sdk.Action, bool, error) {
 	if !s.IsValid() {
-<<<<<<< HEAD
-		return nil, false, sdk.WithStack(sdk.ErrMalformattedStep)
-=======
-		return nil, false, fmt.Errorf("script: Malformatted Step")
->>>>>>> 1176e3d6
+		return nil, false, sdk.WithStack(sdk.ErrMalformattedStep)
 	}
 
 	bI, ok := s["script"]
@@ -327,12 +323,7 @@
 			return nil, true, sdk.NewErrorFrom(sdk.ErrMalformattedStep, "script must be a string or a string array")
 		}
 
-<<<<<<< HEAD
 		bS = strings.Join(asScriptString, "\n")
-=======
-	if !ok {
-		return nil, true, fmt.Errorf("malformatted Step : script must be a string or a string array")
->>>>>>> 1176e3d6
 	}
 
 	a := sdk.NewStepScript(bS)
@@ -361,11 +352,7 @@
 //AsAction returns the step a sdk.Action
 func (s Step) AsAction() (*sdk.Action, bool, error) {
 	if !s.IsValid() {
-<<<<<<< HEAD
-		return nil, false, sdk.WithStack(sdk.ErrMalformattedStep)
-=======
-		return nil, false, fmt.Errorf("action: Malformatted Step")
->>>>>>> 1176e3d6
+		return nil, false, sdk.WithStack(sdk.ErrMalformattedStep)
 	}
 
 	actionName := s.key()
@@ -409,11 +396,7 @@
 //AsJUnitReport returns the step a sdk.Action
 func (s Step) AsJUnitReport() (*sdk.Action, bool, error) {
 	if !s.IsValid() {
-<<<<<<< HEAD
-		return nil, false, sdk.WithStack(sdk.ErrMalformattedStep)
-=======
-		return nil, false, fmt.Errorf("jUnitReport: Malformatted Step")
->>>>>>> 1176e3d6
+		return nil, false, sdk.WithStack(sdk.ErrMalformattedStep)
 	}
 
 	bI, ok := s["jUnitReport"]
@@ -423,11 +406,7 @@
 
 	bS, ok := bI.(string)
 	if !ok {
-<<<<<<< HEAD
 		return nil, true, sdk.NewErrorFrom(sdk.ErrMalformattedStep, "jUnitReport must be a string")
-=======
-		return nil, true, fmt.Errorf("malformatted Step : jUnitReport must be a string")
->>>>>>> 1176e3d6
 	}
 
 	a := sdk.NewStepJUnitReport(bS)
@@ -456,11 +435,7 @@
 //AsGitClone returns the step a sdk.Action
 func (s Step) AsGitClone() (*sdk.Action, bool, error) {
 	if !s.IsValid() {
-<<<<<<< HEAD
-		return nil, false, sdk.WithStack(sdk.ErrMalformattedStep)
-=======
-		return nil, false, fmt.Errorf("gitClone: Malformatted Step")
->>>>>>> 1176e3d6
+		return nil, false, sdk.WithStack(sdk.ErrMalformattedStep)
 	}
 
 	bI, ok := s["gitClone"]
@@ -503,11 +478,7 @@
 //AsArtifactUpload returns the step a sdk.Action
 func (s Step) AsArtifactUpload() (*sdk.Action, bool, error) {
 	if !s.IsValid() {
-<<<<<<< HEAD
-		return nil, false, sdk.WithStack(sdk.ErrMalformattedStep)
-=======
-		return nil, false, fmt.Errorf("artifactUpload Malformatted Step")
->>>>>>> 1176e3d6
+		return nil, false, sdk.WithStack(sdk.ErrMalformattedStep)
 	}
 
 	bI, ok := s["artifactUpload"]
@@ -556,11 +527,7 @@
 //AsServeStaticFiles returns the step a sdk.Action
 func (s Step) AsServeStaticFiles() (*sdk.Action, bool, error) {
 	if !s.IsValid() {
-<<<<<<< HEAD
-		return nil, false, sdk.WithStack(sdk.ErrMalformattedStep)
-=======
-		return nil, false, fmt.Errorf("serveStaticFiles: Malformatted Step")
->>>>>>> 1176e3d6
+		return nil, false, sdk.WithStack(sdk.ErrMalformattedStep)
 	}
 
 	bI, ok := s["serveStaticFiles"]
@@ -603,11 +570,7 @@
 //AsArtifactDownload returns the step a sdk.Action
 func (s Step) AsArtifactDownload() (*sdk.Action, bool, error) {
 	if !s.IsValid() {
-<<<<<<< HEAD
-		return nil, false, sdk.WithStack(sdk.ErrMalformattedStep)
-=======
-		return nil, false, fmt.Errorf("artifactDownload: Malformatted Step")
->>>>>>> 1176e3d6
+		return nil, false, sdk.WithStack(sdk.ErrMalformattedStep)
 	}
 
 	bI, ok := s["artifactDownload"]
@@ -617,11 +580,7 @@
 
 	argss := map[string]string{}
 	if err := mapstructure.Decode(bI, &argss); err != nil {
-<<<<<<< HEAD
 		return nil, true, sdk.NewErrorWithStack(err, sdk.ErrMalformattedStep)
-=======
-		return nil, true, sdk.WrapError(err, "malformatted Step")
->>>>>>> 1176e3d6
 	}
 	a := sdk.NewStepArtifactDownload(argss)
 
@@ -658,11 +617,7 @@
 
 	bS, ok := bI.(string)
 	if !ok {
-<<<<<<< HEAD
 		return nil, true, sdk.NewErrorFrom(sdk.ErrMalformattedStep, "checkout must be a string")
-=======
-		return nil, true, fmt.Errorf("malformatted Step : checkout must be a string")
->>>>>>> 1176e3d6
 	}
 	a := sdk.NewCheckoutApplication(bS)
 
@@ -690,11 +645,7 @@
 //AsCoverageAction returns the step as a sdk.Action
 func (s Step) AsCoverageAction() (*sdk.Action, bool, error) {
 	if !s.IsValid() {
-<<<<<<< HEAD
-		return nil, false, sdk.WithStack(sdk.ErrMalformattedStep)
-=======
-		return nil, false, fmt.Errorf("coverageAction: Malformatted Step")
->>>>>>> 1176e3d6
+		return nil, false, sdk.WithStack(sdk.ErrMalformattedStep)
 	}
 	bI, ok := s["coverage"]
 	if !ok {
@@ -731,11 +682,7 @@
 //AsDeployApplication returns the step as a sdk.Action
 func (s Step) AsDeployApplication() (*sdk.Action, bool, error) {
 	if !s.IsValid() {
-<<<<<<< HEAD
-		return nil, false, sdk.WithStack(sdk.ErrMalformattedStep)
-=======
-		return nil, false, fmt.Errorf("deployApplication: Malformatted Step")
->>>>>>> 1176e3d6
+		return nil, false, sdk.WithStack(sdk.ErrMalformattedStep)
 	}
 	bI, ok := s["deploy"]
 	if !ok {
@@ -744,11 +691,7 @@
 
 	bS, ok := bI.(string)
 	if !ok {
-<<<<<<< HEAD
 		return nil, true, sdk.NewErrorFrom(sdk.ErrMalformattedStep, "deploy must be a string")
-=======
-		return nil, true, fmt.Errorf("malformatted Step : deploy must be a string")
->>>>>>> 1176e3d6
 	}
 	a := sdk.NewDeployApplication(bS)
 
@@ -782,11 +725,7 @@
 	}
 	bS, ok := bI.(bool)
 	if !ok {
-<<<<<<< HEAD
 		return false, sdk.NewErrorFrom(sdk.ErrWrongRequest, "%s attribute must be true|false", flag)
-=======
-		return false, fmt.Errorf("malformatted Step : %s attribute must be true|false", flag)
->>>>>>> 1176e3d6
 	}
 	return bS, nil
 }
@@ -797,11 +736,7 @@
 		if stepName, okName := stepAttr.(string); okName {
 			return stepName, nil
 		}
-<<<<<<< HEAD
 		return "", sdk.NewErrorFrom(sdk.ErrWrongRequest, "name must be a string")
-=======
-		return "", fmt.Errorf("malformatted Step : name must be a string")
->>>>>>> 1176e3d6
 	}
 	return "", nil
 }
