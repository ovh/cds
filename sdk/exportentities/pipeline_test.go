package exportentities

import (
	"encoding/json"
	"testing"

	"github.com/fsamin/go-dump"
	"github.com/stretchr/testify/assert"
	"gopkg.in/yaml.v2"

	"github.com/ovh/cds/engine/api/test"
	"github.com/ovh/cds/sdk"
)

type pipelineTestCase struct {
	name     string
	arg      sdk.Pipeline
	expected Pipeline
}

var (
	t1_1 = pipelineTestCase{
		name: "Pipeline with 1 stage and 1 job",
		arg: sdk.Pipeline{
			Name: "MyPipeline t1_1",
			Type: sdk.BuildPipeline,
			Stages: []sdk.Stage{
				{
					BuildOrder: 1,
					Name:       "MyPipeline t1_1",
					Enabled:    true,
					Jobs: []sdk.Job{
						{
							Enabled: true,
							Action: sdk.Action{
								Name: "MyPipeline t1_1",
								Actions: []sdk.Action{
									{

										Type:    sdk.BuiltinAction,
										Name:    sdk.ScriptAction,
										Enabled: true,
										Final:   true,
										Parameters: []sdk.Parameter{
											{
												Name:  "script",
												Type:  sdk.TextParameter,
												Value: "echo lol",
											},
										},
									},
									{

										Type: sdk.BuiltinAction,
										Name: sdk.ScriptAction,
										Parameters: []sdk.Parameter{
											{
												Name:  "script",
												Type:  sdk.TextParameter,
												Value: "echo lel",
											},
										},
									},
									{

										Type:  sdk.BuiltinAction,
										Name:  sdk.JUnitAction,
										Final: true,
										Parameters: []sdk.Parameter{
											{
												Name:  "path",
												Type:  sdk.StringParameter,
												Value: "path",
											},
										},
									},
									{
										Type: sdk.BuiltinAction,
										Name: sdk.ArtifactDownload,
										Parameters: []sdk.Parameter{
											{
												Name:  "path",
												Type:  sdk.StringParameter,
												Value: "path1",
											},
											{
												Name:  "tag",
												Type:  sdk.StringParameter,
												Value: "tag1",
											},
										},
									},
									{

										Type: sdk.BuiltinAction,
										Name: sdk.ArtifactUpload,
										Parameters: []sdk.Parameter{
											{
												Name:  "path",
												Type:  sdk.StringParameter,
												Value: "path1",
											},
											{
												Name:  "tag",
												Type:  sdk.StringParameter,
												Value: "tag1",
											},
										},
									},
								},
							},
						},
					},
				},
			},
		},
		expected: Pipeline{
			Name: "MyPipeline",
			Type: "build",
		},
	}

	t1_2 = pipelineTestCase{
		name: "Pipeline with 1 stage and 2 jobs",
		arg: sdk.Pipeline{
			Name: "MyPipeline t1_2",
			Type: sdk.BuildPipeline,
			GroupPermission: []sdk.GroupPermission{
				sdk.GroupPermission{
					Group: sdk.Group{
						Name: "group1",
					},
					Permission: 4,
				},
			},
			Stages: []sdk.Stage{
				{
					BuildOrder: 1,
					Name:       "MyPipeline t1_2",
					Enabled:    true,
					Jobs: []sdk.Job{{
						Action: sdk.Action{
							Name:        "Job 1",
							Description: "This is job 1",
							Actions: []sdk.Action{
								{

									Type:    sdk.BuiltinAction,
									Name:    sdk.ScriptAction,
									Enabled: true,
									Parameters: []sdk.Parameter{
										{
											Name:  "script",
											Type:  sdk.TextParameter,
											Value: "echo lol",
										},
									},
								},
								{

									Type:    sdk.BuiltinAction,
									Name:    sdk.ScriptAction,
									Enabled: true,
									Parameters: []sdk.Parameter{
										{
											Name:  "script",
											Type:  sdk.TextParameter,
											Value: "echo lel",
										},
									},
								},
							},
						},
					}, {
						Action: sdk.Action{
							Name:        "Job 2",
							Description: "This is job 2",
							Actions: []sdk.Action{
								{

									Type:    sdk.BuiltinAction,
									Name:    sdk.ScriptAction,
									Enabled: true,
									Parameters: []sdk.Parameter{
										{
											Name:  "script",
											Type:  sdk.TextParameter,
											Value: "echo lol",
										},
									},
								},
								{

									Type:    sdk.BuiltinAction,
									Name:    sdk.ScriptAction,
									Enabled: false,
									Final:   true,
									Parameters: []sdk.Parameter{
										{
											Name:  "script",
											Type:  sdk.TextParameter,
											Value: "echo lel",
										},
									},
								},
							},
						},
					},
					},
				},
			},
		},
		expected: Pipeline{
			Name: "MyPipeline",
			Type: "build",
		},
	}

	t2_2 = pipelineTestCase{
		name: "Pipeline with 2 stages and 2 jobs",
		arg: sdk.Pipeline{
			Name: "MyPipeline t2_2",
			Type: sdk.BuildPipeline,
			GroupPermission: []sdk.GroupPermission{
				sdk.GroupPermission{
					Group: sdk.Group{
						Name: "group1",
					},
					Permission: 4,
				},
			},
			Stages: []sdk.Stage{
				{
					BuildOrder: 1,
					Name:       "stage 1",
					Enabled:    true,
					Jobs: []sdk.Job{{
						Enabled: true,
						Action: sdk.Action{
							Name:        "Job 1",
							Description: "This is job 1",
							Actions: []sdk.Action{
								{

									Type:    sdk.BuiltinAction,
									Name:    sdk.ScriptAction,
									Enabled: true,
									Parameters: []sdk.Parameter{
										{
											Name:  "script",
											Type:  sdk.TextParameter,
											Value: "echo lol",
										},
									},
								},
								{

									Type:    sdk.BuiltinAction,
									Name:    sdk.ScriptAction,
									Enabled: true,
									Parameters: []sdk.Parameter{
										{
											Name:  "script",
											Type:  sdk.TextParameter,
											Value: "echo lel",
										},
									},
								},
							},
						},
					}, {
						Enabled: true,
						Action: sdk.Action{
							Name:        "Job 2",
							Description: "This is job 2",
							Actions: []sdk.Action{
								{

									Type:    sdk.BuiltinAction,
									Name:    sdk.ScriptAction,
									Enabled: true,
									Parameters: []sdk.Parameter{
										{
											Name:  "script",
											Type:  sdk.TextParameter,
											Value: "echo lol",
										},
									},
								},
								{

									Type:    sdk.BuiltinAction,
									Name:    sdk.ScriptAction,
									Enabled: false,
									Final:   true,
									Parameters: []sdk.Parameter{
										{
											Name:  "script",
											Type:  sdk.TextParameter,
											Value: "echo lel",
										},
									},
								},
							},
						},
					},
					},
				}, {
					BuildOrder: 2,
					Name:       "stage 2",
					Enabled:    true,
					Prerequisites: []sdk.Prerequisite{
						{
							Parameter:     "param1",
							ExpectedValue: "value1",
						},
					},
					Jobs: []sdk.Job{{
						Enabled: true,
						Action: sdk.Action{
							Name:        "Job 1",
							Description: "This is job 1",
							Actions: []sdk.Action{
								{

									Type:    sdk.BuiltinAction,
									Name:    sdk.ScriptAction,
									Enabled: true,
									Parameters: []sdk.Parameter{
										{
											Name:  "script",
											Type:  sdk.TextParameter,
											Value: "echo lol",
										},
									},
								},
								{

									Type:    sdk.BuiltinAction,
									Name:    sdk.ScriptAction,
									Enabled: true,
									Parameters: []sdk.Parameter{
										{
											Name:  "script",
											Type:  sdk.TextParameter,
											Value: "echo lel",
										},
									},
								},
							},
						},
					}, {
						Enabled: true,
						Action: sdk.Action{
							Name:        "Job 2",
							Description: "This is job 2",
							Actions: []sdk.Action{
								{

									Type:    sdk.BuiltinAction,
									Name:    sdk.ScriptAction,
									Enabled: true,
									Parameters: []sdk.Parameter{
										{
											Name:  "script",
											Type:  sdk.TextParameter,
											Value: "echo lol",
										},
									},
								},
								{

									Type:    sdk.BuiltinAction,
									Name:    sdk.ScriptAction,
									Enabled: false,
									Final:   true,
									Parameters: []sdk.Parameter{
										{
											Name:  "script",
											Type:  sdk.TextParameter,
											Value: "echo lel",
										},
									},
								},
							},
						},
					},
					},
				},
			},
		},
		expected: Pipeline{
			Name: "MyPipeline",
			Type: "build",
		},
	}

	testcases = []pipelineTestCase{t1_1, t1_2, t2_2}
)

func TestExportPipeline_YAML(t *testing.T) {
	for _, tc := range testcases {
		p := NewPipeline(&tc.arg)
		b, err := Marshal(p, FormatYAML)
		test.NoError(t, err)
		t.Log("\n" + string(b))

		p1 := Pipeline{}
		test.NoError(t, yaml.Unmarshal(b, &p1))

		m1, _ := dump.Sdump(&p1)
		m2, _ := dump.Sdump(p)
		assert.Equal(t, m2, m1)
	}
}

func TestExportPipeline_JSON(t *testing.T) {
	for _, tc := range testcases {
		p := NewPipeline(&tc.arg)
		b, err := Marshal(p, FormatJSON)
		test.NoError(t, err)
		t.Log("\n" + string(b))

		p1 := Pipeline{}
		test.NoError(t, json.Unmarshal(b, &p1))

		m1, _ := dump.Sdump(p1)
		m2, _ := dump.Sdump(p)
		assert.Equal(t, m2, m1)
	}
}

func TestExportAndImportPipeline_YAML(t *testing.T) {
	for _, tc := range testcases {
		p := NewPipeline(&tc.arg)

		b, err := Marshal(p, FormatYAML)
		test.NoError(t, err)

		importedP := Pipeline{}
		test.NoError(t, yaml.Unmarshal(b, &importedP))
		transformedP, err := importedP.Pipeline()

		test.NoError(t, err)

		assert.Equal(t, tc.arg.Name, transformedP.Name)
		assert.Equal(t, tc.arg.Type, transformedP.Type)
		test.EqualValuesWithoutOrder(t, tc.arg.GroupPermission, transformedP.GroupPermission)
		test.EqualValuesWithoutOrder(t, tc.arg.Parameter, transformedP.Parameter)
		for _, s := range tc.arg.Stages {
			var stageFound bool
			for _, s1 := range transformedP.Stages {
				if s.Name != s1.Name {
					continue
				}
				stageFound = true

				assert.Equal(t, s.BuildOrder, s1.BuildOrder, "Build order does not match")
				assert.Equal(t, s.Enabled, s1.Enabled, "Enabled does not match")
				test.EqualValuesWithoutOrder(t, s.Prerequisites, s1.Prerequisites)

				for _, j := range s.Jobs {
					var jobFound bool
					for _, j1 := range s1.Jobs {
						if j.Action.Name != j1.Action.Name {
							continue
						}
						jobFound = true

						assert.Equal(t, j.Enabled, j1.Enabled)
<<<<<<< HEAD
						test.Equal(t, j.Action, j1.Action, "Jobs details does not match")
=======
						assert.Equal(t, j.Action.Name, j1.Action.Name)
						assert.Equal(t, j.Enabled, j1.Action.Enabled)
						assert.Equal(t, j.Action.Final, j1.Action.Final)

						for i, s := range j.Action.Actions {
							s1 := j1.Action.Actions[i]
							if s.Name == s1.Name {
								assert.Equal(t, s.Enabled, s1.Enabled, s.Name, s1.Name)
								assert.Equal(t, s.Final, s1.Final)
								test.EqualValuesWithoutOrder(t, s.Parameters, s1.Parameters)
							}
						}
>>>>>>> 5f94f461
					}
					assert.True(t, jobFound, "Job not found")
				}

			}
			assert.True(t, stageFound, "Stage not found")
		}
	}
}<|MERGE_RESOLUTION|>--- conflicted
+++ resolved
@@ -468,9 +468,6 @@
 						jobFound = true
 
 						assert.Equal(t, j.Enabled, j1.Enabled)
-<<<<<<< HEAD
-						test.Equal(t, j.Action, j1.Action, "Jobs details does not match")
-=======
 						assert.Equal(t, j.Action.Name, j1.Action.Name)
 						assert.Equal(t, j.Enabled, j1.Action.Enabled)
 						assert.Equal(t, j.Action.Final, j1.Action.Final)
@@ -483,7 +480,6 @@
 								test.EqualValuesWithoutOrder(t, s.Parameters, s1.Parameters)
 							}
 						}
->>>>>>> 5f94f461
 					}
 					assert.True(t, jobFound, "Job not found")
 				}
