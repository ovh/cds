package exportentities

import (
	"fmt"
	"math/rand"
	"sort"
	"time"

	"github.com/fsamin/go-dump"
	"github.com/ovh/cds/sdk"
)

// Workflow is the "as code" representation of a sdk.Workflow
type Workflow struct {
	Name        string `json:"name" yaml:"name"`
	Description string `json:"description,omitempty" yaml:"description,omitempty"`
	Version     string `json:"version,omitempty" yaml:"version,omitempty"`
	// This will be filled for complex workflows
	Workflow map[string]NodeEntry   `json:"workflow,omitempty" yaml:"workflow,omitempty"`
	Hooks    map[string][]HookEntry `json:"hooks,omitempty" yaml:"hooks,omitempty"`
	// This will be filled for simple workflows
	DependsOn           []string                       `json:"depends_on,omitempty" yaml:"depends_on,omitempty"`
	Conditions          *sdk.WorkflowNodeConditions    `json:"conditions,omitempty" yaml:"conditions,omitempty"`
	When                []string                       `json:"when,omitempty" yaml:"when,omitempty"` //This is used only for manual and success condition
	PipelineName        string                         `json:"pipeline,omitempty" yaml:"pipeline,omitempty"`
	Payload             map[string]interface{}         `json:"payload,omitempty" yaml:"payload,omitempty"`
	Parameters          map[string]string              `json:"parameters,omitempty" yaml:"parameters,omitempty"`
	ApplicationName     string                         `json:"application,omitempty" yaml:"application,omitempty"`
	EnvironmentName     string                         `json:"environment,omitempty" yaml:"environment,omitempty"`
	ProjectPlatformName string                         `json:"platform,omitempty" yaml:"platform,omitempty"`
	PipelineHooks       []HookEntry                    `json:"pipeline_hooks,omitempty" yaml:"pipeline_hooks,omitempty"`
	Permissions         map[string]int                 `json:"permissions,omitempty" yaml:"permissions,omitempty"`
	Metadata            map[string]string              `json:"metadata,omitempty" yaml:"metadata,omitempty"`
	PurgeTags           []string                       `json:"purge_tags,omitempty" yaml:"purge_tags,omitempty"`
	HistoryLength       int64                          `json:"history_length,omitempty" yaml:"history_length,omitempty"`
	Notifications       []NotificationEntry            `json:"notify,omitempty" yaml:"notify,omitempty"`               // This is used when the workflow have only one pipeline
	MapNotifications    map[string][]NotificationEntry `json:"notifications,omitempty" yaml:"notifications,omitempty"` // This is used when the workflow have more than one pipeline
}

// NodeEntry represents a node as code
type NodeEntry struct {
	ID                    int64                       `json:"-" yaml:"-"`
	DependsOn             []string                    `json:"depends_on,omitempty" yaml:"depends_on,omitempty"`
	Conditions            *sdk.WorkflowNodeConditions `json:"conditions,omitempty" yaml:"conditions,omitempty"`
	When                  []string                    `json:"when,omitempty" yaml:"when,omitempty"` //This is used only for manual and success condition
	PipelineName          string                      `json:"pipeline,omitempty" yaml:"pipeline,omitempty"`
	ApplicationName       string                      `json:"application,omitempty" yaml:"application,omitempty"`
	EnvironmentName       string                      `json:"environment,omitempty" yaml:"environment,omitempty"`
	ProjectPlatformName   string                      `json:"platform,omitempty" yaml:"platform,omitempty"`
	OneAtATime            *bool                       `json:"one_at_a_time,omitempty" yaml:"one_at_a_time,omitempty"`
	Payload               map[string]interface{}      `json:"payload,omitempty" yaml:"payload,omitempty"`
	Parameters            map[string]string           `json:"parameters,omitempty" yaml:"parameters,omitempty"`
	OutgoingHookModelName string                      `json:"trigger,omitempty" yaml:"trigger,omitempty"`
	OutgoingHookConfig    map[string]string           `json:"config,omitempty" yaml:"config,omitempty"`
}

// HookEntry represents a hook as code
type HookEntry struct {
	Model  string            `json:"type,omitempty" yaml:"type,omitempty"`
	Ref    string            `json:"ref,omitempty" yaml:"ref,omitempty"`
	Config map[string]string `json:"config,omitempty" yaml:"config,omitempty"`
}

// WorkflowVersion is the type for the version
type WorkflowVersion string

// There are the supported versions
const (
	WorkflowVersion1 = "v1.0"
)

func craftNodeEntry(w sdk.Workflow, n sdk.Node) (NodeEntry, error) {
	entry := NodeEntry{}

	ancestors := []string{}

	nodes := w.WorkflowData.Array()
	for _, node := range nodes {
		if n.Name == node.Name {
			continue
		}
		for _, t := range node.Triggers {
			if t.ChildNode.Name == n.Name {

				if node.Type == sdk.NodeTypeJoin {
					for _, jp := range node.JoinContext {
						parentNode := w.WorkflowData.NodeByRef(jp.ParentName)
						if parentNode == nil {
							return entry, sdk.WithStack(sdk.ErrWorkflowNodeNotFound)
						}
						ancestors = append(ancestors, parentNode.Name)
					}
				} else {
					ancestors = append(ancestors, node.Name)
				}
			}
		}
	}

	sort.Strings(ancestors)
	entry.DependsOn = ancestors

	if n.Context != nil && n.Context.PipelineName != "" {
		entry.PipelineName = n.Context.PipelineName
	}

	if n.Context != nil {
		conditions := []sdk.WorkflowNodeCondition{}
		for _, c := range n.Context.Conditions.PlainConditions {
			if c.Operator == sdk.WorkflowConditionsOperatorEquals &&
				c.Value == sdk.StatusSuccess.String() &&
				c.Variable == "cds.status" {
				entry.When = append(entry.When, "success")
			} else if c.Operator == sdk.WorkflowConditionsOperatorEquals &&
				c.Value == "true" &&
				c.Variable == "cds.manual" {
				entry.When = append(entry.When, "manual")
			} else {
				conditions = append(conditions, c)
			}
		}

		if len(conditions) > 0 || n.Context.Conditions.LuaScript != "" {
			entry.Conditions = &sdk.WorkflowNodeConditions{
				PlainConditions: conditions,
				LuaScript:       n.Context.Conditions.LuaScript,
			}
		}

		if n.Context.ApplicationName != "" {
			entry.ApplicationName = n.Context.ApplicationName
		}
		if n.Context.EnvironmentName != "" {
			entry.EnvironmentName = n.Context.EnvironmentName
		}
		if n.Context.ProjectPlatformName != "" {
			entry.ProjectPlatformName = n.Context.ProjectPlatformName
		}

		if n.Context.Mutex {
			entry.OneAtATime = &n.Context.Mutex
		}

		if n.Context.HasDefaultPayload() {
			enc := dump.NewDefaultEncoder(nil)
			enc.ExtraFields.DetailedMap = false
			enc.ExtraFields.DetailedStruct = false
			enc.ExtraFields.Len = false
			enc.ExtraFields.Type = false
			enc.Formatters = nil
			m, err := enc.ToMap(n.Context.DefaultPayload)
			if err != nil {
				return entry, sdk.WrapError(err, "Unable to encode payload")
			}
			entry.Payload = m
		}

		if len(n.Context.DefaultPipelineParameters) > 0 {
			entry.Parameters = sdk.ParametersToMap(n.Context.DefaultPipelineParameters)
		}
	}

	if n.OutGoingHookContext != nil {
		entry.OutgoingHookModelName = n.OutGoingHookContext.HookModelName

		m := sdk.GetBuiltinOutgoingHookModelByName(entry.OutgoingHookModelName)
		if m == nil {
			return entry, sdk.WrapError(sdk.ErrNotFound, "unable to find outgoing hook model %s", entry.OutgoingHookModelName)
		}
		entry.OutgoingHookConfig = n.OutGoingHookContext.Config.Values(m.DefaultConfig)
	}

	return entry, nil
}

// WorkflowOptions is the type for several workflow-as-code options
type WorkflowOptions func(sdk.Workflow, *Workflow) error

// WorkflowWithPermissions export workflow with permissions
func WorkflowWithPermissions(w sdk.Workflow, exportedWorkflow *Workflow) error {
	exportedWorkflow.Permissions = make(map[string]int, len(w.Groups))
	for _, p := range w.Groups {
		exportedWorkflow.Permissions[p.Group.Name] = p.Permission
	}
	return nil
}

// WorkflowSkipIfOnlyOneRepoWebhook skips the repo webhook if it's the only one
func WorkflowSkipIfOnlyOneRepoWebhook(w sdk.Workflow, exportedWorkflow *Workflow) error {
	if len(exportedWorkflow.Workflow) == 0 {
		if len(exportedWorkflow.PipelineHooks) == 1 && exportedWorkflow.PipelineHooks[0].Model == sdk.RepositoryWebHookModelName {
			exportedWorkflow.PipelineHooks = nil
		}
		return nil
	}

	for nodeName, hs := range exportedWorkflow.Hooks {
		if nodeName == w.Root.Name && len(hs) == 1 {
			if hs[0].Model == sdk.RepositoryWebHookModelName {
				delete(exportedWorkflow.Hooks, nodeName)
				break
			}
		}
	}

	return nil
}

//NewWorkflow creates a new exportable workflow
func NewWorkflow(w sdk.Workflow, opts ...WorkflowOptions) (Workflow, error) {
	exportedWorkflow := Workflow{}
	exportedWorkflow.Name = w.Name
	exportedWorkflow.Description = w.Description
	exportedWorkflow.Version = WorkflowVersion1
	exportedWorkflow.Workflow = map[string]NodeEntry{}
	exportedWorkflow.Hooks = map[string][]HookEntry{}
	if len(w.Metadata) > 0 {
		exportedWorkflow.Metadata = make(map[string]string, len(w.Metadata))
		for k, v := range w.Metadata {
			// don't export empty metadata
			if v != "" {
				exportedWorkflow.Metadata[k] = v
			}
		}
	}

	if w.HistoryLength > 0 {
		exportedWorkflow.HistoryLength = w.HistoryLength
	} else {
		exportedWorkflow.HistoryLength = 20
	}

	exportedWorkflow.PurgeTags = w.PurgeTags

	nodes := w.WorkflowData.Array()

	if len(nodes) == 1 {
		n := w.WorkflowData.Node
		entry, err := craftNodeEntry(w, n)
		if err != nil {
			return exportedWorkflow, err
		}
		exportedWorkflow.ApplicationName = entry.ApplicationName
		exportedWorkflow.PipelineName = entry.PipelineName
		exportedWorkflow.EnvironmentName = entry.EnvironmentName
		exportedWorkflow.ProjectPlatformName = entry.ProjectPlatformName
		exportedWorkflow.DependsOn = entry.DependsOn
		if entry.Conditions != nil && (len(entry.Conditions.PlainConditions) > 0 || entry.Conditions.LuaScript != "") {
			exportedWorkflow.When = entry.When
			exportedWorkflow.Conditions = entry.Conditions
		}
		for _, h := range n.Hooks {
			if exportedWorkflow.Hooks == nil {
				exportedWorkflow.Hooks = make(map[string][]HookEntry)
			}

			m := sdk.GetBuiltinHookModelByName(h.HookModelName)
			if m == nil {
				return exportedWorkflow, sdk.WrapError(sdk.ErrNotFound, "unable to find outgoing hook model %s", h.HookModelName)
			}

			exportedWorkflow.PipelineHooks = append(exportedWorkflow.PipelineHooks, HookEntry{
				Model:  h.HookModelName,
				Ref:    h.Ref,
				Config: h.Config.Values(m.DefaultConfig),
			})
		}
		exportedWorkflow.Payload = entry.Payload
		exportedWorkflow.Parameters = entry.Parameters
	} else {
		for _, n := range nodes {
			if n.Type == sdk.NodeTypeJoin {
				continue
			}

			entry, err := craftNodeEntry(w, *n)
			if err != nil {
				return exportedWorkflow, sdk.WrapError(err, "Unable to craft Node entry %s", n.Name)
			}
			exportedWorkflow.Workflow[n.Name] = entry

			for _, h := range n.Hooks {
				if exportedWorkflow.Hooks == nil {
					exportedWorkflow.Hooks = make(map[string][]HookEntry)
				}

				m := sdk.GetBuiltinHookModelByName(h.HookModelName)
				if m == nil {
					return exportedWorkflow, sdk.WrapError(sdk.ErrNotFound, "unable to find outgoing hook model %s", h.HookModelName)
				}

				exportedWorkflow.Hooks[n.Name] = append(exportedWorkflow.Hooks[n.Name], HookEntry{
					Model:  h.HookModelName,
					Ref:    h.Ref,
					Config: h.Config.Values(m.DefaultConfig),
				})
			}
		}
	}

	//Notifications
	if err := craftNotifications(w, &exportedWorkflow); err != nil {
		return exportedWorkflow, err
	}

	for _, f := range opts {
		if err := f(w, &exportedWorkflow); err != nil {
			return exportedWorkflow, sdk.WrapError(err, "Unable to run function")
		}
	}

	return exportedWorkflow, nil
}

// Entries returns the map of all workflow entries
func (w Workflow) Entries() map[string]NodeEntry {
	if len(w.Workflow) != 0 {
		return w.Workflow
	}

	singleEntry := NodeEntry{
		ApplicationName:     w.ApplicationName,
		EnvironmentName:     w.EnvironmentName,
		ProjectPlatformName: w.ProjectPlatformName,
		PipelineName:        w.PipelineName,
		Conditions:          w.Conditions,
		DependsOn:           w.DependsOn,
		When:                w.When,
		Payload:             w.Payload,
		Parameters:          w.Parameters,
	}
	return map[string]NodeEntry{
		w.PipelineName: singleEntry,
	}
}

func (w Workflow) checkValidity() error {
	mError := new(sdk.MultiError)

	if len(w.Workflow) != 0 {
		if w.ApplicationName != "" {
			mError.Append(fmt.Errorf("Error: wrong usage: application %s not allowed here", w.ApplicationName))
		}
		if w.EnvironmentName != "" {
			mError.Append(fmt.Errorf("Error: wrong usage: environment %s not allowed here", w.EnvironmentName))
		}
		if w.ProjectPlatformName != "" {
			mError.Append(fmt.Errorf("Error: wrong usage: platform %s not allowed here", w.ProjectPlatformName))
		}
		if w.PipelineName != "" {
			mError.Append(fmt.Errorf("Error: wrong usage: pipeline %s not allowed here", w.PipelineName))
		}
		if w.Conditions != nil {
			mError.Append(fmt.Errorf("Error: wrong usage: conditions not allowed here"))
		}
		if len(w.When) != 0 {
			mError.Append(fmt.Errorf("Error: wrong usage: when not allowed here"))
		}
		if len(w.DependsOn) != 0 {
			mError.Append(fmt.Errorf("Error: wrong usage: depends_on not allowed here"))
		}
		if len(w.PipelineHooks) != 0 {
			mError.Append(fmt.Errorf("Error: wrong usage: pipeline_hooks not allowed here"))
		}
	} else {
		if len(w.Hooks) > 0 {
			mError.Append(fmt.Errorf("Error: wrong usage: hooks not allowed here"))
		}
	}

	for name := range w.Hooks {
		if _, ok := w.Workflow[name]; !ok {
			mError.Append(fmt.Errorf("Error: wrong usage: invalid hook on %s", name))
		}
	}

	//Checks map notifications validity
	mError.Append(checkWorkflowNotificationsValidity(w))

	if mError.IsEmpty() {
		return nil
	}
	return mError
}

func (w Workflow) checkDependencies() error {
	mError := new(sdk.MultiError)
	for s, e := range w.Entries() {
		if err := e.checkDependencies(s, w); err != nil {
			mError.Append(fmt.Errorf("Error: %s invalid: %v", s, err))
		}
	}

	if mError.IsEmpty() {
		return nil
	}
	return mError
}

func (e NodeEntry) checkDependencies(nodeName string, w Workflow) error {
	mError := new(sdk.MultiError)
nextDep:
	for _, d := range e.DependsOn {
		for s := range w.Workflow {
			if s == d {
				continue nextDep
			}
		}
		mError.Append(fmt.Errorf("the pipeline %s depends on an unknown pipeline: %s", nodeName, d))
	}
	if mError.IsEmpty() {
		return nil
	}
	return mError
}

// GetWorkflow returns a fresh sdk.Workflow
func (w Workflow) GetWorkflow() (*sdk.Workflow, error) {
	var wf = new(sdk.Workflow)
	wf.Name = w.Name
	wf.Description = w.Description
	wf.WorkflowData = &sdk.WorkflowData{}
	// Init map
	wf.Applications = make(map[int64]sdk.Application, 0)
	wf.Pipelines = make(map[int64]sdk.Pipeline, 0)
	wf.Environments = make(map[int64]sdk.Environment, 0)
	wf.ProjectPlatforms = make(map[int64]sdk.ProjectPlatform, 0)

	if err := w.checkValidity(); err != nil {
		return nil, sdk.WrapError(err, "Unable to check validity")
	}
	if err := w.checkDependencies(); err != nil {
		return nil, sdk.WrapError(err, "Unable to check dependencies")
	}
	wf.PurgeTags = w.PurgeTags
	if len(w.Metadata) > 0 {
		wf.Metadata = make(map[string]string, len(w.Metadata))
		for k, v := range w.Metadata {
			wf.Metadata[k] = v
		}
	}
	if w.HistoryLength > 0 && w.HistoryLength != sdk.DefaultHistoryLength {
		wf.HistoryLength = w.HistoryLength
	}

	rand.Seed(time.Now().Unix())
	entries := w.Entries()
	var attempt int
	fakeID := rand.Int63n(5000)
	// attempt is there to avoid infinit loop, but it should not happend becase we check validty and dependencies earlier
	for len(entries) != 0 && attempt < 10000 {
		for name, entry := range entries {
			entry.ID = fakeID
			ok, err := entry.processNode(name, wf)
			if err != nil {
				return nil, sdk.WrapError(err, "Unable to process node")
			}
			if ok {
				delete(entries, name)
				fakeID++
			}
		}
		attempt++
	}
	if len(entries) > 0 {
		return nil, sdk.WithStack(fmt.Errorf("Unable to process %+v", entries))
	}

	//Process hooks
	wf.VisitNode(w.processHooks)

	//Compute permissions
	wf.Groups = make([]sdk.GroupPermission, 0, len(w.Permissions))
	for g, p := range w.Permissions {
		perm := sdk.GroupPermission{Group: sdk.Group{Name: g}, Permission: p}
		wf.Groups = append(wf.Groups, perm)
	}

<<<<<<< HEAD
	//Compute notifications
	if err := w.processNotifications(wf); err != nil {
		return nil, err
	}

	wf.Sort()
=======
	wf.SortNode()
>>>>>>> 6c947660

	return wf, nil
}

func (e *NodeEntry) getNode(name string, w *sdk.Workflow) (*sdk.Node, error) {
	node := &sdk.Node{
		Name: name,
		Ref:  name,
		Type: sdk.NodeTypeFork,
		Context: &sdk.NodeContext{
			PipelineName:        e.PipelineName,
			ApplicationName:     e.ApplicationName,
			EnvironmentName:     e.EnvironmentName,
			ProjectPlatformName: e.ProjectPlatformName,
		},
	}

	if e.PipelineName != "" {
		node.Type = sdk.NodeTypePipeline
	} else if e.OutgoingHookModelName != "" {
		node.Type = sdk.NodeTypeOutGoingHook
	}

	if e.Conditions != nil {
		node.Context.Conditions = *e.Conditions
	}

	if len(e.Payload) > 0 {
		node.Context.DefaultPayload = e.Payload
	}

	mapPipelineParameters := sdk.ParametersFromMap(e.Parameters)
	node.Context.DefaultPipelineParameters = mapPipelineParameters

	for _, w := range e.When {
		switch w {
		case "success":
			node.Context.Conditions.PlainConditions = append(node.Context.Conditions.PlainConditions, sdk.WorkflowNodeCondition{
				Operator: sdk.WorkflowConditionsOperatorEquals,
				Value:    sdk.StatusSuccess.String(),
				Variable: "cds.status",
			})
		case "manual":
			node.Context.Conditions.PlainConditions = append(node.Context.Conditions.PlainConditions, sdk.WorkflowNodeCondition{
				Operator: sdk.WorkflowConditionsOperatorEquals,
				Value:    "true",
				Variable: "cds.manual",
			})
		default:
			return nil, fmt.Errorf("Unsupported when condition %s", w)
		}
	}

	if e.OneAtATime != nil {
		node.Context.Mutex = *e.OneAtATime
	}

	if e.OutgoingHookModelName != "" {
		node.Type = sdk.NodeTypeOutGoingHook
		config := sdk.WorkflowNodeHookConfig{}
		for k, v := range e.OutgoingHookConfig {
			config[k] = sdk.WorkflowNodeHookConfigValue{
				Value: v,
			}
		}
		node.OutGoingHookContext = &sdk.NodeOutGoingHook{
			Config:        config,
			HookModelName: e.OutgoingHookModelName,
		}
	}
	return node, nil
}

func (w *Workflow) processHooks(n *sdk.Node, wf *sdk.Workflow) {
	var addHooks = func(hooks []HookEntry) {
		for _, h := range hooks {
			cfg := make(sdk.WorkflowNodeHookConfig, len(h.Config))
			for k, v := range h.Config {
				var hType string
				switch h.Model {
				case sdk.KafkaHookModelName, sdk.RabbitMQHookModelName:
					if k == sdk.HookModelPlatform {
						hType = sdk.HookConfigTypePlatform
					} else {
						hType = sdk.HookConfigTypeString
					}
				default:
					hType = sdk.HookConfigTypeString
				}

				cfg[k] = sdk.WorkflowNodeHookConfigValue{
					Value:        v,
					Configurable: true,
					Type:         hType,
				}
			}
			if h.Ref == "" {
				h.Ref = fmt.Sprintf("%d", time.Now().Unix())
			}

			n.Hooks = append(n.Hooks, sdk.NodeHook{
				Config:        cfg,
				Ref:           h.Ref,
				HookModelName: h.Model,
			})
		}
	}

	if len(w.PipelineHooks) > 0 {
		//Only one node workflow
		addHooks(w.PipelineHooks)
		return
	}

	addHooks(w.Hooks[n.Name])
}

func (e *NodeEntry) processNode(name string, w *sdk.Workflow) (bool, error) {
	// Find WorkflowNodeAncestors
	exist, err := e.processNodeAncestors(name, w)
	if err != nil {
		return false, err
	}

	if exist {
		return true, nil
	}

	return false, nil
}

func (e *NodeEntry) processNodeAncestors(name string, w *sdk.Workflow) (bool, error) {
	var ancestorsExist = true
	var ancestors []*sdk.Node

	if len(e.DependsOn) == 1 {
		a := e.DependsOn[0]
		//Looking for the ancestor
		ancestor := w.WorkflowData.NodeByName(a)
		if ancestor == nil {
			ancestorsExist = false
		}
		ancestors = append(ancestors, ancestor)
	} else {
		for _, a := range e.DependsOn {
			//Looking for the ancestor
			ancestor := w.WorkflowData.NodeByName(a)
			if ancestor == nil {
				ancestorsExist = false
				break
			}
			ancestors = append(ancestors, ancestor)
		}
	}

	if !ancestorsExist {
		return false, nil
	}

	n, err := e.getNode(name, w)
	if err != nil {
		return false, err
	}

	switch len(ancestors) {
	case 0:
		w.WorkflowData.Node = *n
		return true, nil
	case 1:
		w.AddTrigger(ancestors[0].Name, *n)
		return true, nil
	}

	// Compute join

	//Try to find an existing join with the same references
	var join *sdk.Node
	for i := range w.WorkflowData.Joins {
		j := &w.WorkflowData.Joins[i]
		var joinFound = true

		for _, ref := range j.JoinContext {
			var refFound bool
			for _, a := range e.DependsOn {
				if ref.ParentName == a {
					refFound = true
					break
				}
			}
			if !refFound {
				joinFound = false
				break
			}
		}

		if joinFound {
			j.Ref = fmt.Sprintf("fakeRef%d", e.ID)
			join = j
		}
	}

	var appendJoin bool
	if join == nil {
		joinContext := make([]sdk.NodeJoin, 0, len(e.DependsOn))
		for _, d := range e.DependsOn {
			joinContext = append(joinContext, sdk.NodeJoin{
				ParentName: d,
			})
		}
		join = &sdk.Node{
			JoinContext: joinContext,
			Type:        sdk.NodeTypeJoin,
			Ref:         fmt.Sprintf("fakeRef%d", e.ID),
		}
		appendJoin = true
	}

	join.Triggers = append(join.Triggers, sdk.NodeTrigger{
		ChildNode: *n,
	})

	if appendJoin {
		w.WorkflowData.Joins = append(w.WorkflowData.Joins, *join)
	}
	return true, nil
}<|MERGE_RESOLUTION|>--- conflicted
+++ resolved
@@ -476,16 +476,12 @@
 		wf.Groups = append(wf.Groups, perm)
 	}
 
-<<<<<<< HEAD
 	//Compute notifications
 	if err := w.processNotifications(wf); err != nil {
 		return nil, err
 	}
 
-	wf.Sort()
-=======
 	wf.SortNode()
->>>>>>> 6c947660
 
 	return wf, nil
 }
