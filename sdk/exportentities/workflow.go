package exportentities

import (
	"fmt"
	"math/rand"
	"sort"
	"time"

	"github.com/fsamin/go-dump"

	"github.com/ovh/cds/sdk"
)

// Workflow is the "as code" representation of a sdk.Workflow
type Workflow struct {
	Name        string `json:"name" yaml:"name"`
	Description string `json:"description,omitempty" yaml:"description,omitempty"`
	Version     string `json:"version,omitempty" yaml:"version,omitempty"`
	// This will be filled for complex workflows
	Workflow map[string]NodeEntry   `json:"workflow,omitempty" yaml:"workflow,omitempty"`
	Hooks    map[string][]HookEntry `json:"hooks,omitempty" yaml:"hooks,omitempty"`
	// This will be filled for simple workflows
	DependsOn           []string                    `json:"depends_on,omitempty" yaml:"depends_on,omitempty"`
	Conditions          *sdk.WorkflowNodeConditions `json:"conditions,omitempty" yaml:"conditions,omitempty"`
	When                []string                    `json:"when,omitempty" yaml:"when,omitempty"` //This is use only for manual and success condition
	PipelineName        string                      `json:"pipeline,omitempty" yaml:"pipeline,omitempty"`
	Payload             map[string]interface{}      `json:"payload,omitempty" yaml:"payload,omitempty"`
	Parameters          map[string]string           `json:"parameters,omitempty" yaml:"parameters,omitempty"`
	ApplicationName     string                      `json:"application,omitempty" yaml:"application,omitempty"`
	EnvironmentName     string                      `json:"environment,omitempty" yaml:"environment,omitempty"`
	ProjectPlatformName string                      `json:"platform,omitempty" yaml:"platform,omitempty"`
	PipelineHooks       []HookEntry                 `json:"pipeline_hooks,omitempty" yaml:"pipeline_hooks,omitempty"`
	Permissions         map[string]int              `json:"permissions,omitempty" yaml:"permissions,omitempty"`
	Metadata            map[string]string           `json:"metadata,omitempty" yaml:"metadata,omitempty" db:"-"`
	PurgeTags           []string                    `json:"purge_tags,omitempty" yaml:"purge_tags,omitempty" db:"-"`
	HistoryLength       int64                       `json:"history_length,omitempty" yaml:"history_length,omitempty" db:"-"`
}

// NodeEntry represents a node as code
type NodeEntry struct {
	ID                    int64                       `json:"-" yaml:"-"`
	DependsOn             []string                    `json:"depends_on,omitempty" yaml:"depends_on,omitempty"`
	Conditions            *sdk.WorkflowNodeConditions `json:"conditions,omitempty" yaml:"conditions,omitempty"`
	When                  []string                    `json:"when,omitempty" yaml:"when,omitempty"` //This is use only for manual and success condition
	PipelineName          string                      `json:"pipeline,omitempty" yaml:"pipeline,omitempty"`
	ApplicationName       string                      `json:"application,omitempty" yaml:"application,omitempty"`
	EnvironmentName       string                      `json:"environment,omitempty" yaml:"environment,omitempty"`
	ProjectPlatformName   string                      `json:"platform,omitempty" yaml:"platform,omitempty"`
	OneAtATime            *bool                       `json:"one_at_a_time,omitempty" yaml:"one_at_a_time,omitempty"`
	Payload               map[string]interface{}      `json:"payload,omitempty" yaml:"payload,omitempty"`
	Parameters            map[string]string           `json:"parameters,omitempty" yaml:"parameters,omitempty"`
	OutgoingHookModelName string                      `json:"trigger,omitempty" yaml:"trigger,omitempty"`
	OutgoingHookConfig    map[string]string           `json:"config,omitempty" yaml:"config,omitempty"`
}

// HookEntry represents a hook as code
type HookEntry struct {
	Model  string            `json:"type,omitempty" yaml:"type,omitempty"`
	Ref    string            `json:"ref,omitempty" yaml:"ref,omitempty"`
	Config map[string]string `json:"config,omitempty" yaml:"config,omitempty"`
}

// WorkflowVersion is the type for the version
type WorkflowVersion string

// There are the supported versions
const (
	WorkflowVersion1 = "v1.0"
)

<<<<<<< HEAD
func craftNodeEntry(w sdk.Workflow, n sdk.WorkflowNode) (NodeEntry, error) {
	entry := NodeEntry{}
	_, forksTriggerMap := w.Forks()
	if n.TriggerSrcForkID != 0 {
		entry.DependsOn = []string{forksTriggerMap[n.TriggerSrcForkID]}
	} else {
		ancestorIDs := n.Ancestors(&w, false)
		ancestors := make([]string, 0, len(ancestorIDs))
		for _, aID := range ancestorIDs {
			a := w.GetNode(aID)
			if a == nil {
				return entry, sdk.ErrWorkflowNodeNotFound
			}
			ancestors = append(ancestors, a.Name)
		}

		//we have to find if the node is also triggered by an outgoingHook
		ohs := w.OutgoingHooks()
		for _, oh := range ohs {
			for _, t := range oh.Triggers {
				if t.WorkflowDestNodeID == n.ID {
					ancestors = append(ancestors, oh.Name)
				}
			}
		}

		sort.Strings(ancestors)
		entry.DependsOn = ancestors
	}
	entry.PipelineName = n.PipelineName

	conditions := []sdk.WorkflowNodeCondition{}
	for _, c := range n.Context.Conditions.PlainConditions {
		if c.Operator == sdk.WorkflowConditionsOperatorEquals &&
			c.Value == "Success" &&
			c.Variable == "cds.status" {
			entry.When = append(entry.When, "success")
		} else if c.Operator == sdk.WorkflowConditionsOperatorEquals &&
			c.Value == "true" &&
			c.Variable == "cds.manual" {
			entry.When = append(entry.When, "manual")
		} else {
			conditions = append(conditions, c)
		}
	}

	if len(conditions) > 0 || n.Context.Conditions.LuaScript != "" {
		entry.Conditions = &sdk.WorkflowNodeConditions{
			PlainConditions: conditions,
			LuaScript:       n.Context.Conditions.LuaScript,
		}
	}

	if n.Context.Application != nil {
		entry.ApplicationName = n.Context.Application.Name
	}
	if n.Context.Environment != nil {
		entry.EnvironmentName = n.Context.Environment.Name
	}
	if n.Context.ProjectPlatform != nil {
		entry.ProjectPlatformName = n.Context.ProjectPlatform.Name
	}

	if n.Context.Mutex {
		entry.OneAtATime = &n.Context.Mutex
	}

	if n.Context.HasDefaultPayload() {
		enc := dump.NewDefaultEncoder(nil)
		enc.ExtraFields.DetailedMap = false
		enc.ExtraFields.DetailedStruct = false
		enc.ExtraFields.Len = false
		enc.ExtraFields.Type = false
		enc.Formatters = nil
		m, err := enc.ToMap(n.Context.DefaultPayload)
		if err != nil {
			return entry, err
		}
		entry.Payload = m
	}

	if len(n.Context.DefaultPipelineParameters) > 0 {
		entry.Parameters = sdk.ParametersToMap(n.Context.DefaultPipelineParameters)
	}

	return entry, nil
}

func craftNodeEntryFromOutgoingWekHook(w sdk.Workflow, n sdk.WorkflowNodeOutgoingHook) (NodeEntry, error) {
	entry := NodeEntry{}

	ancestor := w.GetNode(n.WorkflowNodeID)
	if ancestor == nil {
		return entry, fmt.Errorf("workflow node %d", n.WorkflowNodeID)
	}
	entry.DependsOn = []string{ancestor.Name}
	entry.OutgoingHookModelName = n.WorkflowHookModel.Name
	entry.OutgoingHookConfig = n.Config.Values()

	return entry, nil
=======
// WorkflowOptions is the type for several workflow-as-code options
type WorkflowOptions func(sdk.Workflow, *Workflow) error

// WorkflowWithPermissions export workflow with permissions
func WorkflowWithPermissions(w sdk.Workflow, exportedWorkflow *Workflow) error {
	exportedWorkflow.Permissions = make(map[string]int, len(w.Groups))
	for _, p := range w.Groups {
		exportedWorkflow.Permissions[p.Group.Name] = p.Permission
	}
	return nil
}

// WorkflowSkipIfOnlyOneRepoWebhook skips the repo webhook if it's the only one
func WorkflowSkipIfOnlyOneRepoWebhook(w sdk.Workflow, exportedWorkflow *Workflow) error {
	if len(exportedWorkflow.Workflow) == 0 {
		if len(exportedWorkflow.PipelineHooks) == 1 && exportedWorkflow.PipelineHooks[0].Model == sdk.RepositoryWebHookModelName {
			exportedWorkflow.PipelineHooks = nil
		}
		return nil
	}

	for nodeName, hs := range exportedWorkflow.Hooks {
		if nodeName == w.Root.Name && len(hs) == 1 {
			if hs[0].Model == sdk.RepositoryWebHookModelName {
				delete(exportedWorkflow.Hooks, nodeName)
				break
			}
		}
	}

	return nil
>>>>>>> 3e16490c
}

//NewWorkflow creates a new exportable workflow
func NewWorkflow(w sdk.Workflow, opts ...WorkflowOptions) (Workflow, error) {
	exportedWorkflow := Workflow{}
	exportedWorkflow.Name = w.Name
	exportedWorkflow.Description = w.Description
	exportedWorkflow.Version = WorkflowVersion1
	exportedWorkflow.Workflow = map[string]NodeEntry{}
	exportedWorkflow.Hooks = map[string][]HookEntry{}
	if len(w.Metadata) > 0 {
		exportedWorkflow.Metadata = make(map[string]string, len(w.Metadata))
		for k, v := range w.Metadata {
			exportedWorkflow.Metadata[k] = v
		}
	}

	if w.HistoryLength > 0 {
		exportedWorkflow.HistoryLength = w.HistoryLength
	} else {
		exportedWorkflow.HistoryLength = 20
	}

	exportedWorkflow.PurgeTags = w.PurgeTags
	nodes := w.Nodes(false)
<<<<<<< HEAD
	if withPermission {
		exportedWorkflow.Permissions = make(map[string]int, len(w.Groups))
		for _, p := range w.Groups {
			exportedWorkflow.Permissions[p.Group.Name] = p.Permission
		}
	}

	forksMap, _ := (&w).Forks()
	hooks := w.GetHooks()

	for _, v := range forksMap {
		entry := NodeEntry{}
		if w.RootID == v.WorkflowNodeID {
			entry.DependsOn = []string{w.Root.Name}
		} else {
			for _, n := range nodes {
				if n.ID == v.WorkflowNodeID {
					entry.DependsOn = []string{n.Name}
				}
=======

	var craftNodeEntry = func(n *sdk.WorkflowNode) (NodeEntry, error) {
		entry := NodeEntry{}

		ancestorIDs := n.Ancestors(&w, false)
		ancestors := make([]string, 0, len(ancestorIDs))
		for _, aID := range ancestorIDs {
			a := w.GetNode(aID)
			if a == nil {
				return entry, sdk.ErrWorkflowNodeNotFound
			}
			ancestors = append(ancestors, a.Name)
		}

		sort.Strings(ancestors)
		entry.DependsOn = ancestors
		entry.PipelineName = n.PipelineName
		conditions := []sdk.WorkflowNodeCondition{}
		for _, c := range n.Context.Conditions.PlainConditions {
			if c.Operator == sdk.WorkflowConditionsOperatorEquals &&
				c.Value == "Success" &&
				c.Variable == "cds.status" {
				entry.When = append(entry.When, "success")
			} else if c.Operator == sdk.WorkflowConditionsOperatorEquals &&
				c.Value == "true" &&
				c.Variable == "cds.manual" {
				entry.When = append(entry.When, "manual")
			} else {
				conditions = append(conditions, c)
			}
		}

		if len(conditions) > 0 || n.Context.Conditions.LuaScript != "" {
			entry.Conditions = &sdk.WorkflowNodeConditions{
				PlainConditions: conditions,
				LuaScript:       n.Context.Conditions.LuaScript,
			}
		}

		if n.Context.Application != nil {
			entry.ApplicationName = n.Context.Application.Name
		}
		if n.Context.Environment != nil {
			entry.EnvironmentName = n.Context.Environment.Name
		}
		if n.Context.ProjectPlatform != nil {
			entry.ProjectPlatformName = n.Context.ProjectPlatform.Name
		}

		if n.Context.Mutex {
			entry.OneAtATime = &n.Context.Mutex
		}

		var skipPayload bool
		if n.Context.HasDefaultPayload() && n.Context.Application != nil && n.Context.Application.RepositoryFullname != "" {
			skipPayload = sdk.IsWorkflowNodeContextDefaultPayloadVCS(n.Context.DefaultPayload)
		}

		if !skipPayload {
			enc := dump.NewDefaultEncoder(nil)
			enc.ExtraFields.DetailedMap = false
			enc.ExtraFields.DetailedStruct = false
			enc.ExtraFields.Len = false
			enc.ExtraFields.Type = false
			enc.Formatters = nil
			m, err := enc.ToMap(n.Context.DefaultPayload)
			if err != nil {
				return entry, err
>>>>>>> 3e16490c
			}
		}
		exportedWorkflow.Workflow[v.Name] = entry
	}

	if len(nodes) == 0 && w.Root != nil && len(w.Root.OutgoingHooks) == 0 {
		n := w.Root
		entry, err := craftNodeEntry(w, *n)
		if err != nil {
			return exportedWorkflow, err
		}
		exportedWorkflow.ApplicationName = entry.ApplicationName
		exportedWorkflow.PipelineName = entry.PipelineName
		exportedWorkflow.EnvironmentName = entry.EnvironmentName
		exportedWorkflow.ProjectPlatformName = entry.ProjectPlatformName
		exportedWorkflow.DependsOn = entry.DependsOn
		if entry.Conditions != nil && (len(entry.Conditions.PlainConditions) > 0 || entry.Conditions.LuaScript != "") {
			exportedWorkflow.When = entry.When
			exportedWorkflow.Conditions = entry.Conditions
		}
		for _, h := range hooks {
			if exportedWorkflow.Hooks == nil {
				exportedWorkflow.Hooks = make(map[string][]HookEntry)
			}
			exportedWorkflow.PipelineHooks = append(exportedWorkflow.PipelineHooks, HookEntry{
				Model:  h.WorkflowHookModel.Name,
				Ref:    h.Ref,
				Config: h.Config.Values(),
			})
		}
		exportedWorkflow.Payload = entry.Payload
		exportedWorkflow.Parameters = entry.Parameters
	} else {
		nodes = append(nodes, *w.Root)
		for _, n := range nodes {
			entry, err := craftNodeEntry(w, n)
			if err != nil {
				return exportedWorkflow, err
			}
			exportedWorkflow.Workflow[n.Name] = entry

			for _, oh := range n.OutgoingHooks {
				entry, err := craftNodeEntryFromOutgoingWekHook(w, oh)
				if err != nil {
					return exportedWorkflow, err
				}
				exportedWorkflow.Workflow[oh.Name] = entry
			}
		}

		for _, h := range hooks {
			if exportedWorkflow.Hooks == nil {
				exportedWorkflow.Hooks = make(map[string][]HookEntry)
			}
			exportedWorkflow.Hooks[w.GetNode(h.WorkflowNodeID).Name] = append(exportedWorkflow.Hooks[w.GetNode(h.WorkflowNodeID).Name], HookEntry{
				Model:  h.WorkflowHookModel.Name,
				Ref:    h.Ref,
				Config: h.Config.Values(),
			})
		}
	}

	for _, f := range opts {
		if err := f(w, &exportedWorkflow); err != nil {
			return exportedWorkflow, err
		}
	}

	return exportedWorkflow, nil
}

// Entries returns the map of all workflow entries
func (w Workflow) Entries() map[string]NodeEntry {
	if len(w.Workflow) != 0 {
		return w.Workflow
	}

	singleEntry := NodeEntry{
		ApplicationName:     w.ApplicationName,
		EnvironmentName:     w.EnvironmentName,
		ProjectPlatformName: w.ProjectPlatformName,
		PipelineName:        w.PipelineName,
		Conditions:          w.Conditions,
		DependsOn:           w.DependsOn,
		When:                w.When,
		Payload:             w.Payload,
		Parameters:          w.Parameters,
	}
	return map[string]NodeEntry{
		w.PipelineName: singleEntry,
	}
}

func (e NodeEntry) checkValidity(w sdk.Workflow) error {
	return nil
}

func (w Workflow) checkValidity() error {
	mError := new(sdk.MultiError)

	if len(w.Workflow) != 0 {
		if w.ApplicationName != "" {
			mError.Append(fmt.Errorf("Error: wrong usage: application %s not allowed here", w.ApplicationName))
		}
		if w.EnvironmentName != "" {
			mError.Append(fmt.Errorf("Error: wrong usage: environment %s not allowed here", w.EnvironmentName))
		}
		if w.ProjectPlatformName != "" {
			mError.Append(fmt.Errorf("Error: wrong usage: platform %s not allowed here", w.ProjectPlatformName))
		}
		if w.PipelineName != "" {
			mError.Append(fmt.Errorf("Error: wrong usage: pipeline %s not allowed here", w.PipelineName))
		}
		if w.Conditions != nil {
			mError.Append(fmt.Errorf("Error: wrong usage: conditions not allowed here"))
		}
		if len(w.When) != 0 {
			mError.Append(fmt.Errorf("Error: wrong usage: when not allowed here"))
		}
		if len(w.DependsOn) != 0 {
			mError.Append(fmt.Errorf("Error: wrong usage: depends_on not allowed here"))
		}
		if len(w.PipelineHooks) != 0 {
			mError.Append(fmt.Errorf("Error: wrong usage: pipeline_hooks not allowed here"))
		}
	} else {
		if len(w.Hooks) > 0 {
			mError.Append(fmt.Errorf("Error: wrong usage: hooks not allowed here"))
		}
	}

	for name := range w.Hooks {
		if _, ok := w.Workflow[name]; !ok {
			mError.Append(fmt.Errorf("Error: wrong usage: invalid hook on %s", name))
		}
	}

	if mError.IsEmpty() {
		return nil
	}
	return mError
}

func (w Workflow) checkDependencies() error {
	mError := new(sdk.MultiError)
	for s, e := range w.Entries() {
		if err := e.checkDependencies(s, w); err != nil {
			mError.Append(fmt.Errorf("Error: %s invalid: %v", s, err))
		}
	}

	if mError.IsEmpty() {
		return nil
	}
	return mError
}

func (e NodeEntry) checkDependencies(nodeName string, w Workflow) error {
	mError := new(sdk.MultiError)
nextDep:
	for _, d := range e.DependsOn {
		for s := range w.Workflow {
			if s == d {
				continue nextDep
			}
		}
		mError.Append(fmt.Errorf("the pipeline %s depends on an unknown pipeline: %s", nodeName, d))
	}
	if mError.IsEmpty() {
		return nil
	}
	return mError
}

//GetWorkflow returns a fresh sdk.Workflow
func (w Workflow) GetWorkflow() (*sdk.Workflow, error) {
	var wf = new(sdk.Workflow)
	wf.Name = w.Name
	wf.Description = w.Description
	if err := w.checkValidity(); err != nil {
		return nil, err
	}
	if err := w.checkDependencies(); err != nil {
		return nil, err
	}
	wf.PurgeTags = w.PurgeTags
	if len(w.Metadata) > 0 {
		wf.Metadata = make(map[string]string, len(w.Metadata))
		for k, v := range w.Metadata {
			wf.Metadata[k] = v
		}
	}
	if w.HistoryLength > 0 && w.HistoryLength != sdk.DefaultHistoryLength {
		wf.HistoryLength = w.HistoryLength
	}

	rand.Seed(time.Now().Unix())
	entries := w.Entries()
	var attempt int
	fakeID := rand.Int63n(5000)
	// attempt is there to avoid infinit loop, but it should not happend becase we check validty and dependencies earlier
	for len(entries) != 0 && attempt < 10000 {
		for name, entry := range entries {
			entry.ID = fakeID
			ok, err := entry.processNode(name, wf)
			if err != nil {
				return nil, err
			}
			if ok {
				delete(entries, name)
				fakeID++
			}
		}
		attempt++
	}
	if len(entries) > 0 {
		return nil, fmt.Errorf("Unable to process %+v", entries)
	}

	//Process hooks
	wf.Visit(w.processHooks)

	//Compute permissions
	wf.Groups = make([]sdk.GroupPermission, 0, len(w.Permissions))
	for g, p := range w.Permissions {
		perm := sdk.GroupPermission{Group: sdk.Group{Name: g}, Permission: p}
		wf.Groups = append(wf.Groups, perm)
	}

	wf.Sort()

	return wf, nil
}

func (e *NodeEntry) getNode(name string) (*sdk.WorkflowNode, error) {
	node := &sdk.WorkflowNode{
		Name:         name,
		Ref:          name,
		PipelineName: e.PipelineName,
	}

	if e.ApplicationName != "" {
		node.Context = new(sdk.WorkflowNodeContext)
		node.Context.Application = &sdk.Application{
			Name: e.ApplicationName,
		}
	}

	if e.EnvironmentName != "" {
		if node.Context == nil {
			node.Context = new(sdk.WorkflowNodeContext)
		}

		node.Context.Environment = &sdk.Environment{
			Name: e.EnvironmentName,
		}
	}

	if e.ProjectPlatformName != "" {
		if node.Context == nil {
			node.Context = new(sdk.WorkflowNodeContext)
		}

		node.Context.ProjectPlatform = &sdk.ProjectPlatform{
			Name: e.ProjectPlatformName,
		}
	}

	if e.Conditions != nil {
		if node.Context == nil {
			node.Context = new(sdk.WorkflowNodeContext)
		}
		node.Context.Conditions = *e.Conditions
	}

	if len(e.Payload) > 0 {
		if node.Context == nil {
			node.Context = new(sdk.WorkflowNodeContext)
		}
		node.Context.DefaultPayload = e.Payload
	}

	mapPipelineParameters := sdk.ParametersFromMap(e.Parameters)
	if node.Context == nil {
		node.Context = new(sdk.WorkflowNodeContext)
	}
	node.Context.DefaultPipelineParameters = mapPipelineParameters

	for _, w := range e.When {
		if node.Context == nil {
			node.Context = new(sdk.WorkflowNodeContext)
		}

		switch w {
		case "success":
			node.Context.Conditions.PlainConditions = append(node.Context.Conditions.PlainConditions, sdk.WorkflowNodeCondition{
				Operator: sdk.WorkflowConditionsOperatorEquals,
				Value:    "Success",
				Variable: "cds.status",
			})
		case "manual":
			node.Context.Conditions.PlainConditions = append(node.Context.Conditions.PlainConditions, sdk.WorkflowNodeCondition{
				Operator: sdk.WorkflowConditionsOperatorEquals,
				Value:    "true",
				Variable: "cds.manual",
			})
		default:
			return nil, fmt.Errorf("Unsupported when condition %s", w)
		}
	}

	if e.OneAtATime != nil {
		if node.Context == nil {
			node.Context = &sdk.WorkflowNodeContext{}
		}
		node.Context.Mutex = *e.OneAtATime
	}

	return node, nil
}

func (w *Workflow) processHooks(n *sdk.WorkflowNode) {
	var addHooks = func(hooks []HookEntry) {
		for _, h := range hooks {
			cfg := make(sdk.WorkflowNodeHookConfig, len(h.Config))
			for k, v := range h.Config {
				var hType string
				switch h.Model {
				case sdk.KafkaHookModelName, sdk.RabbitMQHookModelName:
					if k == sdk.HookModelPlatform {
						hType = sdk.HookConfigTypePlatform
					} else {
						hType = sdk.HookConfigTypeString
					}
				default:
					hType = sdk.HookConfigTypeString
				}

				cfg[k] = sdk.WorkflowNodeHookConfigValue{
					Value:        v,
					Configurable: true,
					Type:         hType,
				}
			}
			if h.Ref == "" {
				h.Ref = fmt.Sprintf("%d", time.Now().Unix())
			}
			n.Hooks = append(n.Hooks, sdk.WorkflowNodeHook{
				WorkflowHookModel: sdk.GetDefaultHookModel(h.Model),
				Ref:               h.Ref,
				Config:            cfg,
			})
		}
	}

	if len(w.PipelineHooks) > 0 {
		//Only one node workflow
		addHooks(w.PipelineHooks)
		return
	}

	addHooks(w.Hooks[n.Name])
}

func (e *NodeEntry) processFork(name string, w *sdk.Workflow) (bool, error) {
	var ancestor *sdk.WorkflowNode

	if len(e.DependsOn) == 1 {
		a := e.DependsOn[0]
		ancestor = w.GetNodeByName(a)
	}
	if ancestor == nil {
		return false, nil
	}

	fork := sdk.WorkflowNodeFork{
		Name: name,
	}
	w.AddNodeFork(ancestor.Name, fork)
	return true, nil
}

func (e *NodeEntry) processNode(name string, w *sdk.Workflow) (bool, error) {
	if err := e.checkValidity(*w); err != nil {
		return false, err
	}

	switch {
	case e.PipelineName == "" && e.OutgoingHookModelName == "":
		return e.processFork(name, w)

	case e.PipelineName == "" && e.OutgoingHookModelName != "":
		return e.processOutgoingHook(name, w)
	}

	// Find WorkflowNodeAncestors
	exist, err := e.processNodeAncestors(name, w)
	if err != nil {
		return false, err
	}

	if exist {
		return true, nil
	}

	if len(e.DependsOn) != 1 {
		return false, nil
	}
	return e.processForkAncestor(name, w)
}

func (e *NodeEntry) processOutgoingHook(name string, w *sdk.Workflow) (bool, error) {
	var ancestor *sdk.WorkflowNode

	if len(e.DependsOn) == 1 {
		a := e.DependsOn[0]
		ancestor = w.GetNodeByName(a)
	}

	if ancestor == nil {
		fmt.Println("cannot find ancestor")
		return false, nil
	}

	config := sdk.WorkflowNodeHookConfig{}
	for k, v := range e.OutgoingHookConfig {
		config[k] = sdk.WorkflowNodeHookConfigValue{
			Value: v,
		}
	}

	oh := sdk.WorkflowNodeOutgoingHook{
		Name:              name,
		Ref:               name,
		Config:            config,
		WorkflowHookModel: sdk.WorkflowHookModel{Name: e.OutgoingHookModelName},
	}

	if ancestor.OutgoingHooks == nil {
		ancestor.OutgoingHooks = []sdk.WorkflowNodeOutgoingHook{}
	}

	ancestor.OutgoingHooks = append(ancestor.OutgoingHooks, oh)

	return true, nil

}

func (e *NodeEntry) processNodeAncestors(name string, w *sdk.Workflow) (bool, error) {
	var ancestorsExist = true
	var ancestors []*sdk.WorkflowNode

	if len(e.DependsOn) == 1 {
		a := e.DependsOn[0]
		//Looking for the ancestor
		ancestor := w.GetNodeByName(a)
		if ancestor == nil {
			ancestorsExist = false
		}
		ancestors = append(ancestors, ancestor)
	} else {
		for _, a := range e.DependsOn {
			//Looking for the ancestor
			ancestor := w.GetNodeByName(a)
			if ancestor == nil {
				ancestorsExist = false
				break
			}
			ancestors = append(ancestors, ancestor)
		}
	}

	if !ancestorsExist {
		return false, nil
	}

	n, err := e.getNode(name)
	if err != nil {
		return false, err
	}

	switch len(ancestors) {
	case 0:
		w.Root = n
		return true, nil
	case 1:
		w.AddTrigger(ancestors[0].Name, *n)
		return true, nil
	}

	//Try to find an existing join with the same references
	var join *sdk.WorkflowNodeJoin
	for i := range w.Joins {
		j := &w.Joins[i]
		var joinFound = true

		for _, ref := range j.SourceNodeRefs {
			var refFound bool
			for _, a := range e.DependsOn {
				if ref == a {
					refFound = true
					break
				}
			}
			if !refFound {
				joinFound = false
				break
			}
		}

		if joinFound {
			j.Ref = fmt.Sprintf("fakeRef%d", e.ID)
			join = j
		}
	}

	var appendJoin bool
	if join == nil {
		join = &sdk.WorkflowNodeJoin{
			SourceNodeRefs: e.DependsOn,
			Ref:            fmt.Sprintf("fakeRef%d", e.ID),
		}
		appendJoin = true
	}

	join.Triggers = append(join.Triggers, sdk.WorkflowNodeJoinTrigger{
		WorkflowDestNode: *n,
	})

	if appendJoin {
		w.Joins = append(w.Joins, *join)
	}
	return true, nil
}

func (e *NodeEntry) processForkAncestor(name string, w *sdk.Workflow) (bool, error) {
	a := e.DependsOn[0]
	ancestor := w.GetForkByName(a)
	if ancestor == nil {
		return false, nil
	}

	n, err := e.getNode(name)
	if err != nil {
		return false, err
	}

	ancestor.Triggers = append(ancestor.Triggers, sdk.WorkflowNodeForkTrigger{
		WorkflowDestNode: *n,
		WorkflowForkID:   ancestor.ID,
	})
	return true, nil
}<|MERGE_RESOLUTION|>--- conflicted
+++ resolved
@@ -68,7 +68,6 @@
 	WorkflowVersion1 = "v1.0"
 )
 
-<<<<<<< HEAD
 func craftNodeEntry(w sdk.Workflow, n sdk.WorkflowNode) (NodeEntry, error) {
 	entry := NodeEntry{}
 	_, forksTriggerMap := w.Forks()
@@ -169,7 +168,8 @@
 	entry.OutgoingHookConfig = n.Config.Values()
 
 	return entry, nil
-=======
+}
+
 // WorkflowOptions is the type for several workflow-as-code options
 type WorkflowOptions func(sdk.Workflow, *Workflow) error
 
@@ -201,7 +201,6 @@
 	}
 
 	return nil
->>>>>>> 3e16490c
 }
 
 //NewWorkflow creates a new exportable workflow
@@ -227,7 +226,6 @@
 
 	exportedWorkflow.PurgeTags = w.PurgeTags
 	nodes := w.Nodes(false)
-<<<<<<< HEAD
 	if withPermission {
 		exportedWorkflow.Permissions = make(map[string]int, len(w.Groups))
 		for _, p := range w.Groups {
@@ -247,76 +245,6 @@
 				if n.ID == v.WorkflowNodeID {
 					entry.DependsOn = []string{n.Name}
 				}
-=======
-
-	var craftNodeEntry = func(n *sdk.WorkflowNode) (NodeEntry, error) {
-		entry := NodeEntry{}
-
-		ancestorIDs := n.Ancestors(&w, false)
-		ancestors := make([]string, 0, len(ancestorIDs))
-		for _, aID := range ancestorIDs {
-			a := w.GetNode(aID)
-			if a == nil {
-				return entry, sdk.ErrWorkflowNodeNotFound
-			}
-			ancestors = append(ancestors, a.Name)
-		}
-
-		sort.Strings(ancestors)
-		entry.DependsOn = ancestors
-		entry.PipelineName = n.PipelineName
-		conditions := []sdk.WorkflowNodeCondition{}
-		for _, c := range n.Context.Conditions.PlainConditions {
-			if c.Operator == sdk.WorkflowConditionsOperatorEquals &&
-				c.Value == "Success" &&
-				c.Variable == "cds.status" {
-				entry.When = append(entry.When, "success")
-			} else if c.Operator == sdk.WorkflowConditionsOperatorEquals &&
-				c.Value == "true" &&
-				c.Variable == "cds.manual" {
-				entry.When = append(entry.When, "manual")
-			} else {
-				conditions = append(conditions, c)
-			}
-		}
-
-		if len(conditions) > 0 || n.Context.Conditions.LuaScript != "" {
-			entry.Conditions = &sdk.WorkflowNodeConditions{
-				PlainConditions: conditions,
-				LuaScript:       n.Context.Conditions.LuaScript,
-			}
-		}
-
-		if n.Context.Application != nil {
-			entry.ApplicationName = n.Context.Application.Name
-		}
-		if n.Context.Environment != nil {
-			entry.EnvironmentName = n.Context.Environment.Name
-		}
-		if n.Context.ProjectPlatform != nil {
-			entry.ProjectPlatformName = n.Context.ProjectPlatform.Name
-		}
-
-		if n.Context.Mutex {
-			entry.OneAtATime = &n.Context.Mutex
-		}
-
-		var skipPayload bool
-		if n.Context.HasDefaultPayload() && n.Context.Application != nil && n.Context.Application.RepositoryFullname != "" {
-			skipPayload = sdk.IsWorkflowNodeContextDefaultPayloadVCS(n.Context.DefaultPayload)
-		}
-
-		if !skipPayload {
-			enc := dump.NewDefaultEncoder(nil)
-			enc.ExtraFields.DetailedMap = false
-			enc.ExtraFields.DetailedStruct = false
-			enc.ExtraFields.Len = false
-			enc.ExtraFields.Type = false
-			enc.Formatters = nil
-			m, err := enc.ToMap(n.Context.DefaultPayload)
-			if err != nil {
-				return entry, err
->>>>>>> 3e16490c
 			}
 		}
 		exportedWorkflow.Workflow[v.Name] = entry
