--- conflicted
+++ resolved
@@ -34,24 +34,6 @@
 	Workflow map[string]NodeEntry   `json:"workflow,omitempty" yaml:"workflow,omitempty"`
 	Hooks    map[string][]HookEntry `json:"hooks,omitempty" yaml:"hooks,omitempty"`
 	// This will be filled for simple workflows
-<<<<<<< HEAD
-	DependsOn           []string                       `json:"depends_on,omitempty" yaml:"depends_on,omitempty"`
-	Conditions          *sdk.WorkflowNodeConditions    `json:"conditions,omitempty" yaml:"conditions,omitempty"`
-	When                []string                       `json:"when,omitempty" yaml:"when,omitempty"` //This is used only for manual and success condition
-	PipelineName        string                         `json:"pipeline,omitempty" yaml:"pipeline,omitempty"`
-	Payload             map[string]interface{}         `json:"payload,omitempty" yaml:"payload,omitempty"`
-	Parameters          map[string]string              `json:"parameters,omitempty" yaml:"parameters,omitempty"`
-	ApplicationName     string                         `json:"application,omitempty" yaml:"application,omitempty"`
-	EnvironmentName     string                         `json:"environment,omitempty" yaml:"environment,omitempty"`
-	ProjectPlatformName string                         `json:"platform,omitempty" yaml:"platform,omitempty"`
-	PipelineHooks       []HookEntry                    `json:"pipeline_hooks,omitempty" yaml:"pipeline_hooks,omitempty"`
-	Permissions         map[string]int                 `json:"permissions,omitempty" yaml:"permissions,omitempty"` // If workflow have only one node, then permissions of this node are the same
-	Metadata            map[string]string              `json:"metadata,omitempty" yaml:"metadata,omitempty"`
-	PurgeTags           []string                       `json:"purge_tags,omitempty" yaml:"purge_tags,omitempty"`
-	HistoryLength       *int64                         `json:"history_length,omitempty" yaml:"history_length,omitempty"`
-	Notifications       []NotificationEntry            `json:"notify,omitempty" yaml:"notify,omitempty"`               // This is used when the workflow have only one pipeline
-	MapNotifications    map[string][]NotificationEntry `json:"notifications,omitempty" yaml:"notifications,omitempty"` // This is used when the workflow have more than one pipeline
-=======
 	DependsOn              []string                       `json:"depends_on,omitempty" yaml:"depends_on,omitempty"`
 	Conditions             *sdk.WorkflowNodeConditions    `json:"conditions,omitempty" yaml:"conditions,omitempty"`
 	When                   []string                       `json:"when,omitempty" yaml:"when,omitempty"` //This is used only for manual and success condition
@@ -160,27 +142,10 @@
 	}
 
 	return nil
->>>>>>> ef478700
 }
 
 // NodeEntry represents a node as code
 type NodeEntry struct {
-<<<<<<< HEAD
-	ID                    int64                       `json:"-" yaml:"-"`
-	DependsOn             []string                    `json:"depends_on,omitempty" yaml:"depends_on,omitempty"`
-	Conditions            *sdk.WorkflowNodeConditions `json:"conditions,omitempty" yaml:"conditions,omitempty"`
-	When                  []string                    `json:"when,omitempty" yaml:"when,omitempty"` //This is used only for manual and success condition
-	PipelineName          string                      `json:"pipeline,omitempty" yaml:"pipeline,omitempty"`
-	ApplicationName       string                      `json:"application,omitempty" yaml:"application,omitempty"`
-	EnvironmentName       string                      `json:"environment,omitempty" yaml:"environment,omitempty"`
-	ProjectPlatformName   string                      `json:"platform,omitempty" yaml:"platform,omitempty"`
-	OneAtATime            *bool                       `json:"one_at_a_time,omitempty" yaml:"one_at_a_time,omitempty"`
-	Payload               map[string]interface{}      `json:"payload,omitempty" yaml:"payload,omitempty"`
-	Parameters            map[string]string           `json:"parameters,omitempty" yaml:"parameters,omitempty"`
-	OutgoingHookModelName string                      `json:"trigger,omitempty" yaml:"trigger,omitempty"`
-	OutgoingHookConfig    map[string]string           `json:"config,omitempty" yaml:"config,omitempty"`
-	Permissions           map[string]int              `json:"permissions,omitempty" yaml:"permissions,omitempty"`
-=======
 	ID                     int64                       `json:"-" yaml:"-"`
 	DependsOn              []string                    `json:"depends_on,omitempty" yaml:"depends_on,omitempty"`
 	Conditions             *sdk.WorkflowNodeConditions `json:"conditions,omitempty" yaml:"conditions,omitempty"`
@@ -194,7 +159,7 @@
 	Parameters             map[string]string           `json:"parameters,omitempty" yaml:"parameters,omitempty"`
 	OutgoingHookModelName  string                      `json:"trigger,omitempty" yaml:"trigger,omitempty"`
 	OutgoingHookConfig     map[string]string           `json:"config,omitempty" yaml:"config,omitempty"`
->>>>>>> ef478700
+	Permissions            map[string]int              `json:"permissions,omitempty" yaml:"permissions,omitempty"`
 }
 
 // HookEntry represents a hook as code
