package sdk

import (
	"fmt"
	"strings"
	"time"
)

// Repository structs contains all needed information about a single repository
type Repository struct {
	URL  string
	Hook bool
}

// Application represent an application in a project
type Application struct {
<<<<<<< HEAD
	ID                   int64                     `json:"id" db:"id"`
	Name                 string                    `json:"name" db:"name" cli:"name,key"`
	Description          string                    `json:"description"  db:"description"`
	Icon                 string                    `json:"icon"  db:"icon"`
	ProjectID            int64                     `json:"-" db:"project_id"`
	ProjectKey           string                    `json:"project_key" db:"-" cli:"project_key"`
	Variable             []Variable                `json:"variables,omitempty" db:"-"`
	Permission           int                       `json:"permission" db:"-"`
	Notifications        []UserNotification        `json:"notifications,omitempty" db:"-"`
	LastModified         time.Time                 `json:"last_modified" db:"last_modified" mapstructure:"-"`
	VCSServer            string                    `json:"vcs_server,omitempty" db:"vcs_server"`
	RepositoryFullname   string                    `json:"repository_fullname,omitempty" db:"repo_fullname" cli:"repository_fullname"`
	RepositoryStrategy   RepositoryStrategy        `json:"vcs_strategy,omitempty" db:"-"`
	Metadata             Metadata                  `json:"metadata" yaml:"metadata" db:"-"`
	Keys                 []ApplicationKey          `json:"keys" yaml:"keys" db:"-"`
	Usage                *Usage                    `json:"usage,omitempty" db:"-" cli:"-"`
	DeploymentStrategies map[string]PlatformConfig `json:"deployment_strategies,omitempty" db:"-" cli:"-"`
	Vulnerabilities      []Vulnerability           `json:"vulnerabilities,omitempty" db:"-" cli:"-"`
=======
	ID                   int64                        `json:"id" db:"id"`
	Name                 string                       `json:"name" db:"name" cli:"name,key"`
	Description          string                       `json:"description"  db:"description"`
	Icon                 string                       `json:"icon"  db:"icon"`
	ProjectID            int64                        `json:"-" db:"project_id"`
	ProjectKey           string                       `json:"project_key" db:"-" cli:"project_key"`
	ApplicationGroups    []GroupPermission            `json:"groups,omitempty" db:"-"`
	Variable             []Variable                   `json:"variables,omitempty" db:"-"`
	Permission           int                          `json:"permission" db:"-"`
	Notifications        []UserNotification           `json:"notifications,omitempty" db:"-"`
	LastModified         time.Time                    `json:"last_modified" db:"last_modified" mapstructure:"-"`
	VCSServer            string                       `json:"vcs_server,omitempty" db:"vcs_server"`
	RepositoryFullname   string                       `json:"repository_fullname,omitempty" db:"repo_fullname" cli:"repository_fullname"`
	RepositoryStrategy   RepositoryStrategy           `json:"vcs_strategy,omitempty" db:"-"`
	Metadata             Metadata                     `json:"metadata" yaml:"metadata" db:"-"`
	Keys                 []ApplicationKey             `json:"keys" yaml:"keys" db:"-"`
	Usage                *Usage                       `json:"usage,omitempty" db:"-" cli:"-"`
	DeploymentStrategies map[string]IntegrationConfig `json:"deployment_strategies,omitempty" db:"-" cli:"-"`
	Vulnerabilities      []Vulnerability              `json:"vulnerabilities,omitempty" db:"-" cli:"-"`
>>>>>>> ef478700
}

// IsValid returns error if the application is not valid
func (app Application) IsValid() error {
	if !NamePatternRegex.MatchString(app.Name) {
		return NewError(ErrInvalidName, fmt.Errorf("Invalid project key. It should match %s", NamePattern))
	}

	if app.Icon != "" {
		if !strings.HasPrefix(app.Icon, IconFormat) {
			return ErrIconBadFormat
		}
		if len(app.Icon) > MaxIconSize {
			return ErrIconBadSize
		}
	}

	return nil
}

// SSHKeys returns the slice of ssh key for an application
func (app Application) SSHKeys() []ApplicationKey {
	keys := []ApplicationKey{}
	for _, k := range app.Keys {
		if k.Type == KeyTypeSSH {
			keys = append(keys, k)
		}
	}
	return keys
}

// PGPKeys returns the slice of pgp key for an application
func (app Application) PGPKeys() []ApplicationKey {
	keys := []ApplicationKey{}
	for _, k := range app.Keys {
		if k.Type == KeyTypePGP {
			keys = append(keys, k)
		}
	}
	return keys
}

// RepositoryStrategy represents the way to use the repository
type RepositoryStrategy struct {
	ConnectionType string `json:"connection_type"`
	SSHKey         string `json:"ssh_key"`
	SSHKeyContent  string `json:"ssh_key_content,omitempty"`
	User           string `json:"user"`
	Password       string `json:"password"`
	Branch         string `json:"branch,omitempty"`
	DefaultBranch  string `json:"default_branch,omitempty"`
	PGPKey         string `json:"pgp_key"`
}

// ApplicationVariableAudit represents an audit on an application variable
type ApplicationVariableAudit struct {
	ID             int64     `json:"id" yaml:"-" db:"id"`
	ApplicationID  int64     `json:"application_id" yaml:"-" db:"application_id"`
	VariableID     int64     `json:"variable_id" yaml:"-" db:"variable_id"`
	Type           string    `json:"type" yaml:"-" db:"type"`
	VariableBefore *Variable `json:"variable_before,omitempty" yaml:"-" db:"-"`
	VariableAfter  *Variable `json:"variable_after,omitempty" yaml:"-" db:"-"`
	Versionned     time.Time `json:"versionned" yaml:"-" db:"versionned"`
	Author         string    `json:"author" yaml:"-" db:"author"`
}

// GetKey return a key by name
func (app Application) GetKey(kname string) *ApplicationKey {
	for i := range app.Keys {
		if app.Keys[i].Name == kname {
			return &app.Keys[i]
		}
	}
	return nil
}

// GetSSHKey return a key by name
func (app Application) GetSSHKey(kname string) *ApplicationKey {
	for i := range app.Keys {
		if app.Keys[i].Type == KeyTypeSSH && app.Keys[i].Name == kname {
			return &app.Keys[i]
		}
	}
	return nil
}<|MERGE_RESOLUTION|>--- conflicted
+++ resolved
@@ -14,33 +14,12 @@
 
 // Application represent an application in a project
 type Application struct {
-<<<<<<< HEAD
-	ID                   int64                     `json:"id" db:"id"`
-	Name                 string                    `json:"name" db:"name" cli:"name,key"`
-	Description          string                    `json:"description"  db:"description"`
-	Icon                 string                    `json:"icon"  db:"icon"`
-	ProjectID            int64                     `json:"-" db:"project_id"`
-	ProjectKey           string                    `json:"project_key" db:"-" cli:"project_key"`
-	Variable             []Variable                `json:"variables,omitempty" db:"-"`
-	Permission           int                       `json:"permission" db:"-"`
-	Notifications        []UserNotification        `json:"notifications,omitempty" db:"-"`
-	LastModified         time.Time                 `json:"last_modified" db:"last_modified" mapstructure:"-"`
-	VCSServer            string                    `json:"vcs_server,omitempty" db:"vcs_server"`
-	RepositoryFullname   string                    `json:"repository_fullname,omitempty" db:"repo_fullname" cli:"repository_fullname"`
-	RepositoryStrategy   RepositoryStrategy        `json:"vcs_strategy,omitempty" db:"-"`
-	Metadata             Metadata                  `json:"metadata" yaml:"metadata" db:"-"`
-	Keys                 []ApplicationKey          `json:"keys" yaml:"keys" db:"-"`
-	Usage                *Usage                    `json:"usage,omitempty" db:"-" cli:"-"`
-	DeploymentStrategies map[string]PlatformConfig `json:"deployment_strategies,omitempty" db:"-" cli:"-"`
-	Vulnerabilities      []Vulnerability           `json:"vulnerabilities,omitempty" db:"-" cli:"-"`
-=======
 	ID                   int64                        `json:"id" db:"id"`
 	Name                 string                       `json:"name" db:"name" cli:"name,key"`
 	Description          string                       `json:"description"  db:"description"`
 	Icon                 string                       `json:"icon"  db:"icon"`
 	ProjectID            int64                        `json:"-" db:"project_id"`
 	ProjectKey           string                       `json:"project_key" db:"-" cli:"project_key"`
-	ApplicationGroups    []GroupPermission            `json:"groups,omitempty" db:"-"`
 	Variable             []Variable                   `json:"variables,omitempty" db:"-"`
 	Permission           int                          `json:"permission" db:"-"`
 	Notifications        []UserNotification           `json:"notifications,omitempty" db:"-"`
@@ -53,7 +32,6 @@
 	Usage                *Usage                       `json:"usage,omitempty" db:"-" cli:"-"`
 	DeploymentStrategies map[string]IntegrationConfig `json:"deployment_strategies,omitempty" db:"-" cli:"-"`
 	Vulnerabilities      []Vulnerability              `json:"vulnerabilities,omitempty" db:"-" cli:"-"`
->>>>>>> ef478700
 }
 
 // IsValid returns error if the application is not valid
