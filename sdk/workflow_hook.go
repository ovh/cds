--- conflicted
+++ resolved
@@ -15,11 +15,7 @@
 	Ref           string                 `json:"ref" db:"ref"`
 	NodeID        int64                  `json:"node_id" db:"node_id"`
 	HookModelID   int64                  `json:"hook_model_id" db:"hook_model_id"`
-<<<<<<< HEAD
-	HookModelName string                 `json:"-" db:"-"`
-=======
 	HookModelName string                 `json:"hook_model_name" db:"-"`
->>>>>>> 4beb89d1
 	Config        WorkflowNodeHookConfig `json:"config" db:"-"`
 }
 
