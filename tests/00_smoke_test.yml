--- conflicted
+++ resolved
@@ -15,7 +15,6 @@
   - type: http
     method: GET
     url: '{{.api.url}}/mon/version'
-<<<<<<< HEAD
     retry: 10
     delay: 3
   - type: http
@@ -38,30 +37,6 @@
     url: '{{.hooks.url}}/mon/status'
     retry: 10
     delay: 3
-=======
-    retry: 5
-    delay: 5
-  - type: http
-    method: GET
-    url: '{{.api.url}}/mon/status'
-    retry: 5
-    delay: 5
-  - type: http
-    method: GET
-    url: '{{.ui.url}}'
-    retry: 5
-    delay: 5
-  - type: http
-    method: GET
-    url: '{{.hatchery.url}}/mon/status'
-    retry: 5
-    delay: 5
-  - type: http
-    method: GET
-    url: '{{.hooks.url}}/mon/status'
-    retry: 5
-    delay: 5
->>>>>>> 4c9641ca
 
 - name: Check CLI binary is available
   steps:  
