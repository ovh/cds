--- conflicted
+++ resolved
@@ -33,7 +33,6 @@
         "category": "CDS"
       },
       {
-<<<<<<< HEAD
         "command": "vscode-cds.setCurrentProject",
         "title": "Set the CDS context for the current repository",
         "category": "CDS"
@@ -43,10 +42,6 @@
         "title": "Preview the CDS workflow",
         "category": "CDS",
         "icon": "$(open-preview)"
-=======
-        "command": "vscode-cds.previewWorkflow",
-        "title": "Preview the CDS workflow"
->>>>>>> 5715b3ff
       }
     ],
     "configuration": {
