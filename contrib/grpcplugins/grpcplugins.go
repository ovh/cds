package grpcplugins

import (
	"bytes"
	"context"
	"encoding/hex"
	"encoding/json"
	"fmt"
	"io"
	"io/fs"
	"net/http"
	"net/url"
	"path/filepath"
	"strings"
	"sync"
	"time"

	"github.com/pkg/errors"
	"github.com/srerickson/checksum"

	"github.com/ovh/cds/engine/worker/pkg/workerruntime"
	"github.com/ovh/cds/sdk"
	"github.com/ovh/cds/sdk/grpcplugin/actionplugin"
)

func Logf(s string, i ...any) {
	fmt.Println(fmt.Sprintf(s, i...))
}

func Println(a ...interface{}) {
	fmt.Println(a...)
}

func Log(s string) {
	fmt.Println(s)
}

func Warnf(s string, i ...any) {
	Logf(WarnColor+"Warning: "+NoColor+s, i...)
}

func Warn(s string) {
	Log(WarnColor + "Warning: " + NoColor + s)
}

func Errorf(s string, i ...any) {
	Logf(ErrColor+"Error: "+NoColor+s, i...)
}

func Error(s string) {
	Log(ErrColor + "Error: " + NoColor + s)
}

func Successf(s string, i ...any) {
	Logf(SuccessColor+s+NoColor, i...)
}

func Success(s string) {
	Log(SuccessColor + s + NoColor)
}

const (
	WarnColor    = "\033[1;33m"
	ErrColor     = "\033[1;31m"
	SuccessColor = "\033[1;32m"
	NoColor      = "\033[0m"
)

func GetRunResults(workerHTTPPort int32) ([]sdk.WorkflowRunResult, error) {
	if workerHTTPPort == 0 {
		return nil, nil
	}

	req, err := http.NewRequest("GET", fmt.Sprintf("http://127.0.0.1:%d/run-result", workerHTTPPort), nil)
	if err != nil {
		return nil, fmt.Errorf("unable to create request to get run result: %v", err)
	}

	resp, err := http.DefaultClient.Do(req)
	if err != nil {
		return nil, fmt.Errorf("cannot get run result /run-result: %v", err)
	}
	defer resp.Body.Close()
	body, err := io.ReadAll(resp.Body)
	if err != nil {
		return nil, fmt.Errorf("unable to read body on get run result /run-result: %v", err)
	}

	if resp.StatusCode >= 300 {
		return nil, fmt.Errorf("cannot get run result /run-result: HTTP %d", resp.StatusCode)
	}

	var results []sdk.WorkflowRunResult
	if err := sdk.JSONUnmarshal(body, &results); err != nil {
		return nil, fmt.Errorf("unable to unmarshal response: %v", err)
	}
	return results, nil
}

func GetV2RunResults(ctx context.Context, c *actionplugin.Common, filter workerruntime.V2FilterRunResult) (*workerruntime.V2GetResultResponse, error) {
	btes, err := json.Marshal(filter)
	if err != nil {
		return nil, err
	}

	req, err := c.NewRequest(ctx, "GET", "/v2/result", bytes.NewReader(btes))
	if err != nil {
		return nil, err
	}

	resp, err := c.DoRequest(req)
	if err != nil {
		return nil, errors.Wrap(err, "unable to get run results")
	}
	defer resp.Body.Close()
	body, err := io.ReadAll(resp.Body)
	if err != nil {
		return nil, fmt.Errorf("unable to read body on get run result /v2/result: %v", err)
	}

	if resp.StatusCode >= 300 {
		return nil, fmt.Errorf("cannot get run result /v2/result: HTTP %d", resp.StatusCode)
	}

	var result workerruntime.V2GetResultResponse
	if err := sdk.JSONUnmarshal(body, &result); err != nil {
		return nil, fmt.Errorf("unable to unmarshal response: %v", err)
	}
	return &result, nil
}

func GetWorkerDirectories(ctx context.Context, c *actionplugin.Common) (*sdk.WorkerDirectories, error) {
	req, err := c.NewRequest(ctx, "GET", "/directories", nil)
	if err != nil {
		return nil, errors.Errorf("unable to create request to get directories: %v", err)
	}

	resp, err := c.DoRequest(req)
	if err != nil {
		return nil, errors.Wrap(err, "unable to create run result")
	}
	defer resp.Body.Close()
	body, err := io.ReadAll(resp.Body)
	if err != nil {
		return nil, errors.Errorf("unable to read body on get /working-directory: %v", err)
	}

	if resp.StatusCode >= 300 {
		return nil, errors.Errorf("cannot get working directory: HTTP %d", resp.StatusCode)
	}

	var workDir sdk.WorkerDirectories
	if err := sdk.JSONUnmarshal(body, &workDir); err != nil {
		return nil, errors.Errorf("unable to unmarshal response: %v", err)
	}
	return &workDir, nil
}

func CreateRunResult(ctx context.Context, c *actionplugin.Common, result *workerruntime.V2RunResultRequest) (*workerruntime.V2AddResultResponse, error) {
	btes, err := json.Marshal(result)
	if err != nil {
		return nil, errors.WithStack(err)
	}
	Logf("Result create: %s", string(btes))
	req, err := c.NewRequest(ctx, http.MethodPost, "/v2/result", bytes.NewReader(btes))
	if err != nil {
		return nil, err
	}

	resp, err := c.DoRequest(req)
	if err != nil {
		return nil, errors.Wrap(err, "unable to create run result")
	}
	defer resp.Body.Close()
	body, err := io.ReadAll(resp.Body)
	if err != nil {
		return nil, errors.WithStack(err)
	}
	if resp.StatusCode >= 300 {
		return nil, errors.Wrapf(err, "unable to create run result (status code %d) %v", resp.StatusCode, string(body))
	}

	var response workerruntime.V2AddResultResponse
	if err := sdk.JSONUnmarshal(body, &response); err != nil {
		return nil, err
	}
	return &response, nil
}

func UpdateRunResult(ctx context.Context, c *actionplugin.Common, result *workerruntime.V2RunResultRequest) (*workerruntime.V2UpdateResultResponse, error) {
	btes, err := json.Marshal(result)
	if err != nil {
		return nil, errors.WithStack(err)
	}

	req, err := c.NewRequest(ctx, http.MethodPut, "/v2/result", bytes.NewReader(btes))
	if err != nil {
		return nil, err
	}
	resp, err := c.DoRequest(req)
	if err != nil {
		return nil, errors.Wrap(err, "unable to update run result")
	}
	defer resp.Body.Close()
	body, err := io.ReadAll(resp.Body)
	if err != nil {
		return nil, errors.WithStack(err)
	}
	if resp.StatusCode >= 300 {
		return nil, errors.Errorf("unable to update run result %s (status code %d) %v", result.RunResult.ID, resp.StatusCode, string(body))
	}

	var response workerruntime.V2UpdateResultResponse
	if err := sdk.JSONUnmarshal(body, &response); err != nil {
		return nil, errors.Wrap(err, "unable to parse run result response")
	}
	return &response, nil
}

func GetIntegrationByName(ctx context.Context, c *actionplugin.Common, name string) (*sdk.ProjectIntegration, error) {
	req, err := c.NewRequest(ctx, http.MethodGet, fmt.Sprintf("/v2/integrations/%s", url.QueryEscape(name)), nil)
	if err != nil {
		return nil, err
	}
	resp, err := c.DoRequest(req)
	if err != nil {
		return nil, errors.Wrap(err, "unable to get integration")
	}
	defer resp.Body.Close()
	body, err := io.ReadAll(resp.Body)
	if err != nil {
		return nil, errors.WithStack(err)
	}
	if resp.StatusCode >= 300 {
		return nil, errors.Errorf("unable to get integration (status code %d) %v", resp.StatusCode, string(body))
	}

	var response sdk.ProjectIntegration
	if err := sdk.JSONUnmarshal(body, &response); err != nil {
		return nil, errors.Wrap(err, "unable to parse response")
	}
	return &response, nil

}

func GetJobRun(ctx context.Context, c *actionplugin.Common) (*sdk.V2WorkflowRunJob, error) {
	r, err := c.NewRequest(ctx, "GET", "/v2/jobrun", nil)
	if err != nil {
		return nil, sdk.WrapError(err, "unable to prepare request")
	}

	resp, err := c.DoRequest(r)
	if err != nil {
		return nil, sdk.WrapError(err, "unable to get job run")
	}
	btes, err := io.ReadAll(resp.Body)
	if err != nil {
		return nil, sdk.WrapError(err, "unable to read response")
	}

	defer resp.Body.Close()

	var jobRun sdk.V2WorkflowRunJob
	if err := sdk.JSONUnmarshal(btes, &jobRun); err != nil {
		return nil, sdk.WrapError(err, "unable to read response")
	}
	return &jobRun, nil
}

func GetJobContext(ctx context.Context, c *actionplugin.Common) (*sdk.WorkflowRunJobsContext, error) {
	r, err := c.NewRequest(ctx, "GET", "/v2/context", nil)
	if err != nil {
		return nil, sdk.WrapError(err, "unable to prepare request")
	}

	resp, err := c.DoRequest(r)
	if err != nil {
		return nil, sdk.WrapError(err, "unable to get job context")
	}
	btes, err := io.ReadAll(resp.Body)
	if err != nil {
		return nil, sdk.WrapError(err, "unable to read response")
	}

	defer resp.Body.Close()

	var context sdk.WorkflowRunJobsContext
	if err := sdk.JSONUnmarshal(btes, &context); err != nil {
		return nil, sdk.WrapError(err, "unable to read response")
	}
	return &context, nil
}

type ArtifactoryConfig struct {
	URL             string
	Token           string
	DistributionURL string
	ReleaseToken    string
}

type ArtifactoryFileInfo struct {
	Repo        string    `json:"repo"`
	Path        string    `json:"path"`
	Created     time.Time `json:"created"`
	CreatedBy   string    `json:"createdBy"`
	DownloadURI string    `json:"downloadUri"`
	MimeType    string    `json:"mimeType"`
	Size        string    `json:"size"`
	Checksums   struct {
		Sha1   string `json:"sha1"`
		Md5    string `json:"md5"`
		Sha256 string `json:"sha256"`
	} `json:"checksums"`
	OriginalChecksums struct {
		Sha1   string `json:"sha1"`
		Md5    string `json:"md5"`
		Sha256 string `json:"sha256"`
	} `json:"originalChecksums"`
	URI string `json:"uri"`
}

type ArtifactoryFolderInfo struct {
	Repo      string    `json:"repo"`
	Path      string    `json:"path"`
	Created   time.Time `json:"created"`
	CreatedBy string    `json:"createdBy"`
	URI       string    `json:"uri"`
	Children  []struct {
		URI    string `json:"uri"`
		Folder bool   `json:"folder"`
	} `json:"children"`
}

func GetArtifactoryFileInfo(ctx context.Context, c *actionplugin.Common, config ArtifactoryConfig, repo, path string) (*ArtifactoryFileInfo, error) {
	if !strings.HasSuffix(config.URL, "/") {
		config.URL = config.URL + "/"
	}
	uri := config.URL + "api/storage/" + filepath.Join(repo, path)
	req, err := http.NewRequestWithContext(ctx, "GET", uri, nil)
	if err != nil {
		return nil, err
	}

	req.Header.Set("Authorization", "Bearer "+config.Token)

	resp, err := c.HTTPClient.Do(req)
	if err != nil {
		return nil, err
	}
	btes, err := io.ReadAll(resp.Body)
	if err != nil {
		return nil, err
	}
	defer resp.Body.Close()
	if resp.StatusCode > 200 {
		Error(string(btes))
		return nil, errors.Errorf("unable to get Artifactory file info %s: error %d", uri, resp.StatusCode)
	}

	var res ArtifactoryFileInfo
	if err := json.Unmarshal(btes, &res); err != nil {
		Error(string(btes))
		return nil, errors.Errorf("unable to get Artifactory file info: %v", err)
	}

	return &res, nil
}

func GetArtifactoryFolderInfo(ctx context.Context, c *actionplugin.Common, config ArtifactoryConfig, repo, path string) (*ArtifactoryFolderInfo, error) {
	if !strings.HasSuffix(config.URL, "/") {
		config.URL = config.URL + "/"
	}
	uri := config.URL + "api/storage/" + filepath.Join(repo, path)
	req, err := http.NewRequestWithContext(ctx, "GET", uri, nil)
	if err != nil {
		return nil, err
	}

	req.Header.Set("Authorization", "Bearer "+config.Token)

	resp, err := c.HTTPClient.Do(req)
	if err != nil {
		return nil, err
	}
	btes, err := io.ReadAll(resp.Body)
	if err != nil {
		return nil, err
	}
	defer resp.Body.Close()
	if resp.StatusCode > 200 {
		Error(string(btes))
		return nil, errors.Errorf("unable to get Artifactory folder info %s: error %d", uri, resp.StatusCode)
	}

	var res ArtifactoryFolderInfo
	if err := json.Unmarshal(btes, &res); err != nil {
		Error(string(btes))
		return nil, errors.Errorf("unable to get Artifactory folder info: %v", err)
	}

	return &res, nil
}

func GetArtifactoryRunResults(ctx context.Context, c *actionplugin.Common, pattern string) (*workerruntime.V2GetResultResponse, error) {
	response, err := GetV2RunResults(ctx, c, workerruntime.V2FilterRunResult{Pattern: pattern, WithClearIntegration: true})
	if err != nil {
		return nil, err
	}
	var final []sdk.V2WorkflowRunResult
	for i := range response.RunResults {
		if response.RunResults[i].ArtifactManagerIntegrationName != nil {
			final = append(final, response.RunResults[i])
		}
	}
	return &workerruntime.V2GetResultResponse{
		RunResults: final,
	}, nil
<<<<<<< HEAD
}

func PromoteArtifactoryRunResult(ctx context.Context, c *actionplugin.Common, r sdk.V2WorkflowRunResult, promotionType sdk.WorkflowRunResultPromotionType, maturity string, props *utils.Properties) error {
	ctx, cancel := context.WithTimeout(ctx, 15*time.Minute)
	defer cancel()

	integration, err := GetIntegrationByName(ctx, c, *r.ArtifactManagerIntegrationName)
	if err != nil {
		return err
	}

	rtConfig := ArtifactoryConfig{
		URL:   integration.Config[sdk.ArtifactoryConfigURL].Value,
		Token: integration.Config[sdk.ArtifactoryConfigToken].Value,
	}

	artifactClient, err := artifact_manager.NewClient("artifactory", rtConfig.URL, rtConfig.Token)
	if err != nil {
		return errors.Errorf("Failed to create artifactory client: %v", err)
	}

	if r.DataSync == nil {
		r.DataSync = &sdk.WorkflowRunResultSync{}
	}

	latestPromotion := r.DataSync.LatestPromotionOrRelease()
	currentMaturity := integration.Config[sdk.ArtifactoryConfigPromotionLowMaturity].Value
	if latestPromotion != nil {
		currentMaturity = latestPromotion.ToMaturity
	}

	if maturity == "" {
		maturity = integration.Config[sdk.ArtifactoryConfigPromotionHighMaturity].Value
	}

	newPromotion := sdk.WorkflowRunResultPromotion{
		Date:         time.Now(),
		FromMaturity: currentMaturity,
		ToMaturity:   maturity,
	}

	data := art.FileToPromote{
		RepoType: r.ArtifactManagerMetadata.Get("type"),
		RepoName: r.ArtifactManagerMetadata.Get("repository"),
		Name:     r.ArtifactManagerMetadata.Get("name"),
		Path:     strings.TrimPrefix(filepath.Dir(r.ArtifactManagerMetadata.Get("path")), "/"), // strip the first "/" and remove "/manifest.json"
	}

	switch r.Type {
	case "docker":
		if err := art.PromoteDockerImage(ctx, artifactClient, data, newPromotion.FromMaturity, newPromotion.ToMaturity, props, false); err != nil {
			return errors.Errorf("unable to promote docker image: %s to %s: %v", data.Name, newPromotion.ToMaturity, err)
		}
	default:
		if err := art.PromoteFile(artifactClient, data, newPromotion.FromMaturity, newPromotion.ToMaturity, props, false); err != nil {
			return errors.Errorf("unable to promote file: %s: %v", data.Name, err)
		}
	}

	switch promotionType {
	case sdk.WorkflowRunResultPromotionTypePromote:
		r.Status = sdk.V2WorkflowRunResultStatusPromoted
		r.DataSync.Promotions = append(r.DataSync.Promotions, newPromotion)
	case sdk.WorkflowRunResultPromotionTypeRelease:
		r.Status = sdk.V2WorkflowRunResultStatusReleased
		r.DataSync.Releases = append(r.DataSync.Releases, newPromotion)
	}

	// Update metadata
	r.ArtifactManagerMetadata.Set("localRepository", r.ArtifactManagerMetadata.Get("repository")+"-"+newPromotion.ToMaturity)
	r.ArtifactManagerMetadata.Set("maturity", newPromotion.ToMaturity)

	if _, err := UpdateRunResult(ctx, c, &workerruntime.V2RunResultRequest{RunResult: &r}); err != nil {
		return err
	}

	return nil
}

func UploadRunResult(ctx context.Context, actplugin *actionplugin.Common, integrationCache *IntegrationCache, runresultReq *workerruntime.V2RunResultRequest, fileName string, f fs.File, size int64, fileChecksum ChecksumResult) (*workerruntime.V2UpdateResultResponse, error) {
	response, err := CreateRunResult(ctx, actplugin, runresultReq)
	if err != nil {
		Error(err.Error())
		return nil, err
	}
	Logf("Responses: %+v", response)
	Logf("Error: %+v", err)

	// Upload the file to an artifactory or CDN
	var d time.Duration
	var runResultRequest workerruntime.V2RunResultRequest
	switch {
	case response.CDNAddress != "":
		reader, ok := f.(io.ReadSeeker)
		var item *sdk.CDNItem
		var err error
		if ok {
			item, d, err = CDNItemUpload(ctx, actplugin, response.CDNAddress, response.CDNSignature, reader)
			if err != nil {
				Error("An error occured during file upload upload: " + err.Error())
				return nil, err
			}
		} else {
			// unable to cast the file
			return nil, fmt.Errorf("unable to cast reader")
		}

		// Update the run result status
		runResultRequest = workerruntime.V2RunResultRequest{RunResult: response.RunResult}
		i := sdk.CDNItemLink{CDNHttpURL: response.CDNAddress, Item: *item}
		runResultRequest.RunResult.ArtifactManagerMetadata = &sdk.V2WorkflowRunResultArtifactManagerMetadata{
			"uri":              i.CDNHttpURL,
			"cdn_http_url":     i.CDNHttpURL,
			"cdn_id":           i.Item.ID,
			"cdn_type":         string(i.Item.Type),
			"cdn_api_ref_hash": i.Item.APIRefHash,
		}
		Logf("  CDN API Ref Hash: %s", i.Item.APIRefHash)
		Logf("  CDN HTTP URL: %s", i.CDNHttpURL)

	case response.RunResult.ArtifactManagerIntegrationName != nil:
		// Get integration from the local cache, or from the worker
		integrationCache.lockCacheIntegrations.Lock()
		integ, has := integrationCache.cacheIntegrations[*response.RunResult.ArtifactManagerIntegrationName]
		if !has {
			integFromWorker, err := GetIntegrationByName(ctx, actplugin, *response.RunResult.ArtifactManagerIntegrationName)
			if err != nil {
				Errorf(err.Error())
				return nil, err
			}
			integrationCache.cacheIntegrations[*response.RunResult.ArtifactManagerIntegrationName] = *integFromWorker
			integ = *integFromWorker
		}
		integrationCache.lockCacheIntegrations.Unlock()
		jobRun, err := GetJobRun(ctx, actplugin)
		if err != nil {
			Error(err.Error())
			return nil, err
		}

		jobContext, err := GetJobContext(ctx, actplugin)
		if err != nil {
			Error(err.Error())
			return nil, err
		}

		repository := integ.Config[sdk.ArtifactoryConfigRepositoryPrefix].Value + "-cds"
		maturity := integ.Config[sdk.ArtifactoryConfigPromotionLowMaturity].Value
		path := filepath.Join(jobRun.ProjectKey, jobRun.WorkflowName, jobContext.Git.SemverCurrent)

		response.RunResult.ArtifactManagerMetadata = &sdk.V2WorkflowRunResultArtifactManagerMetadata{}
		response.RunResult.ArtifactManagerMetadata.Set("repository", repository) // This is the virtual repository
		response.RunResult.ArtifactManagerMetadata.Set("type", "generic")
		response.RunResult.ArtifactManagerMetadata.Set("maturity", maturity)
		response.RunResult.ArtifactManagerMetadata.Set("name", fileName)
		response.RunResult.ArtifactManagerMetadata.Set("path", path)
		response.RunResult.ArtifactManagerMetadata.Set("md5", fileChecksum.Md5)
		response.RunResult.ArtifactManagerMetadata.Set("sha1", fileChecksum.Sha1)
		response.RunResult.ArtifactManagerMetadata.Set("sha256", fileChecksum.Sha256)

		reader, ok := f.(io.ReadSeeker)
		if !ok {
			// unable to cast the file
			return nil, fmt.Errorf("unable to cast reader")
		}

		Logf("  Artifactory URL: %s", integ.Config[sdk.ArtifactoryConfigURL].Value)
		Logf("  Artifactory repository: %s", repository)

		var res *ArtifactoryUploadResult
		res, d, err = ArtifactoryItemUpload(ctx, actplugin, response.RunResult, integ, reader)
		if err != nil {
			Error(err.Error())
			return nil, err
		}

		response.RunResult.ArtifactManagerMetadata.Set("uri", res.URI)
		response.RunResult.ArtifactManagerMetadata.Set("mimeType", res.MimeType)
		response.RunResult.ArtifactManagerMetadata.Set("downloadURI", res.DownloadURI)
		response.RunResult.ArtifactManagerMetadata.Set("createdBy", res.CreatedBy)
		response.RunResult.ArtifactManagerMetadata.Set("localRepository", res.Repo) // This contains the localrepository
		response.RunResult.ArtifactManagerMetadata.Set("path", res.Path)
		response.RunResult.ArtifactManagerMetadata.Set("name", filepath.Base(res.Path))

		runResultRequest = workerruntime.V2RunResultRequest{RunResult: response.RunResult}

		Logf("  Artifactory download URI: %s", res.DownloadURI)

	default:
		err := errors.Errorf("unsupported run result %s", response.RunResult.ID)
		Error(err.Error())
		return nil, err
	}

	// Update run result
	runResultRequest.RunResult.Status = sdk.V2WorkflowRunResultStatusCompleted
	updateResponse, err := UpdateRunResult(ctx, actplugin, &runResultRequest)
	if err != nil {
		Error(err.Error())
		return nil, err
	}

	Logf("  %d bytes uploaded in %.3fs", size, d.Seconds())

	if _, err := updateResponse.RunResult.GetDetail(); err != nil {
		Error(err.Error())
		return nil, err
	}
	Logf("  Result %s (%s) created", updateResponse.RunResult.Name(), updateResponse.RunResult.ID)
	return updateResponse, nil
}

type ArtifactoryUploadResult struct {
	Repo        string    `json:"repo"`
	Path        string    `json:"path"`
	Created     time.Time `json:"created"`
	CreatedBy   string    `json:"createdBy"`
	DownloadURI string    `json:"downloadUri"`
	MimeType    string    `json:"mimeType"`
	Size        string    `json:"size"`
	Checksums   struct {
		Sha1   string `json:"sha1"`
		Md5    string `json:"md5"`
		Sha256 string `json:"sha256"`
	} `json:"checksums"`
	OriginalChecksums struct {
		Sha1   string `json:"sha1"`
		Md5    string `json:"md5"`
		Sha256 string `json:"sha256"`
	} `json:"originalChecksums"`
	URI string `json:"uri"`
}

func ArtifactoryItemUpload(ctx context.Context, c *actionplugin.Common, runResult *sdk.V2WorkflowRunResult, integ sdk.ProjectIntegration, reader io.ReadSeeker) (*ArtifactoryUploadResult, time.Duration, error) {
	t0 := time.Now()

	ctx, cancel := context.WithTimeout(ctx, 15*time.Minute)
	defer cancel()

	rtURL := integ.Config[sdk.ArtifactoryConfigURL].Value
	rtToken := integ.Config[sdk.ArtifactoryConfigToken].Value

	repo := runResult.ArtifactManagerMetadata.Get("repository")
	path := runResult.ArtifactManagerMetadata.Get("path")
	filename := runResult.ArtifactManagerMetadata.Get("name")

	for i := 0; i < 3; i++ {
		reader.Seek(0, io.SeekStart)
		req, err := http.NewRequestWithContext(ctx, "PUT", rtURL+filepath.Join(repo, path, filename), reader)
		if err != nil {
			return nil, time.Since(t0), err
		}

		req.Header.Set("Authorization", "Bearer "+rtToken)
		req.Header.Set("X-Checksum-Sha1", runResult.ArtifactManagerMetadata.Get("sha1"))
		req.Header.Set("X-Checksum-Sha256", runResult.ArtifactManagerMetadata.Get("sha256"))
		req.Header.Set("X-Checksum-MD5", runResult.ArtifactManagerMetadata.Get("md5"))

		resp, err := c.HTTPClient.Do(req)
		if err != nil {
			return nil, time.Since(t0), err
		}
		if resp.StatusCode >= 200 && resp.StatusCode <= 204 {
			btes, err := io.ReadAll(resp.Body)
			if err != nil {
				return nil, time.Since(t0), err
			}
			var result ArtifactoryUploadResult
			if err := json.Unmarshal(btes, &result); err != nil {
				return nil, time.Since(t0), err
			}
			return &result, time.Since(t0), nil
		} else {
			bts, err := io.ReadAll(resp.Body)
			if err != nil {
				Error(err.Error())
			}
			defer resp.Body.Close()
			Error(string(bts))
			Error(fmt.Sprintf("HTTP %d", resp.StatusCode))
		}

		Log("retrying file upload...")
	}

	return nil, time.Since(t0), errors.New("unable to upload artifact")
}

func CDNItemUpload(ctx context.Context, c *actionplugin.Common, cdnAddr string, signature string, reader io.ReadSeeker) (*sdk.CDNItem, time.Duration, error) {
	t0 := time.Now()

	for i := 0; i < 3; i++ {
		reader.Seek(0, io.SeekStart)

		req, err := http.NewRequestWithContext(ctx, "POST", fmt.Sprintf("%s/item/upload", cdnAddr), reader)
		if err != nil {
			return nil, time.Since(t0), errors.Errorf("unable to prepare HTTP request: %v", err)
		}
		req.Header.Set("X-CDS-WORKER-SIGNATURE", signature)

		resp, err := c.HTTPClient.Do(req)
		if err != nil {
			return nil, time.Since(t0), err
		}

		if resp.StatusCode >= 200 && resp.StatusCode <= 204 {
			btes, err := io.ReadAll(resp.Body)
			if err != nil {
				return nil, time.Since(t0), err
			}
			var item sdk.CDNItem
			if err := sdk.JSONUnmarshal(btes, &item); err != nil {
				return nil, time.Since(t0), err
			}
			return &item, time.Since(t0), nil
		} else {
			bts, err := io.ReadAll(resp.Body)
			if err != nil {
				Error(err.Error())
			}
			if err := sdk.DecodeError(bts); err != nil {
				Error(err.Error())
			}
			Error(fmt.Sprintf("HTTP %d", resp.StatusCode))
		}

		Log("retrying file upload...")
	}

	return nil, time.Since(t0), errors.New("unable to upload artifact")
}

type ChecksumResult struct {
	Md5    string
	Sha1   string
	Sha256 string
}

func Checksums(ctx context.Context, dir fs.FS, path ...string) (map[string]ChecksumResult, error) {
	pipe, err := checksum.NewPipe(dir, checksum.WithCtx(ctx), checksum.WithMD5(), checksum.WithSHA1(), checksum.WithSHA256())
	if err != nil {
		return nil, err
	}

	go func() {
		for _, p := range path {
			if err := pipe.Add(p); err != nil {
				Error(p)
			}
		}
		pipe.Close()
	}()

	var result = map[string]ChecksumResult{}

	for out := range pipe.Out() {
		md5, err := out.Sum(checksum.MD5)
		if err != nil {
			Error(err.Error())
			continue
		}
		sha1, err := out.Sum(checksum.SHA1)
		if err != nil {
			Error(err.Error())
			continue
		}
		sha256, err := out.Sum(checksum.SHA256)
		if err != nil {
			Error(err.Error())
			continue
		}
		result[out.Path()] = ChecksumResult{
			Md5:    hex.EncodeToString(md5),
			Sha1:   hex.EncodeToString(sha1),
			Sha256: hex.EncodeToString(sha256),
		}
	}

	return result, nil
}

type IntegrationCache struct {
	cacheIntegrations     map[string]sdk.ProjectIntegration
	lockCacheIntegrations *sync.Mutex
}

func NewIntegrationCache() *IntegrationCache {
	return &IntegrationCache{
		cacheIntegrations:     make(map[string]sdk.ProjectIntegration),
		lockCacheIntegrations: new(sync.Mutex),
	}
=======
>>>>>>> 0b11eb0f
}<|MERGE_RESOLUTION|>--- conflicted
+++ resolved
@@ -15,11 +15,14 @@
 	"sync"
 	"time"
 
+	"github.com/jfrog/jfrog-client-go/artifactory/services/utils"
 	"github.com/pkg/errors"
 	"github.com/srerickson/checksum"
 
+	art "github.com/ovh/cds/contrib/integrations/artifactory"
 	"github.com/ovh/cds/engine/worker/pkg/workerruntime"
 	"github.com/ovh/cds/sdk"
+	"github.com/ovh/cds/sdk/artifact_manager"
 	"github.com/ovh/cds/sdk/grpcplugin/actionplugin"
 )
 
@@ -415,7 +418,6 @@
 	return &workerruntime.V2GetResultResponse{
 		RunResults: final,
 	}, nil
-<<<<<<< HEAD
 }
 
 func PromoteArtifactoryRunResult(ctx context.Context, c *actionplugin.Common, r sdk.V2WorkflowRunResult, promotionType sdk.WorkflowRunResultPromotionType, maturity string, props *utils.Properties) error {
@@ -501,8 +503,6 @@
 		Error(err.Error())
 		return nil, err
 	}
-	Logf("Responses: %+v", response)
-	Logf("Error: %+v", err)
 
 	// Upload the file to an artifactory or CDN
 	var d time.Duration
@@ -807,6 +807,4 @@
 		cacheIntegrations:     make(map[string]sdk.ProjectIntegration),
 		lockCacheIntegrations: new(sync.Mutex),
 	}
-=======
->>>>>>> 0b11eb0f
 }