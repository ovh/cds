--- conflicted
+++ resolved
@@ -20,11 +20,8 @@
 			cli.NewCommand(applicationCreateCmd, applicationCreateRun, nil),
 			cli.NewCommand(applicationDeleteCmd, applicationDeleteRun, nil),
 			applicationKey,
-<<<<<<< HEAD
 			applicationGroup,
-=======
 			applicationVariable,
->>>>>>> 6f59d282
 		})
 )
 
