--- conflicted
+++ resolved
@@ -20,11 +20,8 @@
 			cli.NewListCommand(projectListCmd, projectListRun, nil),
 			cli.NewGetCommand(projectShowCmd, projectShowRun, nil),
 			projectKey,
-<<<<<<< HEAD
 			projectGroup,
-=======
 			projectVariable,
->>>>>>> 6f59d282
 		})
 )
 
