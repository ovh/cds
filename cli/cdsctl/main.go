package main

import (
	"fmt"
	"strings"

	"github.com/spf13/cobra"

	"github.com/ovh/cds/cli"
	"github.com/ovh/cds/sdk"
	"github.com/ovh/cds/sdk/cdsclient"
)

var (
	configFile            string
	cfg                   *cdsclient.Config
	verbose               bool
	noWarnings            bool
	insecureSkipVerifyTLS bool
	client                cdsclient.Interface
	root                  *cobra.Command
)

func main() {
	root = rootFromSubCommands([]*cobra.Command{
		doc(), // hidden command
		action(),
		login(),
		signup(),
		application(),
		environment(),
		pipeline(),
		group(),
		health(),
		project(),
		worker(),
		workflow(),
		update(),
		usr(),
		shell(),
		monitoring(),
		version(),
		encrypt(),
		token(),
		admin(),
	})
	if err := root.Execute(); err != nil {
		cli.ExitOnError(err)
	}
}

<<<<<<< HEAD
func getRoot(isShell bool) *cobra.Command {
	login := cli.NewCommand(loginCmd, loginRun, nil, cli.CommandWithoutExtraFlags)
	signup := cli.NewCommand(signupCmd, signupRun, nil, cli.CommandWithoutExtraFlags)
	update := cli.NewCommand(updateCmd, updateRun, nil, cli.CommandWithoutExtraFlags)
	version := cli.NewCommand(versionCmd, versionRun, nil, cli.CommandWithoutExtraFlags)
	shell := cli.NewCommand(shellCmd, shellRun, nil, cli.CommandWithoutExtraFlags)
	doc := cli.NewCommand(docCmd, docRun, nil, cli.CommandWithoutExtraFlags)
	monitoring := cli.NewGetCommand(monitoringCmd, monitoringRun, nil, cli.CommandWithoutExtraFlags)

	var cmds []*cobra.Command

	if isShell {
		cmds = []*cobra.Command{
			project(),
			admin(),
		}
	} else {
		cmds = []*cobra.Command{
			doc, // hidden command
			action,
			login,
			signup,
			application,
			environment,
			pipeline,
			group,
			health,
			project(),
			worker,
			workflow,
			update,
			usr,
			shell,
			monitoring,
			version,
			encrypt,
			token,
			admin(),
			template,
		}
	}

	root = cli.NewCommand(mainCmd, mainRun, cmds)
=======
func rootFromSubCommands(cmds []*cobra.Command) *cobra.Command {
	root := cli.NewCommand(mainCmd, mainRun, cmds)
>>>>>>> 64b48380

	root.PersistentFlags().StringVarP(&configFile, "file", "f", "", "set configuration file")
	root.PersistentFlags().BoolVarP(&verbose, "verbose", "v", false, "verbose output")
	root.PersistentFlags().BoolVarP(&noWarnings, "no-warnings", "w", false, "do not display warnings")
	root.PersistentFlags().BoolVarP(&insecureSkipVerifyTLS, "insecure", "k", false, `(SSL) This option explicitly allows curl to perform "insecure" SSL connections and transfers.`)

	root.PersistentPreRun = func(cmd *cobra.Command, args []string) {
		//Do not load config on login
		if cmd.Name() == "login" || cmd.Name() == "signup" || cmd.Name() == "doc" || strings.HasPrefix(cmd.Use, "doc ") || (cmd.Run == nil && cmd.RunE == nil) {
			return
		}

		var err error
		cfg, err = loadConfig(configFile)
		cli.ExitOnError(err, login().Help)

		client = cdsclient.New(*cfg)
	}

	return root
}

var mainCmd = cli.Command{
	Name:  "cdsctl",
	Short: "CDS Command line utility",
	Long: `

## Download

You'll find last release of ` + "`cdsctl`" + ` on [Github Releases](https://github.com/ovh/cds/releases/latest).


## Authentication

Per default, the command line ` + "`cdsctl`" + ` uses your keychain on your os:

* OSX: Keychain Access
* Linux System: Secret-tool (libsecret)
* Windows: Windows Credentials service

You can bypass keychain tools by using environment variables:

	CDS_API_URL="https://instance.cds.api" CDS_USER="username" CDS_TOKEN="yourtoken" cdsctl [command]


Want to debug something? You can use ` + "`CDS_VERBOSE`" + ` environment variable.

	CDS_VERBOSE=true cdsctl [command]


If you're using a self-signed certificate on CDS API, you probably want to use ` + "`CDS_INSECURE`" + ` variable.

	CDS_INSECURE=true cdsctl [command]

`,
}

func mainRun(vals cli.Values) error {
	fmt.Println("Welcome to CDS")

	urlUI, err := client.ConfigUser()
	if err != nil {
		return nil
	}

	var uiURL string
	if b, ok := urlUI[sdk.ConfigURLUIKey]; ok {
		uiURL = b
		fmt.Printf("UI: %s\n", uiURL)
	}

	navbarInfos, err := client.Navbar()
	if err != nil {
		return nil
	}

	projFavs := []sdk.NavbarProjectData{}
	wfFavs := []sdk.NavbarProjectData{}
	for _, elt := range navbarInfos {
		if elt.Favorite {
			switch elt.Type {
			case "workflow":
				wfFavs = append(wfFavs, elt)
			case "project":
				projFavs = append(projFavs, elt)
			}
		}
	}

	fmt.Println("\n -=-=-=-=- Projects bookmarked -=-=-=-=-")
	for _, prj := range projFavs {
		fmt.Printf("- %s %s\n", prj.Name, uiURL+"/project/"+prj.Key)
	}

	fmt.Println("\n -=-=-=-=- Workflows bookmarked -=-=-=-=-")
	for _, wf := range wfFavs {
		fmt.Printf("- %s %s\n", wf.WorkflowName, uiURL+"/project/"+wf.Key+"/workflow/"+wf.WorkflowName)
	}

	return nil
}<|MERGE_RESOLUTION|>--- conflicted
+++ resolved
@@ -42,6 +42,7 @@
 		version(),
 		encrypt(),
 		token(),
+		template(),
 		admin(),
 	})
 	if err := root.Execute(); err != nil {
@@ -49,54 +50,8 @@
 	}
 }
 
-<<<<<<< HEAD
-func getRoot(isShell bool) *cobra.Command {
-	login := cli.NewCommand(loginCmd, loginRun, nil, cli.CommandWithoutExtraFlags)
-	signup := cli.NewCommand(signupCmd, signupRun, nil, cli.CommandWithoutExtraFlags)
-	update := cli.NewCommand(updateCmd, updateRun, nil, cli.CommandWithoutExtraFlags)
-	version := cli.NewCommand(versionCmd, versionRun, nil, cli.CommandWithoutExtraFlags)
-	shell := cli.NewCommand(shellCmd, shellRun, nil, cli.CommandWithoutExtraFlags)
-	doc := cli.NewCommand(docCmd, docRun, nil, cli.CommandWithoutExtraFlags)
-	monitoring := cli.NewGetCommand(monitoringCmd, monitoringRun, nil, cli.CommandWithoutExtraFlags)
-
-	var cmds []*cobra.Command
-
-	if isShell {
-		cmds = []*cobra.Command{
-			project(),
-			admin(),
-		}
-	} else {
-		cmds = []*cobra.Command{
-			doc, // hidden command
-			action,
-			login,
-			signup,
-			application,
-			environment,
-			pipeline,
-			group,
-			health,
-			project(),
-			worker,
-			workflow,
-			update,
-			usr,
-			shell,
-			monitoring,
-			version,
-			encrypt,
-			token,
-			admin(),
-			template,
-		}
-	}
-
-	root = cli.NewCommand(mainCmd, mainRun, cmds)
-=======
 func rootFromSubCommands(cmds []*cobra.Command) *cobra.Command {
 	root := cli.NewCommand(mainCmd, mainRun, cmds)
->>>>>>> 64b48380
 
 	root.PersistentFlags().StringVarP(&configFile, "file", "f", "", "set configuration file")
 	root.PersistentFlags().BoolVarP(&verbose, "verbose", "v", false, "verbose output")
