--- conflicted
+++ resolved
@@ -27,12 +27,7 @@
 
 	root := cli.NewCommand(mainCmd, mainRun,
 		[]*cobra.Command{
-<<<<<<< HEAD
 			action,
-			application,
-			environment,
-=======
->>>>>>> b5022ab6
 			login,
 			signup,
 			application,
