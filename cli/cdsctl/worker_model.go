--- conflicted
+++ resolved
@@ -204,7 +204,6 @@
 			return fmt.Errorf("Error : Unable to get group %s : %s", modelInfos.Group, err)
 		}
 
-<<<<<<< HEAD
 		if force {
 			if existingWm, err := client.WorkerModel(modelInfos.Name); err != nil {
 				if _, errAdd := client.WorkerModelAdd(modelInfos.Name, t, &modelDocker, &modelVm, g.ID); errAdd != nil {
@@ -222,10 +221,6 @@
 				return fmt.Errorf("Error: cannot add worker model %s (%s)", modelInfos.Name, errAdd)
 			}
 			fmt.Printf("Worker model %s added with success", modelInfos.Name)
-=======
-		if _, err := client.WorkerModelAdd(modelInfos.Name, t, &modelDocker, &modelVM, g.ID); err != nil {
-			return fmt.Errorf("Error: cannot add worker model %s (%s)", modelInfos.Name, err)
->>>>>>> 54f98f96
 		}
 	}
 
