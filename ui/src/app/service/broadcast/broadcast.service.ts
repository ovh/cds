--- conflicted
+++ resolved
@@ -1,15 +1,8 @@
 import {Injectable} from '@angular/core';
-<<<<<<< HEAD
 import {HttpClient} from '@angular/common/http';
 import {Broadcast} from '../../model/broadcast.model';
 import {Observable} from 'rxjs/Observable';
 import {map} from 'rxjs/operators';
-=======
-import {Observable, BehaviorSubject} from 'rxjs';
-import {map, share, flatMap} from 'rxjs/operators';
-import {Broadcast} from '../../model/broadcast.model';
-import {HttpClient} from '@angular/common/http';
->>>>>>> 178fff96
 
 /**
  * Service to access Broadcast from API.
