import {Injectable} from '@angular/core';
import {Observable} from 'rxjs/Rx';
import {HttpClient, HttpParams} from '@angular/common/http';

/**
 * Service to access Variable commons.
 * Only used by ProjectStore
 */
@Injectable()
export class VariableService {

    private variablesType: string[];

    constructor(private _http: HttpClient) {
    }

    /**
     * Get variable type
     * @returns {any}
     */
    getTypesFromCache(): string[] {
        return this.variablesType;
    }

    /**
     * Get all types of variables
     * @returns {Observable<string[]>}
     */
    getTypesFromAPI(): Observable<string[]> {
        return this._http.get('/variable/type').map(vts => {
            this.variablesType = <string[]>vts;
            return vts;
        });
    }

    /**
     * Get all available variable
     * @param key
     * @returns {Observable<Array<string>>}
     */
    getContextVariable(key: string, pipelineId?: number): Observable<Array<string>> {
        let params = new HttpParams();
<<<<<<< HEAD
        if (pipelineId) {
=======
        if (pipelineId != null) {
>>>>>>> 9c86a6a7
            params = params.append('pipId', pipelineId.toString());
        }

        return this._http.get('/suggest/variable/' + key, {params: params});
    }
}<|MERGE_RESOLUTION|>--- conflicted
+++ resolved
@@ -40,11 +40,7 @@
      */
     getContextVariable(key: string, pipelineId?: number): Observable<Array<string>> {
         let params = new HttpParams();
-<<<<<<< HEAD
-        if (pipelineId) {
-=======
         if (pipelineId != null) {
->>>>>>> 9c86a6a7
             params = params.append('pipId', pipelineId.toString());
         }
 
