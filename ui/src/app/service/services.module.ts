import {NgModule, ModuleWithProviders, SkipSelf, Optional} from '@angular/core';
import {ProjectService} from './project/project.service';
import {ProjectStore} from './project/project.store';
import {AuthentificationStore} from './auth/authentification.store';
import {UserService} from './user/user.service';
import {CanActivateAuthRoute} from './auth/authenRouteActivate';
import {CanActivateAuthAdminRoute} from './auth/authenAdminRouteActivate';
import {PipelineStore} from './pipeline/pipeline.store';
import {PipelineService} from './pipeline/pipeline.service';
import {ApplicationService} from './application/application.service';
import {ApplicationStore} from './application/application.store';
import {ApplicationPipelineService} from './application/pipeline/application.pipeline.service';
import {VariableService} from './variable/variable.service';
import {GroupService} from './group/group.service';
import {RepoManagerService} from './repomanager/project.repomanager.service';
import {ApplicationWorkflowService} from './application/application.workflow.service';
import {RequirementService} from './requirement/requirement.service';
import {RequirementStore} from './requirement/requirement.store';
import {ParameterService} from './parameter/parameter.service';
import {MonitoringService} from './monitoring/monitoring.service';
import {ActionService} from './action/action.service';
import {ActionStore} from './action/action.store';
import {PipelineResolver} from './pipeline/pipeline.resolver';
import {PipelineCoreService} from './pipeline/pipeline.core.service';
import {ApplicationResolver, ApplicationQueryParamResolver} from './application/application.resolver';
import {
    ProjectResolver,
    ProjectForApplicationResolver,
    ProjectForWorkflowResolver
} from './project/project.resolver';
import {ProjectAuditService} from './project/project.audit.service';
import {EnvironmentAuditService} from './environment/environment.audit.service';
import {ApplicationAuditService} from './application/application.audit.service';
import {WorkerModelService} from './worker-model/worker-model.service';
import {LanguageStore} from './language/language.store';
import {NotificationService} from './notification/notification.service';
import {WorkflowService} from './workflow/workflow.service';
import {WorkflowStore} from './workflow/workflow.store';
import {WorkflowRunService} from './workflow/run/workflow.run.service';
import {WorkflowCoreService} from './workflow/workflow.core.service';
import {RouterService} from './router/router.service';
import {HTTP_INTERCEPTORS} from '@angular/common/http';
import {AuthentificationInterceptor} from './auth.interceptor.service';
import {LogoutInterceptor} from './logout.interceptor.service';
import {HookService} from './hook/hook.service';
import {PipelineAuditService} from './pipeline/pipeline.audit.service';
import {EnvironmentService} from './environment/environment.service';
import {ApplicationMigrateService} from './application/application.migration.service';
import {NavbarService} from './navbar/navbar.service';
import {DownloadService} from './download/download.service';
import {KeyService} from './keys/keys.service';
import {PlatformService} from './platform/platform.service';
import {ImportAsCodeService} from './import-as-code/import.service';
import {WorkflowEventStore} from './workflow/workflow.event.store';
import {WorkflowSidebarStore} from './workflow/workflow.sidebar.store';
import {EventStore} from './event/event.store';
import {BroadcastStore} from './broadcast/broadcast.store';
import {BroadcastService} from './broadcast/broadcast.service';
import {WarningService} from './warning/warning.service';
import {WarningStore} from './warning/warning.store';

@NgModule({})
export class ServicesModule {

    static forRoot(): ModuleWithProviders {
        return {
            ngModule: ServicesModule,
            providers: [
                ApplicationAuditService,
                ApplicationResolver,
                ApplicationQueryParamResolver,
                ActionService,
                ActionStore,
                ApplicationService,
                ApplicationWorkflowService,
                ApplicationPipelineService,
                ApplicationMigrateService,
                ApplicationStore,
                AuthentificationStore,
                DownloadService,
                CanActivateAuthRoute,
                CanActivateAuthAdminRoute,
                EnvironmentAuditService,
                EnvironmentService,
                EventStore,
                GroupService,
                HookService,
                ImportAsCodeService,
                BroadcastService,
                BroadcastStore,
                KeyService,
                LanguageStore,
                NavbarService,
                NotificationService,
                ParameterService,
                MonitoringService,
                PipelineResolver,
                PipelineCoreService,
                PipelineService,
                PipelineAuditService,
                PipelineStore,
                PlatformService,
                ProjectResolver,
                ProjectForApplicationResolver,
                ProjectForWorkflowResolver,
                ProjectService,
                ProjectAuditService,
                ProjectStore,
                RepoManagerService,
                RequirementStore,
                RequirementService,
                RouterService,
                UserService,
                VariableService,
                WarningService,
                WarningStore,
                WorkerModelService,
                WorkflowEventStore,
                WorkflowSidebarStore,
                WorkflowService, WorkflowStore, WorkflowRunService, WorkflowCoreService,
                {
                    provide: HTTP_INTERCEPTORS,
                    useClass: AuthentificationInterceptor,
                    multi: true
                },
                {
                    provide: HTTP_INTERCEPTORS,
                    useClass: LogoutInterceptor,
                    multi: true
                }
            ]
        };
    }

    constructor (@Optional() @SkipSelf() parentModule: ServicesModule) {
        if (parentModule) {
            throw new Error(
                'ServicesModule is already loaded. Import it in the AppModule only');
        }
    }
}

export {
    ApplicationAuditService,
    ActionStore,
    ApplicationResolver,
    ApplicationStore,
    ApplicationPipelineService,
    ApplicationWorkflowService,
    ApplicationMigrateService,
    AuthentificationStore,
    CanActivateAuthRoute,
    CanActivateAuthAdminRoute,
    DownloadService,
    EnvironmentAuditService,
    EventStore,
    GroupService,
    HookService,
    ImportAsCodeService,
    BroadcastStore,
    KeyService,
    LanguageStore,
    ParameterService,
    MonitoringService,
    PipelineResolver,
    PipelineCoreService,
    PipelineStore,
    PipelineAuditService,
    PlatformService,
    ProjectResolver,
    ProjectForApplicationResolver,
    ProjectForWorkflowResolver,
    ProjectStore,
    ProjectAuditService,
    RepoManagerService,
    RequirementStore,
    RouterService,
    UserService,
    VariableService,
    WarningStore,
    WorkerModelService,
    WorkflowStore,
    WorkflowRunService,
<<<<<<< HEAD
    WorkflowCoreService,
    WorkflowSidebarStore,
    WorkflowEventStore
=======
    WorkflowCoreService
>>>>>>> af0c7cb4
}<|MERGE_RESOLUTION|>--- conflicted
+++ resolved
@@ -181,11 +181,7 @@
     WorkerModelService,
     WorkflowStore,
     WorkflowRunService,
-<<<<<<< HEAD
     WorkflowCoreService,
     WorkflowSidebarStore,
     WorkflowEventStore
-=======
-    WorkflowCoreService
->>>>>>> af0c7cb4
 }