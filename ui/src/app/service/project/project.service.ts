import {Injectable} from '@angular/core';
import {Project} from '../../model/project.model';
import {Observable} from 'rxjs/Observable';
import {Variable} from '../../model/variable.model';
import {GroupPermission} from '../../model/group.model';
import {Environment} from '../../model/environment.model';
import {Notification} from '../../model/notification.model';
import {LoadOpts} from './project.store';
import {HttpClient, HttpParams} from '@angular/common/http';

/**
 * Service to access Project from API.
 * Only used by ProjectStore
 */
@Injectable()
export class ProjectService {

    constructor(private _http: HttpClient) {
    }

    /**
     * Get one specific project from API.
     * @param key Unique key of the project
     * @returns {Observable<Project>}
     */
    getProject(key: string, opts?: LoadOpts[]): Observable<Project> {
        let params = new HttpParams();
<<<<<<< HEAD

        if (Array.isArray(opts)) {
          opts.forEach((opt) => params = params.append(opt.queryParam, 'true'));
        }

        return this._http.get('/project/' + key, {params: params});
=======
        params = params.append('withVariables', 'true');
        params = params.append('withApplications', 'true');
        params = params.append('withApplicationPipelines', 'true');
        params = params.append('withPipelines', 'true');
        params = params.append('withEnvironments', 'true');
        params = params.append('withGroups', 'true');
        params = params.append('withPermission', 'true');
        params = params.append('withWorkflows', 'true');
        return this._http.get<Project>('/project/' + key, {params: params});
>>>>>>> 5c792d84
    }

    /**
     * Get all projects that the user can access.
     * @returns {Observable<Project[]>}
     */
    getProjects(): Observable<Project[]> {
        let params = new HttpParams();
        params = params.append('application', 'true');
        return this._http.get<Project[]>('/project', {params: params});
    }

    /**
     * Create a new project
     * @param project Project to create
     * @returns {Observable<Project>}
     */
    addProject(project: Project): Observable<Project> {
        return this._http.post<Project>('/project', project);
    }

    /**
     * Update the given project.
     * @param project Project updated
     * @returns {Observable<Project>}
     */
    updateProject(project: Project): Observable<Project> {
        return this._http.put<Project>('/project/' + project.key, project);
    }

    /**
     * Delete the given project
     * @param key Project unique key
     * @returns {Observable<boolean>}
     */
    deleteProject(key: string): Observable<boolean> {
        return this._http.delete('/project/' + key).map(() => {
            return true;
        });
    }

    /**
     * Add a project variables.
     * @param key Project unique key
     * @param v Variable to add
     * @returns {Observable<Project>}
     */
    addVariable(key: string, v: Variable): Observable<Project> {
        return this._http.post<Project>('/project/' + key + '/variable/' + v.name, v);
    }

    /**
     * Update a project variable.
     * @param key Project unique key
     * @param v Variable to update
     * @returns {Observable<Project>}
     */
    updateVariable(key: string, v: Variable): Observable<Variable> {
        return this._http.put<Variable>('/project/' + key + '/variable/' + v.name, v);
    }

    /**
     * Delete a project variable.
     * @param key Project unique key
     * @param v Variable to delete
     * @returns {Observable<Project>}
     */
    removeVariable(key: string, varName: string): Observable<boolean> {
        return this._http.delete('/project/' + key + '/variable/' + varName).map(res => true);
    }

    /**
     * Add a project permission.
     * @param key Project unique key
     * @param gp Permission to add
     * @returns {Observable<Project>}
     */
    addPermission(key: string, gp: GroupPermission): Observable<Array<GroupPermission>> {
        return this._http.post<Array<GroupPermission>>('/project/' + key + '/group', gp);
    }

    /**
     * Update a permission.
     * @param key Project unique key
     * @param gp Permission to update
     * @returns {Observable<Project>}
     */
    updatePermission(key: string, gp: GroupPermission): Observable<GroupPermission> {
        return this._http.put<GroupPermission>('/project/' + key + '/group/' + gp.group.name, gp);
    }

    /**
     * Delete a permission.
     * @param key Project unique key
     * @param gp Permission to delete
     * @returns {Observable<Project>}
     */
    removePermission(key: string, gp: GroupPermission): Observable<boolean> {
        return this._http.delete('/project/' + key + '/group/' + gp.group.name).map(res => true);
    }

    /**
     * Connect the given repo manager to the given project.
     * @param key Project unique key
     * @param repoName Repo manager name to connect
     * @returns {Observable<any>}
     */
    connectRepoManager(key: string, repoName: string): Observable<any> {
        return this._http.post('/project/' + key + '/repositories_manager/' + repoName + '/authorize', null);
    }

    /**
     * Delete the given project
     * @param key Project unique key
     * @param repoName Repo manager name to delete
     * @returns {Observable<Project>}
     */
    disconnectRepoManager(key: string, repoName: string): Observable<Project> {
        return this._http.delete<Project>('/project/' + key + '/repositories_manager/' + repoName);
    }

    /**
     * Send verifier code to link repomanager to project.
     * @param key Project unique key
     * @param repoName Repository manager name
     * @param token access token
     * @param verifier code verifier
     * @returns {Observable<Project>}
     */
    callback(key: string, repoName: string, token: string, verifier: string): Observable<Project> {
        let request = {
            'request_token': token,
            'verifier': verifier
        };
        let url = '/project/' + key + '/repositories_manager/' + repoName + '/authorize/callback';
        return this._http.post<Project>(url, request);
    }

    /**
     * Get specific environment by his name in the given project
     * @param key Project unique key
     * @param environment name
     * @returns {Observable<Project>}
     */
    getEnvironment(key: string, envName: string): Observable<Environment> {
        let params = new HttpParams();
        params = params.append('withWorkflows', 'true');

        return this._http.get<Environment>('/project/' + key + '/environment/' + envName, {params});
    }

    /**
     * Add a new environment in the given project
     * @param key Project unique key
     * @param environment Environment to add
     * @returns {Observable<Project>}
     */
    addEnvironment(key: string, environment: Environment): Observable<Project> {
        return this._http.post<Project>('/project/' + key + '/environment', environment);
    }

    /**
     * Rename an environment in the given project
     * @param key Project unique key
     * @param environment Environment to rename
     * @returns {Observable<Project>}
     */
    renameEnvironment(key: string, oldName: string, environment: Environment): Observable<Project> {
        return this._http.put<Project>('/project/' + key + '/environment/' + oldName, environment);
    }

    /**
     * Clone an environment in the given project
     * @param key Project unique key
     * @param environment Environment to clone
     * @param cloneName for the new environment cloned
     * @returns {Observable<Project>}
     */
    cloneEnvironment(key: string, environment: Environment, cloneName: string): Observable<Project> {
        return this._http.post<Project>(`/project/${key}/environment/${environment.name}/clone/${cloneName}`, {});
    }

    /**
     * Remove an environment in the given project
     * @param key Project unique key
     * @param environment Environment to remove
     * @returns {Observable<Project>}
     */
    removeEnvironment(key: string, environment: Environment): Observable<Project> {
        return this._http.delete<Project>('/project/' + key + '/environment/' + environment.name);
    }

    /**
     * Add a variable in the given environment
     * @param key Project unique key
     * @param envName Environment name
     * @param v Variable to add
     * @returns {Observable<Project>}
     */
    addEnvironmentVariable(key: string, envName: string, v: Variable): Observable<Project> {
        return this._http.post<Project>('/project/' + key + '/environment/' + envName + '/variable/' + v.name, v);
    }

    /**
     * Update a variable in the given environment
     * @param key Project unique key
     * @param envName Environment name
     * @param v Variable to update
     * @returns {Observable<Project>}
     */
    updateEnvironmentVariable(key: string, envName: string, v: Variable): Observable<Project> {
        return this._http.put<Project>('/project/' + key + '/environment/' + envName + '/variable/' + v.name, v);
    }

    /**
     * Remove a variable from the given environment
     * @param key Project unique key
     * @param envName Environment name
     * @param v Variable to update
     * @returns {Observable<Project>}
     */
    removeEnvironmentVariable(key: string, envName: string, v: Variable): Observable<Project> {
        return this._http.delete<Project>('/project/' + key + '/environment/' + envName + '/variable/' + v.name);
    }

    /**
     * Add permission on environments
     * @param key Project unique key
     * @param envName environment name
     * @param gps New group permission to add
     * @returns {Observable<Environment>}
     */
    addEnvironmentPermission(key: string, envName: string, gps: Array<GroupPermission>): Observable<Environment> {
        return this._http.post<Environment>('/project/' + key + '/environment/' + envName + '/groups', gps);
    }

    /**
     * Update a permission on an environment
     * @param key Project unique key
     * @param envName Environmenet name
     * @param gp Group Permission to update
     * @returns {Observable<Environment>}
     */
    updateEnvironmentPermission(key: string, envName: string, gp: GroupPermission): Observable<Environment> {
        return this._http.put<Environment>('/project/' + key + '/environment/' + envName + '/group/' + gp.group.name, gp);
    }

    /**
     * Remove a permission on an environment
     * @param key Project unique key
     * @param envName Environmenet name
     * @param gp Group Permission to update
     * @returns {Observable<boolean>}
     */
    removeEnvironmentPermission(key: string, envName: string, gp: GroupPermission): Observable<boolean> {
        return this._http.delete('/project/' + key + '/environment/' + envName + '/group/' + gp.group.name).map(res => true);
    }

    /**
     * Get all notification on project
     * @param key Project unique key
     */
    getAllNotifications(key: string): Observable<Array<Notification>> {
        return this._http.get<Array<Notification>>('/project/' + key + '/notifications');
    }
}<|MERGE_RESOLUTION|>--- conflicted
+++ resolved
@@ -25,24 +25,12 @@
      */
     getProject(key: string, opts?: LoadOpts[]): Observable<Project> {
         let params = new HttpParams();
-<<<<<<< HEAD
 
         if (Array.isArray(opts)) {
           opts.forEach((opt) => params = params.append(opt.queryParam, 'true'));
         }
 
-        return this._http.get('/project/' + key, {params: params});
-=======
-        params = params.append('withVariables', 'true');
-        params = params.append('withApplications', 'true');
-        params = params.append('withApplicationPipelines', 'true');
-        params = params.append('withPipelines', 'true');
-        params = params.append('withEnvironments', 'true');
-        params = params.append('withGroups', 'true');
-        params = params.append('withPermission', 'true');
-        params = params.append('withWorkflows', 'true');
         return this._http.get<Project>('/project/' + key, {params: params});
->>>>>>> 5c792d84
     }
 
     /**
