--- conflicted
+++ resolved
@@ -52,18 +52,10 @@
      * Get all projects that the user can access.
      * @returns {Observable<Project[]>}
      */
-<<<<<<< HEAD
-    getProjects(withApplication: boolean): Observable<Project[]> {
+    getProjects(): Observable<Project[]> {
         let params = new HttpParams();
-        if (withApplication) {
-          params = params.append('application', 'true');
-        }
         params = params.append('withIcon', 'true');
-        return this._http.get<Project[]>('/project', {params: params});
-=======
-    getProjects(): Observable<Project[]> {
-        return this._http.get<Project[]>('/project');
->>>>>>> 77e3c06e
+        return this._http.get<Project[]>('/project', {params});
     }
 
     /**
