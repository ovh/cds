
import { Injectable } from '@angular/core';
import { List, Map } from 'immutable';
import { BehaviorSubject, Observable, of as observableOf } from 'rxjs';
import { map } from 'rxjs/operators';
import { Environment } from '../../model/environment.model';
import { GroupPermission } from '../../model/group.model';
import { Key } from '../../model/keys.model';
import { ProjectPlatform } from '../../model/platform.model';
import { Label, LoadOpts, Project } from '../../model/project.model';
import { Variable } from '../../model/variable.model';
import { EnvironmentService } from '../environment/environment.service';
import { NavbarService } from '../navbar/navbar.service';
import { VariableService } from '../variable/variable.service';
import { ProjectService } from './project.service';


<<<<<<< HEAD
=======
import {ProjectIntegration} from '../../model/integration.model';
import {Key} from '../../model/keys.model';
>>>>>>> ef478700


@Injectable()
export class ProjectStore {
    private WORKFLOW_VIEW_MODE = 'CDS-WORKFLOW-VIEW-MODE';
    // List of all project. Use by Navbar
    private _projectNav: BehaviorSubject<List<Project>> = new BehaviorSubject(null);

    // List of all project + dependencies:  List of variables, List of Env, List of App, List of Pipeline.
    private _projectCache: BehaviorSubject<Map<string, Project>> = new BehaviorSubject(Map<string, Project>());

    constructor(
        private _projectService: ProjectService,
        private _environmentService: EnvironmentService,
        private _variableService: VariableService,
        private _navbarService: NavbarService
      ) {

    }

    getWorkflowViewMode(key: string): 'blocs'|'labels'|'lines' {
        let o = localStorage.getItem(this.WORKFLOW_VIEW_MODE);
        if (o) {
            let j = JSON.parse(o);
            if (j[key]) {
                return j[key];
            }
        }
        return 'blocs';
    }

    setWorkflowViewMode(key: string, viewMode: 'blocs'|'labels'|'lines') {
        let ls = localStorage.getItem(this.WORKFLOW_VIEW_MODE);
        let j = {};
        if (ls) {
            j = JSON.parse(ls);
        }
        j[key] = viewMode;
        localStorage.setItem(this.WORKFLOW_VIEW_MODE, JSON.stringify(j));
    }

    /**
     * Get a Project Observable
     * @returns {Observable<List<Project>>}
     */
    getProjectsList(): Observable<List<Project>> {
        // If Store not empty, get from it
        if (!this._projectNav.getValue() || this._projectNav.getValue().size === 0) {
            // Get from API
            this._projectService.getProjects().subscribe(res => {
                this._projectNav.next(List(res));
            });
        }
        return new Observable<List<Project>>(fn => this._projectNav.subscribe(fn));
    }

    /**
     * Use by router to preload project
     * @param key
     * @returns {Observable<Project>}
     */
    getProjectResolver(key: string, opts: LoadOpts[]): Observable<Project> {
        let store = this._projectCache.getValue();
        if (store.size === 0 || !store.get(key)) {
            return this.resync(key, opts);
        }

        if (Array.isArray(opts) && store.get(key)) {
            let funcs = opts.filter((opt) => store.get(key)[opt.fieldName] == null);

            if (!funcs.length) {
                return observableOf(store.get(key));
            }

            return this.resync(key, funcs);
        }
        return observableOf(store.get(key));
    }

    /**
     * Get project from API and store result
     * @param key
     * @returns {Observable<R>}
     */
    resync(key: string, opts: LoadOpts[]): Observable<Project> {
        return this._projectService.getProject(key, opts).pipe(map(res => {
            let store = this._projectCache.getValue();
            let proj = store.get(key);
            if (proj) {
                proj = Object.assign({}, proj, res);
                if (opts) {
                    opts.forEach(o => {
                       switch (o.fieldName) {
                           case 'workflow_names':
                               if (!res.workflow_names) {
                                   proj.workflow_names = [];
                               }
                               break;
                           case 'pipeline_names':
                               if (!res.pipeline_names) {
                                   proj.pipeline_names = [];
                               }
                               break;
                           case 'application_names':
                               if (!res.application_names) {
                                   proj.application_names = [];
                               }
                               break;
                           case 'environments':
                               if (!res.environments) {
                                   proj.environments = [];
                               }
                               break;
                           case 'integrations':
                               if (!res.integrations) {
                                   proj.integrations = [];
                               }
                               break;
                           case 'keys':
                               if (!res.keys) {
                                   proj.keys = [];
                               }
                               break;
                           case 'labels':
                               if (!res.labels) {
                                   proj.labels = [];
                               }
                               break;
                       }
                    });
                }
            } else {
                proj = res;
            }
            this._projectCache.next(store.set(key, proj));
            return proj;
        }));
    }

    /**
     * Use by router to preload project
     * @param key
     * @returns {Observable<Project>}
     */
    getProjectEnvironmentsResolver(key: string): Observable<Project> {
        let store = this._projectCache.getValue();
        let missingEnv = store.size === 0 || !store.get(key) || !store.get(key).environments || !store.get(key).environments.length;

        if (missingEnv) {
            return this.resyncEnvironments(key);
        } else {
            return observableOf(store.get(key));
        }
    }

    /**
     * Get project from API and store result
     * @param key
     * @returns {Observable<R>}
     */
    resyncEnvironments(key: string): Observable<Project> {
        return this._environmentService.get(key).pipe(
          map((res) => {
              let store = this._projectCache.getValue();
              let proj = store.get(key);
              proj.environments = res;
              this._projectCache.next(store.set(key, proj));
              return proj;
          }));
    }

    /**
     * Use by router to preload project
     * @param key
     * @returns {Observable<Project>}
     */
    getProjectApplicationsResolver(key: string): Observable<Project> {
        let store = this._projectCache.getValue();
        let missingApps = store.size === 0 || !store.get(key) || !store.get(key).applications || !store.get(key).applications.length;

        if (missingApps) {
            return this.resyncApplications(key);
        } else {
            return observableOf(store.get(key));
        }
    }

    /**
     * Get project applications from API and store result
     * @param key
     * @returns {Observable<R>}
     */
    resyncApplications(key: string): Observable<Project> {
        return this._projectService.getApplications(key).pipe(
          map((res) => {
              let store = this._projectCache.getValue();
              let proj = store.get(key);
              proj.applications = res;
              this._projectCache.next(store.set(key, proj));
              return proj;
          }));
    }

    getProjectKeysResolver(key: string): Observable<Project> {
        let store = this._projectCache.getValue();
        let missingKeys = store.size === 0 || !store.get(key) || !store.get(key).keys || !store.get(key).keys.length;
        if (missingKeys) {
            return this.resyncKeys(key);
        } else {
            return observableOf(store.get(key));
        }
    }

    /**
     * Use by router to preload project
     * @param key
     * @returns {Observable<Project>}
     */
    getProjectVariablesResolver(key: string): Observable<Project> {
        let store = this._projectCache.getValue();
        let missingEnv = store.size === 0 || !store.get(key) || !store.get(key).variables || !store.get(key).variables.length;

        if (missingEnv) {
            return this.resyncVariables(key);
        } else {
            return observableOf(store.get(key));
        }
    }

    resyncKeys(key: string): Observable<Project> {
        return this._projectService.getKeys(key).pipe(
            map((res) => {
                let store = this._projectCache.getValue();
                let proj = store.get(key);
                proj.keys = res;
                this._projectCache.next(store.set(key, proj));
                return proj;
            }));
    }

    /**
     * Get project from API and store result
     * @param key
     * @returns {Observable<R>}
     */
    resyncVariables(key: string): Observable<Project> {
        return this._variableService.get(key).pipe(
          map((res) => {
              let store = this._projectCache.getValue();
              let proj = store.get(key);
              proj.variables = res;
              this._projectCache.next(store.set(key, proj));
              return proj;
          }));
    }

    /**
     * Get all projects
     * @param key Project unique key you want to fetch
     * @returns {Project}
     */
    getProjects(key?: string, opts?: LoadOpts[]): Observable<Map<string, Project>> {
        // If Store contain the project, get IT
        let projects = this._projectCache.getValue();
        if (key && !projects.get(key)) {
            // Else get it from API
            this._projectService.getProject(key, opts).subscribe(res => {
                this._projectCache.next(projects.set(key, res));
            }, err => {
                this._projectCache.error(err);
            });
        }
        return new Observable<Map<string, Project>>(fn => this._projectCache.subscribe(fn));
    }

    /**
     * Create a new Project
     * @param project Project to create
     * @returns {Project}
     */
    createProject(project: Project): Observable<Project> {
        return this._projectService.addProject(project).pipe(map(res => {
            let projects = this._projectNav.getValue();
            if (!projects) {
                projects = List();
            }
            this._projectNav.next(projects.push(project));
            return res;
        }));
    }

    /**
     * Update a project
     * @param project Project to Update
     * @returns {Project}
     */
    updateProject(project: Project): Observable<Project> {
        return this._projectService.updateProject(project).pipe(map(res => {
            // update store for navigation
            let projects = this._projectNav.getValue();
            let index = projects.findIndex(prj => prj.key === res.key);
            if (index >= 0) {
                this._projectNav.next(projects.remove(index).insert(index, res));
            } else {
                this._projectNav.next(projects.push(res));
            }


            // update project cache
            let cache = this._projectCache.getValue();
            if (cache.get(res.key)) {
                let pToUpdate = cache.get(res.key);
                pToUpdate.last_modified = res.last_modified;
                pToUpdate.name = res.name;
                this._projectCache.next(cache.set(res.key, pToUpdate));
            }
            return res;
        }));
    }

    /**
     * Update a project favorite
     * @param projectKey Project key to Update
     * @returns {Project}
     */
    updateFavorite(projectKey: string): Observable<Project> {
        return this._projectService.updateFavorite(projectKey).pipe(map(() => {
            // update project cache
            let cache = this._projectCache.getValue();
            let project = cache.get(projectKey);
            if (project) {
                project.favorite = !project.favorite;
                this._projectCache.next(cache.set(projectKey, project));
            }
            this._navbarService.getData();
            return project;
        }));
    }

    /**
     * Update application name in project
     * @param key Project unique key
     * @param oldName old name
     * @param newName the new name of the application
     */
    updateApplicationName(key: string, oldName: string, newName: string) {
        let cache = this._projectCache.getValue();
        let projectToUpdate = cache.get(key);
        if (projectToUpdate) {
            let index: number = projectToUpdate.applications.findIndex(app => app.name === oldName);
            if (index === -1) {
                return;
            }
            let application = projectToUpdate.applications[index];
            application.name = newName;
            projectToUpdate.applications[index] = application;
            this._projectCache.next(cache.set(key, projectToUpdate));
        }
    }

    /**
     * Connect a repo manager to the given project.
     * @param key Project unique key
     * @param repoName Repo manager to connect
     * @returns {Observable<any>}
     */
    connectRepoManager(key: string, repoName: string): Observable<any> {
        return this._projectService.connectRepoManager(key, repoName).pipe(map( res => {
            let cache = this._projectCache.getValue();
            if (cache.get(key)) {
                let pToUpdate = cache.get(key);
                pToUpdate.last_modified = res.last_modified;
                this._projectCache.next(cache.set(key, pToUpdate));
            }
            return res;
        }));
    }

    /**
     * Send verification code to connect repomanager on project
     * @param key Project unique key
     * @param repoName Repository name
     * @param token Oauth token
     * @param verifier Verification code
     * @returns {Observable<Project>}
     */
    verificationCallBackRepoManager(key: string, repoName: string, token: string, verifier: string): Observable<Project> {
        return this._projectService.callback(key, repoName, token, verifier).pipe(map( res => {
            let cache = this._projectCache.getValue();
            let projectToUpdate = cache.get(key);
            if (projectToUpdate) {
                projectToUpdate.last_modified = res.last_modified;
                projectToUpdate.vcs_servers = res.vcs_servers;
                this._projectCache.next(cache.set(key, projectToUpdate));
            }
            return res;
        }));
    }

    /**
     * Disconnect a repo manager from the given project.
     * @param key Project unique key
     * @param repoName Repo manager to disconnect
     * @returns {Observable<Project>}
     */
    disconnectRepoManager(key: string, repoName: string): Observable<Project> {
        return this._projectService.disconnectRepoManager(key, repoName).pipe(map( res => {
            let cache = this._projectCache.getValue();
            let pToUpdate = cache.get(key);
            if (pToUpdate) {
                pToUpdate.last_modified = res.last_modified;
                if (pToUpdate.vcs_servers) {
                    let indexRepo: number = pToUpdate.vcs_servers.findIndex(r => r.name === repoName);
                    if (indexRepo >= 0) {
                        pToUpdate.vcs_servers.splice(indexRepo, 1);
                        this._projectCache.next(cache.set(key, pToUpdate));
                    }
                }
            }
            return res;
        }));
    }

    /**
     * Delete the given project
     * @param key Project unique key
     * @returns {Observable<boolean>}
     */
    deleteProject(key: string): Observable<boolean> {
        return this._projectService.deleteProject(key).pipe(map(res => {
            let projects = this._projectNav.getValue();
            let index = projects.findIndex(prj => prj.key === key);
            this._projectNav.next(projects.delete(index));

            this.removeFromStore(key);
            return res;
        }));
    }

    removeFromStore(key: string) {
        let cache = this._projectCache.getValue();
        this._projectCache.next(cache.delete(key));
    }

    /**
     * Add a variable for the given project
     * @param key Project unique key
     * @param variable Variable to add
     * @returns {Observable<Project>}
     */
    addProjectVariable(key: string, variable: Variable): Observable<Project> {
        return this._projectService.addVariable(key, variable).pipe(map(res => {
            return this.refreshProjectVariableCache(key, res);
        }));
    }

    /**
     * Update a variable for the given project
     * @param key Project unique key
     * @param variable Variable to update
     * @returns {Observable<Project>}
     */
    updateProjectVariable(key: string, variable: Variable): Observable<Variable> {
        return this._projectService.updateVariable(key, variable).pipe(map(res => {
            let cache = this._projectCache.getValue();
            let projectUpdate = cache.get(key);
            if (projectUpdate) {
                let varIndex = projectUpdate.variables.findIndex(v => v.id === res.id);
                if (varIndex > -1) {
                    projectUpdate.variables[varIndex] = res;
                    this._projectCache.next(cache.set(key, projectUpdate));
                }
            }
            return res;
        }));
    }

    /**
     * Delete a variable for the given project
     * @param key Project unique key
     * @param variable Variable to delete
     * @returns {Observable<Project>}
     */
    deleteProjectVariable(key: string, variable: Variable): Observable<boolean> {
        return this._projectService.removeVariable(key, variable.name).pipe(map(() => {
            let cache = this._projectCache.getValue();
            let projectUpdate = cache.get(key);
            if (projectUpdate) {
                let varIndex = projectUpdate.variables.findIndex(v => v.id === variable.id);
                if (varIndex > -1) {
                    projectUpdate.variables.splice(varIndex, 1);
                    this._projectCache.next(cache.set(key, projectUpdate));
                }
            }
            return true;
        }));
    }

    /**
     * Refresh permissions in cache for the current project
     * @param key Project unique key
     * @param project Project updated
     * @returns {Project}
     */
    refreshProjectVariableCache(key: string, project: Project): Project {
        let cache = this._projectCache.getValue();
        let projectUpdate = cache.get(key);
        if (projectUpdate) {
            projectUpdate.last_modified = project.last_modified;
            projectUpdate.variables = project.variables;
            this._projectCache.next(cache.set(key, projectUpdate));
            return projectUpdate;
        }
        return project;
    }

    /**
     * Add a group permission
     * @param key Project unique key
     * @param gp Permission to add
     * @returns {Observable<Project>}
     */
    addProjectPermission(key: string, gp: GroupPermission): Observable<Array<GroupPermission>> {
        return this._projectService.addPermission(key, gp).pipe(map(res => {
            let cache = this._projectCache.getValue();
            let projectUpdate = cache.get(key);
            if (projectUpdate) {
                projectUpdate.groups = res;
                this._projectCache.next(cache.set(key, projectUpdate));
            }
            return res;
        }));
    }

    /**
     * Update a group permission
     * @param key Project unique key
     * @param gp Permission to update
     * @returns {Observable<Project>}
     */
    updateProjectPermission(key: string, gp: GroupPermission): Observable<GroupPermission> {
        gp.permission = Number(gp.permission);
        return this._projectService.updatePermission(key, gp).pipe(map(res => {
            let cache = this._projectCache.getValue();
            let projectUpdate = cache.get(key);
            if (projectUpdate) {
                let permissionIndex = projectUpdate.groups.findIndex( p => p.group.id === res.group.id);
                if (permissionIndex > -1) {
                    delete gp.hasChanged;
                    delete gp.updating;
                    projectUpdate.groups[permissionIndex] = res;
                }
                this._projectCache.next(cache.set(key, projectUpdate));
            }
            return res;
        }));
    }

    /**
     * Remove a group permission
     * @param key Project unique key
     * @param gp Permission to delete
     * @returns {Observable<Project>}
     */
    removeProjectPermission(key: string, gp: GroupPermission): Observable<boolean> {
        return this._projectService.removePermission(key, gp).pipe(map(() => {
            let cache = this._projectCache.getValue();
            let projectUpdate = cache.get(key);
            if (projectUpdate) {
                projectUpdate.groups = projectUpdate.groups.filter( p => p.group.id !== gp.group.id);
                this._projectCache.next(cache.set(key, projectUpdate));
            }
            return true;
        }));
    }

    /**
     * Add an environment
     * @param key Project unique key
     * @param environment Environment to add
     */
    addProjectEnvironment(key: string, environment: Environment) {
        return this._projectService.addEnvironment(key, environment).pipe(map(res => {
            return this.refreshProjectEnvironmentCache(key, res);
        }));
    }

    /**
     * Rename an environment
     * @param key Project unique key
     * @param environment Environment to rename
     */
    renameProjectEnvironment(key: string, oldName: string, environment: Environment) {
        return this._projectService.renameEnvironment(key, oldName, environment).pipe(map(res => {
            return this.refreshProjectEnvironmentCache(key, res);
        }));
    }

    /**
     * Clone an environment
     * @param key Project unique key
     * @param environment Environment to clone
     * @param cloneName for the new environment cloned
     */
    cloneProjectEnvironment(key: string, environment: Environment, cloneName: string) {
        return this._projectService.cloneEnvironment(key, environment, cloneName).pipe(map(res => {
            return this.refreshProjectEnvironmentCache(key, res);
        }));
    }

    /**
     * Remove an environment
     * @param key Project unique key
     * @param environment Environment to rename
     */
    deleteProjectEnvironment(key: string, environment: Environment) {
        return this._projectService.removeEnvironment(key, environment).pipe(map(res => {
            return this.refreshProjectEnvironmentCache(key, res);
        }));
    }

    /**
     * Add a variable in an environment
     * @param key Project unique key
     * @param envName Environment Name
     * @param v variable to add
     * @returns {Observable<Project>}
     */
    addEnvironmentVariable(key: string, envName: string, v: Variable): Observable<Project> {
        return this._projectService.addEnvironmentVariable(key, envName, v).pipe(map(res => {
           return this.refreshProjectEnvironmentCache(key, res);
        }));
    }

    /**
     * Update a variable in an environment
     * @param key Project unique key
     * @param envName Environment Name
     * @param v variable to update
     * @returns {Observable<Project>}
     */
    updateEnvironmentVariable(key: string, envName: string, v: Variable): Observable<Project> {
        return this._projectService.updateEnvironmentVariable(key, envName, v).pipe(map(res => {
            return this.refreshProjectEnvironmentCache(key, res);
        }));
    }

    /**
     * Remove a variable from an environment
     * @param key Project unique key
     * @param envName Environment Name
     * @param v variable to remove
     * @returns {Observable<Project>}
     */
    removeEnvironmentVariable(key: string, envName: string, v: Variable): Observable<Project> {
        return this._projectService.removeEnvironmentVariable(key, envName, v).pipe(map(res => {
            return this.refreshProjectEnvironmentCache(key, res);
        }));
    }

    /**
     * Refresh environments in cache for the current project
     * @param key Project unique key
     * @param project Project updated
     * @returns {Project}
     */
    refreshProjectEnvironmentCache(key: string, project: Project): Project {
        let cache = this._projectCache.getValue();
        let projectUpdate = cache.get(key);
        if (projectUpdate) {
            projectUpdate.last_modified = project.last_modified;
            projectUpdate.environments = project.environments;
            this._projectCache.next(cache.set(key, projectUpdate));
            return projectUpdate;
        }
        return project;
    }


    /**
     * Ad a key on the project
     * @param projKey Project unique key
     * @param key SSH/PGP key to add
     * @returns {Observable<Key>}
     */
    addKey(projKey: string, key: Key): Observable<Key> {
        return this._projectService.addKey(projKey, key).pipe(map(res => {
            let cache = this._projectCache.getValue();
            let projectUpdate = cache.get(projKey);
            if (projectUpdate) {
                if (!projectUpdate.keys) {
                    projectUpdate.keys = new Array<Key>();
                }
                projectUpdate.keys.push(res);
                this._projectCache.next(cache.set(projKey, projectUpdate));
            }
            return res;
        }));
    }

    /**
     * Remove a key from project (api + cache)
     * @param key project unique key
     * @param name key name to delete
     * @returns {Observable<boolean>}
     */
    removeKey(key: string, name: string): Observable<boolean> {
        return this._projectService.removeKey(key, name).pipe(map(() => {
            let cache = this._projectCache.getValue();
            let projectUpdate = cache.get(key);
            if (projectUpdate && projectUpdate.keys) {
                let i = projectUpdate.keys.findIndex(kkey => kkey.name === name);
                if (i > -1) {
                    projectUpdate.keys.splice(i, 1);
                }
                this._projectCache.next(cache.set(key, projectUpdate));
            }
            return true;
        }));
    }

    externalModification(key: string) {
        let cache = this._projectCache.getValue();
        let projectUpdate = cache.get(key);
        if (projectUpdate) {
            projectUpdate.externalChange = true;
            this._projectCache.next(cache.set(key, projectUpdate));
        }
    }

    /**
     * Use by router to preload project
     * @param key
     * @returns {Observable<Project>}
     */
    getProjectIntegrationsResolver(key: string): Observable<Project> {
        let store = this._projectCache.getValue();
        let missingIntegrations = store.size === 0
            || !store.get(key)
            || !store.get(key).integrations
            || !store.get(key).integrations.length;

        if (missingIntegrations) {
            return this.resyncIntegrations(key);
        } else {
            return observableOf(store.get(key));
        }
    }

    /**
     * Get project integrations
     * @param key
     * @returns {Observable<R>}
     */
    resyncIntegrations(key: string): Observable<Project> {
        return this._projectService.getIntegrations(key).pipe(
            map((res) => {
                let store = this._projectCache.getValue();
                let proj = store.get(key);
                proj.integrations = res;
                this._projectCache.next(store.set(key, proj));
                return proj;
            }));
    }

    /**
     * Add a integration to a project
     * @param key Project unique key
     * @param integration Integration to add
     */
    addIntegration(key: string, integration: ProjectIntegration): Observable<ProjectIntegration> {
        return this._projectService.addIntegration(key, integration).pipe(map(res => {
            let cache = this._projectCache.getValue();
            let projectUpdate = cache.get(key);
            if (projectUpdate) {
                if (!projectUpdate.integrations) {
                    projectUpdate.integrations = new Array<ProjectIntegration>();
                }
                projectUpdate.integrations.push(res);
                this._projectCache.next(cache.set(key, projectUpdate));
            }
            return res;
        }));
    }

    deleteProjectIntegration(key: string, integrationName: string) {
        return this._projectService.removeIntegration(key, integrationName).pipe(map(res => {
            let cache = this._projectCache.getValue();
            let projectUpdate = cache.get(key);
            if (projectUpdate) {
                if (!projectUpdate.integrations) {
                    return res;
                }
                projectUpdate.integrations = projectUpdate.integrations.filter(p => p.name !== integrationName);
                this._projectCache.next(cache.set(key, projectUpdate));
            }
            return res;
        }));
    }

    updateProjectIntegration(key: string, integration: ProjectIntegration): Observable<ProjectIntegration> {
        return this._projectService.updateIntegration(key, integration).pipe(map(res => {
            let cache = this._projectCache.getValue();
            let projectUpdate = cache.get(key);
            if (projectUpdate) {
                if (!projectUpdate.integrations) {
                    return res;
                }
                let index = projectUpdate.integrations.findIndex(p => p.name === integration.name);
                if (index !== -1) {
                    projectUpdate.integrations[index] = res;
                }
                this._projectCache.next(cache.set(key, projectUpdate));
            }
            return res;
        }));
    }

    updateLabels(key: string, labels: Label[]): Observable<Project> {
        return this._projectService.updateLabels(key, labels)
          .pipe(
            map((proj) => {
              let cache = this._projectCache.getValue();
              let projectUpdate = cache.get(key);
              if (projectUpdate) {
                  projectUpdate.labels = proj.labels;
                  projectUpdate.workflow_names = proj.workflow_names;
                  this._projectCache.next(cache.set(key, projectUpdate));
              }
              return projectUpdate;
            })
          );
    }

}<|MERGE_RESOLUTION|>--- conflicted
+++ resolved
@@ -5,8 +5,8 @@
 import { map } from 'rxjs/operators';
 import { Environment } from '../../model/environment.model';
 import { GroupPermission } from '../../model/group.model';
+import { ProjectIntegration } from '../../model/integration.model';
 import { Key } from '../../model/keys.model';
-import { ProjectPlatform } from '../../model/platform.model';
 import { Label, LoadOpts, Project } from '../../model/project.model';
 import { Variable } from '../../model/variable.model';
 import { EnvironmentService } from '../environment/environment.service';
@@ -15,13 +15,6 @@
 import { ProjectService } from './project.service';
 
 
-<<<<<<< HEAD
-=======
-import {ProjectIntegration} from '../../model/integration.model';
-import {Key} from '../../model/keys.model';
->>>>>>> ef478700
-
-
 @Injectable()
 export class ProjectStore {
     private WORKFLOW_VIEW_MODE = 'CDS-WORKFLOW-VIEW-MODE';
@@ -36,11 +29,11 @@
         private _environmentService: EnvironmentService,
         private _variableService: VariableService,
         private _navbarService: NavbarService
-      ) {
-
-    }
-
-    getWorkflowViewMode(key: string): 'blocs'|'labels'|'lines' {
+    ) {
+
+    }
+
+    getWorkflowViewMode(key: string): 'blocs' | 'labels' | 'lines' {
         let o = localStorage.getItem(this.WORKFLOW_VIEW_MODE);
         if (o) {
             let j = JSON.parse(o);
@@ -51,7 +44,7 @@
         return 'blocs';
     }
 
-    setWorkflowViewMode(key: string, viewMode: 'blocs'|'labels'|'lines') {
+    setWorkflowViewMode(key: string, viewMode: 'blocs' | 'labels' | 'lines') {
         let ls = localStorage.getItem(this.WORKFLOW_VIEW_MODE);
         let j = {};
         if (ls) {
@@ -112,43 +105,43 @@
                 proj = Object.assign({}, proj, res);
                 if (opts) {
                     opts.forEach(o => {
-                       switch (o.fieldName) {
-                           case 'workflow_names':
-                               if (!res.workflow_names) {
-                                   proj.workflow_names = [];
-                               }
-                               break;
-                           case 'pipeline_names':
-                               if (!res.pipeline_names) {
-                                   proj.pipeline_names = [];
-                               }
-                               break;
-                           case 'application_names':
-                               if (!res.application_names) {
-                                   proj.application_names = [];
-                               }
-                               break;
-                           case 'environments':
-                               if (!res.environments) {
-                                   proj.environments = [];
-                               }
-                               break;
-                           case 'integrations':
-                               if (!res.integrations) {
-                                   proj.integrations = [];
-                               }
-                               break;
-                           case 'keys':
-                               if (!res.keys) {
-                                   proj.keys = [];
-                               }
-                               break;
-                           case 'labels':
-                               if (!res.labels) {
-                                   proj.labels = [];
-                               }
-                               break;
-                       }
+                        switch (o.fieldName) {
+                            case 'workflow_names':
+                                if (!res.workflow_names) {
+                                    proj.workflow_names = [];
+                                }
+                                break;
+                            case 'pipeline_names':
+                                if (!res.pipeline_names) {
+                                    proj.pipeline_names = [];
+                                }
+                                break;
+                            case 'application_names':
+                                if (!res.application_names) {
+                                    proj.application_names = [];
+                                }
+                                break;
+                            case 'environments':
+                                if (!res.environments) {
+                                    proj.environments = [];
+                                }
+                                break;
+                            case 'integrations':
+                                if (!res.integrations) {
+                                    proj.integrations = [];
+                                }
+                                break;
+                            case 'keys':
+                                if (!res.keys) {
+                                    proj.keys = [];
+                                }
+                                break;
+                            case 'labels':
+                                if (!res.labels) {
+                                    proj.labels = [];
+                                }
+                                break;
+                        }
                     });
                 }
             } else {
@@ -182,13 +175,13 @@
      */
     resyncEnvironments(key: string): Observable<Project> {
         return this._environmentService.get(key).pipe(
-          map((res) => {
-              let store = this._projectCache.getValue();
-              let proj = store.get(key);
-              proj.environments = res;
-              this._projectCache.next(store.set(key, proj));
-              return proj;
-          }));
+            map((res) => {
+                let store = this._projectCache.getValue();
+                let proj = store.get(key);
+                proj.environments = res;
+                this._projectCache.next(store.set(key, proj));
+                return proj;
+            }));
     }
 
     /**
@@ -214,13 +207,13 @@
      */
     resyncApplications(key: string): Observable<Project> {
         return this._projectService.getApplications(key).pipe(
-          map((res) => {
-              let store = this._projectCache.getValue();
-              let proj = store.get(key);
-              proj.applications = res;
-              this._projectCache.next(store.set(key, proj));
-              return proj;
-          }));
+            map((res) => {
+                let store = this._projectCache.getValue();
+                let proj = store.get(key);
+                proj.applications = res;
+                this._projectCache.next(store.set(key, proj));
+                return proj;
+            }));
     }
 
     getProjectKeysResolver(key: string): Observable<Project> {
@@ -267,13 +260,13 @@
      */
     resyncVariables(key: string): Observable<Project> {
         return this._variableService.get(key).pipe(
-          map((res) => {
-              let store = this._projectCache.getValue();
-              let proj = store.get(key);
-              proj.variables = res;
-              this._projectCache.next(store.set(key, proj));
-              return proj;
-          }));
+            map((res) => {
+                let store = this._projectCache.getValue();
+                let proj = store.get(key);
+                proj.variables = res;
+                this._projectCache.next(store.set(key, proj));
+                return proj;
+            }));
     }
 
     /**
@@ -387,7 +380,7 @@
      * @returns {Observable<any>}
      */
     connectRepoManager(key: string, repoName: string): Observable<any> {
-        return this._projectService.connectRepoManager(key, repoName).pipe(map( res => {
+        return this._projectService.connectRepoManager(key, repoName).pipe(map(res => {
             let cache = this._projectCache.getValue();
             if (cache.get(key)) {
                 let pToUpdate = cache.get(key);
@@ -407,7 +400,7 @@
      * @returns {Observable<Project>}
      */
     verificationCallBackRepoManager(key: string, repoName: string, token: string, verifier: string): Observable<Project> {
-        return this._projectService.callback(key, repoName, token, verifier).pipe(map( res => {
+        return this._projectService.callback(key, repoName, token, verifier).pipe(map(res => {
             let cache = this._projectCache.getValue();
             let projectToUpdate = cache.get(key);
             if (projectToUpdate) {
@@ -426,7 +419,7 @@
      * @returns {Observable<Project>}
      */
     disconnectRepoManager(key: string, repoName: string): Observable<Project> {
-        return this._projectService.disconnectRepoManager(key, repoName).pipe(map( res => {
+        return this._projectService.disconnectRepoManager(key, repoName).pipe(map(res => {
             let cache = this._projectCache.getValue();
             let pToUpdate = cache.get(key);
             if (pToUpdate) {
@@ -566,7 +559,7 @@
             let cache = this._projectCache.getValue();
             let projectUpdate = cache.get(key);
             if (projectUpdate) {
-                let permissionIndex = projectUpdate.groups.findIndex( p => p.group.id === res.group.id);
+                let permissionIndex = projectUpdate.groups.findIndex(p => p.group.id === res.group.id);
                 if (permissionIndex > -1) {
                     delete gp.hasChanged;
                     delete gp.updating;
@@ -589,7 +582,7 @@
             let cache = this._projectCache.getValue();
             let projectUpdate = cache.get(key);
             if (projectUpdate) {
-                projectUpdate.groups = projectUpdate.groups.filter( p => p.group.id !== gp.group.id);
+                projectUpdate.groups = projectUpdate.groups.filter(p => p.group.id !== gp.group.id);
                 this._projectCache.next(cache.set(key, projectUpdate));
             }
             return true;
@@ -650,7 +643,7 @@
      */
     addEnvironmentVariable(key: string, envName: string, v: Variable): Observable<Project> {
         return this._projectService.addEnvironmentVariable(key, envName, v).pipe(map(res => {
-           return this.refreshProjectEnvironmentCache(key, res);
+            return this.refreshProjectEnvironmentCache(key, res);
         }));
     }
 
@@ -840,18 +833,18 @@
 
     updateLabels(key: string, labels: Label[]): Observable<Project> {
         return this._projectService.updateLabels(key, labels)
-          .pipe(
-            map((proj) => {
-              let cache = this._projectCache.getValue();
-              let projectUpdate = cache.get(key);
-              if (projectUpdate) {
-                  projectUpdate.labels = proj.labels;
-                  projectUpdate.workflow_names = proj.workflow_names;
-                  this._projectCache.next(cache.set(key, projectUpdate));
-              }
-              return projectUpdate;
-            })
-          );
+            .pipe(
+                map((proj) => {
+                    let cache = this._projectCache.getValue();
+                    let projectUpdate = cache.get(key);
+                    if (projectUpdate) {
+                        projectUpdate.labels = proj.labels;
+                        projectUpdate.workflow_names = proj.workflow_names;
+                        this._projectCache.next(cache.set(key, projectUpdate));
+                    }
+                    return projectUpdate;
+                })
+            );
     }
 
 }