--- conflicted
+++ resolved
@@ -1,12 +1,8 @@
 import { HttpClient, HttpParams } from '@angular/common/http';
 import { Injectable } from '@angular/core';
 import { Operation } from 'app/model/operation.model';
-<<<<<<< HEAD
-import { BuildResult, CDNLogAccess, ServiceLog, SpawnInfo } from 'app/model/pipeline.model';
-import { PurgeRunToDelete } from 'app/model/purge.model';
-=======
 import { BuildResult, CDNLogLink, ServiceLog, SpawnInfo } from 'app/model/pipeline.model';
->>>>>>> d8a0a629
+import { RunToKeep } from 'app/model/purge.model';
 import { Workflow, WorkflowPull, WorkflowTriggerConditionCache } from 'app/model/workflow.model';
 import { Observable } from 'rxjs';
 
@@ -84,8 +80,8 @@
         return this._http.get<Array<SpawnInfo>>(`/project/${projectKey}/workflows/${workflowName}/runs/${runNumber}/nodes/${nodeRunID}/job/${nodeJobRunID}/info`);
     }
 
-    retentionPolicyDryRun(workflow: Workflow): Observable<Array<PurgeRunToDelete>> {
-        return this._http.post<Array<PurgeRunToDelete>>(`/project/${workflow.project_key}/workflows/${workflow.name}/retention/dryrun`,
+    retentionPolicyDryRun(workflow: Workflow): Observable<Array<RunToKeep>> {
+        return this._http.post<Array<RunToKeep>>(`/project/${workflow.project_key}/workflows/${workflow.name}/retention/dryrun`,
             { retention_policy: workflow.retention_policy});
     }
 
