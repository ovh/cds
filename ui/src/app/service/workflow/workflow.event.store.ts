import {Injectable} from '@angular/core';
import {Map} from 'immutable';
import {BehaviorSubject} from 'rxjs/BehaviorSubject';
import {Observable} from 'rxjs/Observable';
<<<<<<< HEAD
import {
    WNode,
    WNodeHook,
} from '../../model/workflow.model';
import {WorkflowNodeRun, WorkflowRun} from '../../model/workflow.run.model';
=======
import {WorkflowNode, WorkflowNodeFork, WorkflowNodeHook, WorkflowNodeJoin, WorkflowNodeOutgoingHook} from '../../model/workflow.model';
import {WorkflowNodeOutgoingHookRun, WorkflowNodeRun, WorkflowRun} from '../../model/workflow.run.model';
>>>>>>> 079815ae
import {WorkflowRunService} from './run/workflow.run.service';
import {WorkflowSidebarMode, WorkflowSidebarStore} from './workflow.sidebar.store';

@Injectable()
export class WorkflowEventStore {

    private _currentWorkflowRuns: BehaviorSubject<Map<number, WorkflowRun>> = new BehaviorSubject(Map<number, WorkflowRun>());
    private _currentWorkflowRun: BehaviorSubject<WorkflowRun> = new BehaviorSubject(null);
    private _currentWorkflowNodeRun: BehaviorSubject<WorkflowNodeRun> = new BehaviorSubject(null);
    private _nodeRunEvents: BehaviorSubject<WorkflowNodeRun> = new BehaviorSubject(null);
    private _outgoingHookEvents: BehaviorSubject<WorkflowNodeOutgoingHookRun> = new BehaviorSubject(null);

<<<<<<< HEAD
    private _selectedNode: BehaviorSubject<WNode> = new BehaviorSubject<WNode>(null);
    private _selectedHook: BehaviorSubject<WNodeHook> = new BehaviorSubject<WNodeHook>(null);
=======
    private _selectedNode: BehaviorSubject<WorkflowNode> = new BehaviorSubject<WorkflowNode>(null);
    private _selectedJoin: BehaviorSubject<WorkflowNodeJoin> = new BehaviorSubject<WorkflowNodeJoin>(null);
    private _selectedHook: BehaviorSubject<WorkflowNodeHook> = new BehaviorSubject<WorkflowNodeHook>(null);
    private _selectedOutgoingHook: BehaviorSubject<WorkflowNodeOutgoingHook> = new BehaviorSubject<WorkflowNodeOutgoingHook>(null);
    private _selectedFork: BehaviorSubject<WorkflowNodeFork> = new BehaviorSubject<WorkflowNodeFork>(null);
>>>>>>> 079815ae

    private _isListingRuns: BehaviorSubject<boolean> = new BehaviorSubject<boolean>(true);

    constructor(private _sidebarStore: WorkflowSidebarStore, private _workflowRunService: WorkflowRunService) {
    }

    isListingRuns(): Observable<boolean> {
        return new Observable<boolean>(fn => this._isListingRuns.subscribe(fn));
    }

    setListingRuns(b: boolean) {
        this._isListingRuns.next(b);
    }

    broadcastWorkflowRun(key: string, name: string, wr: WorkflowRun): void {
        let store = this._currentWorkflowRuns.getValue();
        let w = store.get(wr.id);

        // Update workflow runs list
        if (!w || (w && (new Date(wr.last_modified).getTime() > (new Date(w.last_modified)).getTime())) ) {
            this._currentWorkflowRuns.next(store.set(wr.id, wr));
        }

        let sRun = this._currentWorkflowRun.getValue();
        if (sRun && sRun.id === wr.id && new Date(wr.last_modified).getTime() > new Date(sRun.last_modified).getTime()) {
            // Call get workflow run to get workflow
            this._workflowRunService.getWorkflowRun(key, name, wr.num).subscribe(wrUpdated => {
                wr = wrUpdated;
                this._currentWorkflowRun.next(wr);
            });
        }
    }

    pushWorkflowRuns(wrs: Array<WorkflowRun>): void {
        if (wrs) {
            let store = Map<number, WorkflowRun>();
            wrs.forEach(wr => {
                store = store.set(wr.id, wr);
            });
            this._currentWorkflowRuns.next(store);
        }
    }

    workflowRuns(): Observable<Map<number, WorkflowRun>> {
        return new Observable<Map<number, WorkflowRun>>(fn => this._currentWorkflowRuns.subscribe(fn));
    }

    isRunSelected(): boolean {
        return this._currentWorkflowRun.getValue() != null;
    }

<<<<<<< HEAD
    setSelectedNode(n: WNode, changeSideBar: boolean) {
        if (changeSideBar) {
            if (n) {
                this._sidebarStore.changeMode(WorkflowSidebarMode.EDIT);
            } else {
                this._sidebarStore.changeMode(WorkflowSidebarMode.RUNS);
            }
=======
    setSelectedNode(n: WorkflowNode, changeSideBar: boolean) {
        if (n && changeSideBar) {
            this._sidebarStore.changeMode(WorkflowSidebarMode.EDIT_NODE);
        }
        this._selectedNode.next(n);
        this._selectedJoin.next(null);
        this._selectedHook.next(null);
        this._selectedOutgoingHook.next(null);
        this._selectedFork.next(null);
    }

    selectedNode(): Observable<WorkflowNode> {
        return new Observable<WorkflowNode>(fn => this._selectedNode.subscribe(fn));
    }
>>>>>>> 079815ae

        }
        this._selectedNode.next(n);
        this._selectedHook.next(null);
        this._selectedOutgoingHook.next(null);
        this._selectedFork.next(null);
    }

    selectedNode(): Observable<WNode> {
        return new Observable<WNode>(fn => this._selectedNode.subscribe(fn));
    }

    setSelectedHook(h: WNodeHook) {
        if (h) {
            if (!this.isRunSelected()) {
                this._sidebarStore.changeMode(WorkflowSidebarMode.EDIT_HOOK);
            } else {
                this._sidebarStore.changeMode(WorkflowSidebarMode.RUN_HOOK);
            }
        }
<<<<<<< HEAD
=======
        this._selectedNode.next(null);
        this._selectedJoin.next(null);
        this._selectedOutgoingHook.next(null);
        this._selectedFork.next(null);
>>>>>>> 079815ae
        this._selectedHook.next(h);
    }

    selectedHook(): Observable<WNodeHook> {
        return new Observable<WNodeHook>(fn => this._selectedHook.subscribe(fn));
    }

    selectedFork(): Observable<WorkflowNodeFork> {
        return new Observable<WorkflowNodeFork>(fn => this._selectedFork.subscribe(fn));
    }

    setSelectedFork(f: WorkflowNodeFork) {
        if (f) {
            if (!this.isRunSelected()) {
                this._sidebarStore.changeMode(WorkflowSidebarMode.EDIT_FORK);
            } else {
                this._sidebarStore.changeMode(WorkflowSidebarMode.RUN_FORK);
            }
        }
        this._selectedNode.next(null);
        this._selectedJoin.next(null);
        this._selectedHook.next(null);
        this._selectedOutgoingHook.next(null);
        this._selectedFork.next(f);
    }

    selectedOutgoingHook(): Observable<WorkflowNodeOutgoingHook> {
        return new Observable<WorkflowNodeOutgoingHook>(fn => this._selectedOutgoingHook.subscribe(fn));
    }

    setSelectedOutgoingHook(h: WorkflowNodeOutgoingHook) {
        if (h) {
            if (!this.isRunSelected()) {
                this._sidebarStore.changeMode(WorkflowSidebarMode.EDIT_OUTGOING_HOOK);
            } else {
                this._sidebarStore.changeMode(WorkflowSidebarMode.RUN_HOOK);
            }
        }
        this._selectedNode.next(null);
        this._selectedJoin.next(null);
        this._selectedHook.next(null);
        this._selectedFork.next(null);
        this._selectedOutgoingHook.next(h);
    }

    unselectAll(): void {
        this._selectedNode.next(null);
        this._currentWorkflowRun.next(null);
        this._selectedHook.next(null);
<<<<<<< HEAD
=======
        this._selectedJoin.next(null);
        this._selectedOutgoingHook.next(null);
        this._selectedFork.next(null);
>>>>>>> 079815ae
        this._sidebarStore.changeMode(WorkflowSidebarMode.RUNS);
    }

    setSelectedRun(wr: WorkflowRun) {
        if (wr) {
            this._sidebarStore.changeMode(WorkflowSidebarMode.RUNS);
        }
        this._currentWorkflowRun.next(wr);
    }

    selectedRun(): Observable<WorkflowRun> {
        return new Observable<WorkflowRun>(fn => this._currentWorkflowRun.subscribe(fn));
    }

    setSelectedNodeRun(wnr: WorkflowNodeRun, forceChange?: boolean) {
        let current = this._currentWorkflowNodeRun.getValue();
        if (wnr || forceChange) {
            this._sidebarStore.changeMode(WorkflowSidebarMode.RUN_NODE);
            if (wnr && current && current.id === wnr.id) {
                // update value
                current.status = wnr.status;
            }
        }
        current = wnr;
        this._currentWorkflowNodeRun.next(current);
    }

    selectedNodeRun(): Observable<WorkflowNodeRun> {
        return new Observable<WorkflowNodeRun>(fn => this._currentWorkflowNodeRun.subscribe(fn));
    }

    broadcastNodeRunEvents(wnr: WorkflowNodeRun) {
        this._nodeRunEvents.next(wnr);

        let sNR = this._currentWorkflowNodeRun.getValue();
        if (sNR && sNR.id === wnr.id) {
            this._currentWorkflowNodeRun.next(wnr);
        }
    }

    nodeRunEvents(): Observable<WorkflowNodeRun> {
        return new Observable<WorkflowNodeRun>(fn => this._nodeRunEvents.subscribe(fn));
    }

   broadcastOutgoingHookEvents(hr: WorkflowNodeOutgoingHookRun) {
        this._outgoingHookEvents.next(hr);
    }

    outgoingHookEvents(): Observable<WorkflowNodeOutgoingHookRun> {
        return new Observable<WorkflowNodeOutgoingHookRun>(fn => this._outgoingHookEvents.subscribe(fn));
    }
}<|MERGE_RESOLUTION|>--- conflicted
+++ resolved
@@ -2,16 +2,11 @@
 import {Map} from 'immutable';
 import {BehaviorSubject} from 'rxjs/BehaviorSubject';
 import {Observable} from 'rxjs/Observable';
-<<<<<<< HEAD
 import {
     WNode,
     WNodeHook,
 } from '../../model/workflow.model';
 import {WorkflowNodeRun, WorkflowRun} from '../../model/workflow.run.model';
-=======
-import {WorkflowNode, WorkflowNodeFork, WorkflowNodeHook, WorkflowNodeJoin, WorkflowNodeOutgoingHook} from '../../model/workflow.model';
-import {WorkflowNodeOutgoingHookRun, WorkflowNodeRun, WorkflowRun} from '../../model/workflow.run.model';
->>>>>>> 079815ae
 import {WorkflowRunService} from './run/workflow.run.service';
 import {WorkflowSidebarMode, WorkflowSidebarStore} from './workflow.sidebar.store';
 
@@ -22,18 +17,9 @@
     private _currentWorkflowRun: BehaviorSubject<WorkflowRun> = new BehaviorSubject(null);
     private _currentWorkflowNodeRun: BehaviorSubject<WorkflowNodeRun> = new BehaviorSubject(null);
     private _nodeRunEvents: BehaviorSubject<WorkflowNodeRun> = new BehaviorSubject(null);
-    private _outgoingHookEvents: BehaviorSubject<WorkflowNodeOutgoingHookRun> = new BehaviorSubject(null);
 
-<<<<<<< HEAD
     private _selectedNode: BehaviorSubject<WNode> = new BehaviorSubject<WNode>(null);
     private _selectedHook: BehaviorSubject<WNodeHook> = new BehaviorSubject<WNodeHook>(null);
-=======
-    private _selectedNode: BehaviorSubject<WorkflowNode> = new BehaviorSubject<WorkflowNode>(null);
-    private _selectedJoin: BehaviorSubject<WorkflowNodeJoin> = new BehaviorSubject<WorkflowNodeJoin>(null);
-    private _selectedHook: BehaviorSubject<WorkflowNodeHook> = new BehaviorSubject<WorkflowNodeHook>(null);
-    private _selectedOutgoingHook: BehaviorSubject<WorkflowNodeOutgoingHook> = new BehaviorSubject<WorkflowNodeOutgoingHook>(null);
-    private _selectedFork: BehaviorSubject<WorkflowNodeFork> = new BehaviorSubject<WorkflowNodeFork>(null);
->>>>>>> 079815ae
 
     private _isListingRuns: BehaviorSubject<boolean> = new BehaviorSubject<boolean>(true);
 
@@ -85,7 +71,6 @@
         return this._currentWorkflowRun.getValue() != null;
     }
 
-<<<<<<< HEAD
     setSelectedNode(n: WNode, changeSideBar: boolean) {
         if (changeSideBar) {
             if (n) {
@@ -93,28 +78,9 @@
             } else {
                 this._sidebarStore.changeMode(WorkflowSidebarMode.RUNS);
             }
-=======
-    setSelectedNode(n: WorkflowNode, changeSideBar: boolean) {
-        if (n && changeSideBar) {
-            this._sidebarStore.changeMode(WorkflowSidebarMode.EDIT_NODE);
-        }
-        this._selectedNode.next(n);
-        this._selectedJoin.next(null);
-        this._selectedHook.next(null);
-        this._selectedOutgoingHook.next(null);
-        this._selectedFork.next(null);
-    }
-
-    selectedNode(): Observable<WorkflowNode> {
-        return new Observable<WorkflowNode>(fn => this._selectedNode.subscribe(fn));
-    }
->>>>>>> 079815ae
-
         }
         this._selectedNode.next(n);
         this._selectedHook.next(null);
-        this._selectedOutgoingHook.next(null);
-        this._selectedFork.next(null);
     }
 
     selectedNode(): Observable<WNode> {
@@ -129,13 +95,6 @@
                 this._sidebarStore.changeMode(WorkflowSidebarMode.RUN_HOOK);
             }
         }
-<<<<<<< HEAD
-=======
-        this._selectedNode.next(null);
-        this._selectedJoin.next(null);
-        this._selectedOutgoingHook.next(null);
-        this._selectedFork.next(null);
->>>>>>> 079815ae
         this._selectedHook.next(h);
     }
 
@@ -143,54 +102,10 @@
         return new Observable<WNodeHook>(fn => this._selectedHook.subscribe(fn));
     }
 
-    selectedFork(): Observable<WorkflowNodeFork> {
-        return new Observable<WorkflowNodeFork>(fn => this._selectedFork.subscribe(fn));
-    }
-
-    setSelectedFork(f: WorkflowNodeFork) {
-        if (f) {
-            if (!this.isRunSelected()) {
-                this._sidebarStore.changeMode(WorkflowSidebarMode.EDIT_FORK);
-            } else {
-                this._sidebarStore.changeMode(WorkflowSidebarMode.RUN_FORK);
-            }
-        }
-        this._selectedNode.next(null);
-        this._selectedJoin.next(null);
-        this._selectedHook.next(null);
-        this._selectedOutgoingHook.next(null);
-        this._selectedFork.next(f);
-    }
-
-    selectedOutgoingHook(): Observable<WorkflowNodeOutgoingHook> {
-        return new Observable<WorkflowNodeOutgoingHook>(fn => this._selectedOutgoingHook.subscribe(fn));
-    }
-
-    setSelectedOutgoingHook(h: WorkflowNodeOutgoingHook) {
-        if (h) {
-            if (!this.isRunSelected()) {
-                this._sidebarStore.changeMode(WorkflowSidebarMode.EDIT_OUTGOING_HOOK);
-            } else {
-                this._sidebarStore.changeMode(WorkflowSidebarMode.RUN_HOOK);
-            }
-        }
-        this._selectedNode.next(null);
-        this._selectedJoin.next(null);
-        this._selectedHook.next(null);
-        this._selectedFork.next(null);
-        this._selectedOutgoingHook.next(h);
-    }
-
     unselectAll(): void {
         this._selectedNode.next(null);
         this._currentWorkflowRun.next(null);
         this._selectedHook.next(null);
-<<<<<<< HEAD
-=======
-        this._selectedJoin.next(null);
-        this._selectedOutgoingHook.next(null);
-        this._selectedFork.next(null);
->>>>>>> 079815ae
         this._sidebarStore.changeMode(WorkflowSidebarMode.RUNS);
     }
 
@@ -234,12 +149,4 @@
     nodeRunEvents(): Observable<WorkflowNodeRun> {
         return new Observable<WorkflowNodeRun>(fn => this._nodeRunEvents.subscribe(fn));
     }
-
-   broadcastOutgoingHookEvents(hr: WorkflowNodeOutgoingHookRun) {
-        this._outgoingHookEvents.next(hr);
-    }
-
-    outgoingHookEvents(): Observable<WorkflowNodeOutgoingHookRun> {
-        return new Observable<WorkflowNodeOutgoingHookRun>(fn => this._outgoingHookEvents.subscribe(fn));
-    }
 }