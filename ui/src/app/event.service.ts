import { Injectable } from '@angular/core';
import { Router } from '@angular/router';
import { AppService } from 'app/app.service';
<<<<<<< HEAD
import { WebsocketEvent, WebsocketFilter, WebsocketFilterType, } from 'app/model/websocket.model';
=======
import { WebSocketEvent, WebSocketMessage } from 'app/model/websocket.model';
>>>>>>> 82111126
import { ToastService } from 'app/shared/toast/ToastService';
import { WebSocketSubject } from 'rxjs/internal-compatibility';
import { delay, retryWhen } from 'rxjs/operators';
import { webSocket } from 'rxjs/webSocket';

@Injectable()
export class EventService {

    websocket: WebSocketSubject<any>;
    currentFilters: Array<WebsocketFilter>;
    private connected: boolean;

    constructor(
        private _router: Router,
        private _appService: AppService,
        private _toastService: ToastService
    ) { }

    stopWebsocket() {
        if (this.websocket) {
            this.websocket.complete();
        }
    }

    startWebsocket() {
        const protocol = window.location.protocol.replace('http', 'ws');
        const host = window.location.host;
        const href = this._router['location']._baseHref;

        this.websocket = webSocket({
            url: `${protocol}//${host}${href}/cdsapi/ws`,
            openObserver: {
                next: value => {
                    if (value.type === 'open') {
                        this.connected = true;
                        if (this.currentFilters) {
                            this.websocket.next(this.currentFilters);
                        }
                    }
                }
            }
        });

        this.websocket
            .pipe(retryWhen(errors => errors.pipe(delay(2000))))
            .subscribe((message: WebsocketEvent) => {
                if (message.status === 'OK') {
                    this._appService.manageEvent(message.event);
                } else {
                    this._toastService.error('', message.error);
                }
            }, (err) => {
                console.error('Error: ', err)
            }, () => {
                console.warn('Websocket Completed');
            });
    }

    updateFilters(fs: Array<WebsocketFilter>): void {
        this.currentFilters = fs;
        if (this.connected) {
            this.websocket.next(this.currentFilters);
        }
    }

    subscribeToOperation(projectKey: string, operationUUID: string) {
        this.updateFilters(this.currentFilters.concat(<WebsocketFilter>{
            type: WebsocketFilterType.OPERATION,
            project_key: projectKey,
            operation_uuid: operationUUID
        }));
    }

    subscribeAutoFromUrl(url: string) {
        // When we move from a page to another we reset the filters
        let fs: Array<WebsocketFilter> = [
            <WebsocketFilter>{ type: WebsocketFilterType.GLOBAL }
        ];

        let urlSplitted = url.substr(1, url.length - 1).split('/');
        switch (urlSplitted[0]) {
            case 'home':
                fs.push(<WebsocketFilter>{ type: WebsocketFilterType.TIMELINE });
                break;
            case 'settings':
                if (urlSplitted.length === 1) { // Ignore settings root page
                    break;
                }
                let pageName = urlSplitted[1];
                switch (pageName) {
                    case 'queue':
                        fs.push(<WebsocketFilter>{ type: WebsocketFilterType.QUEUE });
                        break;
                }
                break;
            case 'project':
                if (urlSplitted.length === 1) { // Ignore project creation page
                    break;
                }
                let projectKey = urlSplitted[1].split('?')[0];
                if (urlSplitted.length === 2) { // Project page
                    fs.push(<WebsocketFilter>{
                        type: WebsocketFilterType.PROJECT,
                        project_key: projectKey
                    });
                    break;
                }
                if (urlSplitted.length === 3) { // Ignore application/pipeline/environment/workflow creation pages
                    break
                }
                let entityType = urlSplitted[2];
                let entityName = urlSplitted[3].split('?')[0];
                switch (entityType) {
                    case 'pipeline':
                        fs.push(<WebsocketFilter>{
                            type: WebsocketFilterType.PIPELINE,
                            project_key: projectKey,
                            pipeline_name: entityName
                        });
                        break;
                    case 'application':
                        fs.push(<WebsocketFilter>{
                            type: WebsocketFilterType.APPLICATION,
                            project_key: projectKey,
                            application_name: entityName
                        });
                        break;
                    case 'environment':
                        fs.push(<WebsocketFilter>{
                            type: WebsocketFilterType.ENVIRONMENT,
                            project_key: projectKey,
                            environment_name: entityName
                        });
                        break;
                    case 'workflow':
                        fs.push(<WebsocketFilter>{
                            type: WebsocketFilterType.WORKFLOW,
                            project_key: projectKey,
                            workflow_name: entityName
                        }, <WebsocketFilter>{
                            type: WebsocketFilterType.ASCODE_EVENT,
                            project_key: projectKey,
                            workflow_name: entityName
                        });
                        if (urlSplitted.length >= 6) {
                            fs.push(<WebsocketFilter>{
                                type: WebsocketFilterType.WORKFLOW_RUN,
                                project_key: projectKey,
                                workflow_name: entityName,
                                workflow_run_num: Number(urlSplitted[5].split('?')[0])
                            });
                        }
                        if (urlSplitted.length >= 8) {
                            fs.push(<WebsocketFilter>{
                                type: WebsocketFilterType.WORKFLOW_NODE_RUN,
                                project_key: projectKey,
                                workflow_name: entityName,
                                workflow_node_run_id: Number(urlSplitted[7].split('?')[0])
                            });
                        }
                        break;
                }
                break;
        }

        this.updateFilters(fs);
    }

}<|MERGE_RESOLUTION|>--- conflicted
+++ resolved
@@ -1,11 +1,7 @@
 import { Injectable } from '@angular/core';
 import { Router } from '@angular/router';
 import { AppService } from 'app/app.service';
-<<<<<<< HEAD
-import { WebsocketEvent, WebsocketFilter, WebsocketFilterType, } from 'app/model/websocket.model';
-=======
-import { WebSocketEvent, WebSocketMessage } from 'app/model/websocket.model';
->>>>>>> 82111126
+import { WebsocketEvent, WebsocketFilter, WebsocketFilterType } from 'app/model/websocket.model';
 import { ToastService } from 'app/shared/toast/ToastService';
 import { WebSocketSubject } from 'rxjs/internal-compatibility';
 import { delay, retryWhen } from 'rxjs/operators';
