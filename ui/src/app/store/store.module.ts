import { CommonModule } from '@angular/common';
import { NgModule } from '@angular/core';
import { NgxsReduxDevtoolsPluginModule } from '@ngxs/devtools-plugin';
import { NgxsLoggerPluginModule } from '@ngxs/logger-plugin';
import { NgxsModule } from '@ngxs/store';
import { ServicesModule } from 'app/service/services.module';
import { SharedModule } from 'app/shared/shared.module';
import { ApplicationsState } from 'app/store/applications.state';
import { CDSState } from 'app/store/cds.state';
import { EnvironmentState } from 'app/store/environment.state';
import { PipelinesState } from 'app/store/pipelines.state';
import { environment as env } from '../../environments/environment';
import { AuthenticationState } from './authentication.state';
import { EventState } from './event.state';
import { ProjectState } from './project.state';
import { QueueState } from './queue.state';
import { WorkflowState } from './workflow.state';

@NgModule({
    imports: [
        CommonModule,
        ServicesModule,
        SharedModule,
        NgxsLoggerPluginModule.forRoot({ logger: console, collapsed: false, disabled: env.production }),
        NgxsReduxDevtoolsPluginModule.forRoot({ disabled: env.production }),
        NgxsModule.forRoot([
            AuthenticationState,
            ApplicationsState,
            CDSState,
<<<<<<< HEAD
            EventState,
            PipelinesState,
            ProjectState,
            QueueState,
            WorkflowState
=======
            EnvironmentState,
            ProjectState,
            PipelinesState,
            WorkflowState,
>>>>>>> 82111126
        ], { developmentMode: !env.production })
    ],
    exports: [
        NgxsLoggerPluginModule,
        NgxsReduxDevtoolsPluginModule,
        NgxsModule
    ]
})
export class NgxsStoreModule { }<|MERGE_RESOLUTION|>--- conflicted
+++ resolved
@@ -27,18 +27,12 @@
             AuthenticationState,
             ApplicationsState,
             CDSState,
-<<<<<<< HEAD
+            EnvironmentState,
             EventState,
             PipelinesState,
             ProjectState,
             QueueState,
             WorkflowState
-=======
-            EnvironmentState,
-            ProjectState,
-            PipelinesState,
-            WorkflowState,
->>>>>>> 82111126
         ], { developmentMode: !env.production })
     ],
     exports: [
