--- conflicted
+++ resolved
@@ -1226,11 +1226,8 @@
             ...state,
             workflowRun: null,
             workflowNodeRun: null,
-<<<<<<< HEAD
             workflowNodeJobRun: null,
-=======
             node: null,
->>>>>>> b83d05d5
             canEdit: state.workflow.permissions.writable,
             sidebar: WorkflowSidebarMode.RUNS
         });
@@ -1305,10 +1302,10 @@
             return;
         }
         if (state.workflowNodeRun.stages) {
-            for(let i=0; i<state.workflowNodeRun.stages.length; i++) {
+            for (let i = 0; i < state.workflowNodeRun.stages.length; i++) {
                 let s = state.workflowNodeRun.stages[i];
                 if (s.run_jobs) {
-                    for(let j=0; j<s.run_jobs.length; j++) {
+                    for (let j = 0; j < s.run_jobs.length; j++) {
                         let rj = s.run_jobs[j];
                         if (rj.job.pipeline_action_id === action.payload.jobID) {
                             ctx.setState({
