--- conflicted
+++ resolved
@@ -59,10 +59,6 @@
         retentionDryRunStatus: null,
         retentionDryRunNbAnalyzedRuns: 0,
         listRuns: new Array<WorkflowRunSummary>(),
-<<<<<<< HEAD
-=======
-        sidebar: WorkflowSidebarMode.RUNS,
->>>>>>> 4b4b7252
         filters: {},
         editMode: false,
         editModeWorkflowChanged: false
