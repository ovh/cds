--- conflicted
+++ resolved
@@ -14,12 +14,7 @@
 import { AuthentificationStore } from './service/auth/authentification.store';
 import { BroadcastStore } from './service/broadcast/broadcast.store';
 import { PipelineStore } from './service/pipeline/pipeline.store';
-<<<<<<< HEAD
-import { ProjectStore } from './service/project/project.store';
 import { RouterService, TimelineStore } from './service/services.module';
-=======
-import { ActionStore, RouterService, TimelineStore } from './service/services.module';
->>>>>>> f452752e
 import { WorkflowRunService } from './service/workflow/run/workflow.run.service';
 import { WorkflowEventStore } from './service/workflow/workflow.event.store';
 import { WorkflowStore } from './service/workflow/workflow.store';
@@ -39,18 +34,9 @@
     filter: TimelineFilter;
 
     constructor(
-<<<<<<< HEAD
-        private _projStore: ProjectStore,
-        private _routerService: RouterService,
-        private _routeActivated: ActivatedRoute,
-        private _appStore: ApplicationStore,
-        private _authStore: AuthentificationStore,
-=======
         private _routerService: RouterService,
         private _routeActivated: ActivatedRoute,
         private _authStore: AuthentificationStore,
-        private _actionStore: ActionStore,
->>>>>>> f452752e
         private _translate: TranslateService,
         private _pipStore: PipelineStore,
         private _workflowEventStore: WorkflowEventStore,
@@ -58,12 +44,8 @@
         private _broadcastStore: BroadcastStore,
         private _timelineStore: TimelineStore,
         private _toast: ToastService,
-<<<<<<< HEAD
-        private _workflowRunService: WorkflowRunService
-=======
         private _workflowRunService: WorkflowRunService,
         private store: Store
->>>>>>> f452752e
     ) {
         this.routeParams = this._routerService.getRouteParams({}, this._routeActivated);
     }
@@ -137,21 +119,6 @@
         if (!event || !event.type_event) {
             return
         }
-<<<<<<< HEAD
-        this._projStore.getProjects('').pipe(first()).subscribe(projects => {
-            // Project not in cache
-            let projectInCache = projects.get(event.project_key);
-            if (!projectInCache) {
-                return;
-            }
-
-            // If working on project or sub resources
-            if (this.routeParams['key'] && this.routeParams['key'] === projectInCache.key) {
-                // if modification from another user, display a notification
-                if (event.username !== this._authStore.getUser().username) {
-                    this._projStore.externalModification(projectInCache.key);
-                    this._toast.info('', this._translate.instant('warning_project', { username: event.username }));
-=======
         this.store.selectOnce(ProjectState)
             .pipe(
                 filter((projState: ProjectStateModel) => {
@@ -171,7 +138,6 @@
                 } else {
                     // If no working on current project, remove from cache
                     this.store.dispatch(new DeleteProjectFromCache({ projectKey: projectInCache.key }));
->>>>>>> f452752e
                     return;
                 }
 
@@ -228,11 +194,7 @@
                 && this.routeParams['appName'] === event.application_name) {
                 // modification by another user
                 if (event.username !== this._authStore.getUser().username) {
-<<<<<<< HEAD
-                    this._appStore.externalModification(appKey);
-=======
                     this.store.dispatch(new ExternalChangeApplication(payload));
->>>>>>> f452752e
                     this._toast.info('', this._translate.instant('warning_application', { username: event.username }));
                     return;
                 }
