--- conflicted
+++ resolved
@@ -1,12 +1,7 @@
 import { ChangeDetectionStrategy, ChangeDetectorRef, Component, OnInit } from '@angular/core';
 import { TranslateService } from '@ngx-translate/core';
 import { AppService } from 'app/app.service';
-<<<<<<< HEAD
-import { finalize } from 'rxjs/operators';
-=======
-import { AuthentificationStore } from 'app/service/services.module';
 import { finalize, first } from 'rxjs/operators';
->>>>>>> 664378ce
 import { Subscription } from 'rxjs/Subscription';
 import { Event } from '../../../model/event.model';
 import { PipelineStatus } from '../../../model/pipeline.model';
@@ -39,15 +34,9 @@
     constructor(private _timelineStore: TimelineStore,
         private _translate: TranslateService,
         private _toast: ToastService,
-<<<<<<< HEAD
-        private _appService: AppService
+        private _appService: AppService,
+        private _cd: ChangeDetectorRef
     ) { }
-=======
-        private _appService: AppService,
-        private _authStore: AuthentificationStore,
-        private _cd: ChangeDetectorRef) {
-    }
->>>>>>> 664378ce
 
     ngOnInit(): void {
         this.filterSub = this._timelineStore.getFilter().subscribe(f => {
@@ -97,7 +86,7 @@
         this._timelineStore.saveFilter(this.filter)
             .pipe(first(), finalize(() => this._cd.markForCheck()))
             .subscribe(() => {
-            this._toast.success('', this._translate.instant('timeline_filter_updated'));
-        });
+                this._toast.success('', this._translate.instant('timeline_filter_updated'));
+            });
     }
 }