--- conflicted
+++ resolved
@@ -56,14 +56,7 @@
         this.filter = new TimelineFilter();
     }
 
-<<<<<<< HEAD
-    ngOnInit(): void {
-=======
     ngAfterViewInit() {
-        if (!this._authStore.isConnected) {
-            return;
-        }
->>>>>>> 3c5e22e8
         this.filterSub = this._timelineStore.getFilter().subscribe(f => {
             this.filter = f;
             this._appService.initFilter(this.filter);
