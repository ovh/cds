<div id="WorkflowAdd">
    <div class="scrollingContent">
        <div class="paddingContent">
            <div class="viewContent">
                <h2>{{ 'workflow_create' | translate }}</h2>
                <div class="ui grid">
                    <div class="ui row">
                        <div class="sixteen wide column">
                            <div class="ui three top attached steps">
                                <div class="step pointing" [class.active]="currentStep === 0" (click)="goToNextStep(0)">
                                    <i class="share alternate icon"></i>
                                    <div class="content">
                                        <div class="title">{{'common_workflow' | translate}}</div>
                                        <div class="description">{{'workflow_wizard_description' | translate}}</div>
                                    </div>
                                </div>
<<<<<<< HEAD
                                <div class="step pointing" [class.disabled]="!workflow.name || duplicateWorkflowName"
                                     [class.active]="currentStep === 1" (click)="goToNextStep(1)">
=======
                                <div class="step pointing" [class.disabled]="!workflow.name || duplicateWorkflowName" [class.active]="currentStep === 1"
                                    (click)="goToNextStep(1)">
>>>>>>> 67416c8b
                                    <i class="sitemap icon"></i>
                                    <div class="content">
                                        <div class="title">{{'common_pipeline' | translate}}</div>
                                        <div class="description">{{'pipeline_wizard_description' | translate}}</div>
                                    </div>
                                </div>
                            </div>
                            <div class="ui attached segment">
                                <div [ngSwitch]="currentStep">
                                    <!-- ######### WORKFLOW FIRST STEP ######### -->
                                    <form class="ui form" *ngSwitchCase="0">
                                        <div class="ui grid">
                                            <div class="ui row">
                                                <div class="one wide column"></div>
                                                <div class="fourteen wide column">
<<<<<<< HEAD
                                                    <div class="three ui buttons">
                                                        <button class="ui button"
                                                                type="button"
                                                                [class.active]="creationMode === 'graphical'"
                                                                [class.blue]="creationMode === 'graphical'"
                                                                [class.disabled]="!project.application_names || !project.application_names.length"
                                                                (click)="creationMode = 'graphical'">
                                                            {{'common_create' | translate}}
                                                        </button>
                                                        <button class="ui button" type="button" [class.blue]="creationMode === 'text'"
                                                                [class.active]="creationMode === 'text'" (click)="creationMode = 'text'">
                                                            {{'common_import' | translate}}
                                                        </button>
                                                        <button class="ui button"
                                                                type="button"
                                                                [class.active]="creationMode === 'repository'"
                                                                [class.blue]="creationMode === 'repository'"
                                                                [class.disabled]="!project.application_names || !project.application_names.length"
                                                                (click)="creationMode = 'repository'">{{'common_create_repo' | translate}}
                                                        </button>

                                                    </div>
                                                </div>
                                            </div>
=======
                                                    <div class="two ui buttons">
                                                        <button class="ui button" type="button" [class.active]="!asCode" [class.blue]="!asCode" (click)="asCode = false">
                                                            {{'common_create' | translate}}
                                                        </button>
                                                        <button class="ui button" type="button" [class.blue]="asCode" [class.active]="asCode" (click)="asCode = true">
                                                            {{'common_import' | translate}}
                                                        </button>
                                                    </div>
                                                </div>
                                            </div>
                                            <ng-container *ngIf="asCode">
                                                <div class="ui row">
                                                    <div class="sixteen wide column centered">
                                                        <app-upload-button accept=".yml,.yaml" size="large" (event)="fileEvent($event)">
                                                        </app-upload-button>
                                                    </div>
                                                </div>
                                                <div class="ui row">
                                                    <div class="one wide column"></div>
                                                    <div class="fourteen wide column">
                                                        <div class="ui horizontal divider">
                                                            {{'common_or' | translate}}
                                                        </div>
                                                    </div>
                                                </div>
                                            </ng-container>
>>>>>>> 67416c8b
                                            <div class="ui row">
                                                <div class="one wide column">

                                                </div>
<<<<<<< HEAD
                                                <div class="fourteen wide column" *ngIf="creationMode === 'graphical'">
                                                    <div class="field" [class.error]="name.invalid || duplicateWorkflowName">
                                                        <label>{{ 'workflow_name' | translate}}</label>
                                                        <input
                                                                name="name"
                                                                class="ui input"
                                                                [(ngModel)]="workflow.name"
                                                                pattern="^[a-zA-Z0-9._-]{1,}$"
                                                                (ngModelChange)="duplicateWorkflowName = false"
                                                                #name="ngModel">
                                                        <p class="red" *ngIf="name.invalid">{{'workflow_name_error' | translate}}</p>
                                                        <p class="red" *ngIf="duplicateWorkflowName">{{'workflow_name_error_duplicate' |
                                                            translate}}</p>
                                                    </div>
                                                    <div class="field">
                                                        <label>{{ 'workflow_description' | translate}}</label>
                                                        <textarea name="description" class="ui"
                                                                  [(ngModel)]="workflow.description"></textarea>
                                                    </div>
                                                    <div class="field">
                                                        <button class="ui button" type="button" (click)="goToProject()">{{ 'btn_cancel' |
                                                            translate }}
                                                        </button>
                                                        <button class="ui right floated green button" type="button" (click)="goToNextStep()"
                                                                [disabled]="!workflow.name || name.invalid || duplicateWorkflowName"
                                                                [class.loading]="loading">{{ 'btn_next' | translate }}
                                                        </button>
                                                    </div>
                                                </div>
                                                <div class="fourteen wide column" *ngIf="creationMode === 'text'">
                                                    <div class="field">
                                                        <codemirror
                                                                name="wfToImport"
                                                                [(ngModel)]="wfToImport"
                                                                (keydown)="updated = true"
                                                                [config]="codeMirrorConfig" #codeMirror>
                                                        </codemirror>
                                                    </div>
                                                    <div class="field">
                                                        <button class="ui button" type="button" (click)="goToProject()">{{ 'btn_cancel' |
                                                            translate }}
                                                        </button>
                                                        <button class="ui right floated green button" type="button"
                                                                (click)="importWorkflow()" *ngIf="asCode"
                                                                [disabled]="!wfToImport" [class.loading]="loading">{{ 'btn_create' |
                                                            translate }}
                                                        </button>
                                                    </div>
                                                </div>
                                                <div class="fourteen wide column" *ngIf="creationMode === 'repository'">
                                                    <ng-container *ngIf="!asCodeResult">
                                                        <div class="ui fields">
                                                            <div class="ui eight wide field">
                                                                <label>{{ 'workflow_wizard_select_repo_man' | translate}}</label>
                                                                <sui-select class="selection"
                                                                            name="repoman"
                                                                            [(ngModel)]="selectedRepoManager"
                                                                            (selectedOptionChange)="fetchRepos($event)"
                                                                            [options]="project.vcs_servers"
                                                                            [isSearchable]="true" #select>
                                                                    <sui-select-option *ngFor="let vcs of select.filteredOptions"
                                                                                       [value]="vcs.name">
                                                                    </sui-select-option>
                                                                </sui-select>
                                                            </div>
                                                            <div class="ui eight wide field">
                                                                <label>{{ 'workflow_wizard_select_repo_man_add' | translate}}</label>
                                                                <app-repomanager-form [project]="project"></app-repomanager-form>
                                                            </div>
                                                        </div>
                                                        <div class="ui field" *ngIf="selectedRepoManager">
                                                            <label>{{ 'workflow_wizard_select_repo' | translate}}</label>
                                                            <div class="ui info message" *ngIf="loadingRepo">
                                                                {{'workflow_wizard_select_repo_loading' | translate }}
                                                            </div>
                                                            <ng-container *ngIf="!loadingRepo">
                                                                <sui-select class="selection"
                                                                            name="repo"
                                                                            [(ngModel)]="selectedRepo"
                                                                            [options]="repos"
                                                                            [optionsFilter]="filterRepo"
                                                                            labelField="fullname"
                                                                            [isSearchable]="true" #repositorySelect>
                                                                    <sui-select-option *ngFor="let r of repositorySelect.filteredOptions"
                                                                                       [value]="r">

                                                                    </sui-select-option>
                                                                </sui-select>
                                                            </ng-container>
                                                        </div>
                                                        <div class="ui field" *ngIf="selectedRepo">
                                                            <app-vcs-strategy [project]="project" [(strategy)]="selectedStrategy" [createOnProject]="true"
                                                                              (strategyChange)="createWorkflowFromRepo()" [sshWarning]="true"
                                                                              [hideBranch]="true" [hideButton]="true"></app-vcs-strategy>
                                                        </div>
                                                        <div class="right aligned field" *ngIf="!pollingResponse && selectedRepo">
                                                            <button class="ui green button" type="button" [class.loading]="loading"
                                                                    [disabled]="loading" (click)="createWorkflowFromRepo()">{{
                                                                'btn_inspect_repo' | translate }}
                                                            </button>
                                                        </div>
                                                        <div class="ui field" *ngIf="pollingResponse">
                                                            <ng-container *ngIf="pollingImport">
                                                                <div class="ui blue small active inline loader"></div>
                                                                {{ 'workflow_wizard_repo_analyse' | translate }}
                                                            </ng-container>

                                                            <div class="ui error message" *ngIf="pollingResponse.status === 3">
                                                                {{pollingResponse.error}}
                                                            </div>
                                                            <ng-container
                                                                    *ngIf="pollingResponse && pollingResponse.load_files && pollingResponse.load_files.results">
                                                                {{ 'wizard_repo_files' | translate}}
                                                                <ul>
                                                                    <li *ngFor="let f of pollingResponse.load_files.results | keys">
                                                                        {{f}}
                                                                    </li>
                                                                </ul>
                                                            </ng-container>

                                                            <div class="right aligned field" *ngIf="pollingResponse.status === 2">
                                                                <button class="ui green button" type="button" [class.loading]="loading"
                                                                        [disabled]="loading" (click)="perform()">{{ 'btn_create_workflow' |
                                                                    translate }}
                                                                </button>
                                                            </div>
                                                        </div>
                                                    </ng-container>
                                                    <ng-container *ngIf="asCodeResult">
                                                        <ul>
                                                            <li *ngFor="let s of asCodeResult.msgs">{{s}}</li>
                                                        </ul>
                                                        <div class="ui right aligned field">
                                                            <button class="ui blue button" type="button" (click)="goToWorkflow()">{{ 'btn_goto_workflow' | translate}}</button>
                                                        </div>
                                                    </ng-container>
                                                </div>
                                            </div>
                                        </div>
                                    </form>

                                    <!-- ######### WORKFLOW PIPELINE SECOND STEP ######### -->
                                    <ng-container *ngSwitchCase="1">
                                        <app-workflow-node-add-wizard [project]="project"
                                                                      (nodeCreated)="createWorkflow($event)"></app-workflow-node-add-wizard>
=======
                                                <div class="fourteen wide column" *ngIf="!asCode">
                                                    <div class="field" [class.error]="name.invalid || duplicateWorkflowName">
                                                        <label>{{ 'workflow_name' | translate}}</label>
                                                        <input name="name" class="ui input" [(ngModel)]="workflow.name" pattern="^[a-zA-Z0-9._-]{1,}$" (ngModelChange)="duplicateWorkflowName = false"
                                                            #name="ngModel">
                                                        <p class="red" *ngIf="name.invalid">{{'workflow_name_error' | translate}}</p>
                                                        <p class="red" *ngIf="duplicateWorkflowName">{{'workflow_name_error_duplicate' | translate}}</p>
                                                    </div>
                                                    <div class="field">
                                                        <label>{{ 'workflow_description' | translate}}</label>
                                                        <textarea name="description" class="ui" [(ngModel)]="workflow.description"></textarea>
                                                    </div>
                                                    <div class="field">
                                                        <button class="ui button" type="button" (click)="goToProject()">{{ 'btn_cancel' | translate }}</button>
                                                        <button class="ui right floated green button" type="button" (click)="goToNextStep()" [disabled]="!workflow.name || name.invalid || duplicateWorkflowName"
                                                            [class.loading]="loading">{{ 'btn_next' | translate }}
                                                        </button>
                                                    </div>
                                                </div>
                                                <div class="fourteen wide column" *ngIf="asCode">
                                                    <div class="field">
                                                        <codemirror name="wfToImport" [(ngModel)]="wfToImport" (keydown)="updated = true" [config]="codeMirrorConfig" #codeMirror>
                                                        </codemirror>
                                                    </div>
                                                    <div class="field">
                                                        <button class="ui button" type="button" (click)="goToProject()">{{ 'btn_cancel' | translate }}</button>
                                                        <button class="ui right floated green button" type="button" (click)="importWorkflow()" *ngIf="asCode" [disabled]="!wfToImport"
                                                            [class.loading]="loading">{{ 'btn_create' | translate }}
                                                        </button>
                                                    </div>
                                                </div>
                                            </div>
                                        </div>
                                    </form>

                                    <!-- ######### WORKFLOW PIPELINE SECOND STEP ######### -->
                                    <ng-container *ngSwitchCase="1">
                                        <app-workflow-node-add-wizard [project]="project" (nodeCreated)="createWorkflow($event)"></app-workflow-node-add-wizard>
>>>>>>> 67416c8b
                                    </ng-container>
                                </div>
                            </div>
                        </div>
                    </div>
                </div>
            </div>
        </div>
    </div>
</div><|MERGE_RESOLUTION|>--- conflicted
+++ resolved
@@ -14,13 +14,8 @@
                                         <div class="description">{{'workflow_wizard_description' | translate}}</div>
                                     </div>
                                 </div>
-<<<<<<< HEAD
-                                <div class="step pointing" [class.disabled]="!workflow.name || duplicateWorkflowName"
-                                     [class.active]="currentStep === 1" (click)="goToNextStep(1)">
-=======
                                 <div class="step pointing" [class.disabled]="!workflow.name || duplicateWorkflowName" [class.active]="currentStep === 1"
                                     (click)="goToNextStep(1)">
->>>>>>> 67416c8b
                                     <i class="sitemap icon"></i>
                                     <div class="content">
                                         <div class="title">{{'common_pipeline' | translate}}</div>
@@ -36,7 +31,6 @@
                                             <div class="ui row">
                                                 <div class="one wide column"></div>
                                                 <div class="fourteen wide column">
-<<<<<<< HEAD
                                                     <div class="three ui buttons">
                                                         <button class="ui button"
                                                                 type="button"
@@ -61,39 +55,10 @@
                                                     </div>
                                                 </div>
                                             </div>
-=======
-                                                    <div class="two ui buttons">
-                                                        <button class="ui button" type="button" [class.active]="!asCode" [class.blue]="!asCode" (click)="asCode = false">
-                                                            {{'common_create' | translate}}
-                                                        </button>
-                                                        <button class="ui button" type="button" [class.blue]="asCode" [class.active]="asCode" (click)="asCode = true">
-                                                            {{'common_import' | translate}}
-                                                        </button>
-                                                    </div>
-                                                </div>
-                                            </div>
-                                            <ng-container *ngIf="asCode">
-                                                <div class="ui row">
-                                                    <div class="sixteen wide column centered">
-                                                        <app-upload-button accept=".yml,.yaml" size="large" (event)="fileEvent($event)">
-                                                        </app-upload-button>
-                                                    </div>
-                                                </div>
-                                                <div class="ui row">
-                                                    <div class="one wide column"></div>
-                                                    <div class="fourteen wide column">
-                                                        <div class="ui horizontal divider">
-                                                            {{'common_or' | translate}}
-                                                        </div>
-                                                    </div>
-                                                </div>
-                                            </ng-container>
->>>>>>> 67416c8b
                                             <div class="ui row">
                                                 <div class="one wide column">
 
                                                 </div>
-<<<<<<< HEAD
                                                 <div class="fourteen wide column" *ngIf="creationMode === 'graphical'">
                                                     <div class="field" [class.error]="name.invalid || duplicateWorkflowName">
                                                         <label>{{ 'workflow_name' | translate}}</label>
@@ -239,46 +204,6 @@
                                     <ng-container *ngSwitchCase="1">
                                         <app-workflow-node-add-wizard [project]="project"
                                                                       (nodeCreated)="createWorkflow($event)"></app-workflow-node-add-wizard>
-=======
-                                                <div class="fourteen wide column" *ngIf="!asCode">
-                                                    <div class="field" [class.error]="name.invalid || duplicateWorkflowName">
-                                                        <label>{{ 'workflow_name' | translate}}</label>
-                                                        <input name="name" class="ui input" [(ngModel)]="workflow.name" pattern="^[a-zA-Z0-9._-]{1,}$" (ngModelChange)="duplicateWorkflowName = false"
-                                                            #name="ngModel">
-                                                        <p class="red" *ngIf="name.invalid">{{'workflow_name_error' | translate}}</p>
-                                                        <p class="red" *ngIf="duplicateWorkflowName">{{'workflow_name_error_duplicate' | translate}}</p>
-                                                    </div>
-                                                    <div class="field">
-                                                        <label>{{ 'workflow_description' | translate}}</label>
-                                                        <textarea name="description" class="ui" [(ngModel)]="workflow.description"></textarea>
-                                                    </div>
-                                                    <div class="field">
-                                                        <button class="ui button" type="button" (click)="goToProject()">{{ 'btn_cancel' | translate }}</button>
-                                                        <button class="ui right floated green button" type="button" (click)="goToNextStep()" [disabled]="!workflow.name || name.invalid || duplicateWorkflowName"
-                                                            [class.loading]="loading">{{ 'btn_next' | translate }}
-                                                        </button>
-                                                    </div>
-                                                </div>
-                                                <div class="fourteen wide column" *ngIf="asCode">
-                                                    <div class="field">
-                                                        <codemirror name="wfToImport" [(ngModel)]="wfToImport" (keydown)="updated = true" [config]="codeMirrorConfig" #codeMirror>
-                                                        </codemirror>
-                                                    </div>
-                                                    <div class="field">
-                                                        <button class="ui button" type="button" (click)="goToProject()">{{ 'btn_cancel' | translate }}</button>
-                                                        <button class="ui right floated green button" type="button" (click)="importWorkflow()" *ngIf="asCode" [disabled]="!wfToImport"
-                                                            [class.loading]="loading">{{ 'btn_create' | translate }}
-                                                        </button>
-                                                    </div>
-                                                </div>
-                                            </div>
-                                        </div>
-                                    </form>
-
-                                    <!-- ######### WORKFLOW PIPELINE SECOND STEP ######### -->
-                                    <ng-container *ngSwitchCase="1">
-                                        <app-workflow-node-add-wizard [project]="project" (nodeCreated)="createWorkflow($event)"></app-workflow-node-add-wizard>
->>>>>>> 67416c8b
                                     </ng-container>
                                 </div>
                             </div>
