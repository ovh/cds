--- conflicted
+++ resolved
@@ -269,13 +269,10 @@
             componentRef.instance.project = this.project;
             componentRef.instance.disabled = this.linkWithJoin;
 
-<<<<<<< HEAD
-=======
-            if (this.webworker || this._workflowRun) {
+            if (this._workflowRun) {
                 componentRef.instance.readonly = true;
             }
 
->>>>>>> 1517e05c
             componentRef.instance.selectEvent.subscribe(j => {
                 if (this.linkWithJoin && this.nodeToLink) {
                     this.addSrcToJoinEvent.emit({source: this.nodeToLink, target: j});
