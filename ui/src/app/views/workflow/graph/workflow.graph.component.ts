--- conflicted
+++ resolved
@@ -241,15 +241,7 @@
                 break;
         }
 
-<<<<<<< HEAD
         let windowsWidth = window.innerWidth - 250; // sidebar width
-=======
-
-        let windowsWidth = window.innerWidth;
-        if (this.sidebarOpen) {
-            windowsWidth -= 250;
-        }
->>>>>>> 178fff96
 
         this.nodeWidth = Math.floor(windowsWidth * .75 / nbofNodes);
         if (this.nodeWidth < 200) {
