--- conflicted
+++ resolved
@@ -53,7 +53,10 @@
     @Input('direction')
     set direction(data: string) {
         this._direction = data;
-        this.changeDisplay(false);
+        this.changeDisplay();
+    }
+    get direction() {
+        return this._direction;
     }
 
     @Output() editTriggerEvent = new EventEmitter<{ source, target }>();
@@ -99,9 +102,9 @@
     }
 
     ngOnInit(): void {
-        if (!this._direction) {
+        if (!this.direction) {
             this.displayDirection = true;
-            this._direction = this._workflowStore.getDirection(this.project.key, this.workflow.name);
+            this.direction = this._workflowStore.getDirection(this.project.key, this.workflow.name);
         }
     }
 
@@ -115,7 +118,7 @@
         // Resize svg
         let svg = d3.select('svg');
         let inner = d3.select('svg g');
-        if (this._direction === 'LR') {
+        if (this.direction === 'LR') {
             let w = 0;
             inner.each(function () {
                 w = this.getBBox().width;
@@ -147,9 +150,6 @@
         if (!this.ready) {
             return;
         }
-<<<<<<< HEAD
-        this._workflowStore.setDirection(this.project.key, this.workflow.name, this._direction);
-=======
         this._workflowStore.setDirection(this.project.key, this.workflow.name, this.direction);
 
         this.destroyGraphComponent();
@@ -159,7 +159,6 @@
     }
 
     private destroyGraphComponent() {
->>>>>>> f021dda3
         this.joinsComponent.forEach(j => {
             j.destroy();
         });
@@ -176,7 +175,7 @@
 
     initWorkflow() {
         // https://github.com/cpettitt/dagre/wiki#configuring-the-layout
-        this.g = new dagreD3.graphlib.Graph().setGraph({rankdir: this._direction});
+        this.g = new dagreD3.graphlib.Graph().setGraph({rankdir: this.direction});
 
         // Calculate node width
         this.nodeHeight = 78;
