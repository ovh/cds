--- conflicted
+++ resolved
@@ -1,11 +1,5 @@
-<<<<<<< HEAD
 import {Component, Input, ViewChild} from '@angular/core';
 import {Router} from '@angular/router';
-=======
-import {Component, Input, OnInit, ViewChild} from '@angular/core';
-import {Router, ActivatedRoute} from '@angular/router';
-import {RouterService} from '../../../../../service/router/router.service';
->>>>>>> 1517e05c
 import {Project} from '../../../../../model/project.model';
 import {
     Workflow,
@@ -45,16 +39,6 @@
     // Modal
     @ViewChild('workflowRunNode')
     workflowRunNode: WorkflowNodeRunParamComponent;
-<<<<<<< HEAD
-=======
-    node: WorkflowNode;
-    nodeId: number;
-    runId: number;
-    runNumber: number;
-    currentWorkflowRunSub: Subscription;
-    currentNodeRunSub: Subscription;
-    queryParamsSub: Subscription;
->>>>>>> 1517e05c
     loading = true;
 
     displayEditOption = false;
@@ -64,61 +48,19 @@
     pipelineStatusEnum = PipelineStatus;
 
     constructor(private _wrService: WorkflowRunService, private _router: Router,
-<<<<<<< HEAD
                private _durationService: DurationService,
                 private _workflowEventStore: WorkflowEventStore) {
         this.currentWorkflowRunSub = this._workflowEventStore.selectedRun().subscribe(wr => {
-=======
-      private _workflowCoreService: WorkflowCoreService, private _activatedRoute: ActivatedRoute,
-      private _durationService: DurationService, private _routerService: RouterService) {
-
-    }
-
-    ngOnInit() {
-        this.queryParamsSub = this._activatedRoute.queryParams.subscribe((queryparams) => {
-          this.runId = Number.isNaN(queryparams['selectedNodeRunId']) ? null : parseInt(queryparams['selectedNodeRunId'], 10);
-          this.runNumber = Number.isNaN(queryparams['selectedNodeRunNum']) ? null : parseInt(queryparams['selectedNodeRunNum'], 10);
-          this.nodeId = Number.isNaN(queryparams['selectedNodeId']) ? null : parseInt(queryparams['selectedNodeId'], 10);
-          this.displaySummary = this.runId !== -1;
-
-          if (!this.currentWorkflowRun) {
-            this.currentWorkflowNodeRun = null;
-            return;
-          }
-
-          this.node = Workflow.getNodeByID(this.nodeId, this.currentWorkflowRun.workflow);
-          let wr = this.currentWorkflowRun;
-          if (this.node && wr.nodes && wr.nodes[this.node.id] && Array.isArray(wr.nodes[this.node.id])) {
-              this.currentWorkflowNodeRun = wr.nodes[this.node.id].find((n) => n.id === this.runId && n.num === this.runNumber);
-              this.duration = this.getDuration();
-          } else {
-              this.currentWorkflowNodeRun = null;
-          }
-          this.canBeRun = this.getCanBeRun();
-
-          this.displayEditOption = Workflow.getNodeByID(this.nodeId, this.workflow) != null;
-        });
-
-        this.currentWorkflowRunSub = this._workflowCoreService.getCurrentWorkflowRun().subscribe((wr) => {
->>>>>>> 1517e05c
             if (!wr) {
                 this.currentWorkflowNodeRun = null;
                 return;
             }
             this.currentWorkflowRun = wr;
-<<<<<<< HEAD
             this.loading = false;
 
             // If not the same run => display loading
             if (this.currentWorkflowRun && this.currentWorkflowRun && this.currentWorkflowNodeRun.num !== this.currentWorkflowRun.num) {
                 this.loading = true;
-=======
-            this.node = Workflow.getNodeByID(this.nodeId, this.currentWorkflowRun.workflow);
-
-            if (this.node && wr.nodes && wr.nodes[this.node.id] && Array.isArray(wr.nodes[this.node.id])) {
-                this.currentWorkflowNodeRun = wr.nodes[this.node.id].find((n) => n.id === this.runId && n.num === this.runNumber);
-                this.duration = this.getDuration();
->>>>>>> 1517e05c
             } else {
                 this.refreshData();
             }
@@ -141,22 +83,6 @@
                     this.refreshData();
                 }
             });
-
-
-<<<<<<< HEAD
-=======
-        this.currentNodeRunSub = this._workflowCoreService.getCurrentNodeRun()
-          .subscribe((nodeRun) => {
-            let params = this._routerService.getRouteParams({}, this._activatedRoute);
-            if (!nodeRun || !params['nodeId']) {
-              return;
-            }
-            this.loading = false;
-            this.currentWorkflowNodeRun = nodeRun;
-            this.duration = this.getDuration();
-            this.canBeRun = this.getCanBeRun();
->>>>>>> 1517e05c
-
     }
 
     refreshData(): void {
