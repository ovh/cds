--- conflicted
+++ resolved
@@ -142,11 +142,7 @@
                 this.deleteInterval();
             }
             this.refreshDuration();
-<<<<<<< HEAD
-            this.durationIntervalID = setInterval(() => {
-=======
             this.durationIntervalID = window.setInterval(() => {
->>>>>>> 40b0ad66
                 this.refreshDuration();
             }, 5000);
         }
