--- conflicted
+++ resolved
@@ -26,13 +26,6 @@
                     )
                 </span>
             </a>
-<<<<<<< HEAD
-            <a sm-item [class.active]="selectedTab === 'test'" (click)="testsTotal !== 0 && showTab('test')"
-                [class.disabled]="testsTotal === 0">
-                <span *ngIf="testsTotal > 1">{{ 'common_tests' | translate }}</span>
-                <span *ngIf="testsTotal < 2">{{ 'common_test' | translate }}</span>
-                <span *ngIf="testsTotal">{{ ' (' +testsTotal + ')'}}</span>
-=======
             <a sm-item [class.active]="selectedTab === 'test'" (click)="nodeRunTests?.total !== 0 && showTab('test')" [class.disabled]="!nodeRunTests?.total">
                 <span *ngIf="nodeRunTests?.total > 1">{{ 'common_tests' | translate }}</span>
                 <span *ngIf="nodeRunTests?.total < 2">{{ 'common_test' | translate }}</span>
@@ -43,10 +36,6 @@
                     <ng-container *ngIf="nodeRunTests?.skipped"><i class="grey ban icon status"></i>{{nodeRunTests.skipped}}</ng-container>
                 )
                 </ng-container>
-
-
-
->>>>>>> 9f00a819
             </a>
             <a sm-item [class.active]="selectedTab === 'artifact'"
                 (click)="(artifactLength !== 0 || staticFilesLength !== 0) && showTab('artifact')"
