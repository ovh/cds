--- conflicted
+++ resolved
@@ -2,10 +2,7 @@
 import { Title } from '@angular/platform-browser';
 import { ActivatedRoute, NavigationExtras, Router } from '@angular/router';
 import { Select, Store } from '@ngxs/store';
-<<<<<<< HEAD
-=======
-import { PipelineStatus, Tests } from 'app/model/pipeline.model';
->>>>>>> 9f00a819
+import { Tests } from 'app/model/pipeline.model';
 import { Project } from 'app/model/project.model';
 import { WorkflowNodeRun } from 'app/model/workflow.run.model';
 import { RouterService } from 'app/service/router/router.service';
