--- conflicted
+++ resolved
@@ -82,17 +82,13 @@
         this.stopWorker();
     }
 
-<<<<<<< HEAD
     constructor(
         private _store: Store,
-        private _translate: TranslateService
-    ) { }
-=======
-    constructor(private _authStore: AuthentificationStore, private _translate: TranslateService,
-        private _cd: ChangeDetectorRef) {
+        private _translate: TranslateService,
+        private _cd: ChangeDetectorRef
+    ) {
         this.zone = new NgZone({ enableLongStackTrace: false });
     }
->>>>>>> 664378ce
 
     refreshDisplayServiceLogsLink() {
         if (this.nodeJobRun.job && this.nodeJobRun.job.action && Array.isArray(this.nodeJobRun.job.action.requirements)) {
