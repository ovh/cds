<div class="pipeline">
    <!-- we want to autoscroll page only for building pipeline -->
    <div *ngIf="this.currentNodeRunStatus === pipelineStatusEnum.BUILDING" class="scrollingContent" ngx-auto-scroll
        #scrollContent>
        <ng-container *ngTemplateOutlet="content"></ng-container>
    </div>
    <div *ngIf="this.currentNodeRunStatus !== pipelineStatusEnum.BUILDING" class="scrollingContent" #scrollContent>
        <ng-container *ngTemplateOutlet="content"></ng-container>
    </div>
</div>

<ng-template #content>
    <div class="paddingContent">
        <div class="viewContent">
            <div class="ui grid">
                <div class="row">
                    <div class="column">
                        <ul *ngIf="stages">
                            <li *ngFor="let stage of stages" class="stage" [class.one]="stages.length === 1"
                                [class.two]="stages.length === 2" [class.three]="stages.length === 3"
                                [class.four]="stages.length === 4" [class.five]="stages.length === 5"
                                [class.six]="stages.length === 6" [class.seven]="stages.length === 7">
                                <div class="stageItem">
                                    {{stage.name}}
                                    <ul>
                                        <li *ngFor="let j of stage.jobs">
                                            <div class="job ui segment pointing"
                                                [class.active]="currentNodeJobRun?.job?.pipeline_action_id === j.pipeline_action_id"
                                                [class.success]="mapJobStatus?.get(j.pipeline_action_id) && mapJobStatus?.get(j.pipeline_action_id).status === pipelineStatusEnum.SUCCESS"
                                                [class.inactive]="mapJobStatus?.get(j.pipeline_action_id) && (mapJobStatus?.get(j.pipeline_action_id).status === pipelineStatusEnum.DISABLED || mapJobStatus?.get(j.pipeline_action_id).status === pipelineStatusEnum.SKIPPED)"
                                                [class.fail]="mapJobStatus?.get(j.pipeline_action_id) && mapJobStatus?.get(j.pipeline_action_id).status === pipelineStatusEnum.FAIL"
                                                [class.building]="mapJobStatus?.get(j.pipeline_action_id) && (mapJobStatus?.get(j.pipeline_action_id).status === pipelineStatusEnum.BUILDING || mapJobStatus?.get(j.pipeline_action_id).status === pipelineStatusEnum.WAITING)"
                                                (click)="selectedJobManual(j.pipeline_action_id)">
                                                <div class="warningPip"
                                                    *ngIf="mapJobStatus?.get(j.pipeline_action_id)?.warnings > 0"
                                                    [smDirTooltip]="'warning_build_title' | translate: {nb: mapJobStatus?.get(j.pipeline_action_id)?.warnings}">
                                                    <i class="warning sign icon orange"></i>
                                                </div>
                                                <div class="title">
                                                    <app-status-icon
                                                        [status]="mapJobStatus?.get(j.pipeline_action_id)?.status">
                                                    </app-status-icon>
                                                    <span class="ellipsis"
                                                        title="{{j.action.name}}">{{j.action.name}}</span>
                                                </div>
                                                <div class="duration"
                                                    *ngIf="mapJobStatus?.get(j.pipeline_action_id)?.status !== pipelineStatusEnum.DISABLED && mapJobStatus?.get(j.pipeline_action_id)?.status !== pipelineStatusEnum.SKIPPED">
                                                    <span
                                                        *ngIf="mapJobStatus?.get(j.pipeline_action_id)?.status === pipelineStatusEnum.WAITING">
                                                        {{ 'workflow_run_node_job_queued' | translate: {time:
                                                        jobTime?.get(j.pipeline_action_id)} }}
                                                    </span>
                                                    <span
                                                        *ngIf="mapJobStatus?.get(j.pipeline_action_id)?.status !== pipelineStatusEnum.WAITING">
                                                        {{jobTime?.get(j.pipeline_action_id)}}
                                                    </span>
                                                </div>
                                            </div>
                                        </li>
                                    </ul>

                                </div>
                            </li>
                            <div class="ui info message" *ngIf="!stages || stages.length === 0">
                                {{ 'pipeline_stage_no' | translate }}
                            </div>
                        </ul>
                    </div>
                </div>
                <div class="row">
                    <div class="column">
<<<<<<< HEAD
                        <app-workflow-run-job [nodeJobRun]="currentNodeJobRun" (onScroll)="onJobScroll($event)" #runjobComponent></app-workflow-run-job>
=======
                        <app-workflow-run-job [projectKey]="project.key" [workflowName]="workflowName"
                            [workflowRunNum]="workflowRunNum" [nodeJobRun]="currentNodeJobRun"
                            (onScroll)="onJobScroll($event)"></app-workflow-run-job>
>>>>>>> 75bec788
                    </div>
                </div>
            </div>
        </div>
    </div>
</ng-template><|MERGE_RESOLUTION|>--- conflicted
+++ resolved
@@ -69,13 +69,8 @@
                 </div>
                 <div class="row">
                     <div class="column">
-<<<<<<< HEAD
-                        <app-workflow-run-job [nodeJobRun]="currentNodeJobRun" (onScroll)="onJobScroll($event)" #runjobComponent></app-workflow-run-job>
-=======
                         <app-workflow-run-job [projectKey]="project.key" [workflowName]="workflowName"
-                            [workflowRunNum]="workflowRunNum" [nodeJobRun]="currentNodeJobRun"
-                            (onScroll)="onJobScroll($event)"></app-workflow-run-job>
->>>>>>> 75bec788
+                           [nodeJobRun]="currentNodeJobRun" (onScroll)="onJobScroll($event)" #runjobComponent></app-workflow-run-job>
                     </div>
                 </div>
             </div>
