import {Component, Input, OnDestroy, OnInit} from '@angular/core';
import {ActivatedRoute, Router} from '@angular/router';
import {cloneDeep} from 'lodash';
import {finalize} from 'rxjs/operators';
import {Job, StepStatus} from '../../../../../model/job.model';
import {PipelineStatus, ServiceLog} from '../../../../../model/pipeline.model';
import {Project} from '../../../../../model/project.model';
import {WorkflowNodeJobRun, WorkflowNodeRun} from '../../../../../model/workflow.run.model';
import {WorkflowRunService} from '../../../../../service/workflow/run/workflow.run.service';
import {DurationService} from '../../../../../shared/duration/duration.service';

@Component({
    selector: 'app-node-run-pipeline',
    templateUrl: './pipeline.html',
    styleUrls: ['./pipeline.scss']
})
export class WorkflowRunNodePipelineComponent implements OnInit, OnDestroy {

    nodeRun: WorkflowNodeRun;
    jobTime: Map<number, string>;

    @Input() workflowName: string;
    @Input() project: Project;
    @Input('run')
    set run(data: WorkflowNodeRun) {
         this.refreshNodeRun(data);

         this.deleteInterval();
         this.updateTime();
<<<<<<< HEAD
         this.durationIntervalID = setInterval(() => {
=======
         this.durationIntervalID = window.setInterval(() => {
>>>>>>> 40b0ad66
             this.updateTime();
         }, 5000);
    }

    pipelineStatusEnum = PipelineStatus;
    selectedRunJob: WorkflowNodeJobRun;
    mapJobStatus: Map<number, {status: string, warnings: number}> = new Map<number, {status: string, warnings: number}>();
    mapStepStatus: Map<string, StepStatus> = new Map<string, StepStatus>();

    previousStatus: string;
    manual = false;
    serviceLogsLoading = true;
    serviceLogs: Array<ServiceLog> = [];
    displayServiceLogs = false;

    durationIntervalID: number;

    durationIntervalID: number;

    constructor(
        private _durationService: DurationService,
        private _route: ActivatedRoute,
        private _router: Router,
        private _workflowRunService: WorkflowRunService
    ) {


    }

    ngOnInit() {
        if (!this._route.snapshot.queryParams['actionId'] && this._route.snapshot.queryParams['stageId']) {
          this.selectedStage(parseInt(this._route.snapshot.queryParams['stageId'], 10));
        } else if (this._route.snapshot.queryParams['actionId']) {
          let job = new Job();
          job.pipeline_action_id = parseInt(this._route.snapshot.queryParams['actionId'], 10);
          this.manual = true;
          this.selectedJob(job);
        }
    }

    selectedJobManual(j: Job) {
      let queryParams = cloneDeep(this._route.snapshot.queryParams);
      queryParams['stageId'] = null;
      queryParams['actionId'] = null;
      queryParams['stepOrder'] = null;
      queryParams['line'] = null;
      this.manual = true;

      this._router.navigate(['.'], { relativeTo: this._route, queryParams, fragment: null });
      this.selectedJob(j);
    }

    selectedStage(stageId: number) {
      let stage = this.nodeRun.stages.find((st) => st.id === stageId);

      if (stage && Array.isArray(stage.run_jobs) && stage.run_jobs.length) {
        this.selectedRunJob = stage.run_jobs[0];
      }
    }

    selectedJob(j: Job): void {
        this.nodeRun.stages.forEach(s => {
            if (s.run_jobs) {
                let runJob = s.run_jobs.find(rj => rj.job.pipeline_action_id === j.pipeline_action_id);
                if (runJob) {
                    this.selectedRunJob = runJob;
                }
            }
        });
    }

    refreshServiceLogs() {
        this.displayServiceLogs = this.selectedRunJob.job.action.requirements.some((req) => req.type === 'service');
    }

    refreshNodeRun(data: WorkflowNodeRun): void {
        let previousRun = this.nodeRun;
        this.nodeRun = data;

        if (this.nodeRun) {
            this.previousStatus = this.nodeRun.status;
        }
        // Set selected job if needed or refresh step_status
        if (this.nodeRun.stages) {
            this.nodeRun.stages.forEach((s, sIndex) => {
                if (!this.manual && previousRun && (!previousRun.stages[sIndex].status ||
                    previousRun.stages[sIndex].status === PipelineStatus.NEVER_BUILT) &&
                    (s.status === PipelineStatus.WAITING || s.status === PipelineStatus.BUILDING)) {
                  this.selectedJob(s.jobs[0]);
                }
                if (s.run_jobs) {
                    s.run_jobs.forEach((rj, rjIndex) => {
                        let warnings = 0;
                        // Update map step status
                        if (rj.job.step_status) {
                            rj.job.step_status.forEach(ss => {
                                this.mapStepStatus[rj.job.pipeline_action_id + '-' + ss.step_order] = ss;
                                if (ss.status === PipelineStatus.FAIL && rj.job.action.actions[ss.step_order] &&
                                    rj.job.action.actions[ss.step_order].optional) {
                                    warnings++;
                                }
                            });
                        }

                        // Update job status
                        this.mapJobStatus.set(rj.job.pipeline_action_id, {status: rj.status, warnings});

                        // Select temp job
                        if (!this.selectedRunJob && sIndex === 0 && rjIndex === 0) {
                            this.selectedRunJob = rj;
                        }

                        // Update spawninfo
                        if (this.selectedRunJob && this.selectedRunJob.id === rj.id) {
                            this.selectedRunJob.spawninfos = rj.spawninfos;
                        }
                    });
                }
            });
        }
    }

    updateTime(): void {
        this.jobTime = new Map<number, string>();
        let stillRunning = false;
        if (this.nodeRun.stages) {
            this.nodeRun.stages.forEach(s => {
               if (s.run_jobs) {
                   s.run_jobs.forEach(rj => {
                       switch (rj.status) {
                           case this.pipelineStatusEnum.WAITING:
                               stillRunning = true;
                               this.jobTime.set(rj.job.pipeline_action_id, this._durationService.duration(new Date(rj.queued), new Date()));
                               break;
                           case this.pipelineStatusEnum.BUILDING:
                               stillRunning = true;
                               this.jobTime.set(rj.job.pipeline_action_id, this._durationService.duration(new Date(rj.start), new Date()));
                               break;
                           case this.pipelineStatusEnum.SUCCESS:
                           case this.pipelineStatusEnum.FAIL:
                           case this.pipelineStatusEnum.STOPPED:
                               this.jobTime.set(rj.job.pipeline_action_id,
                                   this._durationService.duration( new Date(rj.start), new Date(rj.done) ));
                               break;
                       }

                       if (rj.job.step_status) {
                           rj.job.step_status.forEach(ss => {
                               this.mapStepStatus.set(rj.job.pipeline_action_id + '-' + ss.step_order, ss);
                           });
                       }
                   });
               }
            });
        }
        if (!stillRunning) {
            this.deleteInterval();
        }
     }

     ngOnDestroy(): void {
        this.deleteInterval();
     }

    getServicesLogs() {
        this.serviceLogsLoading = true;
        this._workflowRunService.getWorkflowNodeRunServiceLogs(
            this.project.key,
            this.workflowName,
            this.nodeRun.num,
            this.nodeRun.id,
            this.selectedRunJob.id
        ).pipe(finalize(() => this.serviceLogsLoading = false))
        .subscribe((logs) => this.serviceLogs = logs);
    }

    deleteInterval(): void {
        if (this.durationIntervalID) {
            clearInterval(this.durationIntervalID);
            this.durationIntervalID = 0;
        }
     }
}<|MERGE_RESOLUTION|>--- conflicted
+++ resolved
@@ -27,11 +27,7 @@
 
          this.deleteInterval();
          this.updateTime();
-<<<<<<< HEAD
-         this.durationIntervalID = setInterval(() => {
-=======
          this.durationIntervalID = window.setInterval(() => {
->>>>>>> 40b0ad66
              this.updateTime();
          }, 5000);
     }
@@ -46,8 +42,6 @@
     serviceLogsLoading = true;
     serviceLogs: Array<ServiceLog> = [];
     displayServiceLogs = false;
-
-    durationIntervalID: number;
 
     durationIntervalID: number;
 
