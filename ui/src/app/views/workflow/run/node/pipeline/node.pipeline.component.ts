--- conflicted
+++ resolved
@@ -106,14 +106,9 @@
                if (s.run_jobs) {
                    s.run_jobs.forEach(rj => {
                        if (rj.queued_seconds) {
-<<<<<<< HEAD
                            this.jobTime.set(rj.job.pipeline_action_id, new Duration(rj.queued_seconds + 's'));
                        }
-=======
-                           this.jobTime.set(rj.id, new Duration(rj.queued_seconds + 's'));
-                       }
 
->>>>>>> 5f39e7bb
                        if (rj.job.step_status) {
                            rj.job.step_status.forEach(ss => {
                                this.mapStepStatus.set(rj.job.pipeline_action_id + '-' + ss.step_order, ss.status);
