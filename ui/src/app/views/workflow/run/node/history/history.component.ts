import {Component, Input} from '@angular/core';
import {Table} from '../../../../../shared/table/table';
import {Project} from '../../../../../model/project.model';
import {WorkflowNodeRun, WorkflowRun} from '../../../../../model/workflow.run.model';
import {Parameter} from '../../../../../model/parameter.model';
import {Router} from '@angular/router';
import {Workflow} from '../../../../../model/workflow.model';

@Component({
    selector: 'app-workflow-node-run-history',
    templateUrl: './history.html',
    styleUrls: ['./history.scss']
})
export class WorkflowNodeRunHistoryComponent extends Table {

    @Input() project: Project;
    @Input() run: WorkflowRun;
    @Input() history: Array<WorkflowNodeRun>;
    @Input() currentBuild: WorkflowNodeRun;
    @Input() workflowName: string;

    loading: boolean;

    constructor(private _router: Router) {
        super();
    }

    getData(): any[] {
        return this.history;
    }

    goToSubNumber(nodeRun: WorkflowNodeRun): void {
<<<<<<< HEAD
        this._router.navigate(['/project', this.project.key, 'workflow', this.workflowName, 'run', nodeRun.num, 'node',
            nodeRun.id], {queryParams: {sub: nodeRun.subnumber}});
=======
        let node = Workflow.getNodeByID(nodeRun.workflow_node_id, this.run.workflow);
        this._router.navigate(['/project', this.project.key, 'workflow', this.workflowName, 'run', nodeRun.num, 'node',
            nodeRun.id], {queryParams: {sub: nodeRun.subnumber, name: node.pipeline.name}});
>>>>>>> af0c7cb4
    }

    getTriggerSource(nr: WorkflowNodeRun): string {
        if (nr.build_parameters) {
            let userParam: Parameter;
            userParam = nr.build_parameters.find(p => p.name === 'cds.triggered_by.username');
            if (userParam) {
                return userParam.value;
            }
            userParam = nr.build_parameters.find(p => p.name === 'git.author');
            if (userParam) {
                return userParam.value;
            }
        }
    }
}<|MERGE_RESOLUTION|>--- conflicted
+++ resolved
@@ -30,14 +30,9 @@
     }
 
     goToSubNumber(nodeRun: WorkflowNodeRun): void {
-<<<<<<< HEAD
-        this._router.navigate(['/project', this.project.key, 'workflow', this.workflowName, 'run', nodeRun.num, 'node',
-            nodeRun.id], {queryParams: {sub: nodeRun.subnumber}});
-=======
         let node = Workflow.getNodeByID(nodeRun.workflow_node_id, this.run.workflow);
         this._router.navigate(['/project', this.project.key, 'workflow', this.workflowName, 'run', nodeRun.num, 'node',
             nodeRun.id], {queryParams: {sub: nodeRun.subnumber, name: node.pipeline.name}});
->>>>>>> af0c7cb4
     }
 
     getTriggerSource(nr: WorkflowNodeRun): string {
