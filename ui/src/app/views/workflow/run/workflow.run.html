--- conflicted
+++ resolved
@@ -1,10 +1,6 @@
 <div *ngIf="workflowRunData && workflowRunData['id']" class="workflowRun">
-<<<<<<< HEAD
-    <app-workflow-run-summary [(direction)]="direction" [project]="project" [class.above]="workflowRunData['status'] === pipelineStatusEnum.PENDING">
-=======
     <app-workflow-run-summary [(direction)]="direction" [project]="project"
         [class.above]="workflowRunData['status'] === pipelineStatusEnum.PENDING">
->>>>>>> a0d84096
     </app-workflow-run-summary>
     <ng-container *ngIf="workflowRunData['status'] !== pipelineStatusEnum.PENDING; else pendingBlock">
         <ng-container *ngIf="displayError">
