import { ChangeDetectionStrategy, ChangeDetectorRef, Component, OnInit } from '@angular/core';
import { Title } from '@angular/platform-browser';
import { ActivatedRoute, Router } from '@angular/router';
import { TranslateService } from '@ngx-translate/core';
import { Select, Store } from '@ngxs/store';
import { PipelineStatus, SpawnInfo } from 'app/model/pipeline.model';
import { Project } from 'app/model/project.model';
import { WorkflowRun } from 'app/model/workflow.run.model';
import { NotificationService } from 'app/service/notification/notification.service';
import { RouterService } from 'app/service/router/router.service';
import { WorkflowStore } from 'app/service/workflow/workflow.store';
import { AutoUnsubscribe } from 'app/shared/decorator/autoUnsubscribe';
import { ProjectState } from 'app/store/project.state';
import { ChangeToRunView, GetWorkflowRun } from 'app/store/workflow.action';
import { WorkflowState } from 'app/store/workflow.state';
import { Observable, Subscription } from 'rxjs';
import { ErrorMessageMap, WarningMessageMap } from './errors';

@Component({
    selector: 'app-workflow-run',
    templateUrl: './workflow.run.html',
    styleUrls: ['./workflow.run.scss'],
    changeDetection: ChangeDetectionStrategy.OnPush
})
@AutoUnsubscribe()
export class WorkflowRunComponent implements OnInit {

    project: Project;

    @Select(WorkflowState.getSelectedWorkflowRun()) workflowRun$: Observable<WorkflowRun>;
    subWorkflowRun: Subscription;

    workflowName: string;
    version: string;
    direction: string;

    paramsSub: Subscription;

    pipelineStatusEnum = PipelineStatus;
    notificationSubscription: Subscription;
    warningsMap = WarningMessageMap;
    errorsMap = ErrorMessageMap;
    warnings: Array<SpawnInfo>;
    displayError = false;

    // id, status, workflows, infos, num
    workflowRunData: {};

    constructor(
        private _store: Store,
        private _activatedRoute: ActivatedRoute,
        private _workflowStore: WorkflowStore,
        private _notification: NotificationService,
        private _translate: TranslateService,
        private _titleService: Title,
        private _cd: ChangeDetectorRef,
        private _router: Router,
        private _routerService: RouterService
    ) {
        this.project = this._store.selectSnapshot(ProjectState.projectSnapshot);
        this.workflowName = this._store.selectSnapshot(WorkflowState.workflowSnapshot).name;
        this._store.dispatch(new ChangeToRunView({}));

        this.paramsSub = this._activatedRoute.params.subscribe(p => {
            let allParamsSnapshot = this._routerService.getRouteSnapshotParams({}, this._router.routerState.snapshot.root);
            if (allParamsSnapshot['workflowName'] !== this.workflowName) {
                // If workflow change, component will be destroy by parent
                return;
            }
            this.workflowRunData = {};
            this._cd.markForCheck();
            this._store.dispatch(
                new GetWorkflowRun({
                    projectKey: this.project.key,
                    workflowName: this.workflowName,
                    num: p['number']
                }));
        });


        // Subscribe to workflow Run
        this.subWorkflowRun = this.workflowRun$.subscribe(wr => {
            if (!wr) {
                return;
            }

            if (wr && this.workflowRunData && this.workflowRunData['id'] === wr.id && this.workflowRunData['status'] === wr.status) {
                return;
            }

            if (!this.workflowRunData) {
                this.workflowRunData = {};
            }

            // If workflow run change, refresh workflow
            if (wr && this.workflowRunData['id'] !== wr.id) {
                this.workflowRunData['workflow'] = wr.workflow;
                this.workflowName = this._store.selectSnapshot(WorkflowState.workflowSnapshot).name;
            }

            if (this.workflowRunData['status'] && this.workflowRunData['status'] === 'Pending'
                && this.workflowRunData['status'] !== wr.status) {
                this.workflowRunData['workflow'] = wr.workflow;
                this.workflowName = this._store.selectSnapshot(WorkflowState.workflowSnapshot).name;
            }

            if (wr && this.workflowRunData['id'] && this.workflowRunData['id'] === wr.id
                && this.workflowRunData['status'] !== wr.status && PipelineStatus.isDone(wr.status)) {
                this.handleNotification(wr);
            }

            if (wr && wr.infos && wr.infos.length > 0 && (
                (!this.workflowRunData['infos']) ||
                (this.workflowRunData['infos'] && this.workflowRunData['infos'].length === wr.infos.length)
            )) {
                this.displayError = wr.infos.some((info) => info.type === 'Error');
                this.warnings = wr.infos.filter(i => i.type === 'Warning');
            }

            this.workflowRunData['id'] = wr.id;
            this.workflowRunData['infos'] = wr.infos;
            this.workflowRunData['num'] = wr.num;
            this.workflowRunData['status'] = wr.status;
<<<<<<< HEAD
            this.workflowRunData['read_only'] = wr.read_only;

=======
>>>>>>> a0d84096
            this.updateTitle(wr);
            this._cd.markForCheck();
        });
    }

    ngOnInit(): void {
        this.direction = this._workflowStore.getDirection(this.project.key, this.workflowName);
    }

    handleNotification(wr: WorkflowRun) {
        if (wr.num !== parseInt(this._activatedRoute.snapshot.params['number'], 10)) {
            return;
        }

        switch (wr.status) {
            case PipelineStatus.SUCCESS:
                this.notificationSubscription = this._notification.create(this._translate.instant('notification_on_workflow_success', {
                    workflowName: this.workflowName,
                }), {
                    icon: 'assets/images/checked.png',
                    tag: `${this.workflowName}-${wr.num}.${wr.last_subnumber}`
                }).subscribe();
                break;
            case PipelineStatus.FAIL:
                this.notificationSubscription = this._notification.create(this._translate.instant('notification_on_workflow_failing', {
                    workflowName: this.workflowName
                }), {
                    icon: 'assets/images/close.png',
                    tag: `${this.workflowName}-${wr.num}.${wr.last_subnumber}`
                }).subscribe();
                break;
        }
    }

    updateTitle(wr: WorkflowRun) {
        if (!Array.isArray(wr.tags)) {
            return;
        }
        let branch = wr.tags.find((tag) => tag.tag === 'git.branch');
        if (branch) {
            this._titleService.setTitle(`#${wr.num} [${branch.value}] • ${this.workflowName}`);
        }
    }
}<|MERGE_RESOLUTION|>--- conflicted
+++ resolved
@@ -121,11 +121,8 @@
             this.workflowRunData['infos'] = wr.infos;
             this.workflowRunData['num'] = wr.num;
             this.workflowRunData['status'] = wr.status;
-<<<<<<< HEAD
             this.workflowRunData['read_only'] = wr.read_only;
 
-=======
->>>>>>> a0d84096
             this.updateTitle(wr);
             this._cd.markForCheck();
         });
