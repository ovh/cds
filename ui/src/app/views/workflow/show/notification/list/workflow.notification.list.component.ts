import { Component, Input } from '@angular/core';
import { TranslateService } from '@ngx-translate/core';
import { Store } from '@ngxs/store';
import { NotificationService } from 'app/service/notification/notification.service';
<<<<<<< HEAD
import { AddNotificationWorkflow, DeleteNotificationWorkflow, UpdateNotificationWorkflow } from 'app/store/workflows.action';
import cloneDeep from 'lodash-es/cloneDeep';
=======
import { AddNotificationWorkflow, DeleteNotificationWorkflow, UpdateNotificationWorkflow } from 'app/store/workflow.action';
import { cloneDeep } from 'lodash';
>>>>>>> 3a859f02
import { finalize, first } from 'rxjs/operators';
import { Project } from '../../../../../model/project.model';
import { Workflow, WorkflowNotification } from '../../../../../model/workflow.model';
import { ToastService } from '../../../../../shared/toast/ToastService';

@Component({
    selector: 'app-workflow-notification-list',
    templateUrl: './workflow.notification.list.html',
    styleUrls: ['./workflow.notification.list.scss']
})
export class WorkflowNotificationListComponent {

    newNotification: WorkflowNotification;
    loading = false;
    loadingNotifTemplate = false;
    selectedNotification: number;
    mapNodesNotif: Map<number, Array<string>>;
    _workflow: Workflow;
    @Input('workflow')
    set workflow(data: Workflow) {
        if (data) {
            this._workflow = data;
            this.refreshNotif();
        }
    }

    get workflow() {
        return this._workflow;
    }

    @Input() project: Project;

    constructor(
        private store: Store,
        private _notificationService: NotificationService,
        private _translate: TranslateService,
        private _toast: ToastService
    ) {
    }

    createNotification(n: WorkflowNotification): void {
        this.loading = true;
        if (n.settings && n.settings.recipients) {
            n.settings.recipients = n.settings.recipients.map(r => r.trim());
        }

        this.store.dispatch(new AddNotificationWorkflow({
            projectKey: this.project.key,
            workflowName: this.workflow.name,
            notification: n
        })).pipe(finalize(() => {
            this.loading = false;
            delete this.selectedNotification;
            delete this.newNotification;
        })).subscribe(() => this._toast.success('', this._translate.instant('workflow_updated')));
    }

    copy(index: number) {
        this.newNotification = cloneDeep(this.workflow.notifications[index]);
        delete this.newNotification.id;
    }

    setNotificationTemplate() {
        this.loadingNotifTemplate = true;
        this._notificationService.getNotificationTypes().pipe(first(), finalize(() => {
            this.loadingNotifTemplate = false;
        })).subscribe(data => {
            if (data && data[this.newNotification.type]) {
                this.newNotification.settings = data[this.newNotification.type];
            }
        });
    }

    openNewNotifArea() {
        this.newNotification = new WorkflowNotification();
        this.setNotificationTemplate();
        delete this.selectedNotification;
    }

    openEditionArea(i: number) {
        this.selectedNotification = i;
        delete this.newNotification;
    }

    updateNotification(n: WorkflowNotification): void {
        this.loading = true;
        if (n.settings && n.settings.recipients) {
            n.settings.recipients = n.settings.recipients.map(r => r.trim());
        }
        this.store.dispatch(new UpdateNotificationWorkflow({
            projectKey: this.project.key,
            workflowName: this.workflow.name,
            notification: n
        })).pipe(finalize(() => {
            this.loading = false;
            delete this.selectedNotification;
            delete this.newNotification;
        })).subscribe(() => this._toast.success('', this._translate.instant('workflow_updated')));
    }

    deleteNotification(n: WorkflowNotification): void {
        this.loading = true
        this.store.dispatch(new DeleteNotificationWorkflow({
            projectKey: this.project.key,
            workflowName: this.workflow.name,
            notification: n
        })).pipe(finalize(() => {
            this.loading = false;
            delete this.selectedNotification;
            delete this.newNotification;
        })).subscribe(() => this._toast.success('', this._translate.instant('workflow_updated')));
    }

    refreshNotif(): void {
        let mapNodes = Workflow.getMapNodes(this.workflow);
        this.mapNodesNotif = new Map<number, Array<string>>();
        if (this.workflow.notifications) {
            this.workflow.notifications.forEach(n => {
                let listNodes = new Array<string>();
                n.source_node_id.forEach(id => {
                    let node = mapNodes.get(id);
                    if (node) {
                        listNodes.push(node.name);
                    }
                });
                this.mapNodesNotif.set(n.id, listNodes);
            });
        }
    }


}<|MERGE_RESOLUTION|>--- conflicted
+++ resolved
@@ -1,18 +1,13 @@
 import { Component, Input } from '@angular/core';
 import { TranslateService } from '@ngx-translate/core';
 import { Store } from '@ngxs/store';
+import { Project } from 'app/model/project.model';
+import { Workflow, WorkflowNotification } from 'app/model/workflow.model';
 import { NotificationService } from 'app/service/notification/notification.service';
-<<<<<<< HEAD
-import { AddNotificationWorkflow, DeleteNotificationWorkflow, UpdateNotificationWorkflow } from 'app/store/workflows.action';
+import { ToastService } from 'app/shared/toast/ToastService';
+import { AddNotificationWorkflow, DeleteNotificationWorkflow, UpdateNotificationWorkflow } from 'app/store/workflow.action';
 import cloneDeep from 'lodash-es/cloneDeep';
-=======
-import { AddNotificationWorkflow, DeleteNotificationWorkflow, UpdateNotificationWorkflow } from 'app/store/workflow.action';
-import { cloneDeep } from 'lodash';
->>>>>>> 3a859f02
 import { finalize, first } from 'rxjs/operators';
-import { Project } from '../../../../../model/project.model';
-import { Workflow, WorkflowNotification } from '../../../../../model/workflow.model';
-import { ToastService } from '../../../../../shared/toast/ToastService';
 
 @Component({
     selector: 'app-workflow-notification-list',
@@ -46,8 +41,7 @@
         private _notificationService: NotificationService,
         private _translate: TranslateService,
         private _toast: ToastService
-    ) {
-    }
+    ) { }
 
     createNotification(n: WorkflowNotification): void {
         this.loading = true;
