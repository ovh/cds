import { Component, Input, OnInit, ViewChild } from '@angular/core';
import { Router } from '@angular/router';
import { TranslateService } from '@ngx-translate/core';
import { Store } from '@ngxs/store';
<<<<<<< HEAD
import { DeleteWorkflow, DeleteWorkflowIcon, UpdateWorkflow, UpdateWorkflowIcon } from 'app/store/workflows.action';
import cloneDeep from 'lodash-es/cloneDeep';
=======
import { DeleteWorkflow, DeleteWorkflowIcon, UpdateWorkflow, UpdateWorkflowIcon } from 'app/store/workflow.action';
import { cloneDeep } from 'lodash';
>>>>>>> 3a859f02
import { forkJoin } from 'rxjs';
import { finalize, first } from 'rxjs/operators';
import { Project } from '../../../../model/project.model';
import { Workflow } from '../../../../model/workflow.model';
import { WorkflowRunService } from '../../../../service/workflow/run/workflow.run.service';
import { WarningModalComponent } from '../../../../shared/modal/warning/warning.component';
import { ToastService } from '../../../../shared/toast/ToastService';


@Component({
    selector: 'app-workflow-admin',
    templateUrl: 'workflow.admin.component.html',
    styleUrls: ['./workflow.admin.scss']
})

export class WorkflowAdminComponent implements OnInit {

    @Input() project: Project;

    _workflow: Workflow;
    @Input('workflow')
    set workflow(data: Workflow) {
        if (data) {
            this._workflow = cloneDeep(data);
            if (this._workflow.purge_tags && this._workflow.purge_tags.length) {
                this.purgeTag = this._workflow.purge_tags[0];
            }
        }
    };
    get workflow() { return this._workflow };

    oldName: string;

    runnumber: number;
    originalRunNumber: number;

    existingTags = new Array<string>();
    selectedTags = new Array<string>();
    purgeTag: string;
    iconUpdated = false;

    @ViewChild('updateWarning')
    private warningUpdateModal: WarningModalComponent;

    loading = false;
    fileTooLarge = false;

    constructor(
        private store: Store,
        public _translate: TranslateService,
        private _toast: ToastService,
        private _router: Router,
        private _workflowRunService: WorkflowRunService
    ) { }

    ngOnInit(): void {
        if (!this._workflow.metadata) {
            this._workflow.metadata = new Map<string, string>();
        }
        if (this._workflow.metadata['default_tags']) {
            this.selectedTags = this._workflow.metadata['default_tags'].split(',');
            this.existingTags.push(...this.selectedTags);
        }

        if (this.project.permission !== 7) {
            this._router.navigate(['/project', this.project.key], { queryParams: { tab: 'applications' } });
        }
        this.oldName = this.workflow.name;

        this._workflowRunService.getTags(this.project.key, this._workflow.name).subscribe(tags => {
            let existingTags = [];
            Object.keys(tags).forEach(k => {
                if (tags.hasOwnProperty(k) && this.existingTags.indexOf(k) === -1) {
                    existingTags.push(k);
                }
            });
            this.existingTags = this.existingTags.concat(existingTags);
        });
        this._workflowRunService.getRunNumber(this.project.key, this.workflow).pipe(first()).subscribe(n => {
            this.originalRunNumber = n.num;
            this.runnumber = n.num;
        });
    }

    deleteIcon(): void {
        this.loading = true;
        this.store.dispatch(new DeleteWorkflowIcon({
            projectKey: this.project.key,
            workflowName: this.workflow.name,
        })).pipe(finalize(() => this.loading = false))
            .subscribe(() => this._toast.success('', this._translate.instant('workflow_updated')));
    }

    updateIcon(): void {
        this.loading = true;
        this.store.dispatch(new UpdateWorkflowIcon({
            projectKey: this.project.key,
            workflowName: this.workflow.name,
            icon: this.workflow.icon
        })).pipe(finalize(() => this.loading = false))
            .subscribe(() => {
                this.iconUpdated = false;
                this._toast.success('', this._translate.instant('workflow_updated'));
            });
    }

    updateTagMetadata(m): void {
        this._workflow.metadata['default_tags'] = m.join(',');
    }

    onSubmitWorkflowUpdate(skip?: boolean) {
        if (!skip && this.workflow.externalChange) {
            this.warningUpdateModal.show();
        } else {
            this.loading = true;
            let actions = [];
            if (this.runnumber !== this.originalRunNumber) {
                actions.push(this._workflowRunService.updateRunNumber(this.project.key, this.workflow, this.runnumber));
            }
            this._workflow.purge_tags = [this.purgeTag];

            actions.push(this.store.dispatch(new UpdateWorkflow({
                projectKey: this.project.key,
                workflowName: this.oldName,
                changes: this.workflow
            })));

            forkJoin(...actions)
                .pipe(finalize(() => this.loading = false))
                .subscribe(() => {
                    this._toast.success('', this._translate.instant('workflow_updated'));
                    this._router.navigate([
                        '/project', this.project.key, 'workflow', this.workflow.name
                    ], { queryParams: { tab: 'advanced' } });
                });
        }
    };

    deleteWorkflow(): void {
        this.store.dispatch(new DeleteWorkflow({
            projectKey: this.project.key,
            workflowName: this.workflow.name
        })).pipe(finalize(() => this.loading = false))
            .subscribe(() => {
                this._toast.success('', this._translate.instant('workflow_deleted'));
                this._router.navigate(['/project', this.project.key], { queryParams: { tab: 'workflows' } });
            });
    }

    fileEvent(event: { content: string, file: File }) {
        this.fileTooLarge = event.file.size > 100000;
        if (this.fileTooLarge) {
            return;
        }
        this.iconUpdated = true;
        this._workflow.icon = event.content;
    }
}<|MERGE_RESOLUTION|>--- conflicted
+++ resolved
@@ -2,13 +2,8 @@
 import { Router } from '@angular/router';
 import { TranslateService } from '@ngx-translate/core';
 import { Store } from '@ngxs/store';
-<<<<<<< HEAD
-import { DeleteWorkflow, DeleteWorkflowIcon, UpdateWorkflow, UpdateWorkflowIcon } from 'app/store/workflows.action';
+import { DeleteWorkflow, DeleteWorkflowIcon, UpdateWorkflow, UpdateWorkflowIcon } from 'app/store/workflow.action';
 import cloneDeep from 'lodash-es/cloneDeep';
-=======
-import { DeleteWorkflow, DeleteWorkflowIcon, UpdateWorkflow, UpdateWorkflowIcon } from 'app/store/workflow.action';
-import { cloneDeep } from 'lodash';
->>>>>>> 3a859f02
 import { forkJoin } from 'rxjs';
 import { finalize, first } from 'rxjs/operators';
 import { Project } from '../../../../model/project.model';
