--- conflicted
+++ resolved
@@ -100,8 +100,6 @@
     dragulaSubscription: Subscription;
     currentUser: AuthentifiedUser;
 
-    currentUser: AuthentifiedUser;
-
     constructor(
         private store: Store,
         public _translate: TranslateService,
@@ -113,19 +111,11 @@
         private _dragularService: DragulaService,
         private _theme: ThemeStore,
         private _modalService: SuiModalService,
-<<<<<<< HEAD
         private _authenticationService: AuthenticationService,
         private _eventService: EventService
     ) {
         this.currentUser = this.store.selectSnapshot(AuthenticationState.user);
 
-=======
-        private _authenticationService: AuthenticationService
-    ) {
-        this.store.select(AuthenticationState.user).pipe(first()).subscribe(u => {
-            this.currentUser = u;
-        });
->>>>>>> aba12604
         this._dragularService.createGroup('bag-tag', {
             accepts: function (el, target, source, sibling) {
                 return sibling !== null;
@@ -329,7 +319,7 @@
     }
 
     retentionPolicyDryRun(): void {
-<<<<<<< HEAD
+
         this.store.dispatch(new CleanRetentionDryRun());
         this._eventService.subscribeToWorkflowPurgeDryRun(this.project.key, this.workflow.name, this.currentUser.username)
         this.loading = true;
@@ -345,18 +335,6 @@
                 this.modal = this._modalService.open(config);
                 this._cd.markForCheck();
             });
-=======
-        this.loading = true;
-        this._workflowService.retentionPolicyDryRun(this.workflow)
-            .subscribe(wr => {
-            this.dryRunDatas = wr;
-            const config = new TemplateModalConfig<boolean, boolean, void>(this.dryRunModal);
-            config.mustScroll = true;
-            this.modal = this._modalService.open(config);
-            this._cd.markForCheck();
-        });
-        this._cd.markForCheck();
->>>>>>> aba12604
     }
 
     onSubmitWorkflowUpdate(skip?: boolean) {
