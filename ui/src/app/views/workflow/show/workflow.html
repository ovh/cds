--- conflicted
+++ resolved
@@ -1,8 +1,4 @@
-<<<<<<< HEAD
 <div *ngIf="detailedWorkflow && project; then workflowPart;else loadingPart"></div>
-=======
-<div *ngIf="detailedWorkflow; then workflowPart;else loadingPart"></div>
->>>>>>> 2b8bb7fc
 <ng-template #workflowPart>
     <div id="WorkflowShow">
         <div class="CDSmenu">
@@ -10,84 +6,13 @@
                 <a sm-item [class.active]="selectedTab === 'workflows'" id="WorkflowGraphTabs" (click)="showTab('workflows')">
                         <i class="share alternate icon"></i>
                         {{'common_workflows' | translate }}</a>
-<<<<<<< HEAD
                 <a sm-item [class.active]="selectedTab === 'permissions'" id="WorkflowPermissionsTabs" (click)="showTab('permissions')">
                     <i class="users icon"></i>
                     {{'common_permissions' | translate }}</a>
-=======
->>>>>>> 2b8bb7fc
                 <a sm-item [class.active]="selectedTab === 'advanced'" id="WorkflowAdvancesTabs" (click)="showTab('advanced')">
                                 <i class="graduation icon"></i>
                                 {{'common_advanced' | translate }}</a>
             </sm-menu>
-<<<<<<< HEAD
-        </div>
-        <div class="scrollingContent">
-            <div class="paddingContent">
-                <div class="viewContent" [ngSwitch]="selectedTab">
-                    <div *ngSwitchCase="'workflows'">
-                        <div class="center">
-                            <div class="ui green buttons">
-                                <div class="ui button" (click)="runWorkflow()" [class.loading]="loading">{{ 'btn_run_workflow' | translate }}</div>
-                                <sm-dropdown class="icon button">
-                                    <a sm-item (click)="runWithParameter()">{{ 'btn_run_custom_worklow' | translate }}</a>
-                                </sm-dropdown>
-                            </div>
-                        </div>
-                        <ng-container>
-                            <div class="graph">
-                                <app-workflow-graph [workflowData]="detailedWorkflow" [project]="project" (addSrcToJoinEvent)="addSourceToJoin($event)" (deleteJoinSrcEvent)="openDeleteJoinSrcModal($event)"
-                                    (editTriggerJoinEvent)="openEditJoinTriggerModal($event)" (editTriggerEvent)="openEditTriggerModal($event)"
-                                    #workflowGraph></app-workflow-graph>
-                            </div>
-                        </ng-container>
-                    </div>
-                    <div *ngSwitchCase="'permissions'">
-                        <app-permission-list [edit]="detailedWorkflow.permission === permission.READ_WRITE_EXECUTE" [permissions]="detailedWorkflow.groups" (event)="groupManagement($event)"></app-permission-list>
-                        <app-warning-modal [title]="_translate.instant('warning_modal_title')" [msg]="_translate.instant('warning_modal_body')" (event)="groupManagement($event, true)" #permWarning></app-warning-modal>
-                        <ng-container *ngIf="detailedWorkflow.permission === permission.READ_WRITE_EXECUTE">
-                            <h3>{{ 'workflow_permission_form_title' | translate }}</h3>
-                            <app-permission-form (createGroupPermissionEvent)="groupManagement($event)" [loading]="permFormLoading"></app-permission-form>
-                        </ng-container>
-                    </div>
-                    <div *ngSwitchCase="'advanced'">
-                        <app-workflow-admin [project]="project" [workflow]="detailedWorkflow"></app-workflow-admin>
-                    </div>
-                </div>
-            </div>
-        </div>
-
-        <ng-container *ngIf="project && detailedWorkflow">
-            <app-workflow-trigger
-                    [project]="project"
-                    [workflow]="detailedWorkflow"
-                    [triggerSrcNode]="selectedNode"
-                    [(trigger)]="selectedTrigger"
-                    (triggerChange)="updateTrigger()"
-                    #editTriggerComponent></app-workflow-trigger>
-        </ng-container>
-        <ng-container *ngIf="project && detailedWorkflow">
-            <app-workflow-trigger-join
-                    [project]="project"
-                    [workflow]="detailedWorkflow"
-                    [join]="selectedJoin"
-                    [(trigger)]="selectedJoinTrigger"
-                    (triggerChange)="updateJoinTrigger()"
-                    #editJoinTriggerComponent></app-workflow-trigger-join>
-        </ng-container>
-        <ng-container *ngIf="project && detailedWorkflow">
-            <app-workflow-trigger-join-src [join]="selectedJoin" (event)="deleteJoinSrc($event)"
-                                           #workflowJoinTriggerSrc></app-workflow-trigger-join-src>
-        </ng-container>
-
-        <ng-container *ngIf="detailedWorkflow">
-            <app-workflow-node-run-param #workflowNodeRunParam [project]="project" [workflow]="detailedWorkflow" [nodeToRun]="detailedWorkflow.root"></app-workflow-node-run-param>
-        </ng-container>
-    </div>
-</ng-template>
-<ng-template #loadingPart>
-    <div class="ui text active loader">Loading workflow...</div>
-=======
         </div>
         <div class="scrollingContent">
             <div class="paddingContent">
@@ -133,5 +58,4 @@
 </ng-template>
 <ng-template #loadingPart>
     <div class="ui text active loader" *ngIf="!detailedWorkflow || !project">Loading workflow...</div>
->>>>>>> 2b8bb7fc
 </ng-template>