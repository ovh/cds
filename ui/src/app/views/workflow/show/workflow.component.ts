import {Component, OnInit, ViewChild} from '@angular/core';
import {Project} from '../../../model/project.model';
import {ActivatedRoute, Router} from '@angular/router';
import {Subscription} from 'rxjs/Subscription';
import {Workflow, WorkflowNode, WorkflowNodeJoin, WorkflowNodeJoinTrigger, WorkflowNodeTrigger} from '../../../model/workflow.model';
import {WorkflowStore} from '../../../service/workflow/workflow.store';
import {AutoUnsubscribe} from '../../../shared/decorator/autoUnsubscribe';
import {WorkflowTriggerComponent} from '../../../shared/workflow/trigger/workflow.trigger.component';
import {TranslateService} from 'ng2-translate';
import {ToastService} from '../../../shared/toast/ToastService';
import {cloneDeep} from 'lodash';
import {WorkflowTriggerJoinComponent} from '../../../shared/workflow/join/trigger/trigger.join.component';
import {WorkflowJoinTriggerSrcComponent} from '../../../shared/workflow/join/trigger/src/trigger.src.component';
import {WorkflowGraphComponent} from '../graph/workflow.graph.component';
import {WorkflowRunService} from '../../../service/workflow/run/workflow.run.service';
import {ActiveModal} from 'ng2-semantic-ui/dist';
import {WorkflowRunRequest} from '../../../model/workflow.run.model';
import {WorkflowNodeRunParamComponent} from '../../../shared/workflow/node/run/node.run.param.component';
import {WorkflowCoreService} from '../../../shared/workflow/workflow.service';
import {PermissionValue} from '../../../model/permission.model';
import {PermissionEvent} from '../../../shared/permission/permission.event.model';
import {User} from '../../../model/user.model';
import {WarningModalComponent} from '../../../shared/modal/warning/warning.component';

declare var _: any;

@Component({
    selector: 'app-workflow',
    templateUrl: './workflow.html',
    styleUrls: ['./workflow.scss']
})
@AutoUnsubscribe()
export class WorkflowShowComponent {

    project: Project;
    detailedWorkflow: Workflow;
    workflowSubscription: Subscription;
    direction: string;

    @ViewChild('workflowGraph')
    workflowGraph: WorkflowGraphComponent;
    @ViewChild('editTriggerComponent')
    editTriggerComponent: WorkflowTriggerComponent;
    @ViewChild('editJoinTriggerComponent')
    editJoinTriggerComponent: WorkflowTriggerJoinComponent;
    @ViewChild('workflowJoinTriggerSrc')
    workflowJoinTriggerSrc: WorkflowJoinTriggerSrcComponent;
    @ViewChild('workflowNodeRunParam')
    runWithParamComponent: WorkflowNodeRunParamComponent;
    @ViewChild('permWarning')
    permWarningModal: WarningModalComponent;

    selectedNode: WorkflowNode;
    selectedTrigger: WorkflowNodeTrigger;
    selectedJoin: WorkflowNodeJoin;
    selectedJoinTrigger: WorkflowNodeJoinTrigger;

    selectedTab = 'workflows';

    permissionEnum = PermissionValue;
    permFormLoading = false;

    loading = false;
    // For usage
    usageCount = 0;
    currentUser: User;

    constructor(private activatedRoute: ActivatedRoute, private _workflowStore: WorkflowStore, private _router: Router,
                private _translate: TranslateService, private _toast: ToastService, private _workflowRun: WorkflowRunService,
                private _workflowCoreService: WorkflowCoreService) {
        // TODO: DELETE THIS WHEN WORKFLOW IS PUBLIC
        this.currentUser = new User();
        this.currentUser.admin = true;

        // Update data if route change
        this.activatedRoute.data.subscribe(datas => {
            this.project = datas['project'];
        });

        this.activatedRoute.queryParams.subscribe(params => {
            if (params['tab']) {
                this.selectedTab = params['tab'];
            }
        });

        this.activatedRoute.params.subscribe(params => {
            let workflowName = params['workflowName'];
            if (this.project.key && workflowName) {
                if (this.workflowSubscription) {
                    this.workflowSubscription.unsubscribe();
                }

                if (!this.detailedWorkflow) {
                    this.workflowSubscription = this._workflowStore.getWorkflows(this.project.key, workflowName).subscribe(ws => {
                        if (ws) {
                            let updatedWorkflow = ws.get(this.project.key + '-' + workflowName);
                            if (updatedWorkflow && !updatedWorkflow.externalChange) {
                                if (this.detailedWorkflow && this.detailedWorkflow.last_modified === updatedWorkflow.last_modified) {
                                    return;
                                }
                                this.detailedWorkflow = updatedWorkflow;
<<<<<<< HEAD
                                this.direction = this._workflowStore.getDirection(this.project.key, this.detailedWorkflow.name);
=======
                                if (!this.detailedWorkflow || !this.detailedWorkflow.usage) {
                                    return;
                                }
>>>>>>> 5ef00d7d
                                this.usageCount = Object.keys(this.detailedWorkflow.usage).reduce((total, key) => {
                                    return total + this.detailedWorkflow.usage[key].length;
                                }, 0);
                            }
                        }
                    }, () => {
                        this._router.navigate(['/project', this.project.key]);
                    });
                }
            }
        });

        this._workflowCoreService.setCurrentWorkflowRun(null);
    }

    changeDirection() {
        this.direction = this.direction === 'LR' ? 'TB' : 'LR';
    }

    showTab(tab: string): void {
        this._router.navigateByUrl('/project/' + this.project.key + '/workflow/' + this.detailedWorkflow.name + '?tab=' + tab);
    }

    public openDeleteJoinSrcModal(data: { source, target }) {
        let pID = Number(data.source.replace('node-', ''));
        let cID = Number(data.target.replace('join-', ''));

        this.selectedNode = Workflow.getNodeByID(pID, this.detailedWorkflow);
        this.selectedJoin = this.detailedWorkflow.joins.find(j => j.id === cID);

        if (this.workflowJoinTriggerSrc) {
            this.workflowJoinTriggerSrc.show();
        }
    }

    public openEditTriggerModal(data: { source, target }) {
        let pID = Number(data.source.replace('node-', ''));
        let cID = Number(data.target.replace('node-', ''));
        let node = Workflow.getNodeByID(pID, this.detailedWorkflow);
        if (node && node.triggers) {
            for (let i = 0; i < node.triggers.length; i++) {
                if (node.triggers[i].workflow_dest_node_id === cID) {
                    this.selectedNode = cloneDeep(node);
                    this.selectedTrigger = cloneDeep(node.triggers[i]);
                    break;
                }
            }
        }
        if (this.editTriggerComponent) {
            setTimeout(() => {
                this.editTriggerComponent.show();
            }, 1);

        }
    }

    public openEditJoinTriggerModal(data: { source, target }) {
        let pID = Number(data.source.replace('join-', ''));
        let cID = Number(data.target.replace('node-', ''));
        let join = this.detailedWorkflow.joins.find(j => j.id === pID);
        if (join && join.triggers) {
            this.selectedJoin = join;
            this.selectedJoinTrigger = cloneDeep(join.triggers.find(t => t.workflow_dest_node_id === cID));
        }
        if (this.editJoinTriggerComponent) {
            setTimeout(() => {
                this.editJoinTriggerComponent.show();
            }, 1);

        }
    }

    groupManagement(event: PermissionEvent, skip?: boolean): void {
        if (!skip && this.detailedWorkflow.externalChange) {
            this.permWarningModal.show(event);
        } else {
            switch (event.type) {
                case 'add':
                    this.permFormLoading = true;
                    this._workflowStore.addPermission(this.project.key, this.detailedWorkflow, event.gp).finally(() => {
                        this.permFormLoading = false;
                    }).subscribe(() => {
                        this._toast.success('', this._translate.instant('permission_added'));

                    });
                    break;
                case 'update':
                    this._workflowStore.updatePermission(this.project.key, this.detailedWorkflow, event.gp).subscribe(() => {
                        this._toast.success('', this._translate.instant('permission_updated'));
                    });
                    break;
                case 'delete':
                    this._workflowStore.deletePermission(this.project.key, this.detailedWorkflow, event.gp).subscribe(() => {
                        this._toast.success('', this._translate.instant('permission_deleted'));
                    });
                    break;
            }
        }
    }

    public addSourceToJoin(data: { source: WorkflowNode, target: WorkflowNodeJoin }): void {
        let clonedWorkflow: Workflow = cloneDeep(this.detailedWorkflow);
        let currentJoin = clonedWorkflow.joins.find(j => j.id === data.target.id);
        this.selectedNode = data.source;
        if (currentJoin.source_node_id.find(id => id === this.selectedNode.id)) {
            return;
        }
        currentJoin.source_node_ref.push(this.selectedNode.ref);
        this.updateWorkflow(clonedWorkflow);
    }

    deleteJoinSrc(action: string): void {
        let clonedWorkflow: Workflow = cloneDeep(this.detailedWorkflow);

        switch (action) {
            case 'delete_join':
                clonedWorkflow.joins = clonedWorkflow.joins.filter(j => j.id !== this.selectedJoin.id);
                Workflow.removeOldRef(clonedWorkflow);
                break;
            default:
                let currentJoin = clonedWorkflow.joins.find(j => j.id === this.selectedJoin.id);
                currentJoin.source_node_ref = currentJoin.source_node_ref.filter(ref => ref !== this.selectedNode.ref);
        }

        this.updateWorkflow(clonedWorkflow, this.workflowJoinTriggerSrc.modal);
    }

    updateTrigger(): void {
        let clonedWorkflow: Workflow = cloneDeep(this.detailedWorkflow);
        let currentNode: WorkflowNode;
        if (clonedWorkflow.root.id === this.selectedNode.id) {
            currentNode = clonedWorkflow.root;
        } else if (clonedWorkflow.root.triggers) {
            currentNode = Workflow.getNodeByID(this.selectedNode.id, clonedWorkflow);
        }

        if (!currentNode) {
            return;
        }

        let trigToUpdate = currentNode.triggers.find(trig => trig.id === this.selectedTrigger.id);
        trigToUpdate.conditions = this.selectedTrigger.conditions;
        trigToUpdate.manual = this.selectedTrigger.manual;
        trigToUpdate.continue_on_error = this.selectedTrigger.continue_on_error;
        this.updateWorkflow(clonedWorkflow, this.editTriggerComponent.modal);
    }

    updateJoinTrigger(): void {
        let clonedWorkflow: Workflow = cloneDeep(this.detailedWorkflow);
        let currentJoin = clonedWorkflow.joins.find(j => j.id === this.selectedJoin.id);

        let trigToUpdate = currentJoin.triggers.find(trig => trig.id === this.selectedJoinTrigger.id);
        trigToUpdate.conditions = this.selectedJoinTrigger.conditions;
        trigToUpdate.manual = this.selectedJoinTrigger.manual;
        trigToUpdate.continue_on_error = this.selectedJoinTrigger.continue_on_error;
        this.updateWorkflow(clonedWorkflow, this.editJoinTriggerComponent.modal);
    }

    updateWorkflow(w: Workflow, modal?: ActiveModal<boolean, boolean, void>): void {
        this.loading = true;
        this._workflowStore.updateWorkflow(this.project.key, w).finally(() => {
            this.loading = false;
        }).first().subscribe(() => {
            this._toast.success('', this._translate.instant('workflow_updated'));
            if (modal) {
                modal.approve(true);
            }
            if (this.workflowGraph) {
                this.workflowGraph.toggleLinkJoin(false);
            }
        });
    }

    runWorkflow(): void {
        this.loading = true;
        let request = new WorkflowRunRequest();
        this._workflowRun.runWorkflow(this.project.key, this.detailedWorkflow.name, request).first().subscribe(wr => {
            this.loading = false;
            this._router.navigate(['/project', this.project.key, 'workflow', this.detailedWorkflow.name, 'run', wr.num]);
        }, () => {
            this.loading = false;
        });
    }

    runWithParameter(): void {
        if (this.runWithParamComponent) {
            this.runWithParamComponent.show();
        }
    }
}<|MERGE_RESOLUTION|>--- conflicted
+++ resolved
@@ -99,13 +99,13 @@
                                     return;
                                 }
                                 this.detailedWorkflow = updatedWorkflow;
-<<<<<<< HEAD
+
                                 this.direction = this._workflowStore.getDirection(this.project.key, this.detailedWorkflow.name);
-=======
+
                                 if (!this.detailedWorkflow || !this.detailedWorkflow.usage) {
                                     return;
                                 }
->>>>>>> 5ef00d7d
+
                                 this.usageCount = Object.keys(this.detailedWorkflow.usage).reduce((total, key) => {
                                     return total + this.detailedWorkflow.usage[key].length;
                                 }, 0);
