--- conflicted
+++ resolved
@@ -33,17 +33,10 @@
                                 | translate}}</button>
                             <div class="ui mini buttons" *ngIf="showButtons">
                                 <button class="ui button" (click)="showButtons = false" [class.loading]="loadingPopupButton"
-<<<<<<< HEAD
-                                    [disabled]="loadingPopupButton">Cancel</button>
-                                <div class="or"></div>
-                                <button class="ui positive button" (click)="migrateAsCode()" [class.loading]="loadingPopupButton"
-                                    [disabled]="loadingPopupButton">Save</button>
-=======
                                     [disabled]="loadingPopupButton">{{'common_cancel' | translate}}</button>
                                 <div class="or"></div>
                                 <button class="ui positive button" (click)="migrateAsCode()" [class.loading]="loadingPopupButton"
                                     [disabled]="loadingPopupButton">{{'btn_save' | translate}}</button>
->>>>>>> d0c364b4
                             </div>
                         </div>
                     </div>
