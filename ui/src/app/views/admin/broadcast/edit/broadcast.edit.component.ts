import { ChangeDetectionStrategy, ChangeDetectorRef, Component } from '@angular/core';
import { ActivatedRoute, Router } from '@angular/router';
import { TranslateService } from '@ngx-translate/core';
import { Store } from '@ngxs/store';
import { Broadcast } from 'app/model/broadcast.model';
import { NavbarProjectData } from 'app/model/navbar.model';
import { User } from 'app/model/user.model';
import { BroadcastService } from 'app/service/broadcast/broadcast.service';
import { BroadcastStore } from 'app/service/broadcast/broadcast.store';
import { NavbarService } from 'app/service/navbar/navbar.service';
import { PathItem } from 'app/shared/breadcrumb/breadcrumb.component';
import { AutoUnsubscribe } from 'app/shared/decorator/autoUnsubscribe';
import { SharedService } from 'app/shared/shared.service';
import { ToastService } from 'app/shared/toast/ToastService';
import { AuthenticationState } from 'app/store/authentication.state';
import { Subscription } from 'rxjs';
import { finalize } from 'rxjs/operators';

@Component({
    selector: 'app-broadcast-edit',
    templateUrl: './broadcast.edit.html',
    styleUrls: ['./broadcast.edit.scss'],
    changeDetection: ChangeDetectionStrategy.OnPush
})
@AutoUnsubscribe()
export class BroadcastEditComponent {
    loading = false;
    deleteLoading = false;
    broadcast: Broadcast;
    broadcastSub: Subscription;
    currentUser: User;
    canEdit = false;
    broadcastLevelsList: any;
    levels = Array<string>();
    projects: Array<NavbarProjectData> = [];
    navbarSub: Subscription;
    path: Array<PathItem>;
    paramsSub: Subscription;

    constructor(
        private sharedService: SharedService,
        private _navbarService: NavbarService,
        private _broadcastStore: BroadcastStore,
        private _toast: ToastService,
        private _translate: TranslateService,
        private _route: ActivatedRoute,
        private _router: Router,
        private _store: Store,
        private _broadcastService: BroadcastService,
        private _cd: ChangeDetectorRef
    ) {
<<<<<<< HEAD
        this.currentUser = this._store.selectSnapshot(AuthenticationState.user);
        this.broadcastLevelsList = this._broadcastService.getBroadcastLevels()
=======
        this.currentUser = this._authentificationStore.getUser();
        this.broadcastLevelsList = this._broadcastService.getBroadcastLevels();
>>>>>>> 664378ce
        this.broadcastLevelsList.forEach(element => {
            this.levels.push(element.value);
        });
        this.navbarSub = this._navbarService.getData(true)
            .subscribe((data) => {
                this.loading = false;
                if (Array.isArray(data)) {
                    let voidProj = new NavbarProjectData();
                    voidProj.type = 'project';
                    voidProj.name = ' ';
                    this.projects = [voidProj].concat(data.filter((elt) => elt.type === 'project'));
                    this.currentUser = this._store.selectSnapshot(AuthenticationState.user);
                }
                this._cd.markForCheck();
            });

        this.paramsSub = this._route.params.subscribe(params => {
            let id = parseInt(params['id'], 10)
            this.broadcastSub = this._broadcastStore.getBroadcasts(id).subscribe(bcs => {
                let broadcast = bcs.get(id)
                if (broadcast) {
                    this.broadcast = broadcast;
                    if (this.currentUser.admin) {
                        this.canEdit = true;
                    }
                    this.updatePath();
                }
            });
            this._cd.markForCheck();
        });
    }

    clickDeleteButton(): void {
        this.deleteLoading = true;
        this._broadcastStore.delete(this.broadcast)
            .pipe(finalize(() => {
                this.deleteLoading = false;
                this._cd.markForCheck();
            }))
            .subscribe(wm => {
                this._toast.success('', this._translate.instant('broadcast_deleted'));
                this._router.navigate(['admin', 'broadcast']);
            });
    }

    clickSaveButton(): void {
        this.loading = true;
        this._broadcastStore.update(this.broadcast)
            .pipe(finalize(() => {
                this.loading = false;
                this._cd.markForCheck();
            }))
            .subscribe(broadcast => {
                this._toast.success('', this._translate.instant('broadcast_saved'));
                this._router.navigate(['admin', 'broadcast', this.broadcast.id]);
            });
    }

    getContentHeight(): number {
        return this.sharedService.getTextAreaheight(this.broadcast.content);
    }

    updatePath() {
        this.path = [<PathItem>{
            translate: 'common_admin'
        }, <PathItem>{
            translate: 'broadcast_list_title',
            routerLink: ['/', 'admin', 'broadcast']
        }];

        if (this.broadcast && this.broadcast.id) {
            this.path.push(<PathItem>{
                text: this.broadcast.id + '',
                routerLink: ['/', 'admin', 'broadcast', this.broadcast.id]
            });
        }
    }
}<|MERGE_RESOLUTION|>--- conflicted
+++ resolved
@@ -49,13 +49,8 @@
         private _broadcastService: BroadcastService,
         private _cd: ChangeDetectorRef
     ) {
-<<<<<<< HEAD
         this.currentUser = this._store.selectSnapshot(AuthenticationState.user);
         this.broadcastLevelsList = this._broadcastService.getBroadcastLevels()
-=======
-        this.currentUser = this._authentificationStore.getUser();
-        this.broadcastLevelsList = this._broadcastService.getBroadcastLevels();
->>>>>>> 664378ce
         this.broadcastLevelsList.forEach(element => {
             this.levels.push(element.value);
         });
