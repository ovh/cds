<div id="admin-component">
    <div class="scrollingContent">
        <div class="viewContent">
            <div class="ui stackable grid">
<<<<<<< HEAD
                <div class="two wide column">
                    <app-admin-sidebar></app-admin-sidebar>
                </div>

                <div class="fourteen wide column">
=======
                <div class="sixteen wide column">
>>>>>>> d1c70b68
                    <router-outlet></router-outlet>
                </div>
            </div>
        </div>
    </div>
</div><|MERGE_RESOLUTION|>--- conflicted
+++ resolved
@@ -2,15 +2,7 @@
     <div class="scrollingContent">
         <div class="viewContent">
             <div class="ui stackable grid">
-<<<<<<< HEAD
-                <div class="two wide column">
-                    <app-admin-sidebar></app-admin-sidebar>
-                </div>
-
-                <div class="fourteen wide column">
-=======
                 <div class="sixteen wide column">
->>>>>>> d1c70b68
                     <router-outlet></router-outlet>
                 </div>
             </div>
