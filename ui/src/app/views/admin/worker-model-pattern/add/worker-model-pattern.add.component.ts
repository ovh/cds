import { ChangeDetectionStrategy, ChangeDetectorRef, Component } from '@angular/core';
import { Router } from '@angular/router';
import { TranslateService } from '@ngx-translate/core';
import { Store } from '@ngxs/store';
import { AuthenticationState } from 'app/store/authentication.state';
import omit from 'lodash-es/omit';
import { finalize } from 'rxjs/operators';
import { User } from '../../../../model/user.model';
import { ModelPattern } from '../../../../model/worker-model.model';
import { WorkerModelService } from '../../../../service/worker-model/worker-model.service';
import { PathItem } from '../../../../shared/breadcrumb/breadcrumb.component';
import { ToastService } from '../../../../shared/toast/ToastService';

@Component({
    selector: 'app-worker-model-pattern-add',
    templateUrl: './worker-model-pattern.add.html',
    styleUrls: ['./worker-model-pattern.add.scss'],
    changeDetection: ChangeDetectionStrategy.OnPush
})
export class WorkerModelPatternAddComponent {
    loading = false;
    addLoading = false;
    pattern: ModelPattern;
    workerModelTypes: Array<string>;
    currentUser: User;
    envNames: Array<string> = [];
    newEnvName: string;
    newEnvValue: string;
    path: Array<PathItem>;

    constructor(
        private _workerModelService: WorkerModelService,
        private _toast: ToastService,
        private _translate: TranslateService,
        private _router: Router,
<<<<<<< HEAD
        private _store: Store
=======
        private _authentificationStore: AuthentificationStore,
        private _cd: ChangeDetectorRef
>>>>>>> 664378ce
    ) {
        this.currentUser = this._store.selectSnapshot(AuthenticationState.user);
        this.loading = true;
        this._workerModelService.getTypes()
            .pipe(finalize(() => {
                this.loading = false;
                this._cd.markForCheck();
            }))
            .subscribe(wmt => this.workerModelTypes = wmt);
        this.pattern = new ModelPattern();

        this.path = [<PathItem>{
            translate: 'common_admin'
        }, <PathItem>{
            translate: 'worker_model_pattern_title',
            routerLink: ['/', 'admin', 'worker-model-pattern']
        }, <PathItem>{
            translate: 'common_create'
        }];
    }

    clickSaveButton(): void {
        if (this.addLoading || !this.pattern || !this.pattern.name) {
            return;
        }

        this.addLoading = true;
        this._workerModelService.createWorkerModelPattern(this.pattern)
            .pipe(finalize(() => {
                this.addLoading = false;
                this._cd.markForCheck();
            }))
            .subscribe((pattern) => {
                this._toast.success('', this._translate.instant('worker_model_pattern_saved'));
                this._router.navigate(['admin', 'worker-model-pattern', pattern.type, pattern.name]);
            });
    }

    addEnv(newEnvName: string, newEnvValue: string) {
        if (!newEnvName) {
            return;
        }
        if (!this.pattern.model.envs) {
            this.pattern.model.envs = {};
        }
        this.pattern.model.envs[newEnvName] = newEnvValue;
        this.envNames.push(newEnvName);
        this.newEnvName = '';
        this.newEnvValue = '';
    }

    deleteEnv(envName: string, index: number) {
        this.envNames.splice(index, 1);
        this.pattern.model.envs = omit(this.pattern.model.envs, envName);
    }
}<|MERGE_RESOLUTION|>--- conflicted
+++ resolved
@@ -33,12 +33,8 @@
         private _toast: ToastService,
         private _translate: TranslateService,
         private _router: Router,
-<<<<<<< HEAD
-        private _store: Store
-=======
-        private _authentificationStore: AuthentificationStore,
+        private _store: Store,
         private _cd: ChangeDetectorRef
->>>>>>> 664378ce
     ) {
         this.currentUser = this._store.selectSnapshot(AuthenticationState.user);
         this.loading = true;
