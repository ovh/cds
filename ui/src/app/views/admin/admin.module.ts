import {NgModule, CUSTOM_ELEMENTS_SCHEMA} from '@angular/core';
import {SharedModule} from '../../shared/shared.module';
import {RouterModule} from '@angular/router';
import {AdminRouting} from './admin.routing';
import {AdminComponent} from './admin.component';
import {MigrationOverviewComponent} from './migration/migration.overview.component';
import {MigrationProjectComponent} from './migration/project/migration.project.component';
import {WorkerModelPatternComponent} from './worker-model-pattern/worker-model-pattern.component';
import {WorkerModelPatternAddComponent} from './worker-model-pattern/add/worker-model-pattern.add.component';
import {WorkerModelPatternEditComponent} from './worker-model-pattern/edit/worker-model-pattern.edit.component';
import {StatusComponent} from './status/status.component';
import {BroadcastAddComponent} from './broadcast/add/broadcast.add.component';
import {BroadcastEditComponent} from './broadcast/edit/broadcast.edit.component';
import {BroadcastListComponent} from './broadcast/list/broadcast.list.component';

@NgModule({
    declarations: [
        AdminComponent,
        MigrationOverviewComponent,
        MigrationProjectComponent,
        StatusComponent,
<<<<<<< HEAD
        WorkerModelPatternComponent,
        WorkerModelPatternAddComponent,
        WorkerModelPatternEditComponent,
=======
        BroadcastAddComponent,
        BroadcastEditComponent,
        BroadcastListComponent
>>>>>>> d1c70b68
    ],
    imports: [
      SharedModule,
      RouterModule,
      AdminRouting
    ],
    schemas: [
        CUSTOM_ELEMENTS_SCHEMA
    ]
})
export class AdminModule {
}<|MERGE_RESOLUTION|>--- conflicted
+++ resolved
@@ -19,15 +19,12 @@
         MigrationOverviewComponent,
         MigrationProjectComponent,
         StatusComponent,
-<<<<<<< HEAD
         WorkerModelPatternComponent,
         WorkerModelPatternAddComponent,
         WorkerModelPatternEditComponent,
-=======
         BroadcastAddComponent,
         BroadcastEditComponent,
         BroadcastListComponent
->>>>>>> d1c70b68
     ],
     imports: [
       SharedModule,
