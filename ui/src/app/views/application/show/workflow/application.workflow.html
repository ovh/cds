--- conflicted
+++ resolved
@@ -9,18 +9,12 @@
 
         </div>
         <div class="six wide column">
-<<<<<<< HEAD
-            <sm-select
-                    [(model)]="applicationFilter.branch" (modelChange)="changeBranch()" class="search" [options]="dropdownOptions"
-                    placeholder="{{'application_workflow_branch_title' | translate}}">
-=======
             <sm-select class="search"
                 placeholder="{{'application_workflow_branch_title' | translate}}"
                 *ngIf="branches"
                 [options]="{'fullTextSearch': true}"
                 [(model)]="applicationFilter.branch"
                 (modelChange)="changeBranch()">
->>>>>>> c6f5f3c3
                 <option *ngFor="let branch of branches" value="{{branch.display_id}}">{{ branch.display_id}}</option>
             </sm-select>
             <sm-select *ngIf="!branches"
