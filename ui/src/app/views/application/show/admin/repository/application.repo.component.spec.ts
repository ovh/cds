--- conflicted
+++ resolved
@@ -20,6 +20,8 @@
 import { RepoManagerService } from 'app/service/repomanager/project.repomanager.service';
 import { ThemeStore } from 'app/service/services.module';
 import { VariableService } from 'app/service/variable/variable.service';
+import { WorkflowRunService } from 'app/service/workflow/run/workflow.run.service';
+import { WorkflowService } from 'app/service/workflow/workflow.service';
 import { SharedModule } from 'app/shared/shared.module';
 import { ToastService } from 'app/shared/toast/ToastService';
 import { NgxsStoreModule } from 'app/store/store.module';
@@ -28,8 +30,6 @@
 import { ProjectModule } from '../../../../project/project.module';
 import { ApplicationModule } from '../../../application.module';
 import { ApplicationRepositoryComponent } from './application.repo.component';
-import { WorkflowRunService } from 'app/service/workflow/run/workflow.run.service';
-import { WorkflowService } from 'app/service/workflow/workflow.service';
 
 @Component({
     template: ''
@@ -62,14 +62,10 @@
                 TranslateParser,
                 RepoManagerService,
                 Store,
-<<<<<<< HEAD
                 { provide: APP_BASE_HREF, useValue: '/' },
                 ThemeStore,
-=======
                 WorkflowRunService,
-                WorkflowService,
-                { provide: APP_BASE_HREF, useValue: '/' }
->>>>>>> 5f395506
+                WorkflowService
             ],
             imports: [
                 RouterTestingModule.withRoutes([
