--- conflicted
+++ resolved
@@ -37,7 +37,7 @@
     unusedWarning: Map<string, Warning>;
 
     @Input() project: Project;
-    @ViewChild('updateWarning', {static: false})
+    @ViewChild('updateWarning', { static: false })
     private warningUpdateModal: WarningModalComponent;
 
     loading = false;
@@ -48,13 +48,8 @@
         private _toast: ToastService,
         public _translate: TranslateService,
         private _router: Router,
-<<<<<<< HEAD
-        private _store: Store
-=======
-        private _authStore: AuthentificationStore,
-        private store: Store,
+        private _store: Store,
         private _cd: ChangeDetectorRef
->>>>>>> 664378ce
     ) { };
 
     ngOnInit(): void {
@@ -69,32 +64,22 @@
             this.warningUpdateModal.show();
         } else {
             this.loading = true;
-<<<<<<< HEAD
             this._store.dispatch(new UpdateProject(this.project))
-                .pipe(finalize(() => this.loading = false))
-=======
-            this.store.dispatch(new UpdateProject(this.project))
                 .pipe(finalize(() => {
                     this.loading = false;
                     this._cd.markForCheck();
                 }))
->>>>>>> 664378ce
                 .subscribe(() => this._toast.success('', this._translate.instant('project_update_msg_ok')));
         }
     };
 
     deleteProject(): void {
         this.loading = true;
-<<<<<<< HEAD
         this._store.dispatch(new DeleteProject({ projectKey: this.project.key }))
-            .pipe(finalize(() => this.loading = false))
-=======
-        this.store.dispatch(new DeleteProject({ projectKey: this.project.key }))
             .pipe(finalize(() => {
                 this.loading = false;
                 this._cd.markForCheck();
             }))
->>>>>>> 664378ce
             .subscribe(() => {
                 this._toast.success('', this._translate.instant('project_deleted'));
                 this._router.navigate(['/home']);
