<div *ngIf="project; then projectPart;else loadingPart"></div>
<ng-template #projectPart>
    <div id="ProjectShow">
<<<<<<< HEAD
        <app-project-breadcrumb [project]="project" [workflow]="workflowName" [workflowRun]="workflowNum"
            [workflowRunNode]="workflowNodeRun" [wPipeline]="workflowPipeline">
            <div class="right floated" [title]="'favorite_add_btn' | translate">
                <div class="ui active small inline loader" *ngIf="loadingFav"></div>
                <i class="pointing star icon" *ngIf="!loadingFav" [class.favorite]="project.favorite"
                    [class.unfavorite]="!project.favorite" (click)="updateFav()"></i>
            </div>
        </app-project-breadcrumb>
=======
    <app-project-breadcrumb
        [project]="project"
        [workflow]="workflowName"
        [workflowRun]="workflowNum"
        [workflowRunNode]="workflowNodeRun"
        [wPipeline]="workflowPipeline">
        <div class="right floated" [title]="'favorite_add_btn' | translate">
            <div class="ui active small inline loader" *ngIf="loadingFav"></div>
            <i class="pointing star icon" *ngIf="!loadingFav" [class.favorite]="project.favorite" [class.unfavorite]="!project.favorite" (click)="updateFav()"></i>
        </div>
    </app-project-breadcrumb>

    <div class="CDSmenu">
        <sm-menu title="" class="pointing stackable secondary">
            <a sm-item [class.active]="selectedTab === 'workflows'" id="ProjectWorkflowTab" (click)="showTab('workflows')"><i class="share alternate icon"></i>{{
                'common_workflows' | translate }}
                <app-warning-tab [warnings]="warnWorkflow"></app-warning-tab>
            </a>
            <a sm-item [class.active]="selectedTab === 'applications'" id="ProjectApplicationTab" (click)="showTab('applications')"><i class="rocket icon"></i>{{
                'common_applications' | translate }}
                <app-warning-tab [warnings]="warnApplications"></app-warning-tab>
            </a>
            <a sm-item [class.active]="selectedTab === 'pipelines'" id="ProjectPipelineTab" (click)="showTab('pipelines')"><i class="sitemap icon"></i>{{
                'common_pipelines' | translate }}
                <app-warning-tab [warnings]="warnPipelines"></app-warning-tab>
            </a>
            <a sm-item [class.active]="selectedTab === 'environments'" id="ProjectEnvironmentTab" (click)="showTab('environments')"><i class="tree icon"></i>{{
                'common_environments' | translate }}
                <app-warning-tab [warnings]="warnEnvironment"></app-warning-tab>
            </a>
            <a sm-item [class.active]="selectedTab === 'variables'" id="ProjectVariableTab" (click)="showTab('variables')"><i class="font icon"></i>{{
                'common_variables' | translate }}
                <app-warning-tab [warnings]="warnVariable"></app-warning-tab>
            </a>
            <a sm-item [class.active]="selectedTab === 'permissions'" id="ProjectPermissionTab" (click)="showTab('permissions')"><i class="users icon"></i>{{
                'common_permissions' | translate }}
                <app-warning-tab [warnings]="warnPerm"></app-warning-tab>
            </a>
            <a sm-item [class.active]="selectedTab === 'keys'" id="ProjectKeysTab" (click)="showTab('keys')"><i class="privacy icon"></i>
                {{ 'common_keys' | translate }}
                <app-warning-tab [warnings]="warnKeys"></app-warning-tab>
            </a>
            <a sm-item [class.active]="selectedTab === 'integrations'" id="ProjectIntegrationsTab" (click)="showTab('integrations')"><i class="plug icon"></i>
                {{ 'common_integrations' | translate }}
            </a>
            <a sm-item [class.active]="selectedTab === 'warnings'" id="ProjectWarningsTab" (click)="showTab('warnings')"><i class="bug icon"></i>
                {{ 'common_warnings' | translate }}
            </a>
            <a sm-item [class.active]="selectedTab === 'advanced'" id="ProjectAdvancedTab" (click)="showTab('advanced')" *ngIf="project.permission === permissionEnum.READ_WRITE_EXECUTE"><i class="graduation icon"></i>{{
                'common_advanced' | translate }}
                <app-warning-tab [warnings]="warnVCS"></app-warning-tab>
            </a>
        </sm-menu>
    </div>

    <div class="scrollingContent">
        <div class="paddingContent">
            <div class="viewContent" [ngSwitch]="selectedTab">
                <div *ngSwitchCase="'workflows'">
                    <app-project-workflows [project]="project" [warnings]="warnWorkflow"></app-project-workflows>
                </div>
                <div *ngSwitchCase="'applications'">
                    <app-project-applications [project]="project" [warnings]="warnApplications"></app-project-applications>
                </div>
                <div *ngSwitchCase="'pipelines'">
                    <app-project-pipelines [project]="project" [warnings]="warnPipelines"></app-project-pipelines>
                </div>
                <div *ngSwitchCase="'environments'">
                    <h3>{{ 'project_env_list_title' | translate}}</h3>
                    <app-environment-list [project]="project" [warnings]="warnEnvironment"></app-environment-list>
                </div>
>>>>>>> a5bb1acc

        <app-tabs [tabs]="tabs" [warnings]="warnings" (onSelect)="selectTab($event)"></app-tabs>

<<<<<<< HEAD
        <div class="scrollingContent">
            <div class="paddingContent">
                <div class="viewContent" *ngIf="selectedTab" [ngSwitch]="selectedTab.key">
                    <div *ngSwitchCase="'workflows'">
                        <app-project-workflows [project]="project" [warnings]="warnings['workflows']"></app-project-workflows>
                    </div>
                    <div *ngSwitchCase="'applications'">
                        <app-project-applications [project]="project" [warnings]="warnings['applications']"></app-project-applications>
                    </div>
                    <div *ngSwitchCase="'pipelines'">
                        <app-project-pipelines [project]="project" [warnings]="warnings['pipelines']"></app-project-pipelines>
                    </div>
                    <div *ngSwitchCase="'environments'">
                        <h3>{{ 'project_env_list_title' | translate}}</h3>
                        <app-environment-list [project]="project" [warnings]="warnings['environments']"></app-environment-list>
                    </div>
                    <div *ngSwitchCase="'variables'">
                        <app-project-variables [project]="project" [warnings]="warnings['variables']"></app-project-variables>
                    </div>
                    <div *ngSwitchCase="'permissions'">
                        <app-project-permissions [project]="project" [warnings]="warnings['permissions']"></app-project-permissions>
                    </div>
                    <div *ngSwitchCase="'keys'">
                        <app-project-keys [project]="project" [warnings]="warnings['keys']"></app-project-keys>
                    </div>
                    <div *ngSwitchCase="'platforms'">
                        <app-project-platforms [project]="project"></app-project-platforms>
                    </div>
                    <div *ngSwitchCase="'warnings'">
                        <app-project-warnings [project]="project" [warnings]="allWarnings"></app-project-warnings>
                    </div>
                    <div *ngSwitchCase="'advanced'">
                        <h3>{{ 'project_advanced_title' | translate }}</h3>
                        <app-project-admin [project]="project" [warnings]="warnings['advanced']"></app-project-admin>
                    </div>
=======
                <div *ngSwitchCase="'permissions'">
                  <app-project-permissions [project]="project" [warnings]="warnPerm"></app-project-permissions>
                </div>
                <div *ngSwitchCase="'keys'">
                    <app-project-keys [project]="project" [warnings]="warnKeys"></app-project-keys>
                </div>
                <div *ngSwitchCase="'integrations'">
                    <app-project-integrations [project]="project"></app-project-integrations>
                </div>
                <div *ngSwitchCase="'warnings'">
                    <app-project-warnings [project]="project" [warnings]="allWarnings"></app-project-warnings>
                </div>
                <div *ngSwitchCase="'advanced'">
                    <h3>{{ 'project_advanced_title' | translate }}</h3>
                    <app-project-admin [project]="project" [warnings]="warnVCS"></app-project-admin>
>>>>>>> a5bb1acc
                </div>
            </div>
        </div>
    </div>
</ng-template>
<ng-template #loadingPart>
    <div class="ui text active loader">{{'common_loading_project' | translate}}</div>
</ng-template><|MERGE_RESOLUTION|>--- conflicted
+++ resolved
@@ -1,7 +1,6 @@
 <div *ngIf="project; then projectPart;else loadingPart"></div>
 <ng-template #projectPart>
     <div id="ProjectShow">
-<<<<<<< HEAD
         <app-project-breadcrumb [project]="project" [workflow]="workflowName" [workflowRun]="workflowNum"
             [workflowRunNode]="workflowNodeRun" [wPipeline]="workflowPipeline">
             <div class="right floated" [title]="'favorite_add_btn' | translate">
@@ -10,83 +9,9 @@
                     [class.unfavorite]="!project.favorite" (click)="updateFav()"></i>
             </div>
         </app-project-breadcrumb>
-=======
-    <app-project-breadcrumb
-        [project]="project"
-        [workflow]="workflowName"
-        [workflowRun]="workflowNum"
-        [workflowRunNode]="workflowNodeRun"
-        [wPipeline]="workflowPipeline">
-        <div class="right floated" [title]="'favorite_add_btn' | translate">
-            <div class="ui active small inline loader" *ngIf="loadingFav"></div>
-            <i class="pointing star icon" *ngIf="!loadingFav" [class.favorite]="project.favorite" [class.unfavorite]="!project.favorite" (click)="updateFav()"></i>
-        </div>
-    </app-project-breadcrumb>
-
-    <div class="CDSmenu">
-        <sm-menu title="" class="pointing stackable secondary">
-            <a sm-item [class.active]="selectedTab === 'workflows'" id="ProjectWorkflowTab" (click)="showTab('workflows')"><i class="share alternate icon"></i>{{
-                'common_workflows' | translate }}
-                <app-warning-tab [warnings]="warnWorkflow"></app-warning-tab>
-            </a>
-            <a sm-item [class.active]="selectedTab === 'applications'" id="ProjectApplicationTab" (click)="showTab('applications')"><i class="rocket icon"></i>{{
-                'common_applications' | translate }}
-                <app-warning-tab [warnings]="warnApplications"></app-warning-tab>
-            </a>
-            <a sm-item [class.active]="selectedTab === 'pipelines'" id="ProjectPipelineTab" (click)="showTab('pipelines')"><i class="sitemap icon"></i>{{
-                'common_pipelines' | translate }}
-                <app-warning-tab [warnings]="warnPipelines"></app-warning-tab>
-            </a>
-            <a sm-item [class.active]="selectedTab === 'environments'" id="ProjectEnvironmentTab" (click)="showTab('environments')"><i class="tree icon"></i>{{
-                'common_environments' | translate }}
-                <app-warning-tab [warnings]="warnEnvironment"></app-warning-tab>
-            </a>
-            <a sm-item [class.active]="selectedTab === 'variables'" id="ProjectVariableTab" (click)="showTab('variables')"><i class="font icon"></i>{{
-                'common_variables' | translate }}
-                <app-warning-tab [warnings]="warnVariable"></app-warning-tab>
-            </a>
-            <a sm-item [class.active]="selectedTab === 'permissions'" id="ProjectPermissionTab" (click)="showTab('permissions')"><i class="users icon"></i>{{
-                'common_permissions' | translate }}
-                <app-warning-tab [warnings]="warnPerm"></app-warning-tab>
-            </a>
-            <a sm-item [class.active]="selectedTab === 'keys'" id="ProjectKeysTab" (click)="showTab('keys')"><i class="privacy icon"></i>
-                {{ 'common_keys' | translate }}
-                <app-warning-tab [warnings]="warnKeys"></app-warning-tab>
-            </a>
-            <a sm-item [class.active]="selectedTab === 'integrations'" id="ProjectIntegrationsTab" (click)="showTab('integrations')"><i class="plug icon"></i>
-                {{ 'common_integrations' | translate }}
-            </a>
-            <a sm-item [class.active]="selectedTab === 'warnings'" id="ProjectWarningsTab" (click)="showTab('warnings')"><i class="bug icon"></i>
-                {{ 'common_warnings' | translate }}
-            </a>
-            <a sm-item [class.active]="selectedTab === 'advanced'" id="ProjectAdvancedTab" (click)="showTab('advanced')" *ngIf="project.permission === permissionEnum.READ_WRITE_EXECUTE"><i class="graduation icon"></i>{{
-                'common_advanced' | translate }}
-                <app-warning-tab [warnings]="warnVCS"></app-warning-tab>
-            </a>
-        </sm-menu>
-    </div>
-
-    <div class="scrollingContent">
-        <div class="paddingContent">
-            <div class="viewContent" [ngSwitch]="selectedTab">
-                <div *ngSwitchCase="'workflows'">
-                    <app-project-workflows [project]="project" [warnings]="warnWorkflow"></app-project-workflows>
-                </div>
-                <div *ngSwitchCase="'applications'">
-                    <app-project-applications [project]="project" [warnings]="warnApplications"></app-project-applications>
-                </div>
-                <div *ngSwitchCase="'pipelines'">
-                    <app-project-pipelines [project]="project" [warnings]="warnPipelines"></app-project-pipelines>
-                </div>
-                <div *ngSwitchCase="'environments'">
-                    <h3>{{ 'project_env_list_title' | translate}}</h3>
-                    <app-environment-list [project]="project" [warnings]="warnEnvironment"></app-environment-list>
-                </div>
->>>>>>> a5bb1acc
 
         <app-tabs [tabs]="tabs" [warnings]="warnings" (onSelect)="selectTab($event)"></app-tabs>
 
-<<<<<<< HEAD
         <div class="scrollingContent">
             <div class="paddingContent">
                 <div class="viewContent" *ngIf="selectedTab" [ngSwitch]="selectedTab.key">
@@ -112,8 +37,8 @@
                     <div *ngSwitchCase="'keys'">
                         <app-project-keys [project]="project" [warnings]="warnings['keys']"></app-project-keys>
                     </div>
-                    <div *ngSwitchCase="'platforms'">
-                        <app-project-platforms [project]="project"></app-project-platforms>
+                    <div *ngSwitchCase="'integrations'">
+                        <app-project-integrations [project]="project"></app-project-integrations>
                     </div>
                     <div *ngSwitchCase="'warnings'">
                         <app-project-warnings [project]="project" [warnings]="allWarnings"></app-project-warnings>
@@ -122,23 +47,6 @@
                         <h3>{{ 'project_advanced_title' | translate }}</h3>
                         <app-project-admin [project]="project" [warnings]="warnings['advanced']"></app-project-admin>
                     </div>
-=======
-                <div *ngSwitchCase="'permissions'">
-                  <app-project-permissions [project]="project" [warnings]="warnPerm"></app-project-permissions>
-                </div>
-                <div *ngSwitchCase="'keys'">
-                    <app-project-keys [project]="project" [warnings]="warnKeys"></app-project-keys>
-                </div>
-                <div *ngSwitchCase="'integrations'">
-                    <app-project-integrations [project]="project"></app-project-integrations>
-                </div>
-                <div *ngSwitchCase="'warnings'">
-                    <app-project-warnings [project]="project" [warnings]="allWarnings"></app-project-warnings>
-                </div>
-                <div *ngSwitchCase="'advanced'">
-                    <h3>{{ 'project_advanced_title' | translate }}</h3>
-                    <app-project-admin [project]="project" [warnings]="warnVCS"></app-project-admin>
->>>>>>> a5bb1acc
                 </div>
             </div>
         </div>
