--- conflicted
+++ resolved
@@ -1,15 +1,11 @@
 import { Component, OnInit } from '@angular/core';
 import { ActivatedRoute, Router } from '@angular/router';
 import { TranslateService } from '@ngx-translate/core';
-<<<<<<< HEAD
 import { Store } from '@ngxs/store';
 import { FetchProject, UpdateFavoriteProject } from 'app/store/project.action';
 import { ProjectState, ProjectStateModel } from 'app/store/project.state';
 import * as immutable from 'immutable';
 import { cloneDeep } from 'lodash';
-=======
-import * as immutable from 'immutable';
->>>>>>> 5b85d7f8
 import { Subscription } from 'rxjs';
 import { filter, finalize } from 'rxjs/operators';
 import { PermissionValue } from '../../../model/permission.model';
