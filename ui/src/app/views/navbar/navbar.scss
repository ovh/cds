@import "../../../common";

#navbar {
  padding-left: 0;
  padding-right: 0;
  background-color: $darkTheme_grey_0;
  border-radius: 0;
  height: 50px;
  display: flex;
  align-items: center;

  :host-context(.night) &, :host-context(.night){
    background-color: $darkTheme_grey_0;
    box-shadow: none;
  }

  img {
    height: 50px;
    padding: 5px 10px;
    margin-right: 30px;
  }

  .right.menu {
    display: flex;
    align-items: center;
    margin-left: auto!important;
  }

  .icon.dropdown {
<<<<<<< HEAD
    width: 45px;
=======
    width: 55px;
>>>>>>> edb9ff8a
    display: flex;
    height: 50px;
    align-items: center;
    justify-content: center;

  }

  .ml12 {
    margin-left: 12px;

    svg {
      width: 12px;
      height: 12px;
    }
  }

  .item {
    padding-left: 16px;
    padding-right: 16px;
  }

  .item.link {
    color: white;
  }

  .icon.popover {
    width: 55px;
    display: flex;
    justify-content: center;
  }

  .dropdown.title {
    color: white;
  }

  nz-tag {
    font-weight: bold;
  }

  .search {
    width: 200px;
    margin-right: 15px;
  }

  .details {
    .ring {
      height: 100%;
      display: flex;
      flex-direction: row;
      align-items: center;
      margin: 0 20px;
    }
  }
}

i {
  color: rgba(255, 255, 255, 0.85);
}

li {
  a {
    width: 100%;
  }
}

.bookmark {
  .details {
    .title {
      font-size: 1.1em;

      &.bold {
        font-weight: bold;
      }
    }
  }
  .info {
    font-size: 0.8em;

    &.mt {
      margin-top: 4px;
      color: $polar_grey_3;
    }
  }
}


nz-switch {
  margin-right: 10px;
}

.mt5 {
    margin-top: 5px;
}

.searchpopup {
    width: 550px;

  .header {
    height: 30px;
  }

  .right {
    float: right;
  }

  .title {
    padding-left: 20px;
    padding-bottom: 20px;
  }

  .item {
    padding-left: 20px;
    height: 65px;
    display: flex;
    align-items: center;
    border-top: 1px solid grey;

    .content {
      .description {
        padding-top: 2px;
        padding-bottom: 5px;
        a {
          color: #1890ff !important;
        }
      }
    }
  }

  i {
    margin-right: 5px;
  }
}

.notifpopup {
    width: 400px;
    nz-list-item {
      width: 100%;

      a {
        width: 100%;
      }
      .notif {
        width: 100%;
        font-size: 0.8em;

        i {
          font-size: 1.5em;
          opacity: 0.5;

          &:hover {
            opacity: 1;
          }
        }

        .title {
          font-size: 1.3em;

          &.bold {
            font-weight: bold;
          }

          &.blue {
            color: $cds_color_teal !important;
          }

          &.orange {
            color: $cds_color_orange !important;
          }
        }

        .info {
          font-size: 1em;
          color: inherit;
          text-decoration: underline;
          display: block;

          &.mt {
            margin-top: 4px;
          }
        }

        a {
          width: 100%;
        }
      }
    }
}

.helppopup {
    width: 400px;
}

.borderRight {
  border-right: 1px solid dimgrey;
}<|MERGE_RESOLUTION|>--- conflicted
+++ resolved
@@ -27,11 +27,7 @@
   }
 
   .icon.dropdown {
-<<<<<<< HEAD
-    width: 45px;
-=======
     width: 55px;
->>>>>>> edb9ff8a
     display: flex;
     height: 50px;
     align-items: center;
