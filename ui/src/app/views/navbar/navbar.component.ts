import {AfterViewInit, Component, OnInit, ChangeDetectorRef} from '@angular/core';
import {AuthentificationStore} from '../../service/auth/authentification.store';
import {NavbarService} from '../../service/navbar/navbar.service';
import {ApplicationStore} from '../../service/application/application.store';
import {WorkflowStore} from '../../service/workflow/workflow.store';
import {BroadcastStore} from '../../service/broadcast/broadcast.store';
import {Application} from '../../model/application.model';
import {Broadcast} from '../../model/broadcast.model';
import {User} from '../../model/user.model';
import {NavigationEnd, Router} from '@angular/router';
import {TranslateService} from '@ngx-translate/core';
import {List} from 'immutable';
import {LanguageStore} from '../../service/language/language.store';
import {Subscription} from 'rxjs/Subscription';
import {AutoUnsubscribe} from '../../shared/decorator/autoUnsubscribe';
import {RouterService} from '../../service/router/router.service';
import {NavbarRecentData} from '../../model/navbar.model';
import {filter} from 'rxjs/operators';
import {NavbarSearchItem, NavbarProjectData} from 'app/model/navbar.model';

@Component({
    selector: 'app-navbar',
    templateUrl: './navbar.html',
    styleUrls: ['./navbar.scss']
})
@AutoUnsubscribe()
export class NavbarComponent implements OnInit, AfterViewInit {

    // flag to indicate that the component is ready to use
    public ready = false;

    // List of projects in the nav bar
    navProjects: Array<NavbarProjectData> = [];
    listFavs: Array<NavbarProjectData> = [];
    navRecentApp: List<Application>;
    navRecentWorkflows: List<NavbarRecentData>;
    searchItems: Array<NavbarSearchItem> = [];
    recentItems: Array<NavbarSearchItem> = [];
    items: Array<NavbarSearchItem> = [];
    broadcasts: Array<Broadcast> = [];
    recentBroadcastsToDisplay: Array<Broadcast> = [];
    previousBroadcastsToDisplay: Array<Broadcast> = [];
    loading = true;

    listWorkflows: List<NavbarRecentData>;

    currentCountry: string;
    langSubscription: Subscription;
    navbarSubscription: Subscription;
    userSubscription: Subscription;
    broadcastSubscription: Subscription;

    currentRoute: {};
    recentView = true;


    public currentUser: User;

    constructor(private _navbarService: NavbarService,
                private _authStore: AuthentificationStore,
                private _appStore: ApplicationStore,
                private _workflowStore: WorkflowStore,
                private _broadcastStore: BroadcastStore,
                private _router: Router, private _language: LanguageStore, private _routerService: RouterService,
                private _translate: TranslateService,
                private _authentificationStore: AuthentificationStore,
                private _cd: ChangeDetectorRef) {
        this.userSubscription = this._authentificationStore.getUserlst().subscribe(u => {
            this.currentUser = u;
        });

        this.langSubscription = this._language.get().subscribe(l => {
            this.currentCountry = l;
        });

        this._router.events.pipe(
            filter(e => e instanceof NavigationEnd),
        ).forEach(() => {
            this.currentRoute = this._routerService.getRouteParams({}, this._router.routerState.root);
        });
    }

    changeCountry() {
        this._language.set(this.currentCountry);
    }

    ngAfterViewInit() {
        this._translate.get('navbar_projects_placeholder').subscribe(() => {
            this.ready = true;
        });
    }

    ngOnInit() {
        // Listen list of nav project
        this._authStore.getUserlst().subscribe(user => {
            if (user) {
                this.getData();
            }
        });

        // Listen change on recent app viewed
        this._appStore.getRecentApplications().subscribe(apps => {
            if (apps) {
                this.navRecentApp = apps;
                this.recentItems = this.recentItems
                    .filter((i) => i.type !== 'application')
                    .concat(
                        apps.toArray().map((app) => ({
                            type: 'application',
                            value: app.project_key + '/' + app.name,
                            title: app.name,
                            projectKey: app.project_key,
                            favorite: false
                        }))
                    );
                this.items = this.recentItems;
                this._cd.detectChanges();
            }
        });

        // Listen change on recent workflows viewed
        this._workflowStore.getRecentWorkflows().subscribe(workflows => {
            if (workflows) {
                this.navRecentWorkflows = workflows;
                this.listWorkflows = workflows;
                this.recentItems = workflows.toArray().map((wf) => ({
                    type: 'workflow',
                    value: wf.project_key + '/' + wf.name,
                    title: wf.name,
                    projectKey: wf.project_key
                })).concat(
                    this.recentItems.filter((i) => i.type !== 'workflow')
                );
                this.items = this.recentItems;
                this._cd.detectChanges();
            }
        });
    }

    searchEvent(event) {
        if (!event || !event.target || !event.target.value) {
            this.items = this.recentItems;
        } else {
            let value = event.target.value;
            this.items = this.searchItems;
            event.target.value = value;
        }
    }

    /**
     * Listen change on project list.
     */
    getData(): void {
        this.navbarSubscription = this._navbarService.getData().subscribe(data => {
            if (Array.isArray(data) && data.length > 0) {
                this.navProjects = data;
                this.searchItems = new Array<NavbarSearchItem>();
                let favProj = [];
                this.listFavs = data.filter((p) => {
                  if (p.favorite && p.type !== 'workflow') {
                    if (p.type === 'project' && favProj.indexOf(p.key) === -1) {
                      favProj.push(p.key);
                      return true;
                    }
                    return false
                  }
                  return p.favorite;
                }).slice(0, 7);

                this.navProjects.forEach(p => {
                    switch (p.type) {
                      case 'workflow':
                        this.searchItems.push({
                          value: p.key + '/' + p.workflow_name,
                          title: p.workflow_name,
                          type: 'workflow',
                          projectKey: p.key,
                          favorite: p.favorite
                        });
                        break;
                      case 'application':
                        this.searchItems.push({
                          value: p.key + '/' + p.application_name,
                          title: p.application_name,
                          type: 'application',
                          projectKey: p.key,
                          favorite: false
                        });
                        break;
                      default:
                        this.searchItems.push({value: p.key, title: p.name, type: 'project', projectKey: p.key, favorite: p.favorite});
                    }
                });
            }
            this.loading = false;
        });

        this.broadcastSubscription = this._broadcastStore.getBroadcasts()
            .subscribe((broadcasts) => {
<<<<<<< HEAD
                let broadcastsToRead = broadcasts.filter((br) => !br.read && !br.archived);
                this.broadcasts = broadcastsToRead.toArray();
                this.broadcastsToDisplay = this.broadcasts.slice(0, 3);
=======
                let broadcastsToRead = broadcasts.filter((br) => !br.read && !br.archived)
                let previousBroadcasts = broadcasts.filter((br) => br.read && !br.archived)
                this.recentBroadcastsToDisplay = broadcastsToRead.slice(0, 4);
                this.previousBroadcastsToDisplay = previousBroadcasts.slice(0, 4);
                this.broadcasts = broadcastsToRead;
>>>>>>> af0c7cb4
            });
    }

    navigateToResult(result: NavbarSearchItem) {
      if (!result) {
        return;
      }
      switch (result.type) {
        case 'workflow':
          this.navigateToWorkflow(result.projectKey, result.value.split('/', 2)[1]);
          break;
        case 'application':
          this.navigateToApplication(result.projectKey, result.value.split('/', 2)[1]);
          break;
        default:
          this.navigateToProject(result.projectKey);
      }
    }

    searchItem(list: Array<NavbarSearchItem>, query: string): boolean|Array<NavbarSearchItem> {
      let found: Array<NavbarSearchItem> = [];
      for (let elt of list) {
        if (query === elt.projectKey) {
          found.push(elt);
        } else if (elt.title.toLowerCase().indexOf(query.toLowerCase()) !== -1) {
          found.push(elt);
        }
      }
      return found;
    }

    /**
     * Navigate to the selected project.
     * @param key Project unique key get by the event
     */
    navigateToProject(key): void {
        this._router.navigate(['project/' + key]);
    }

    getWarningParams(): {} {
        return this.currentRoute;
    }

    /**
     * Navigate to the selected application.
     */
    navigateToApplication(key: string, appName: string): void {
        this._router.navigate(['project', key, 'application', appName]);
    }

    /**
     * Navigate to the selected application.
     */
    navigateToWorkflow(key: string, workflowName: string): void {
        this._router.navigate(['project', key, 'workflow', workflowName]);
    }

    goToBroadcast(id: number): void {
        this._router.navigate(['broadcast', id]);
    }

    markAsRead(event: Event, id: number) {
        event.stopPropagation();
        this._broadcastStore.markAsRead(id)
            .subscribe();
    }
}<|MERGE_RESOLUTION|>--- conflicted
+++ resolved
@@ -197,17 +197,11 @@
 
         this.broadcastSubscription = this._broadcastStore.getBroadcasts()
             .subscribe((broadcasts) => {
-<<<<<<< HEAD
                 let broadcastsToRead = broadcasts.filter((br) => !br.read && !br.archived);
-                this.broadcasts = broadcastsToRead.toArray();
-                this.broadcastsToDisplay = this.broadcasts.slice(0, 3);
-=======
-                let broadcastsToRead = broadcasts.filter((br) => !br.read && !br.archived)
-                let previousBroadcasts = broadcasts.filter((br) => br.read && !br.archived)
+                let previousBroadcasts = broadcasts.filter((br) => br.read && !br.archived);
                 this.recentBroadcastsToDisplay = broadcastsToRead.slice(0, 4);
                 this.previousBroadcastsToDisplay = previousBroadcasts.slice(0, 4);
                 this.broadcasts = broadcastsToRead;
->>>>>>> af0c7cb4
             });
     }
 
