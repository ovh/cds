--- conflicted
+++ resolved
@@ -1,10 +1,6 @@
 <nz-header id="navbar">
     <a href="#" [routerLink]="['/']">
-<<<<<<< HEAD
-        <img src="assets/images/cds.png" class="item"
-=======
         <img src="assets/images/cds.png" class="item" alt="CDS logo"
->>>>>>> 63f4aaed
             title="{{'navbar_home' | translate}}" />
     </a>
     <ng-container *ngIf="currentAuthSummary">
