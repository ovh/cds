import {Component, OnInit, ViewChild, OnDestroy} from '@angular/core';
import {ActivatedRoute, Params, Router} from '@angular/router';
import {AuthentificationStore} from '../../../service/auth/authentification.store';
import {User} from '../../../model/user.model';
import {Workflow} from '../../../model/workflow.model';
import {Environment} from '../../../model/environment.model';
import {Pipeline} from '../../../model/pipeline.model';
import {Project} from '../../../model/project.model';
import {PipelineStore} from '../../../service/pipeline/pipeline.store';
import {Subscription} from 'rxjs/Subscription';
import {WarningModalComponent} from '../../../shared/modal/warning/warning.component';
import {PermissionEvent} from '../../../shared/permission/permission.event.model';
import {TranslateService} from 'ng2-translate/ng2-translate';
import {ToastService} from '../../../shared/toast/ToastService';
import {ParameterEvent} from '../../../shared/parameter/parameter.event.model';
import {Application} from '../../../model/application.model';
import {ApplicationPipelineService} from '../../../service/application/pipeline/application.pipeline.service';

@Component({
    selector: 'app-pipeline-show',
    templateUrl: './pipeline.show.html',
    styleUrls: ['./pipeline.show.scss']
})
export class PipelineShowComponent implements OnInit, OnDestroy {

    public permFormLoading = false;
    public paramFormLoading = false;

    project: Project;
    pipeline: Pipeline;
    pipelineSubscriber: Subscription;

    applications: Array<Application> = new Array<Application>();
    workflows: Array<Workflow> = new Array<Workflow>();
    environments: Array<Environment> = new Array<Environment>();
    currentUser: User;
    usageCount = 0;

    // optionnal application data
    workflowName: string;
    application: Application;
    version: string;
    buildNumber: string;
    envName: string;
    branch: string;
    remote: string;

    queryParams: Params;

    @ViewChild('permWarning')
        permissionModalWarning: WarningModalComponent;
    @ViewChild('paramWarning')
    parameterModalWarning: WarningModalComponent;

    // Selected tab
    selectedTab = 'pipeline';

    constructor(private _routeActivated: ActivatedRoute, private _pipStore: PipelineStore,
        private _router: Router, private _toast: ToastService, public _translate: TranslateService,
        private _appPipService: ApplicationPipelineService, private _authentificationStore: AuthentificationStore) {
        this.currentUser = this._authentificationStore.getUser();
        this.project = this._routeActivated.snapshot.data['project'];
<<<<<<< HEAD
        this.application = this._routeActivated.snapshot.data['application'];
        this.version = this._routeActivated.snapshot.queryParams['version'];
        this.buildNumber = this._routeActivated.snapshot.queryParams['buildNumber'];
        this.envName = this._routeActivated.snapshot.queryParams['envName'];
        this.branch = this._routeActivated.snapshot.queryParams['branch'];
        this.remote = this._routeActivated.snapshot.queryParams['remote'];
=======
        if (this._routeActivated.snapshot.data['application']) {
            this.application = this._routeActivated.snapshot.data['application'];
        }
        if (this._routeActivated.snapshot.queryParams['version']) {
            this.version = this._routeActivated.snapshot.queryParams['version'];
        }
        if (this._routeActivated.snapshot.queryParams['buildNumber']) {
            this.buildNumber = this._routeActivated.snapshot.queryParams['buildNumber'];
        }
        if (this._routeActivated.snapshot.queryParams['envName']) {
            this.envName = this._routeActivated.snapshot.queryParams['envName'];
        }
        if (this._routeActivated.snapshot.queryParams['branch']) {
            this.branch = this._routeActivated.snapshot.queryParams['branch'];
        }
        if (this._routeActivated.snapshot.queryParams['workflow']) {
            this.workflowName = this._routeActivated.snapshot.queryParams['workflow'];
        }
>>>>>>> c517373f
    }

    ngOnDestroy(): void {
        if (this.pipelineSubscriber) {
            this.pipelineSubscriber.unsubscribe();
        }
    }

    ngOnInit() {
        this._routeActivated.params.subscribe(params => {
            let key = params['key'];
            let pipName = params['pipName'];
            if (key && pipName) {
                this.refreshDatas(key, pipName);
            }
        });

        this._routeActivated.queryParams.subscribe(params => {
            this.queryParams = params;
            let tab = params['tab'] ;
            if (tab) {
                this.selectedTab = tab;
            }
        });
    }

    refreshDatas(key: string, pipName: string): void {
        if (this.pipelineSubscriber) {
            this.pipelineSubscriber.unsubscribe();
        }
        if (this.pipeline && this.pipeline.name !== pipName) {
            this.pipeline = undefined;
        }
        if (!this.pipeline) {
            this.pipelineSubscriber = this._pipStore.getPipelines(key, pipName).subscribe( pip => {
                if (pip) {
                    let pipelineUpdated = pip.get(key + '-' + pipName);
                    if (pipelineUpdated && !pipelineUpdated.externalChange &&
                        (!this.pipeline || this.pipeline.last_modified < pipelineUpdated.last_modified)) {
                        this.pipeline = pipelineUpdated;
                        this.applications = pipelineUpdated.usage.applications || [];
                        this.workflows = pipelineUpdated.usage.workflows || [];
                        this.environments = pipelineUpdated.usage.environments || [];
                        this.usageCount = this.applications.length + this.environments.length + this.workflows.length;
                    } else if (pipelineUpdated && pipelineUpdated.externalChange) {
                        this._toast.info('', this._translate.instant('warning_pipeline'));
                    }
                }
            }, () => {
                this._router.navigate(['/project', key]);
            });
        }
    }

    showTab(tab: string): void {
        this._router.navigateByUrl('/project/' + this.project.key + '/pipeline/' + this.pipeline.name + '?tab=' + tab);
    }

    parameterEvent(event: ParameterEvent, skip?: boolean): void {
        if (!skip && this.pipeline.externalChange) {
            this.parameterModalWarning.show(event);
        } else {
            if (event.parameter) {
                event.parameter.value = String(event.parameter.value);
            }
            switch (event.type) {
                case 'add':
                    this.paramFormLoading = true;
                    this._pipStore.addParameter(this.project.key, this.pipeline.name, event.parameter)
                        .finally(() => this.paramFormLoading = false)
                        .subscribe(() => this._toast.success('', this._translate.instant('parameter_added')));
                    break;
                case 'update':
                    this._pipStore.updateParameter(this.project.key, this.pipeline.name, event.parameter).subscribe(() => {
                        this._toast.success('', this._translate.instant('parameter_updated'));
                    });
                    break;
                case 'delete':
                    this._pipStore.removeParameter(this.project.key, this.pipeline.name, event.parameter).subscribe(() => {
                        this._toast.success('', this._translate.instant('parameter_deleted'));
                    });
                    break;
            }
        }
    }

    /**
     * Event on permission
     * @param event
     */
    groupEvent(event: PermissionEvent, skip?: boolean): void {
        if (!skip && this.pipeline.externalChange) {
            this.permissionModalWarning.show(event);
        } else {
            event.gp.permission = Number(event.gp.permission);
            switch (event.type) {
                case 'add':
                    this.permFormLoading = true;
                    this._pipStore.addPermission(this.project.key, this.pipeline.name, event.gp).subscribe(() => {
                        this._toast.success('', this._translate.instant('permission_added'));
                        this.permFormLoading = false;
                    }, () => {
                        this.permFormLoading = false;
                    });
                    break;
                case 'update':
                    this._pipStore.updatePermission(this.project.key, this.pipeline.name, event.gp).subscribe(() => {
                        this._toast.success('', this._translate.instant('permission_updated'));
                    });
                    break;
                case 'delete':
                    this._pipStore.removePermission(this.project.key, this.pipeline.name, event.gp).subscribe(() => {
                        this._toast.success('', this._translate.instant('permission_deleted'));
                    });
                    break;
            }
        }
    }
}<|MERGE_RESOLUTION|>--- conflicted
+++ resolved
@@ -60,33 +60,19 @@
         private _appPipService: ApplicationPipelineService, private _authentificationStore: AuthentificationStore) {
         this.currentUser = this._authentificationStore.getUser();
         this.project = this._routeActivated.snapshot.data['project'];
-<<<<<<< HEAD
         this.application = this._routeActivated.snapshot.data['application'];
-        this.version = this._routeActivated.snapshot.queryParams['version'];
-        this.buildNumber = this._routeActivated.snapshot.queryParams['buildNumber'];
-        this.envName = this._routeActivated.snapshot.queryParams['envName'];
-        this.branch = this._routeActivated.snapshot.queryParams['branch'];
-        this.remote = this._routeActivated.snapshot.queryParams['remote'];
-=======
-        if (this._routeActivated.snapshot.data['application']) {
-            this.application = this._routeActivated.snapshot.data['application'];
+
+        this.buildNumber = this.getQueryParam('buildNumber');
+        this.version = this.getQueryParam('version');
+        this.envName = this.getQueryParam('envName');
+        this.branch = this.getQueryParam('branch');
+        this.remote = this.getQueryParam('remote');
+    }
+
+    getQueryParam(name: string): string {
+        if (this._routeActivated.snapshot.queryParams[name]) {
+            return this._routeActivated.snapshot.queryParams[name];
         }
-        if (this._routeActivated.snapshot.queryParams['version']) {
-            this.version = this._routeActivated.snapshot.queryParams['version'];
-        }
-        if (this._routeActivated.snapshot.queryParams['buildNumber']) {
-            this.buildNumber = this._routeActivated.snapshot.queryParams['buildNumber'];
-        }
-        if (this._routeActivated.snapshot.queryParams['envName']) {
-            this.envName = this._routeActivated.snapshot.queryParams['envName'];
-        }
-        if (this._routeActivated.snapshot.queryParams['branch']) {
-            this.branch = this._routeActivated.snapshot.queryParams['branch'];
-        }
-        if (this._routeActivated.snapshot.queryParams['workflow']) {
-            this.workflowName = this._routeActivated.snapshot.queryParams['workflow'];
-        }
->>>>>>> c517373f
     }
 
     ngOnDestroy(): void {
