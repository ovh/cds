--- conflicted
+++ resolved
@@ -39,13 +39,9 @@
                                 <li class="new job">
                                     <div class="new job ui segment pointing" (click)="addJob(stage)"
                                         *ngIf="!pipeline.from_repository">
-<<<<<<< HEAD
-                                        {{ 'step_add_job' | translate }}
-=======
                                         <span class="ellipsis" title="{{ 'step_add_job' | translate }}">
                                             {{ 'step_add_job' | translate }}
                                         </span>
->>>>>>> f9bdf418
                                     </div>
                                 </li>
                             </ul>
@@ -89,13 +85,12 @@
     <modal-actions>
         <button class="ui grey button" [disabled]="loadingStage"
             (click)="editStageModal.hide()">{{ 'btn_cancel' | translate }}</button>
-        <button class="ui green button" [disabled]="loadingStage || pipeline.from_repository"
-<<<<<<< HEAD
+        <button class="ui green button" [disabled]="loadingStage || pipeline.from_repository" <<<<<<< HEAD
             [class.loading]="loadingStage" (click)="stageEvent('update')">{{ 'btn_save' | translate }}
-=======
+            =======
             [class.loading]="loadingStage" (click)="stageEvent('update')"
             *ngIf="selectedStage?.hasChanged">{{ 'btn_save' | translate }}
->>>>>>> f9bdf418
+            >>>>>>> f9bdf41802945cebd07155187a88f817b416a402
         </button>
         <app-delete-button (event)="stageEvent('delete')" [disabled]="pipeline.from_repository"
             *ngIf="!selectedStage?.hasChanged && pipeline.permission === permissionValue.READ_WRITE_EXECUTE">
