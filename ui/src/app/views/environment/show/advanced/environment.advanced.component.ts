--- conflicted
+++ resolved
@@ -6,16 +6,12 @@
 import { Project } from 'app/model/project.model';
 import { User } from 'app/model/user.model';
 import { ToastService } from 'app/shared/toast/ToastService';
-<<<<<<< HEAD
 import { AuthenticationState } from 'app/store/authentication.state';
-import { CloneEnvironmentInProject, DeleteEnvironmentInProject, UpdateEnvironmentInProject } from 'app/store/project.action';
-=======
 import {
     CloneEnvironmentInProject,
     DeleteEnvironmentInProject,
     UpdateEnvironmentInProject
 } from 'app/store/project.action';
->>>>>>> 664378ce
 import { finalize } from 'rxjs/operators';
 
 @Component({
@@ -40,17 +36,9 @@
         private _toast: ToastService,
         public _translate: TranslateService,
         private _router: Router,
-<<<<<<< HEAD
-        private store: Store
-    ) { }
-=======
-        private _authStore: AuthentificationStore,
         private store: Store,
         private _cd: ChangeDetectorRef
-    ) {
-
-    }
->>>>>>> 664378ce
+    ) { }
 
     ngOnInit() {
         this.user = this.store.selectSnapshot(AuthenticationState.user);
