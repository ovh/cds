<div class="wrapper">
  <app-breadcrumb [path]="path"></app-breadcrumb>
  <app-scrollview class="scrollview">
    <div *ngIf="workerModel;then showWorkerModel;else loadWorkerModel"></div>
    <ng-template #showWorkerModel>
      <div id="WorkerModelEdit">
        <form class="ui form">
          <div class="ui grid">
            <div class="ten wide column">
              <div class="four fields">
                <div class="field">
                  <label>{{'worker_model_name' | translate}} *</label>
                  <input class="ui input" type="text" name="name" [(ngModel)]="workerModel.name" [disabled]="loading">
                </div>
                <div class="field">
                  <label>{{'worker_model_group' | translate}}</label>
                  <sm-select class="fluid search" name="group" *ngIf="workerModelGroups" [disabled]="loading" [(model)]="workerModel.group_id"
                    [options]="{'fullTextSearch': true}">
                    <option *ngFor="let group of workerModelGroups" [value]="group.id">{{group.name}}</option>
                  </sm-select>
                </div>
                <div class="field">
                  <label>{{'worker_model_restricted' | translate}}</label>
                  <div class="ui checkbox">
                    <input type="checkbox" id="restricted" name="restricted" [(ngModel)]="workerModel.restricted"
                      [disabled]="loading">
                    <label for="restricted">{{'worker_model_restricted_help' | translate}} <a target="_blank" href="https://ovh.github.io/cds/workflows/pipelines/requirements/worker-model/#what-s-a-restricted-worker-model">{{'common_see_documentation'
                        | translate}}</a></label>
                  </div>
                </div>
                <div class="field">
                  <label>{{'worker_model_is_deprecated' | translate}}</label>
                  <div class="ui checkbox">
                    <input type="checkbox" id="deprecated" name="deprecated" [(ngModel)]="workerModel.is_deprecated"
                      [disabled]="loading">
                    <label for="deprecated">{{'worker_model_deprecated_help' | translate}}</label>
                  </div>
                </div>
              </div>
              <div class="field">
                <label>{{'common_description' | translate}}</label>
                <textarea name="description" [(ngModel)]="workerModel.description" rows="{{getDescriptionHeight()}}"></textarea>
              </div>
              <div class="two fields">
                <div class="field">
                  <label>{{'worker_model_os' | translate}}</label>
                  <input class="ui input" type="text" name="os" [(ngModel)]="workerModel.registered_os" [disabled]="true">
                </div>
                <div class="field">
                  <label>{{'worker_model_arch' | translate}}</label>
                  <input class="ui input" type="text" name="arch" [(ngModel)]="workerModel.registered_arch" [disabled]="true">
                </div>
              </div>
              <div class="field" *ngIf="workerModel.id">
                <label>{{'worker_model_status' | translate}}</label>
                <div class="ui icon message" *ngIf="!workerModel.disabled">
                  <i class="check green icon"></i>
                  <div class="content">
                    <p>{{ 'worker_model_enabled' | translate }}</p>
                  </div>
                  <button *ngIf="canEdit" class="ui right floated button" (click)="workerModel.disabled=true;clickSaveButton()">{{
                    'worker_model_disable' | translate }}</button>
                </div>

                <div class="ui icon message" *ngIf="workerModel.disabled">
                  <i class="warning red icon"></i>
                  <div class="content">
                    <p>{{ 'worker_model_disabled' | translate }}</p>
                  </div>
                  <button *ngIf="canEdit" class="ui right floated button" (click)="workerModel.disabled=false;clickSaveButton()">{{
                    'worker_model_enable' | translate }}</button>
                </div>
                <div class="ui icon message" *ngIf="workerModel.nb_spawn_err > 0">
                  <i class="exclamation triangle icon large red"></i>
                  <div class="content">
                    <h3>{{ 'worker_model_error' | translate }}</h3>
                    <p>{{workerModel.last_spawn_err}}</p>
                    <div>
                      <h4>{{'worker_model_help_error' | translate}}</h4>
                      <div class="ui list">
                        <div class="item" *ngIf="workerModel.type === 'docker'">{{'worker_model_help_error_docker_1' |
                          translate}}</div>
                        <div class="item" *ngIf="workerModel.type === 'docker'">{{'worker_model_help_error_docker_2' |
                          translate}}</div>
                        <div class="item" *ngIf="workerModel.type === 'host'">{{'worker_model_help_error_host_1' |
                          translate}}</div>
                        <div class="item" *ngIf="workerModel.type === 'host'">{{'worker_model_help_error_host_2' |
                          translate}}</div>
                        <div class="item" *ngIf="workerModel.type === 'openstack'">{{'worker_model_help_error_openstack_1'
                          | translate}}</div>
                        <div class="item" *ngIf="workerModel.type === 'openstack'">{{'worker_model_help_error_openstack_2'
                          | translate}}</div>
                      </div>
                    </div>
                    <h4 *ngIf="workerModel.last_spawn_err_log">{{ 'worker_model_error_log' | translate }}</h4>
                    <div class="logs" *ngIf="workerModel.last_spawn_err_log">
                      <pre>{{workerModel.last_spawn_err_log}}</pre>
                    </div>
                  </div>
                </div>
              </div>
              <div class="three fields">
                <div class="seven wide field">
                  <label>{{'worker_model_type' | translate}} *</label>
                  <ng-container *ngIf="workerModelTypes">
                    <sui-select class="selection" name="type" placeholder="{{'common_select' | translate}}"
                      [isDisabled]="loading" [options]="workerModelTypes" isSearchable="true" [(ngModel)]="workerModel.type"
                      (ngModelChange)="filterPatterns($event)" #selectType>
                      <sui-select-option *ngFor="let option of selectType.filteredOptions" [value]="option">
                      </sui-select-option>
                    </sui-select>
                  </ng-container>
                </div>
                <div class="five wide field">
                  <label>{{'worker_model_communication' | translate}}</label>
                  <sm-select class="fluid search" name="type" *ngIf="workerModelCommunications" [disabled]="loading"
                    [(model)]="workerModel.communication" [options]="{'fullTextSearch': true}">
                    <option *ngFor="let communication of workerModelCommunications" [value]="communication">{{communication}}</option>
                  </sm-select>
                </div>
                <div class="four wide field" *ngIf="currentUser.admin || workerModel.restricted">
                  <label>{{'worker_model_provision' | translate}}</label>
                  <input class="ui input" type="number" name="provision" [(ngModel)]="workerModel.provision" [disabled]="loading">
                </div>
              </div>

              <ng-container *ngIf="workerModel.type === 'docker'">
                <div class="field">
                  <label>{{'worker_model_image' | translate}} *</label>
                  <input class="ui input" type="text" name="image" [(ngModel)]="workerModel.model_docker.image"
                    [disabled]="loading">
                </div>
                <div class="field">
                  <label>{{'worker_model_pattern_title' | translate}}</label>
                  <sui-select class="selection" name="pattern" placeholder="{{'common_select' | translate}}" labelField="name"
                    [options]="workerModelPatternsFiltered" isSearchable="true" [(ngModel)]="patternSelected"
                    (ngModelChange)="preFillModel($event)" #selectPattern>
                    <sui-select-option *ngFor="let option of selectPattern.filteredOptions" [value]="option">
                    </sui-select-option>
                  </sui-select>
                </div>
                <div class="field">
                  <label>{{'worker_model_shell_docker' | translate}} *</label>
                  <input class="ui input" type="text" name="shell" placeholder="sh -c" [(ngModel)]="workerModel.model_docker.shell"
                    [disabled]="loading || (!currentUser.admin && !workerModel.restricted)">
                </div>
                <div class="field">
                  <label suiPopup [popupText]="'worker_model_cmd_tooltip' | translate" popupPlacement="top left">
                    {{'worker_model_cmd_docker' | translate}} * <i _ngcontent-c5="" class="fa fa-question-circle"></i>
                  </label>
                  <input class="ui input" type="text" name="cmd" [(ngModel)]="workerModel.model_docker.cmd" [disabled]="loading || (!currentUser.admin && !workerModel.restricted)">
                </div>
                <div class="field">
                  <label suiPopup [popupText]="'worker_model_env_tooltip' | translate" popupPlacement="top left">
                    {{'worker_model_env' | translate}} <i _ngcontent-c5="" class="fa fa-question-circle"></i>
                  </label>
                  <ng-container *ngIf="workerModel.model_docker.envs">
                    <div class="two fields" *ngFor="let envName of envNames; let index = index">
                      <div class="field">
                        <input type="text" name="name-{{envName}}" [placeholder]="'common_name' | translate" [value]="envName"
                          disabled>
                      </div>
                      <div class="field">
                        <input type="text" name="value-{{envName}}" [placeholder]="'common_value' | translate"
                          [(ngModel)]="workerModel.model_docker.envs[envName]" [disabled]="!canEdit">
                      </div>
                      <button class="ui icon red button" (click)="deleteEnv(envName, index)" *ngIf="canEdit">
                        <i class="trash icon"></i>
                      </button>
                    </div>
                  </ng-container>
                  <div class="two fields" *ngIf="canEdit">
                    <div class="field">
                      <input type="text" name="newEnvName" [placeholder]="'common_name' | translate" [(ngModel)]="newEnvName">
                    </div>
                    <div class="field">
                      <input type="text" name="newEnvValue" [placeholder]="'common_value' | translate" [(ngModel)]="newEnvValue">
                    </div>
                    <button class="ui icon green button" (click)="addEnv(newEnvName, newEnvValue)">
                      <i class="plus icon"></i>
                    </button>
                  </div>
                </div>
              </ng-container>
              <ng-container *ngIf="workerModel.type && workerModel.type !== 'docker'">
                <div class="field">
                  <label>{{'worker_model_image' | translate}} *</label>
                  <input class="ui input" type="text" name="image" [(ngModel)]="workerModel.model_virtual_machine.image"
                    [disabled]="loading">
                </div>
                <div class="field" *ngIf="workerModel.type === 'openstack'">
                  <label>Flavor</label>
                  <input class="ui input" type="text" name="flavor" [(ngModel)]="workerModel.model_virtual_machine.flavor"
                    [disabled]="loading">
                </div>
                <div class="field">
                  <label>{{'worker_model_pattern_title' | translate}}</label>
                  <sui-select class="selection" name="pattern" placeholder="{{'common_select' | translate}}" labelField="name"
                    [options]="workerModelPatternsFiltered" isSearchable="true" [(ngModel)]="patternSelected"
                    (ngModelChange)="preFillModel($event)" #selectPattern>
                    <sui-select-option *ngFor="let option of selectPattern.filteredOptions" [value]="option">
                    </sui-select-option>
                  </sui-select>
                </div>
                <div class="field">
                  <label>{{'worker_model_pre_cmd' | translate}}</label>
                  <textarea class="ui input" name="pre_cmd" [(ngModel)]="workerModel.model_virtual_machine.pre_cmd"
                    [disabled]="loading || (!currentUser.admin && !workerModel.restricted)">
                </textarea>
                </div>
                <div class="field">
                  <label suiPopup [popupText]="'worker_model_cmd_tooltip' | translate" popupPlacement="top left">
                    {{'worker_model_cmd' | translate}} * <i _ngcontent-c5="" class="fa fa-question-circle"></i>
                  </label>
                  <input class="ui input" type="text" name="cmd" [(ngModel)]="workerModel.model_virtual_machine.cmd"
                    [disabled]="loading || (!currentUser.admin && !workerModel.restricted)">
                </div>
                <div class="field">
                  <label>{{'worker_model_post_cmd' | translate}}</label>
                  <textarea class="ui input" name="post_cmd" [(ngModel)]="workerModel.model_virtual_machine.post_cmd"
                    [disabled]="loading || (!currentUser.admin && !workerModel.restricted)">
                </textarea>
                </div>
              </ng-container>

              <div *ngIf="canEdit" class="field">
                <app-delete-button *ngIf="workerModel.id" class="left floated" (event)="clickDeleteButton()" [loading]="deleteLoading"></app-delete-button>
                <button class="ui green right floated button" [class.loading]="loading" (click)="clickSaveButton()">
                  <i class="save icon"></i>{{ 'btn_save' | translate }}
                </button>
              </div>
            </div>
            <div class="six wide column">
              <div class="ui segment">
                <h2 class="ui header"><i class="fa fa-book"></i> {{ 'settings_tips' | translate }}</h2>
                <p>{{'worker_model_help_line_1' | translate}}</p>
                <p>{{'worker_model_help_line_2' | translate}}</p>

                <i class="fa fa-question-circle"></i> {{'worker_model_help_howtos' | translate}}
                <div class="ui list">
                  <a class="item" target="_blank" href="https://ovh.github.io/cds/workflows/pipelines/requirements/worker-model/docker/">{{'worker_model_help_howto_link_1'
                    | translate}}</a>
                  <a class="item" target="_blank" href="https://ovh.github.io/cds/workflows/pipelines/requirements/worker-model/docker/docker-customized/">{{'worker_model_help_howto_link_2'
                    | translate}}</a>
                  <a class="item" target="_blank" href="https://ovh.github.io/cds/workflows/pipelines/requirements/worker-model/openstack/">{{'worker_model_help_howto_link_3'
                    | translate}}</a>
                  <a class="item" target="_blank" href="https://ovh.github.io/cds/workflows/pipelines/requirements/worker-model/">{{'common_read_more'
                    | translate}}</a>
                </div>
              </div>
            </div>

            <div class="ten wide column" *ngIf="workerModel.id">
              <div class="ui raised segment">

<<<<<<< HEAD
                <h3 class="ui header">{{'worker_model_capabilities' | translate}}
                  <i *ngIf="!workerModel.need_registration" class="fa fa-check" style="cursor:pointer" title="{{'worker_model_capabilities_up_to_date' | translate}}"></i>
                  <i *ngIf="workerModel.need_registration" class="fa fa-warning" style="cursor:pointer" title="{{'worker_model_capabilities_need_refresh' | translate}}{{workerModel.last_registration}}"></i>
                </h3>
                <p>
                  {{'worker_model_help_capabilities' | translate}}
                </p>
              </div>

              <table class="ui fixed celled table">
                <tr *ngFor="let v of workerModel?.registered_capabilities">
                  <td>
                    <div class="ui">{{v.value}}</div>
                  </td>
                </tr>
              </table>
=======
            <h3 class="ui header">{{'worker_model_capabilities' | translate}}
              <i *ngIf="!workerModel.need_registration" class="fa fa-check" style="cursor:pointer" title="{{'worker_model_capabilities_up_to_date' | translate}}"></i>
              <i *ngIf="workerModel.need_registration" class="fa fa-warning" style="cursor:pointer" title="{{'worker_model_capabilities_need_refresh' | translate}}{{workerModel.last_registration}}"></i>
            </h3>
            <p>
              {{'worker_model_help_capabilities' | translate}}
            </p>
          </div>
          
          <sui-accordion class="styled fluid">
              <sui-accordion-panel [isOpen]="true">
                  <div title>
                      <i class="dropdown icon"></i>
                      {{'worker_model_binary_capability' | translate}}
                  </div>
                  <div content>
                    <table class="ui fixed celled table">
                        <tr *ngFor="let v of workerModel?.registered_capabilities">
                            <td>
                                <div class="ui">{{v.value}}</div>
                            </td>
                        </tr>
                    </table>
                  </div>
              </sui-accordion-panel>
              <sui-accordion-panel [isOpen]="false" (click)="loadUsage()">
                  <div title>
                      <i class="dropdown icon"></i>
                      {{'common_usage' | translate}} <span *ngIf="!loadingUsage && usages">({{usages.length}})</span>
                  </div>
                  <div content>
                    <div class="ui active centered inline loader" *ngIf="loadingUsage"></div>
                      <span *ngIf="!loadingUsage && usages && usages.length === 0">{{'worker_model_no_usage' | translate}}</span>
                      <ul class="ui list" *ngIf="!loadingUsage && usages">
                        <li *ngFor="let pip of usages">
                          <a 
                            [routerLink]="['/project', pip.projectKey, 'pipeline', pip.name]">
                            Pipeline {{pip.name}}
                          </a>
                        </li>
                      </ul>
                  </div>
              </sui-accordion-panel>
          </sui-accordion>          
        </div>

        <div class="six wide column" *ngIf="workerModel.id">
          <div class="field" *ngIf="workerModel.created_by?.username !== ''">
            <h3>{{'common_created_by' | translate}}</h3>
            <div>
              <i class="fa fa-user"></i> {{workerModel.created_by?.fullname}} ({{workerModel.created_by?.username}})
              <span *ngIf="workerModel.created_by?.admin"><b>Admin</b></span>
            </div>
            <div *ngIf="workerModel.created_by?.email !== ''">
              <i class="fa fa-envelope"></i> {{workerModel.created_by?.email}}
            </div>
          </div>
          <div class="field" *ngIf="workerModel.user_last_modified !== ''">
            <h3>{{'common_last_modified' | translate}}</h3>
              {{workerModel.user_last_modified}}
          </div>
          <div class="field" *ngIf="workerModel.last_registration !== ''">
            <h3>{{'worker_model_last_registration' | translate}}</h3>
              {{workerModel.last_registration}}
          </div>
          <div class="field">
            <h3>Registration infos</h3>
            <div>
              Need registration : {{workerModel.need_registration}}
>>>>>>> 21bb00b1
            </div>

            <div class="six wide column" *ngIf="workerModel.id">
              <div class="field" *ngIf="workerModel.created_by?.username !== ''">
                <h3>{{'common_created_by' | translate}}</h3>
                <div>
                  <i class="fa fa-user"></i> {{workerModel.created_by?.fullname}}
                  ({{workerModel.created_by?.username}})
                  <span *ngIf="workerModel.created_by?.admin"><b>Admin</b></span>
                </div>
                <div *ngIf="workerModel.created_by?.email !== ''">
                  <i class="fa fa-envelope"></i> {{workerModel.created_by?.email}}
                </div>
              </div>
              <div class="field" *ngIf="workerModel.user_last_modified !== ''">
                <h3>{{'common_last_modified' | translate}}</h3>
                {{workerModel.user_last_modified}}
              </div>
              <div class="field" *ngIf="workerModel.last_registration !== ''">
                <h3>{{'worker_model_last_registration' | translate}}</h3>
                {{workerModel.last_registration}}
              </div>
              <div class="field">
                <h3>Registration infos</h3>
                <div>
                  Need registration : {{workerModel.need_registration}}
                </div>
                <div>
                  Check registration : {{workerModel.check_registration}}
                </div>
              </div>
            </div>

          </div>
        </form>
      </div>
    </ng-template>
    <ng-template #loadWorkerModel>
      <div class="ui text active loader">{{ 'worker_model_load_worker_model' | translate }}</div>
    </ng-template>
  </app-scrollview>
</div><|MERGE_RESOLUTION|>--- conflicted
+++ resolved
@@ -253,7 +253,6 @@
             <div class="ten wide column" *ngIf="workerModel.id">
               <div class="ui raised segment">
 
-<<<<<<< HEAD
                 <h3 class="ui header">{{'worker_model_capabilities' | translate}}
                   <i *ngIf="!workerModel.need_registration" class="fa fa-check" style="cursor:pointer" title="{{'worker_model_capabilities_up_to_date' | translate}}"></i>
                   <i *ngIf="workerModel.need_registration" class="fa fa-warning" style="cursor:pointer" title="{{'worker_model_capabilities_need_refresh' | translate}}{{workerModel.last_registration}}"></i>
@@ -263,84 +262,41 @@
                 </p>
               </div>
 
-              <table class="ui fixed celled table">
-                <tr *ngFor="let v of workerModel?.registered_capabilities">
-                  <td>
-                    <div class="ui">{{v.value}}</div>
-                  </td>
-                </tr>
-              </table>
-=======
-            <h3 class="ui header">{{'worker_model_capabilities' | translate}}
-              <i *ngIf="!workerModel.need_registration" class="fa fa-check" style="cursor:pointer" title="{{'worker_model_capabilities_up_to_date' | translate}}"></i>
-              <i *ngIf="workerModel.need_registration" class="fa fa-warning" style="cursor:pointer" title="{{'worker_model_capabilities_need_refresh' | translate}}{{workerModel.last_registration}}"></i>
-            </h3>
-            <p>
-              {{'worker_model_help_capabilities' | translate}}
-            </p>
-          </div>
-          
-          <sui-accordion class="styled fluid">
-              <sui-accordion-panel [isOpen]="true">
-                  <div title>
-                      <i class="dropdown icon"></i>
-                      {{'worker_model_binary_capability' | translate}}
-                  </div>
-                  <div content>
-                    <table class="ui fixed celled table">
-                        <tr *ngFor="let v of workerModel?.registered_capabilities">
-                            <td>
-                                <div class="ui">{{v.value}}</div>
-                            </td>
-                        </tr>
-                    </table>
-                  </div>
-              </sui-accordion-panel>
-              <sui-accordion-panel [isOpen]="false" (click)="loadUsage()">
-                  <div title>
-                      <i class="dropdown icon"></i>
-                      {{'common_usage' | translate}} <span *ngIf="!loadingUsage && usages">({{usages.length}})</span>
-                  </div>
-                  <div content>
-                    <div class="ui active centered inline loader" *ngIf="loadingUsage"></div>
-                      <span *ngIf="!loadingUsage && usages && usages.length === 0">{{'worker_model_no_usage' | translate}}</span>
-                      <ul class="ui list" *ngIf="!loadingUsage && usages">
-                        <li *ngFor="let pip of usages">
-                          <a 
-                            [routerLink]="['/project', pip.projectKey, 'pipeline', pip.name]">
-                            Pipeline {{pip.name}}
-                          </a>
-                        </li>
-                      </ul>
-                  </div>
-              </sui-accordion-panel>
-          </sui-accordion>          
-        </div>
-
-        <div class="six wide column" *ngIf="workerModel.id">
-          <div class="field" *ngIf="workerModel.created_by?.username !== ''">
-            <h3>{{'common_created_by' | translate}}</h3>
-            <div>
-              <i class="fa fa-user"></i> {{workerModel.created_by?.fullname}} ({{workerModel.created_by?.username}})
-              <span *ngIf="workerModel.created_by?.admin"><b>Admin</b></span>
-            </div>
-            <div *ngIf="workerModel.created_by?.email !== ''">
-              <i class="fa fa-envelope"></i> {{workerModel.created_by?.email}}
-            </div>
-          </div>
-          <div class="field" *ngIf="workerModel.user_last_modified !== ''">
-            <h3>{{'common_last_modified' | translate}}</h3>
-              {{workerModel.user_last_modified}}
-          </div>
-          <div class="field" *ngIf="workerModel.last_registration !== ''">
-            <h3>{{'worker_model_last_registration' | translate}}</h3>
-              {{workerModel.last_registration}}
-          </div>
-          <div class="field">
-            <h3>Registration infos</h3>
-            <div>
-              Need registration : {{workerModel.need_registration}}
->>>>>>> 21bb00b1
+              <sui-accordion class="styled fluid">
+                    <sui-accordion-panel [isOpen]="true">
+                        <div title>
+                            <i class="dropdown icon"></i>
+                            {{'worker_model_binary_capability' | translate}}
+                        </div>
+                        <div content>
+                          <table class="ui fixed celled table">
+                              <tr *ngFor="let v of workerModel?.registered_capabilities">
+                                  <td>
+                                      <div class="ui">{{v.value}}</div>
+                                  </td>
+                              </tr>
+                          </table>
+                        </div>
+                    </sui-accordion-panel>
+                    <sui-accordion-panel [isOpen]="false" (click)="loadUsage()">
+                        <div title>
+                            <i class="dropdown icon"></i>
+                            {{'common_usage' | translate}} <span *ngIf="!loadingUsage && usages">({{usages.length}})</span>
+                        </div>
+                        <div content>
+                          <div class="ui active centered inline loader" *ngIf="loadingUsage"></div>
+                            <span *ngIf="!loadingUsage && usages && usages.length === 0">{{'worker_model_no_usage' | translate}}</span>
+                            <ul class="ui list" *ngIf="!loadingUsage && usages">
+                              <li *ngFor="let pip of usages">
+                                <a
+                                  [routerLink]="['/project', pip.projectKey, 'pipeline', pip.name]">
+                                  Pipeline {{pip.name}}
+                                </a>
+                              </li>
+                            </ul>
+                        </div>
+                    </sui-accordion-panel>
+                </sui-accordion>
             </div>
 
             <div class="six wide column" *ngIf="workerModel.id">
