import { Component, OnInit } from '@angular/core';
import { ActivatedRoute, Router } from '@angular/router';
import { TranslateService } from '@ngx-translate/core';
import { omit } from 'lodash';
import { finalize } from 'rxjs/operators';
<<<<<<< HEAD
import { Subscription } from 'rxjs/Subscription';
import { Group } from '../../../../model/group.model';
=======
import { Group } from '../../../../model/group.model';
import { Pipeline } from '../../../../model/pipeline.model';
>>>>>>> 21bb00b1
import { User } from '../../../../model/user.model';
import { ModelPattern, WorkerModel } from '../../../../model/worker-model.model';
import { AuthentificationStore } from '../../../../service/auth/authentification.store';
import { GroupService } from '../../../../service/group/group.service';
import { WorkerModelService } from '../../../../service/worker-model/worker-model.service';
<<<<<<< HEAD
import { PathItem } from '../../../../shared/breadcrumb/breadcrumb.component';
import { AutoUnsubscribe } from '../../../../shared/decorator/autoUnsubscribe';
=======
>>>>>>> 21bb00b1
import { SharedService } from '../../../../shared/shared.service';
import { ToastService } from '../../../../shared/toast/ToastService';

@Component({
    selector: 'app-worker-model-edit',
    templateUrl: './worker-model.edit.html',
    styleUrls: ['./worker-model.edit.scss']
})
@AutoUnsubscribe()
export class WorkerModelEditComponent implements OnInit {
    loading = false;
    loadingUsage = false;
    deleteLoading = false;
    workerModel: WorkerModel;
    workerModelTypes: Array<string>;
    workerModelCommunications: Array<string>;
    workerModelGroups: Array<Group>;
    workerModelPatterns: Array<ModelPattern> = [];
    workerModelPatternsFiltered: Array<ModelPattern> = [];
    patternSelected: ModelPattern;
    currentUser: User;
    canEdit = false;
    envNames: Array<string> = [];
    newEnvName: string;
    newEnvValue: string;
<<<<<<< HEAD
=======
    usages: Array<Pipeline>;

>>>>>>> 21bb00b1
    private workerModelNamePattern: RegExp = new RegExp('^[a-zA-Z0-9._-]{1,}$');
    workerModelPatternError = false;
    path: Array<PathItem>;
    paramsSub: Subscription;

    constructor(
        private sharedService: SharedService,
        private _workerModelService: WorkerModelService,
        private _groupService: GroupService,
        private _toast: ToastService,
        private _translate: TranslateService,
        private _route: ActivatedRoute,
        private _router: Router,
        private _authentificationStore: AuthentificationStore
    ) {
        this.currentUser = this._authentificationStore.getUser();
        this._groupService.getGroups(true).subscribe(groups => {
            this.workerModelGroups = groups;
        });
        this.loading = true;
        this._workerModelService.getWorkerModelPatterns()
            .pipe(finalize(() => this.loading = false))
            .subscribe((patterns) => {
                this.workerModelPatterns = patterns;
                if (this.workerModel) {
                    this.workerModelPatternsFiltered = patterns.filter((wmp) => wmp.type === this.workerModel.type);
                } else {
                    this.workerModelPatternsFiltered = patterns;
                }
            });
    }

    ngOnInit() {
        this.paramsSub = this._route.params.subscribe(params => {
            this._workerModelService.getWorkerModelTypes().subscribe(wmt => {
                this.workerModelTypes = wmt;
            });
            this._workerModelService.getWorkerModelCommunications().subscribe(wmc => {
                this.workerModelCommunications = wmc;
            });

            if (params['workerModelName'] !== 'add') {
                this.reloadData(params['workerModelName']);
            } else {
                this.workerModel = new WorkerModel();
                this.updatePath();
            }
        });
    }

    reloadData(workerModelName: string): void {
        this._workerModelService.getWorkerModelByName(workerModelName).subscribe(wm => {
            if (wm.model_docker.envs) {
                this.envNames = Object.keys(wm.model_docker.envs);
            }
            this.workerModel = wm;
            this.updatePath();
            this.workerModelPatternsFiltered = this.workerModelPatterns.filter((wmp) => wmp.type === wm.type);
            if (this.currentUser.admin) {
                this.canEdit = true;
                return;
            }

            if (!this.currentUser.admin && wm.group.name === 'shared.infra') {
                this.canEdit = false;
                return;
            }
            // here, check if user is admin of worker model group
            this._groupService.getGroupByName(wm.group.name).subscribe(gr => {
                if (gr.admins) {
                    for (let i = 0; i < gr.admins.length; i++) {
                        if (gr.admins[i].username === this.currentUser.username) {
                            this.canEdit = true;
                            break;
                        };
                    }
                }
            });
        });
    }

    clickDeleteButton(): void {
        this.deleteLoading = true;
        this._workerModelService.deleteWorkerModel(this.workerModel).subscribe(wm => {
            this.deleteLoading = false;
            this._toast.success('', this._translate.instant('worker_model_deleted'));
            this._router.navigate(['../'], { relativeTo: this._route });
        }, () => {
            this.loading = false;
        });
    }

    clickSaveButton(): void {
<<<<<<< HEAD
        if (!this.workerModel.name) {
            return;
        }

        if (!this.workerModelNamePattern.test(this.workerModel.name)) {
            this.workerModelPatternError = true;
            return;
        }

        // cast to int
        this.workerModel.group_id = Number(this.workerModel.group_id);
        this.workerModel.group = this.workerModelGroups.find(g => this.workerModel.group_id === g.id)

        if (this.patternSelected) {
            this.workerModel.pattern_name = this.patternSelected.name;
        }

        this.loading = true;
        if (this.workerModel.id > 0) {
            this._workerModelService.updateWorkerModel(this.workerModel)
                .pipe(finalize(() => {
                    this.loading = false;
                    this.patternSelected = null
                }))
                .subscribe(wm => {
                    this.workerModel = wm;
                    if (this.workerModel.model_docker != null && this.workerModel.model_docker.envs) {
                        this.envNames = Object.keys(this.workerModel.model_docker.envs);
                    }
                    this._toast.success('', this._translate.instant('worker_model_saved'));
                    this._router.navigate(['settings', 'worker-model', this.workerModel.name]);
                });
        } else {
            this._workerModelService.createWorkerModel(this.workerModel)
                .pipe(finalize(() => {
                    this.loading = false;
                    this.patternSelected = null
                }))
                .subscribe(wm => {
                    this.workerModel = wm;
                    if (this.workerModel.model_docker != null && this.workerModel.model_docker.envs) {
                        this.envNames = Object.keys(this.workerModel.model_docker.envs);
                    }
                    this.loading = false;
                    this._toast.success('', this._translate.instant('worker_model_saved'));
                    this._router.navigate(['settings', 'worker-model', this.workerModel.name]);
                });
        }
=======
      if (!this.workerModel.name) {
          return;
      }

      if (!this.workerModelNamePattern.test(this.workerModel.name)) {
          this.workerModelPatternError = true;
          return;
      }

      // cast to int
      this.workerModel.group_id = Number(this.workerModel.group_id);
      for (let group of this.workerModelGroups) {
          if (this.workerModel.group_id === group.id) {
              this.workerModel.group = group;
              break;
          }
      }

      if (this.patternSelected) {
          this.workerModel.pattern_name = this.patternSelected.name;
      }

      this.loading = true;
      if (this.workerModel.id > 0) {
        this._workerModelService.updateWorkerModel(this.workerModel)
            .pipe(finalize(() => {
                this.loading = false;
                this.patternSelected = null
            }))
            .subscribe(wm => {
                this.workerModel = wm;
                if (this.workerModel.model_docker != null && this.workerModel.model_docker.envs) {
                    this.envNames = Object.keys(this.workerModel.model_docker.envs);
                }
                this._toast.success('', this._translate.instant('worker_model_saved'));
                this._router.navigate(['settings', 'worker-model', this.workerModel.name]);
            });
      } else {
        this._workerModelService.createWorkerModel(this.workerModel)
            .pipe(finalize(() => {
                this.loading = false;
                this.patternSelected = null
            }))
            .subscribe(wm => {
                this.workerModel = wm;
                if (this.workerModel.model_docker != null && this.workerModel.model_docker.envs) {
                    this.envNames = Object.keys(this.workerModel.model_docker.envs);
                }
                this.loading = false;
                this._toast.success('', this._translate.instant('worker_model_saved'));
                this._router.navigate(['settings', 'worker-model', this.workerModel.name]);
            });
      }
>>>>>>> 21bb00b1
    }

    getDescriptionHeight(): number {
        return this.sharedService.getTextAreaheight(this.workerModel.description);
    }

    filterPatterns(type: string) {
        this.patternSelected = null;
        this.workerModelPatternsFiltered = this.workerModelPatterns.filter((wmp) => wmp.type === type);
    }

    preFillModel(pattern: ModelPattern) {
        if (!this.workerModel || !this.workerModel.type || !pattern) {
            return;
        }
        switch (this.workerModel.type) {
            case 'docker':
                this.workerModel.model_docker.cmd = pattern.model.cmd;
                this.workerModel.model_docker.shell = pattern.model.shell;
                this.workerModel.model_docker.envs = pattern.model.envs;
                if (pattern.model.envs) {
                    this.envNames = Object.keys(pattern.model.envs);
                }
                break
            default:
                this.workerModel.model_virtual_machine.pre_cmd = pattern.model.pre_cmd;
                this.workerModel.model_virtual_machine.cmd = pattern.model.cmd;
                this.workerModel.model_virtual_machine.post_cmd = pattern.model.post_cmd;
        }
    }

    loadUsage() {
        if (this.usages) {
            return;
        }
        this.loadingUsage = true;
        this._workerModelService.getUsage(this.workerModel.id)
            .pipe(finalize(() => this.loadingUsage = false))
            .subscribe((usages) => this.usages = usages);
    }

    addEnv(newEnvName: string, newEnvValue: string) {
        if (!newEnvName) {
            return;
        }
        if (!this.workerModel.model_docker.envs) {
            this.workerModel.model_docker.envs = {};
        }
        this.workerModel.model_docker.envs[newEnvName] = newEnvValue;
        this.envNames.push(newEnvName);
        this.newEnvName = '';
        this.newEnvValue = '';
    }

    deleteEnv(envName: string, index: number) {
        this.envNames.splice(index, 1);
        this.workerModel.model_docker.envs = omit(this.workerModel.model_docker.envs, envName);
    }

    updatePath() {
        this.path = [<PathItem>{
            translate: 'common_settings'
        }, <PathItem>{
            translate: 'worker_model_list_title',
            routerLink: ['/', 'settings', 'worker-model']
        }];

        if (this.workerModel && this.workerModel.id) {
            this.path.push(<PathItem>{
                text: this.workerModel.name,
                routerLink: ['/', 'settings', 'worker-model', this.workerModel.name]
            });
        }
    }
}<|MERGE_RESOLUTION|>--- conflicted
+++ resolved
@@ -3,23 +3,16 @@
 import { TranslateService } from '@ngx-translate/core';
 import { omit } from 'lodash';
 import { finalize } from 'rxjs/operators';
-<<<<<<< HEAD
 import { Subscription } from 'rxjs/Subscription';
 import { Group } from '../../../../model/group.model';
-=======
-import { Group } from '../../../../model/group.model';
 import { Pipeline } from '../../../../model/pipeline.model';
->>>>>>> 21bb00b1
 import { User } from '../../../../model/user.model';
 import { ModelPattern, WorkerModel } from '../../../../model/worker-model.model';
 import { AuthentificationStore } from '../../../../service/auth/authentification.store';
 import { GroupService } from '../../../../service/group/group.service';
 import { WorkerModelService } from '../../../../service/worker-model/worker-model.service';
-<<<<<<< HEAD
 import { PathItem } from '../../../../shared/breadcrumb/breadcrumb.component';
 import { AutoUnsubscribe } from '../../../../shared/decorator/autoUnsubscribe';
-=======
->>>>>>> 21bb00b1
 import { SharedService } from '../../../../shared/shared.service';
 import { ToastService } from '../../../../shared/toast/ToastService';
 
@@ -45,11 +38,7 @@
     envNames: Array<string> = [];
     newEnvName: string;
     newEnvValue: string;
-<<<<<<< HEAD
-=======
     usages: Array<Pipeline>;
-
->>>>>>> 21bb00b1
     private workerModelNamePattern: RegExp = new RegExp('^[a-zA-Z0-9._-]{1,}$');
     workerModelPatternError = false;
     path: Array<PathItem>;
@@ -143,7 +132,6 @@
     }
 
     clickSaveButton(): void {
-<<<<<<< HEAD
         if (!this.workerModel.name) {
             return;
         }
@@ -192,61 +180,6 @@
                     this._router.navigate(['settings', 'worker-model', this.workerModel.name]);
                 });
         }
-=======
-      if (!this.workerModel.name) {
-          return;
-      }
-
-      if (!this.workerModelNamePattern.test(this.workerModel.name)) {
-          this.workerModelPatternError = true;
-          return;
-      }
-
-      // cast to int
-      this.workerModel.group_id = Number(this.workerModel.group_id);
-      for (let group of this.workerModelGroups) {
-          if (this.workerModel.group_id === group.id) {
-              this.workerModel.group = group;
-              break;
-          }
-      }
-
-      if (this.patternSelected) {
-          this.workerModel.pattern_name = this.patternSelected.name;
-      }
-
-      this.loading = true;
-      if (this.workerModel.id > 0) {
-        this._workerModelService.updateWorkerModel(this.workerModel)
-            .pipe(finalize(() => {
-                this.loading = false;
-                this.patternSelected = null
-            }))
-            .subscribe(wm => {
-                this.workerModel = wm;
-                if (this.workerModel.model_docker != null && this.workerModel.model_docker.envs) {
-                    this.envNames = Object.keys(this.workerModel.model_docker.envs);
-                }
-                this._toast.success('', this._translate.instant('worker_model_saved'));
-                this._router.navigate(['settings', 'worker-model', this.workerModel.name]);
-            });
-      } else {
-        this._workerModelService.createWorkerModel(this.workerModel)
-            .pipe(finalize(() => {
-                this.loading = false;
-                this.patternSelected = null
-            }))
-            .subscribe(wm => {
-                this.workerModel = wm;
-                if (this.workerModel.model_docker != null && this.workerModel.model_docker.envs) {
-                    this.envNames = Object.keys(this.workerModel.model_docker.envs);
-                }
-                this.loading = false;
-                this._toast.success('', this._translate.instant('worker_model_saved'));
-                this._router.navigate(['settings', 'worker-model', this.workerModel.name]);
-            });
-      }
->>>>>>> 21bb00b1
     }
 
     getDescriptionHeight(): number {
