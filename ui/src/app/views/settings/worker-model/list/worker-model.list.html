<div class="wrapper">
  <app-breadcrumb [path]="path">
    <a class="ui right floated green button small buttonBreadcrumb" [routerLink]="['add']">{{ 'btn_add' | translate
      }}</a>
  </app-breadcrumb>
  <app-scrollview class="scrollview">
    <div class="ui grid">
      <div class="ui row">
        <div class="ui eight wide column">
          <div class="ui fluid action input">
            <input type="text" [placeholder]="'worker_model_binary_capability' | translate" [(ngModel)]="binaryValue">
            <button *ngIf="!binarySelected" class="ui blue button" (click)="searchBinary()">
              {{'common_search' | translate}}
            </button>
            <button *ngIf="binarySelected" class="ui button" (click)="resetBinary()">
              {{'common_cancel' | translate}}
            </button>
          </div>
        </div>
<<<<<<< HEAD
        <div class="ui eight wide column">
          <sui-select class="selection" [placeholder]="'worker_model_state' | translate" [(ngModel)]="selectedState"
            [options]="['', 'official', 'disabled', 'register', 'error', 'deprecated']" [isSearchable]="true"
            (selectedOptionChange)="selectState()" #selectFilter>
            <sui-select-option *ngFor="let option of selectFilter.filteredOptions" [value]="option">
            </sui-select-option>
          </sui-select>
=======

        <table class="ui fixed celled table" *ngIf="getDataForCurrentPage().length > 0">
          <thead>
            <tr>
              <th class="four wide">{{ 'worker_model_name' | translate }}</th>
              <th class="four wide">{{ 'worker_model_description' | translate }}</th>
              <th class="two wide">{{ 'worker_model_type' | translate }}</th>
              <th class="three wide">{{ 'worker_model_image' | translate }}</th>
              <th class="three wide">{{ 'worker_model_group' | translate }}</th>
            </tr>
          </thead>
          <tbody>
            <tr *ngFor="let v of getDataForCurrentPage()">
              <td class="border">
                <a class="ui" [routerLink]="[v.group.name, v.name]">
                  <div class="ui">
                    {{v.name}}
                    <span *ngIf="v.disabled" [smDirTooltip]="'worker_model_disabled' | translate" smDirPosition="top center">
                      <i class="grey ban icon" title="{{ 'worker_model_disabled' | translate }}"></i></span>
                    <span *ngIf="v.nb_spawn_err > 0" [smDirTooltip]="'worker_model_spawn_error_tooltip' | translate"
                      smDirPosition="top center"> <i class="exclamation triangle icon large red" title="{{ 'worker_model_warning' | translate }}"></i>
                    </span>
                    <span *ngIf="v.is_official" [smDirTooltip]="'worker_model_official_tooltip' | translate"
                      smDirPosition="top center"> <i class="check circle outline icon large green"></i> </span>
                    <span *ngIf="v.is_deprecated" [smDirTooltip]="'worker_model_deprecated_tooltip' | translate"
                      smDirPosition="top center"> <i class="exclamation circle icon large orange"></i> </span>
                  </div>
                </a>
              </td>
              <td class="border">{{v.description}}</td>
              <td class="border">{{v.type}}</td>
              <td class="border">{{getImageName(v)}}</td>
              <td class="border">{{v.group.name}}</td>
            </tr>
          </tbody>
          <tfoot *ngIf="getNbOfPages() > 1">
            <tr>
              <td colspan="6">
                <div class="ui right floated pagination menu">
                  <a class="icon item" (click)="downPage()">
                    <i class="left chevron icon"></i>
                  </a>
                  <a class="item" *ngFor="let page of getNbOfPages() | ngForNumber" (click)="goTopage(page)"
                    [class.active]="currentPage === page">{{page}}</a>
                  <a class="icon item" (click)="upPage()">
                    <i class="right chevron icon"></i>
                  </a>
                </div>
              </td>
            </tr>
          </tfoot>
        </table>
        <div class="ui info message" *ngIf="getDataForCurrentPage().length === 0">
          {{ 'worker_model_none' | translate }}
>>>>>>> 19ce7271
        </div>
      </div>
    </div>
    <app-data-table [withFilter]="filter" [withPagination]="25" [columns]="columns" [data]="workerModels"
      [loading]="loading"></app-data-table>
  </app-scrollview>
</div><|MERGE_RESOLUTION|>--- conflicted
+++ resolved
@@ -17,7 +17,6 @@
             </button>
           </div>
         </div>
-<<<<<<< HEAD
         <div class="ui eight wide column">
           <sui-select class="selection" [placeholder]="'worker_model_state' | translate" [(ngModel)]="selectedState"
             [options]="['', 'official', 'disabled', 'register', 'error', 'deprecated']" [isSearchable]="true"
@@ -25,62 +24,6 @@
             <sui-select-option *ngFor="let option of selectFilter.filteredOptions" [value]="option">
             </sui-select-option>
           </sui-select>
-=======
-
-        <table class="ui fixed celled table" *ngIf="getDataForCurrentPage().length > 0">
-          <thead>
-            <tr>
-              <th class="four wide">{{ 'worker_model_name' | translate }}</th>
-              <th class="four wide">{{ 'worker_model_description' | translate }}</th>
-              <th class="two wide">{{ 'worker_model_type' | translate }}</th>
-              <th class="three wide">{{ 'worker_model_image' | translate }}</th>
-              <th class="three wide">{{ 'worker_model_group' | translate }}</th>
-            </tr>
-          </thead>
-          <tbody>
-            <tr *ngFor="let v of getDataForCurrentPage()">
-              <td class="border">
-                <a class="ui" [routerLink]="[v.group.name, v.name]">
-                  <div class="ui">
-                    {{v.name}}
-                    <span *ngIf="v.disabled" [smDirTooltip]="'worker_model_disabled' | translate" smDirPosition="top center">
-                      <i class="grey ban icon" title="{{ 'worker_model_disabled' | translate }}"></i></span>
-                    <span *ngIf="v.nb_spawn_err > 0" [smDirTooltip]="'worker_model_spawn_error_tooltip' | translate"
-                      smDirPosition="top center"> <i class="exclamation triangle icon large red" title="{{ 'worker_model_warning' | translate }}"></i>
-                    </span>
-                    <span *ngIf="v.is_official" [smDirTooltip]="'worker_model_official_tooltip' | translate"
-                      smDirPosition="top center"> <i class="check circle outline icon large green"></i> </span>
-                    <span *ngIf="v.is_deprecated" [smDirTooltip]="'worker_model_deprecated_tooltip' | translate"
-                      smDirPosition="top center"> <i class="exclamation circle icon large orange"></i> </span>
-                  </div>
-                </a>
-              </td>
-              <td class="border">{{v.description}}</td>
-              <td class="border">{{v.type}}</td>
-              <td class="border">{{getImageName(v)}}</td>
-              <td class="border">{{v.group.name}}</td>
-            </tr>
-          </tbody>
-          <tfoot *ngIf="getNbOfPages() > 1">
-            <tr>
-              <td colspan="6">
-                <div class="ui right floated pagination menu">
-                  <a class="icon item" (click)="downPage()">
-                    <i class="left chevron icon"></i>
-                  </a>
-                  <a class="item" *ngFor="let page of getNbOfPages() | ngForNumber" (click)="goTopage(page)"
-                    [class.active]="currentPage === page">{{page}}</a>
-                  <a class="icon item" (click)="upPage()">
-                    <i class="right chevron icon"></i>
-                  </a>
-                </div>
-              </td>
-            </tr>
-          </tfoot>
-        </table>
-        <div class="ui info message" *ngIf="getDataForCurrentPage().length === 0">
-          {{ 'worker_model_none' | translate }}
->>>>>>> 19ce7271
         </div>
       </div>
     </div>
