import { Component } from '@angular/core';
import { WorkerModel } from 'app/model/worker-model.model';
import { WorkerModelService } from 'app/service/worker-model/worker-model.service';
import { PathItem } from 'app/shared/breadcrumb/breadcrumb.component';
import { Column, ColumnType, Filter } from 'app/shared/table/data-table.component';
import { finalize } from 'rxjs/operators';

@Component({
    selector: 'app-worker-model-list',
    templateUrl: './worker-model.list.html'
})
export class WorkerModelListComponent {
    loading: boolean;
    columns: Array<Column<WorkerModel>>;
    workerModels: Array<WorkerModel>;
    path: Array<PathItem>;
    filter: Filter<WorkerModel>;
    selectedState: string;
    binaryValue: string;
    binarySelected: boolean;

    constructor(
        private _workerModelService: WorkerModelService
    ) {
        this.filter = f => {
            const lowerFilter = f.toLowerCase();
            return d => {
                return d.name.toLowerCase().indexOf(lowerFilter) !== -1 ||
                    d.type.toLowerCase().indexOf(lowerFilter) !== -1;
            }
        };

        this.path = [<PathItem>{
            translate: 'common_settings'
        }, <PathItem>{
            translate: 'worker_model_list_title',
            routerLink: ['/', 'settings', 'worker-model']
        }];

        this.columns = [
            <Column<WorkerModel>>{
                type: ColumnType.ROUTER_LINK_WITH_ICONS,
                name: 'common_name',
                class: 'four',
                selector: (wm: WorkerModel) => {
                    let icons = [];

                    if (wm.disabled) {
                        icons.push({
                            label: 'worker_model_disabled',
                            class: ['grey', 'ban', 'icon'],
                            title: 'worker_model_disabled'
                        });
                    }
                    if (wm.nb_spawn_err > 0) {
                        icons.push({
                            label: 'worker_model_spawn_error_tooltip',
                            class: ['exclamation', 'triangle', 'icon', 'red'],
                            title: 'worker_model_warning'
                        });
                    }
                    if (wm.is_official) {
                        icons.push({
                            label: 'worker_model_official_tooltip',
                            class: ['check', 'circle', 'outline', 'icon', 'green'],
                            title: 'worker_model_official_tooltip'
                        });
                    }
                    if (wm.is_deprecated) {
                        icons.push({
                            label: 'worker_model_deprecated_tooltip',
                            class: ['exclamation', 'circle', 'icon', 'orange'],
                            title: 'worker_model_official_tooltip'
                        });
                    }

                    return {
                        link: `/settings/worker-model/${wm.name}`,
                        value: wm.name,
                        icons: icons
                    };
                }
            },
            <Column<WorkerModel>>{
                name: 'common_description',
                class: 'four',
                selector: (wm: WorkerModel) => wm.description
            },
            <Column<WorkerModel>>{
                name: 'common_type',
                class: 'two',
                selector: (wm: WorkerModel) => wm.type
            },
            <Column<WorkerModel>>{
                name: 'worker_model_image',
                class: 'three',
                selector: this.getImageName
            },
            <Column<WorkerModel>>{
                name: 'worker_model_group',
                class: 'three',
                selector: (wm: WorkerModel) => wm.group.name
            },
        ];

        this.loadWorkerModels();
    }

    loadWorkerModels() {
        this.loading = true;
<<<<<<< HEAD
        this._workerModelService.getWorkerModels(this.selectedState, this.binaryValue)
=======
        this._workerModelService.getAll(filter)
>>>>>>> 19ce7271
            .pipe(finalize(() => this.loading = false))
            .subscribe(wms => {
                this.workerModels = wms;
            });
    }

    getImageName(w: WorkerModel): string {
        if (w.type === 'docker') {
            if (w.model_docker != null && w.model_docker.image) {
                return w.model_docker.image.substr(0, 60)
            }
        } else {
            if (w.model_virtual_machine != null && w.model_virtual_machine.image) {
                return w.model_virtual_machine.image.substr(0, 60)
            }
        }
        return '';
    }

<<<<<<< HEAD
    selectState() {
        this.loadWorkerModels();
    }

    resetBinary() {
        this.binarySelected = false;
        this.binaryValue = null;
        this.loadWorkerModels();
    }

    searchBinary() {
        this.binarySelected = true;
        this.loadWorkerModels();
=======
    searchBinary(binary: string) {
        this.filter = '';
        this._selectedFilter = null;
        if (!binary) {
            this.searchView = true;
            this.filteredWorkerModels = this.workerModels;
            this.binaryValue = '';
            this.currentPage = 1;
            return;
        }
        this._workerModelService.getAll(this.selectedFilter, binary)
            .pipe(finalize(() => {
                this.loading = false;
                this.searchView = false;
            }))
            .subscribe((wms) => this.filteredWorkerModels = wms);
>>>>>>> 19ce7271
    }
}<|MERGE_RESOLUTION|>--- conflicted
+++ resolved
@@ -75,7 +75,7 @@
                     }
 
                     return {
-                        link: `/settings/worker-model/${wm.name}`,
+                        link: `/settings/worker-model/${wm.group.name}/${wm.name}`,
                         value: wm.name,
                         icons: icons
                     };
@@ -108,11 +108,7 @@
 
     loadWorkerModels() {
         this.loading = true;
-<<<<<<< HEAD
-        this._workerModelService.getWorkerModels(this.selectedState, this.binaryValue)
-=======
-        this._workerModelService.getAll(filter)
->>>>>>> 19ce7271
+        this._workerModelService.getAll(this.selectedState, this.binaryValue)
             .pipe(finalize(() => this.loading = false))
             .subscribe(wms => {
                 this.workerModels = wms;
@@ -132,7 +128,6 @@
         return '';
     }
 
-<<<<<<< HEAD
     selectState() {
         this.loadWorkerModels();
     }
@@ -146,23 +141,5 @@
     searchBinary() {
         this.binarySelected = true;
         this.loadWorkerModels();
-=======
-    searchBinary(binary: string) {
-        this.filter = '';
-        this._selectedFilter = null;
-        if (!binary) {
-            this.searchView = true;
-            this.filteredWorkerModels = this.workerModels;
-            this.binaryValue = '';
-            this.currentPage = 1;
-            return;
-        }
-        this._workerModelService.getAll(this.selectedFilter, binary)
-            .pipe(finalize(() => {
-                this.loading = false;
-                this.searchView = false;
-            }))
-            .subscribe((wms) => this.filteredWorkerModels = wms);
->>>>>>> 19ce7271
     }
 }