import { ChangeDetectionStrategy, ChangeDetectorRef, Component } from '@angular/core';
import { finalize } from 'rxjs/operators/finalize';
import { Group } from '../../../../model/group.model';
import { GroupService } from '../../../../service/group/group.service';
import { PathItem } from '../../../../shared/breadcrumb/breadcrumb.component';
import { Column, ColumnType } from '../../../../shared/table/data-table.component';

@Component({
    selector: 'app-group-list',
    templateUrl: './group.list.html',
    styleUrls: ['./group.list.scss'],
    changeDetection: ChangeDetectionStrategy.OnPush
})
export class GroupListComponent {
    loading: boolean;
    columns: Array<Column<Group>>;
    groups: Array<Group>;
    path: Array<PathItem>;

    constructor(
        private _groupService: GroupService,
         private _cd: ChangeDetectorRef
    ) {
        this.columns = [
            <Column<Group>>{
                type: ColumnType.ROUTER_LINK,
                name: 'common_name',
                selector: (g: Group) => {
                    return {
                        link: '/settings/group/' + g.name,
                        value: g.name
                    };
                }
            }
        ];
        this.getGroups();

        this.path = [<PathItem>{
            translate: 'common_settings'
        }, <PathItem>{
            translate: 'group_list_title',
            routerLink: ['/', 'settings', 'group']
        }];
    }

    getGroups(): void {
        this.loading = true;
<<<<<<< HEAD
        this._groupService.getAll()
            .pipe(finalize(() => this.loading = false))
=======
        this._groupService.getGroups()
            .pipe(finalize(() => {
                this.loading = false;
                this._cd.markForCheck();
            }))
>>>>>>> 664378ce
            .subscribe(gs => { this.groups = gs; });
    }

    filter(f: string) {
        const lowerFilter = f.toLowerCase();
        return (g: Group) => {
            return g.name.toLowerCase().indexOf(lowerFilter) !== -1;
        }
    }
}<|MERGE_RESOLUTION|>--- conflicted
+++ resolved
@@ -45,16 +45,11 @@
 
     getGroups(): void {
         this.loading = true;
-<<<<<<< HEAD
         this._groupService.getAll()
-            .pipe(finalize(() => this.loading = false))
-=======
-        this._groupService.getGroups()
             .pipe(finalize(() => {
                 this.loading = false;
                 this._cd.markForCheck();
             }))
->>>>>>> 664378ce
             .subscribe(gs => { this.groups = gs; });
     }
 
