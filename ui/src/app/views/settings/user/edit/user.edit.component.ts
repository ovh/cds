import { Component, OnInit, ViewChild } from '@angular/core';
import { ActivatedRoute, Router } from '@angular/router';
import { TranslateService } from '@ngx-translate/core';
import { Store } from '@ngxs/store';
import { AuthConsumer, AuthDriverManifest, AuthDriverManifests, AuthSession } from 'app/model/authentication.model';
import { AuthenticationService } from 'app/service/services.module';
import { Item } from 'app/shared/menu/menu.component';
import { Column, ColumnType, Filter } from 'app/shared/table/data-table.component';
import { AuthenticationState } from 'app/store/authentication.state';
import { forkJoin } from 'rxjs/internal/observable/forkJoin';
import { finalize } from 'rxjs/operators/finalize';
import { Group } from '../../../../model/group.model';
import { User, UserContact } from '../../../../model/user.model';
import { UserService } from '../../../../service/user/user.service';
import { PathItem } from '../../../../shared/breadcrumb/breadcrumb.component';
import { ConsumerCreateModalComponent } from '../consumer-create-modal/consumer-create-modal.component';
import { ConsumerDetailsModalComponent } from '../consumer-details-modal/consumer-details-modal.component';

@Component({
    selector: 'app-user-edit',
    templateUrl: './user.edit.html',
    styleUrls: ['./user.edit.scss']
})
export class UserEditComponent implements OnInit {
    @ViewChild('consumerDetailsModal', { static: false })
    consumerDetailsModal: ConsumerDetailsModalComponent;

    @ViewChild('consumerCreateModal', { static: false })
    consumerCreateModal: ConsumerCreateModalComponent;

    loading = false;
    deleteLoading = false;
    groupsAdmin: Array<Group>;
    // private usernamePattern: RegExp = new RegExp('^[a-zA-Z0-9._-]{1,}$');
    userPatternError = false;

    username: string;
    currentUser: User;
    path: Array<PathItem>;
    items: Array<Item>;
    selectedItem: Item;
    loadingUser: boolean;
    user: User;
    columnsGroups: Array<Column<Group>>;
    loadingGroups = false;
    groups: Array<Group>;
    columnsContacts: Array<Column<UserContact>>;
    loadingContacts = false;
    contacts: Array<UserContact>;
    loadingAuthData: boolean;
    drivers: Array<AuthDriverManifest>;
    consumers: Array<AuthConsumer>;
    mConsumers: { [key: string]: AuthConsumer };
    myConsumers: Array<AuthConsumer>;
    selectedConsumer: AuthConsumer;
    columnsConsumers: Array<Column<AuthConsumer>>;
    filterConsumers: Filter<AuthConsumer>;
    columnsSessions: Array<Column<AuthSession>>;
    filterSessions: Filter<AuthSession>;
    sessions: Array<AuthSession>;

    constructor(
        private _authenticationService: AuthenticationService,
        private _userService: UserService,
        private _translate: TranslateService,
        private _route: ActivatedRoute,
        private _router: Router,
        private _store: Store
    ) {
        this.currentUser = this._store.selectSnapshot(AuthenticationState.user);

        this.items = [<Item>{
            translate: 'user_profile_btn',
            key: 'profile',
            default: true
        }, <Item>{
            translate: 'user_groups_btn',
            key: 'groups'
        }, <Item>{
            translate: 'user_contacts_btn',
            key: 'contacts'
        }, <Item>{
            translate: 'user_authentication_btn',
            key: 'authentication'
        }];

        this.columnsGroups = [
            <Column<Group>>{
                name: 'common_name',
                selector: (g: Group) => g.name
            },
            <Column<Group>>{
                name: 'user_group_role',
                selector: (g: Group) => g.admin ? this._translate.instant('user_group_admin') : this._translate.instant('user_group_member')
            },
        ];

        this.columnsContacts = [
            <Column<UserContact>>{
                name: 'common_name',
                class: 'two',
                selector: (c: UserContact) => c.type
            },
            <Column<UserContact>>{
                type: ColumnType.TEXT_LABELS,
                class: 'fourteen',
                name: 'common_value',
                selector: (c: UserContact) => {
                    let labels = [];

                    if (c.primary) {
                        labels.push({ color: 'green', title: 'user_contact_primary' });
                    }
                    if (!c.verified) {
                        labels.push({ color: 'red', title: 'user_contact_not_verified' });
                    }

                    return {
                        value: c.value,
                        labels
                    }
                }
            }
        ];

        this.filterConsumers = f => {
            const lowerFilter = f.toLowerCase();
            return (c: AuthConsumer) => {
                return c.name.toLowerCase().indexOf(lowerFilter) !== -1 ||
                    c.description.toLowerCase().indexOf(lowerFilter) !== -1 ||
                    c.scopes.join(' ').toLowerCase().indexOf(lowerFilter) !== -1;
            }
        };

        this.columnsConsumers = [
            <Column<AuthConsumer>>{
                name: 'common_name',
                selector: (c: AuthConsumer) => c.name
            },
            <Column<AuthConsumer>>{
                name: 'common_description',
                selector: (c: AuthConsumer) => c.description
            },
            <Column<AuthConsumer>>{
                type: ColumnType.TEXT_ICONS,
                name: 'user_auth_scopes',
                selector: (c: AuthConsumer) => {
                    return {
                        value: c.scopes.join(', '),
                        icons: [
                            {
                                label: 'user_auth_info_scopes',
                                class: ['info', 'circle', 'icon', 'primary', 'link'],
                                title: 'user_auth_info_scopes',
                                trigger: 'outsideClick'
                            }
                        ]
                    }
                }
            },
            <Column<AuthConsumer>>{
                name: 'user_auth_groups',
                selector: (c: AuthConsumer) => c.groups ? c.groups.map((g: Group) => g.name).join(', ') : '*'
            },
            <Column<AuthConsumer>>{
                type: ColumnType.BUTTON,
                name: 'common_action',
                class: 'two right aligned',
                selector: (c: AuthConsumer) => {
                    return {
                        title: 'common_details',
                        click: () => { this.clickConsumerDetails(c) }
                    };
                }
            }
        ];

        this.filterSessions = f => {
            const lowerFilter = f.toLowerCase();
            return (s: AuthSession) => {
                return s.consumer.name.toLowerCase().indexOf(lowerFilter) !== -1 ||
                    s.consumer_id.toLowerCase().indexOf(lowerFilter) !== -1 ||
                    s.created.toLowerCase().indexOf(lowerFilter) !== -1 ||
                    s.expire_at.toLowerCase().indexOf(lowerFilter) !== -1;
            }
        };

        this.columnsSessions = [
            <Column<AuthSession>>{
                name: 'user_auth_consumer',
                selector: (s: AuthSession) => s.consumer.name + ' (' + s.consumer_id + ')'
            },
            <Column<AuthSession>>{
                type: ColumnType.TEXT_LABELS,
                name: 'common_id',
                selector: (s: AuthSession) => {
                    let labels = [];

                    if (s.current) {
                        labels.push({ color: 'blue', title: 'user_auth_session_current' });
                    }

                    return {
                        value: s.id,
                        labels
                    }
                }
            },
            <Column<AuthSession>>{
                type: ColumnType.DATE,
                name: 'common_created',
                selector: (s: AuthSession) => s.created
            },
            <Column<AuthSession>>{
                type: ColumnType.DATE,
                name: 'user_auth_expire_at',
                selector: (s: AuthSession) => s.expire_at
            },
            <Column<AuthSession>>{
                type: ColumnType.CONFIRM_BUTTON,
                name: 'common_action',
                class: 'two right aligned',
                selector: (s: AuthSession) => {
                    return {
                        title: 'user_auth_revoke_btn',
                        color: 'red',
                        click: () => { this.clickSessionRevoke(s) }
                    };
                }
            }
        ];
    }

    ngOnInit() {
        this._route.params.subscribe(params => {
            this.username = params['username'];
            this.getUser();
        });
    }

    clickConsumerDetails(c: AuthConsumer): void {
        this.selectedConsumer = c;
        this.consumerDetailsModal.show();
    }

    clickConsumerSignin(consumerType: string): void {

    }

    clickConsumerDetach(c: AuthConsumer): void {

    }

    clickConsumerCreate(): void {
        this.consumerCreateModal.show();
    }

    clickSessionRevoke(s: AuthSession): void {
        if (s.current) {
            this._authenticationService.signout().subscribe(() => {
                this._router.navigate(['/auth/signin']);
            });
        } else {
            this._userService.deleteSession(this.currentUser.username, s.id).subscribe(() => {
                this.getAuthData();
            });
        }
    }

    clickDeleteButton(): void {
        // this.deleteLoading = true;
        // this._userService.deleteUser(this.currentUser.username).subscribe(wm => {
        //     this.deleteLoading = false;
        //     this._toast.success('', this._translate.instant('user_deleted'));
        //     this._router.navigate(['../'], { relativeTo: this._route });
        // }, () => {
        //     this.deleteLoading = false;
        // });
    }

    clickSaveButton(): void {
        // if (!this.user.username) {
        //     return;
        // }
        //
        // if (!this.usernamePattern.test(this.user.username)) {
        //     this.userPatternError = true;
        //     return;
        // }

        // this.loading = true;
        // if (this.user.id > 0) {
        //    this._userService.updateUser(this.username, this.user).subscribe(wm => {
        //        this.loading = false;
        //        this._toast.success('', this._translate.instant('user_saved'));
        //        this._router.navigate(['/settings', 'user', this.user.username], { relativeTo: this._route });
        //    }, () => {
        //        this.loading = false;
        //    });
        // }
    }

    updatePath() {
        this.path = [<PathItem>{
            translate: 'common_settings'
        }, <PathItem>{
            translate: 'user_list_title',
            routerLink: ['/', 'settings', 'user']
        }, <PathItem>{
            text: this.user.username,
            routerLink: ['/', 'settings', 'user', this.currentUser.username]
        }];
    }

    selectItem(item: Item): void {
        switch (item.key) {
            case 'groups':
                this.getGroups();
                break;
            case 'contacts':
                this.getContacts();
                break;
            case 'authentication':
                this.getAuthData();
                break;
        }
        this.selectedItem = item;
    }

    getUser(): void {
        this.loadingUser = true;
        this._userService.getUser(this.username)
            .pipe(finalize(() => this.loadingUser = false))
            .subscribe(u => {
                this.user = u;
                this.updatePath();
            });
    }

    getGroups(): void {
        this.loadingGroups = true;
        this._userService.getGroups(this.currentUser.username)
            .pipe(finalize(() => this.loadingGroups = false))
            .subscribe((gs) => {
                this.groups = gs;
            });
    }

    getContacts(): void {
        this.loadingContacts = true;
        this._userService.getContacts(this.currentUser.username)
            .pipe(finalize(() => this.loadingContacts = false))
            .subscribe((cs) => {
                this.contacts = cs;
            });
    }

    getAuthData(): void {
        this.loadingAuthData = true;
        forkJoin<AuthDriverManifests, Array<AuthConsumer>, Array<AuthSession>>(
            this._authenticationService.getDrivers(),
            this._userService.getConsumers(this.currentUser.username),
            this._userService.getSessions(this.currentUser.username)
        )
            .pipe(finalize(() => this.loadingAuthData = false))
            .subscribe(res => {
<<<<<<< HEAD
                this.drivers = res[0].manifests.filter(m => m.type !== 'builtin');
=======
                this.drivers = res[0].filter(m => m.type !== 'builtin').sort((a, b) => {
                    if (a.type === 'local') {
                        return -1;
                    }
                    if (b.type === 'local') {
                        return 1;
                    }
                    return a.type < b.type ? -1 : 1;
                });
>>>>>>> 53f45ce5
                this.consumers = res[1];

                this.mConsumers = {};
                this.consumers.forEach((c: AuthConsumer) => {
                    this.mConsumers[c.id] = c;
                    if (c.type !== 'builtin') {
                        this.mConsumers[c.type] = c;
                    }
                });

                this.myConsumers = res[1].filter((c: AuthConsumer) => c.type === 'builtin').map((c: AuthConsumer) => {
                    c.parent = this.mConsumers[c.parent_id];
                    return c;
                });

                this.sessions = res[2].map((s: AuthSession) => {
                    s.consumer = this.mConsumers[s.consumer_id];
                    return s;
                });
            });
    }

    modalClose() {
        this.selectedConsumer = null;
    }
}<|MERGE_RESOLUTION|>--- conflicted
+++ resolved
@@ -364,10 +364,7 @@
         )
             .pipe(finalize(() => this.loadingAuthData = false))
             .subscribe(res => {
-<<<<<<< HEAD
-                this.drivers = res[0].manifests.filter(m => m.type !== 'builtin');
-=======
-                this.drivers = res[0].filter(m => m.type !== 'builtin').sort((a, b) => {
+                this.drivers = res[0].manifests.filter(m => m.type !== 'builtin').sort((a, b) => {
                     if (a.type === 'local') {
                         return -1;
                     }
@@ -376,7 +373,6 @@
                     }
                     return a.type < b.type ? -1 : 1;
                 });
->>>>>>> 53f45ce5
                 this.consumers = res[1];
 
                 this.mConsumers = {};
