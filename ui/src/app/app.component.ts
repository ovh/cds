import { Title } from '@angular/platform-browser';
import {registerLocaleData} from '@angular/common';
import {Component, OnInit, NgZone} from '@angular/core';
import {TranslateService} from '@ngx-translate/core';
import {AuthentificationStore} from './service/auth/authentification.store';
import {ResolveEnd, ResolveStart, Router, ActivatedRoute, NavigationEnd} from '@angular/router';
import {CDSWorker} from './shared/worker/worker';
<<<<<<< HEAD
import {Subscription} from 'rxjs/Subscription';
import {Observable} from 'rxjs/Observable';
=======
import {Subscription} from 'rxjs';
>>>>>>> 63beaaf1
import {LanguageStore} from './service/language/language.store';
import {NotificationService} from './service/notification/notification.service';
import {AutoUnsubscribe} from './shared/decorator/autoUnsubscribe';
import {ToastService} from './shared/toast/ToastService';
import {AppService} from './app.service';
import {LastUpdateService} from './service/sse/lastupdate.sservice';
import {LastModification} from './model/lastupdate.model';
import * as format from 'string-format-obj';
import localeFR from '@angular/common/locales/fr';
import localeEN from '@angular/common/locales/en';

@Component({
    selector: 'app-root',
    templateUrl: './app.component.html',
    styleUrls: ['./app.component.scss']
})
@AutoUnsubscribe()
export class AppComponent  implements OnInit {

    open: boolean;
    isConnected = false;
    warningWorker: CDSWorker;
    versionWorker: CDSWorker;
    zone: NgZone;

    currentVersion = 0;
    showUIUpdatedBanner = false;

    warningWorkerSubscription: Subscription;
    languageSubscriber: Subscription;
    versionWorkerSubscription: Subscription;
    _routerSubscription: Subscription;
    _routerNavEndSubscription: Subscription;

    displayResolver = false;
    toasterConfig: any;

    constructor(_translate: TranslateService, private _language: LanguageStore,
                private _activatedRoute: ActivatedRoute, private _titleService: Title,
                private _authStore: AuthentificationStore, private _router: Router,
                private _notification: NotificationService, private _appService: AppService,
                private _last: LastUpdateService, private _toastService: ToastService) {
        this.zone = new NgZone({enableLongStackTrace: false});
        this.toasterConfig = this._toastService.getConfig();
        _translate.addLangs(['en', 'fr']);
        _translate.setDefaultLang('en');
        let browserLang = navigator.language.match(/fr/) ? 'fr' : 'en';
        _translate.use(browserLang.match(/en|fr/) ? browserLang : 'en');
        registerLocaleData(browserLang.match(/fr/) ? localeFR : localeEN);

        this.languageSubscriber = this._language.get().subscribe( l => {
            if (l) {
                _translate.use(l);
            } else {
                _language.set(browserLang.match(/en|fr/) ? browserLang : 'en');
            }
        });

        this._notification.requestPermission();
    }

    ngOnInit(): void {
        this._authStore.getUserlst().subscribe(user => {
            if (!user) {
                this.isConnected = false;
                this.stopWorker(this.warningWorker, this.warningWorkerSubscription);
            } else {
                this.isConnected = true;
                this.startLastUpdateSSE();
            }
            this.startVersionWorker();
        });

        this._routerSubscription = this._router.events
            .filter((event) => event instanceof ResolveStart || event instanceof ResolveEnd)
            .subscribe(e => {
                if (e instanceof ResolveStart) {
                    this.displayResolver = true;
                }
                if (e instanceof ResolveEnd) {
                    this.displayResolver = false;
                }
            });

        this._routerNavEndSubscription = this._router.events
            .filter((event) => event instanceof NavigationEnd)
            .map(() => this._activatedRoute)
            .map((route) => {
                let params = {};
                while (route.firstChild) {
                    route = route.firstChild;
                    Object.assign(params, route.snapshot.params, route.snapshot.queryParams);
                }
                return { route, params: Observable.of(params) };
            })
            .filter((event) => event.route.outlet === 'primary')
            .mergeMap((event) => Observable.zip(event.route.data, event.params))
            .subscribe((routeData) => {
                if (!Array.isArray(routeData) || routeData.length < 2) {
                    return;
                }
                if (routeData[0]['title']) {
                    let title = format(routeData[0]['title'], routeData[1])
                    this._titleService.setTitle(title);
                } else {
                    this._titleService.setTitle('CDS');
                }
            });
    }

    stopWorker(w: CDSWorker, s: Subscription): void {
        if (w) {
            w.stop();
        }
        if (s) {
            s.unsubscribe();
        }
    }

    startLastUpdateSSE(): void {
        this._last.getLastUpdate().subscribe(msg => {
            if (msg === 'ACK') {
                return;
            }
            let lastUpdateEvent: LastModification = JSON.parse(msg);
            this._appService.updateCache(lastUpdateEvent);
        });
    }


    startVersionWorker(): void {
        this.stopWorker(this.versionWorker, this.versionWorkerSubscription);
        this.versionWorker = new CDSWorker('./assets/worker/web/version.js');
        this.versionWorker.start({});
        this.versionWorker.response().subscribe( msg => {
            if (msg) {
                this.zone.run(() => {
                    let versionJSON = Number(JSON.parse(msg).version);
                    if (this.currentVersion === 0) {
                        this.currentVersion = versionJSON;
                    }
                    if (this.currentVersion < versionJSON) {
                        this.showUIUpdatedBanner = true;
                    }
                });
            }
        });
    }

    refresh(): void {
        this.zone.runOutsideAngular(() => {
            location.reload(true);
        });
    }
}<|MERGE_RESOLUTION|>--- conflicted
+++ resolved
@@ -5,12 +5,9 @@
 import {AuthentificationStore} from './service/auth/authentification.store';
 import {ResolveEnd, ResolveStart, Router, ActivatedRoute, NavigationEnd} from '@angular/router';
 import {CDSWorker} from './shared/worker/worker';
-<<<<<<< HEAD
 import {Subscription} from 'rxjs/Subscription';
-import {Observable} from 'rxjs/Observable';
-=======
-import {Subscription} from 'rxjs';
->>>>>>> 63beaaf1
+import {Observable} from 'rxjs';
+import {map, filter, mergeMap} from 'rxjs/operators';
 import {LanguageStore} from './service/language/language.store';
 import {NotificationService} from './service/notification/notification.service';
 import {AutoUnsubscribe} from './shared/decorator/autoUnsubscribe';
@@ -85,7 +82,7 @@
         });
 
         this._routerSubscription = this._router.events
-            .filter((event) => event instanceof ResolveStart || event instanceof ResolveEnd)
+            .pipe(filter((event) => event instanceof ResolveStart || event instanceof ResolveEnd))
             .subscribe(e => {
                 if (e instanceof ResolveStart) {
                     this.displayResolver = true;
@@ -96,18 +93,18 @@
             });
 
         this._routerNavEndSubscription = this._router.events
-            .filter((event) => event instanceof NavigationEnd)
-            .map(() => this._activatedRoute)
-            .map((route) => {
+            .pipe(filter((event) => event instanceof NavigationEnd))
+            .pipe(map(() => this._activatedRoute))
+            .pipe(map((route) => {
                 let params = {};
                 while (route.firstChild) {
                     route = route.firstChild;
                     Object.assign(params, route.snapshot.params, route.snapshot.queryParams);
                 }
                 return { route, params: Observable.of(params) };
-            })
-            .filter((event) => event.route.outlet === 'primary')
-            .mergeMap((event) => Observable.zip(event.route.data, event.params))
+            }))
+            .pipe(filter((event) => event.route.outlet === 'primary'))
+            .pipe(mergeMap((event) => Observable.zip(event.route.data, event.params)))
             .subscribe((routeData) => {
                 if (!Array.isArray(routeData) || routeData.length < 2) {
                     return;
