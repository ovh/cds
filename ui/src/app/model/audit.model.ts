--- conflicted
+++ resolved
@@ -24,14 +24,14 @@
 
 export class AuditWorkflowTemplateInstance extends Audit {
     workflow_template_instance_id: string;
-<<<<<<< HEAD
+    data_type: string;
+    data_before: string;
+    data_after: string;
 }
 
 export class AuditAction extends Audit {
     action_id: string;
-=======
     data_type: string;
     data_before: string;
     data_after: string;
->>>>>>> f452752e
 }