--- conflicted
+++ resolved
@@ -39,7 +39,7 @@
 
     // Useful for UI
     duration: string;
-<<<<<<< HEAD
+    force_update: boolean;
 
     static fromEventRunWorkflow(event: Event): WorkflowRun {
         let wr = new WorkflowRun();
@@ -54,9 +54,6 @@
         });
         return wr;
     }
-=======
-    force_update: boolean;
->>>>>>> 2c1e51e4
 }
 
 export class WorkflowRunTags {
