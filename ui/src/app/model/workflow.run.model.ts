--- conflicted
+++ resolved
@@ -39,11 +39,7 @@
     join_triggers_run: Map<number, TriggerRun>;
     commits: Array<Commit>;
     infos: Array<SpawnInfo>;
-<<<<<<< HEAD
     version: number;
-=======
-    outgoing_hooks: { [key: number]: Array<WorkflowNodeOutgoingHookRun>; };
->>>>>>> 079815ae
 
     // Useful for UI
     duration: string;
