--- conflicted
+++ resolved
@@ -195,7 +195,6 @@
         return warnings;
     }
 
-<<<<<<< HEAD
     static getMapNodes(data: Workflow): Map<number, WorkflowNode> {
         let nodes = new Map<number, WorkflowNode>();
         nodes = WorkflowNode.getMapNodes(nodes, data.root);
@@ -227,13 +226,13 @@
             });
         }
         return nodes;
-=======
+    }
+
     static getJoinById(id: number, workflow: Workflow): WorkflowNodeJoin {
         if (!workflow || !Array.isArray(workflow.joins)) {
             return null;
         }
         return workflow.joins.find((join) => join.id === id);
->>>>>>> ab5d4a37
     }
 
     constructor() {
