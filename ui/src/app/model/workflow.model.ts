import {notificationTypes, UserNotificationSettings} from 'app/model/notification.model';
import {Application} from './application.model';
import {Environment} from './environment.model';
import {GroupPermission} from './group.model';
import {Parameter} from './parameter.model';
import {Pipeline} from './pipeline.model';
import { ProjectPlatform } from './platform.model';
import { Label } from './project.model';
import {Usage} from './usage.model';
import {WorkflowHookModel} from './workflow.hook.model';

// Workflow represents a pipeline based workflow
export class Workflow {
    id: number;
    name: string;
    description: string;
    icon: string;
    project_id: number;
    project_key: string;
    last_modified: string;
    groups: Array<GroupPermission>;
    permission: number;
    metadata: Map<string, string>;
    usage: Usage;
    history_length: number;
    purge_tags: Array<string>;
    notifications: Array<WorkflowNotification>;
    from_repository: string;
    favorite: boolean;
    pipelines: {[key: number]: Pipeline; };
    applications: {[key: number]: Application; };
    environments: {[key: number]: Environment; };
    project_platforms: {[key: number]: ProjectPlatform; };
    hook_models: {[key: number]: WorkflowHookModel; };
    outgoing_hook_models: {[key: number]: WorkflowHookModel; };
    labels: Label[];
    workflow_data: WorkflowData;

    // UI params
    externalChange: boolean;
    forceRefresh: boolean;
    previewMode: boolean;

<<<<<<< HEAD
    static getAllNodes(data: Workflow): Array<WNode> {
        let nodes = new Array<WNode>();

        nodes.push(...WNode.getAllNodes(data.workflow_data.node));

        if (data.workflow_data.joins) {
            data.workflow_data.joins.forEach(j => {
                nodes.push(...WNode.getAllNodes(j));
            });
        }
        return nodes;
    }

    static getHookByRef(ref: string, w: Workflow): WNodeHook {
        let hook = WNode.getHookByRef(w.workflow_data.node, ref);
        if (hook) {
            return hook;
        }
        if (w.workflow_data.joins) {
            for (let i = 0; i < w.workflow_data.joins.length; i++) {
                let h = WNode.getHookByRef(w.workflow_data.joins[i], ref);
                if (h) {
                    return h;
=======
    static removeFork(workflow: Workflow, id: number) {
        // Remove from workflow
        let found = WorkflowNode.removeFork(workflow.root, id);
        if (!found && workflow.joins) {
            join: for (let i = 0; i < workflow.joins.length; i++) {
                if (workflow.joins[i].triggers) {
                    for (let j = 0; j < workflow.joins[i].triggers.length; j++) {
                        if (WorkflowNode.removeFork(workflow.joins[i].triggers[j].workflow_dest_node, id)) {
                            break join;
                        }
                    }
                }
            }
        }

        // Remove old ref
        let nodes = Workflow.getAllNodes(workflow);
        Workflow.cleanJoin(workflow, nodes);
        Workflow.cleanNotifications(workflow, nodes);
    }

    static removeForkWithoutChild(workflow: Workflow, id: number) {
        let found = WorkflowNode.removeForkWithoutChild(workflow.root, id);
        if (!found && workflow.joins) {
            join: for (let i = 0; i < workflow.joins.length; i++) {
                if (workflow.joins[i].triggers) {
                    for (let j = 0; j < workflow.joins[i].triggers.length; j++) {
                        if (WorkflowNode.removeForkWithoutChild(workflow.joins[i].triggers[j].workflow_dest_node, id)) {
                            break join;
                        }
                    }
                }
            }
        }
    }

    static cleanNotifications(workflow: Workflow, nodes: Array<WorkflowNode>) {
        if (workflow.notifications && workflow.notifications.length > 0) {
            for (let i = 0; i < workflow.notifications.length; i++) {
                if (workflow.notifications[i].source_node_ref) {
                    for (let j = 0; j < workflow.notifications[i].source_node_ref.length; j++) {
                        if (-1 === nodes.findIndex(n => n.ref === workflow.notifications[i].source_node_ref[j])) {
                            workflow.notifications[i].source_node_ref.splice(j, 1);
                            j--;
                        }
                    }
                    if (workflow.notifications[i].source_node_ref.length === 0) {
                        workflow.notifications.splice(i, 1);
                        i--;
                    }
                }
            }
        }

    }

    static cleanJoin(workflow: Workflow, nodes: Array<WorkflowNode>) {
        if (workflow.joins) {
            for (let i = 0; i < workflow.joins.length; i ++) {
                if (workflow.joins[i].source_node_ref && workflow.joins[i].source_node_ref.length > 0) {
                    for (let j = 0; j < workflow.joins[i].source_node_ref.length; j++) {
                        if (-1 === nodes.findIndex(n => n.ref === workflow.joins[i].source_node_ref[j])) {
                            workflow.joins[i].source_node_ref.splice(j, 1);
                            j--;
                        }
                    }
                }
                if (workflow.joins[i].source_node_ref.length === 0) {
                    workflow.joins.splice(i, 1);
                    i--;
                }
            }
        }
    }

    // Do not remove root node
    static removeNodeWithoutChild(workflow: Workflow, node: WorkflowNode): boolean {
        if (node.id === workflow.root.id) {
            if ((workflow.root.triggers && workflow.root.triggers.length > 1) || (workflow.joins && workflow.joins.length > 1)) {
                return false;
            }
            if (workflow.root.triggers) {
                if (workflow.root.triggers.length === 1) {
                    workflow.root = workflow.root.triggers[0].workflow_dest_node;
                    workflow.root_id = workflow.root.id;
                }
            }
            if (workflow.joins) {
                let joinsIndex = new Array<number>();
                workflow.joins.forEach((j, idx) => {
                    j.source_node_id.forEach(srcId => {
                        if (node.id === srcId) {
                            joinsIndex.push(idx);
                        }
                    });
                });
                if (joinsIndex.length === 1) {
                    // remove id
                    workflow.joins[joinsIndex[0]].source_node_id = workflow.joins[joinsIndex[0]].source_node_id.filter(i => i !== node.id);
                    if ((!node.triggers || node.triggers.length === 0) && workflow.joins[joinsIndex[0]].source_node_id.length === 0) {
                        if (workflow.joins[joinsIndex[0]].triggers && workflow.joins[joinsIndex[0]].triggers.length === 1) {
                            workflow.root = workflow.joins[joinsIndex[0]].triggers[0].workflow_dest_node;
                        }
                    }
>>>>>>> 079815ae
                }
            }
        }
        return null;
    }

    static getNodeByRef(ref: string, w: Workflow): WNode {
        let node = WNode.getNodeByRef(w.workflow_data.node, ref);
        if (node) {
            return node;
        }
        if (w.workflow_data.joins) {
            for (let i = 0; i < w.workflow_data.joins.length; i++) {
                let n = WNode.getNodeByRef(w.workflow_data.joins[i], ref);
                if (n) {
                    return n;
                }
            }
        }
        return null;
    }

    static getNodeByID(id: number, w: Workflow): WNode {
        let node = WNode.getNodeByID(w.workflow_data.node, id);
        if (node) {
            return node;
        }
        if (w.workflow_data.joins) {
            for (let i = 0; i < w.workflow_data.joins.length; i++) {
                let n = WNode.getNodeByID(w.workflow_data.joins[i], id);
                if (n) {
                    return n;
                }
            }
        }
        return null;
    }

<<<<<<< HEAD
    static removeNodeWithChild(w: Workflow, nodeID: number): boolean {
        let result = false;
        // Cannot remove root node
        if (nodeID === w.workflow_data.node.id) {
            return false;
        }
        let b = WNode.removeNodeWithChild(null, w.workflow_data.node, nodeID, 0);
        if (!b) {
            if (w.workflow_data.joins) {
                for (let i = 0; i < w.workflow_data.joins.length; i++) {
                    if (w.workflow_data.joins[i].id === nodeID) {
                        w.workflow_data.joins.splice(i, 1);
                        result = true;
                        break;
                    }
                    let bb = WNode.removeNodeWithChild(null, w.workflow_data.joins[i], nodeID, i);
                    if (bb) {
                        result = true;
                        break;
                    }
                }
            }
        } else {
            result = true;
        }
        if (result) {
            let nodes = Workflow.getAllNodes(w);
            Workflow.cleanJoin(w, nodes);
            Workflow.cleanNotifications(w, nodes);
        }
        return result;
    }

    static removeNodeOnly(w: Workflow, nodeID: number): boolean {
        let result = false;
        if (nodeID === w.workflow_data.node.id && w.workflow_data.node.triggers.length > 0) {
            // Replace node by a fork
            let newRoot = new WNode();
            newRoot.triggers = w.workflow_data.node.triggers;
            newRoot.type = WNodeType.FORK;
            newRoot.hooks = w.workflow_data.node.hooks;
            newRoot.workflow_id = w.workflow_data.node.workflow_id;
            w.workflow_data.node = newRoot;
            result = true;
        }
        if (!result) {
            let b = WNode.removeNodeOnly(w, null, w.workflow_data.node, nodeID, -1);
            if (b) {
                result = true;
            }
            if (!result && w.workflow_data.joins) {
                for (let i = 0; i < w.workflow_data.joins.length; i++) {
                    let bb = WNode.removeNodeOnly(w, null, w.workflow_data.joins[i], nodeID, i)
                    if (bb) {
                        result = true;
                        break;
=======
    static updateOutgoingHook(workflow: Workflow, id: number, name: string, config: Map<string, WorkflowNodeHookConfigValue>) {
        let oldH = WorkflowNode.findOutgoingHook(workflow.root, id);
        if (!oldH) {
            if (workflow.joins) {
                quit: for (let i = 0; i < workflow.joins.length; i++) {
                    let j = workflow.joins[i];
                    if (j.triggers) {
                        for (let k = 0; k < j.triggers.length; k++) {
                            oldH = WorkflowNode.findOutgoingHook(j.triggers[k].workflow_dest_node, id);
                            if (oldH) {
                                break quit;
                            }
                        }
                    }
                }
            }
        }

        if (oldH) {
            oldH.config = config;
            oldH.name = name;
        }
    };

    static removeOutgoingHook(workflow: Workflow, id: number) {
        let done = WorkflowNode.removeOutgoingHook(workflow.root, id);
        if (!done) {
            if (workflow.joins) {
                for (let i = 0; i < workflow.joins.length; i++) {
                    let j = workflow.joins[i];
                    if (j.triggers) {
                        for (let k = 0; k < j.triggers.length; k++) {
                            done = WorkflowNode.removeOutgoingHook(j.triggers[k].workflow_dest_node, id);
                            if (done) {
                                return
                            }
                        }
                    }
                }
            }
        }
        return
    }

    static getForkByName(name: string, w: Workflow): WorkflowNodeFork {
        let fork = WorkflowNode.getForkByName(w.root, name);
        if (!fork && w.joins) {
            quit: for (let i = 0; i < w.joins.length; i++) {
                if (w.joins[i].triggers) {
                    for (let j = 0; j < w.joins[i].triggers.length; j++) {
                        fork = WorkflowNode.getForkByName(w.joins[i].triggers[j].workflow_dest_node, name);
                        if (fork) {
                            break quit;
                        }
                    }
                }
            }
        }
        return fork;
    }

    static getNodeByID(id: number, w: Workflow): WorkflowNode {
        let node = WorkflowNode.getNodeByID(w.root, id);
        if (!node && w.joins) {
            quit: for (let i = 0; i < w.joins.length; i++) {
                if (w.joins[i].triggers) {
                    for (let j = 0; j < w.joins[i].triggers.length; j++) {
                        node = WorkflowNode.getNodeByID(w.joins[i].triggers[j].workflow_dest_node, id);
                        if (node) {
                            break quit;
                        }
>>>>>>> 079815ae
                    }
                }
            }
        }
        if (result) {
            let nodes = Workflow.getAllNodes(w);
            Workflow.cleanJoin(w, nodes);
            Workflow.cleanNotifications(w, nodes);
        }

        return result;
    }

    static cleanNotifications(workflow: Workflow, nodes: Array<WNode>) {
        if (workflow.notifications && workflow.notifications.length > 0) {
            for (let i = 0; i < workflow.notifications.length; i++) {
                if (workflow.notifications[i].source_node_ref) {
                    for (let j = 0; j < workflow.notifications[i].source_node_ref.length; j++) {
                        if (-1 === nodes.findIndex(n => n.ref === workflow.notifications[i].source_node_ref[j])) {
                            workflow.notifications[i].source_node_ref.splice(j, 1);
                            j--;
                        }
                    }
                    if (workflow.notifications[i].source_node_ref.length === 0) {
                        workflow.notifications.splice(i, 1);
                        i--;
                    }
                }
            }
        }
    }

    static cleanJoin(workflow: Workflow, nodes: Array<WNode>) {
        if (workflow.workflow_data.joins) {
            for (let i = 0; i < workflow.workflow_data.joins.length; i ++) {
                if (workflow.workflow_data.joins[i].parents && workflow.workflow_data.joins[i].parents.length > 0) {
                    for (let j = 0; j < workflow.workflow_data.joins[i].parents.length; j++) {
                        if (-1 === nodes.findIndex(n => n.ref === workflow.workflow_data.joins[i].parents[j].parent_name)) {
                            workflow.workflow_data.joins[i].parents.splice(j, 1);
                            j--;
                        }
                    }
                }
                if (workflow.workflow_data.joins[i].parents.length === 0) {
                    workflow.workflow_data.joins.splice(i, 1);
                    i--;
                }
            }
        }
    }

<<<<<<< HEAD
    static getMapNodes(data: Workflow): Map<number, WNode> {
        let nodes = new Map<number, WNode>();
        nodes = WNode.getMapNodes(nodes, data.workflow_data.node);
=======
    static findOutgoingHook(w: Workflow, id: number): WorkflowNodeOutgoingHook {
        let hook = WorkflowNode.findOutgoingHook(w.root, id);
        if (hook) {
            return hook;
        }
        if (w.joins) {
            for (let i = 0; i < w.joins.length; i++) {
                if (w.joins[i].triggers) {
                    for (let j = 0; j < w.joins[i].triggers.length; j++) {
                        hook = WorkflowNode.findOutgoingHook(w.joins[i].triggers[j].workflow_dest_node, id);
                        if (hook) {
                            return hook;
                        }
                    }
                }
            }
        }
        return null;
    }

    static isChildOfOutgoingHook(w: Workflow, n: WorkflowNode, h: WorkflowNodeOutgoingHook, nodeID: number): boolean {
        if (h) {
            if (h.triggers) {
                for (let i = 0; i < h.triggers.length; i++) {
                    if (h.triggers[i]) {
                        if (h.triggers[i].workflow_dest_node.id === nodeID) {
                            return true;
                        }
                        if (Workflow.isChildOfOutgoingHook(w, h.triggers[i].workflow_dest_node, null, nodeID)) {
                            return true;
                        }
                    }
                }
            }
            return false;
        }

        if (n) {
            if (n.outgoing_hooks) {
                for (let i = 0; i < n.outgoing_hooks.length; i++) {
                    if (Workflow.isChildOfOutgoingHook(w, null, n.outgoing_hooks[i], nodeID)) {
                        return true;
                    }
                }
            }
            if (n.triggers) {
                for (let i = 0; i < n.triggers.length; i++) {
                    if (Workflow.isChildOfOutgoingHook(w, n.triggers[i].workflow_dest_node, null, nodeID)) {
                        return true;
                    }
                }
            }
            if (n.forks) {
                for (let i = 0; i < n.forks.length; i++) {
                    if (n.forks[i].triggers) {
                        for (let j = 0; j < n.forks[i].triggers.length; j++) {
                            if (Workflow.isChildOfOutgoingHook(w, n.forks[i].triggers[j].workflow_dest_node, null, nodeID)) {
                                return true;
                            }
                        }
                    }
                }
            }
            return false
        }

        if (w.joins) {
            for (let i = 0; i < w.joins.length; i++) {
                if (w.joins[i].triggers) {
                    for (let j = 0; j < w.joins[i].triggers.length; j++) {
                        if (Workflow.isChildOfOutgoingHook(w, w.joins[i].triggers[j].workflow_dest_node, null, nodeID)) {
                            return true;
                        }
                    }
                }
            }
            return false
        }

        return Workflow.isChildOfOutgoingHook(w, w.root, null, nodeID);
    }

    static removeOldRef(w: Workflow) {
        if (!w.joins) {
            return;
        }
        let refs = new Array<string>();
        WorkflowNode.addRef(refs, w.root);

        w.joins.forEach(j => {
            if (j.triggers) {
                j.triggers.forEach(t => {
                    WorkflowNode.addRef(refs, t.workflow_dest_node);
                });
            }
        });
>>>>>>> 079815ae

        if (data.workflow_data.joins) {
            data.workflow_data.joins.forEach(j => {
                nodes = WNode.getMapNodes(nodes, data.workflow_data.node);
            });
        }
        return nodes;
    }

    static getMapNodesRef(data: Workflow): Map<string, WNode> {
        let nodes = new Map<string, WNode>();
        nodes = WNode.getMapNodesRef(nodes, data.workflow_data.node);

        if (data.workflow_data.joins) {
            data.workflow_data.joins.forEach(j => {
                nodes = WNode.getMapNodesRef(nodes, j);
            });
        }
        return nodes;
    }

    static prepareRequestForAPI(workflow: Workflow) {
        WNode.prepareRequestForAPI(workflow.workflow_data.node);
        if (workflow.workflow_data.joins) {
            workflow.workflow_data.joins.forEach(j => {
                j.id = 0;
                if (j.triggers) {
                    j.triggers.forEach(t => {
                        WNode.prepareRequestForAPI(t.child_node);
                    });
                }
            });
        }
        delete workflow.usage;
        delete workflow.applications;
        delete workflow.environments;
        delete workflow.pipelines;
        delete workflow.project_platforms;
        delete workflow.hook_models;
        delete workflow.outgoing_hook_models;
    }

    static getPipeline(workflow: Workflow, node: WNode): Pipeline {
        if (node.context && node.context.pipeline_id) {
            return workflow.pipelines[node.context.pipeline_id];
        }
    }
    static getApplication(workflow: Workflow, node: WNode): Application {
        if (node.context && node.context.application_id) {
            return workflow.applications[node.context.application_id];
        }
    }
    static getEnvironment(workflow: Workflow, node: WNode): Environment {
        if (node.context && node.context.environment_id) {
            return workflow.environments[node.context.environment_id];
        }
    }
    static getPlatform(workflow: Workflow, node: WNode): ProjectPlatform {
        if (node.context && node.context.project_platform_id) {
            return workflow.project_platforms[node.context.project_platform_id];
        }
    }
    static getHookModel(workflow: Workflow, hook: WNodeHook): WorkflowHookModel {
        if (hook && hook.hook_model_id) {
            return workflow.hook_models[hook.hook_model_id];
        }
    }
    static getOutGoingHookModel(workflow: Workflow, hook: WNodeOutgoingHook): WorkflowHookModel {
        if (hook.hook_model_id) {
            return workflow.outgoing_hook_models[hook.hook_model_id];
        }
    }

    static getNodeNameImpact(workflow: Workflow, name: string): WorkflowPipelineNameImpact {
        let warnings = new WorkflowPipelineNameImpact();
        WNode.getNodeNameImpact(workflow.workflow_data.node, name, warnings);
        if (workflow.workflow_data.joins) {
            workflow.workflow_data.joins.forEach(j => {
                WNode.getNodeNameImpact(j, name, warnings);
            });
        }
        return warnings;
    }

    static getAllHooks(workflow: Workflow): Array<WNodeHook> {
        let res = WNode.getAllHooks(workflow.workflow_data.node);
        if (workflow.workflow_data.joins) {
            workflow.workflow_data.joins.forEach(j => {
                if (j.triggers) {
                    j.triggers.forEach(t => {
                        let hooks = WNode.getAllHooks(t.child_node);
                        if (hooks) {
                            res = res.concat(hooks)
                        }
                    })
                }
            })
        }
        return res;
    }

    static getParentNodeIds(workflow: Workflow, currentNodeID: number): number[] {
        let ancestors = {};

        if (workflow.workflow_data.joins) {
            for (let join of workflow.workflow_data.joins) {

                let parentNodeInfos = Workflow.getParentNode(workflow, join, currentNodeID);
                if (parentNodeInfos.found) {
                    if (parentNodeInfos.node) {
                        ancestors[parentNodeInfos.node.id] = true;
                    } else {
                        ancestors[workflow.workflow_data.node.id] = true;
                        join.parents.forEach((source) => ancestors[source.parent_id] = true);
                        return Object.keys(ancestors).map((ancestor) => parseInt(ancestor, 10));
                    }
                }

                for (let parent of join.parents) {
                    let nodeFound = Workflow.getNodeByID(parent.parent_id, workflow);
                    if (nodeFound) {
                        let pni = Workflow.getParentNode(workflow, nodeFound, currentNodeID);
                        if (pni.found) {
                            if (pni.node) {
                                ancestors[pni.node.id] = true;
                            }
                        }
                    }
                }
            }
        }


        let parentNodeInfosFromRoot = Workflow.getParentNode(workflow, workflow.workflow_data.node, currentNodeID);
        if (parentNodeInfosFromRoot.found) {
            if (parentNodeInfosFromRoot.node) {
                ancestors[parentNodeInfosFromRoot.node.id] = true;
            } else {
                ancestors[workflow.workflow_data.node.id] = true;
            }
        }

        return Object.keys(ancestors).map((id) => parseInt(id, 10));
    }

    static getParentNode(workflow: Workflow, workflowNode: WNode, currentNodeID: number): { found: boolean, node?: WNode } {
        if (!workflowNode) {
            return {found: false};
        }
        if (workflowNode.id === currentNodeID) {
            return {found: true};
        }

        if (!Array.isArray(workflowNode.triggers)) {
            return {found: false};
        }

        for (let trigger of workflowNode.triggers) {
            let parentNodeInfos = Workflow.getParentNode(workflow, trigger.child_node, currentNodeID);
            if (parentNodeInfos.found) {
                if (parentNodeInfos.node) {
                    return parentNodeInfos;
                } else {
                    return {found: true, node: workflowNode};
                }
            }
        }

        return {found: false};
    }

    constructor() {
        this.workflow_data = new WorkflowData();
    }
}

export class WorkflowPipelineNameImpact {
    nodes = new Array<WNode>();
}

export class WorkflowNodeHookConfigValue {
    value: string;
    configurable: boolean;
    type: string;
}

// WorkflowTriggerConditions is either a lua script to check conditions or a set of WorkflowTriggerCondition
export class WorkflowNodeConditions {
    lua_script: string;
    plain: Array<WorkflowNodeCondition>;
}

// WorkflowTriggerCondition represents a condition to trigger ot not a pipeline in a workflow. Operator can be =, !=, regex
export class WorkflowNodeCondition {
    variable: string;
    operator: string;
    value: string;

    static getAllHooks(workflow: Workflow): Array<WorkflowNodeHook> {
        let res = WorkflowNode.getAllHooks(workflow.root);
        if (workflow.joins) {
            workflow.joins.forEach(j => {
                if (j.triggers) {
                    j.triggers.forEach(t => {
                        res = res.concat(WorkflowNode.getAllHooks(t.workflow_dest_node));
                    })
                }
            })
        }
        return res;
    }

    static getAllOutgoingHooks(workflow: Workflow): Array<WorkflowNodeOutgoingHook> {
        let res = WorkflowNode.getAllOutgoingHooks(workflow.root);
        if (workflow.joins) {
            workflow.joins.forEach(j => {
                if (j.triggers) {
                    j.triggers.forEach(t => {
                        res = res.concat(WorkflowNode.getAllOutgoingHooks(t.workflow_dest_node));
                    })
                }
            })
        }
        return res;
    }

    constructor() {
      this.value = '';
    }
}

export class WorkflowTriggerConditionCache {
    operators: Array<string>;
    names: Array<string>;
}

export class WorkflowNotification {
    id: number;
    source_node_id: Array<number>;
    source_node_ref: Array<string>;
    type: string;
    settings: UserNotificationSettings;

    constructor() {
        this.type = notificationTypes[0];
        this.settings = new UserNotificationSettings();
        this.source_node_ref = new Array<string>();
        this.source_node_id = new Array<number>();
    }
}

export class WorkflowData {
    node: WNode;
    joins: Array<WNode>;
}

export class WNodeType {
    static PIPELINE = 'pipeline';
    static JOIN = 'join';
    static FORK = 'fork';
    static OUTGOINGHOOK = 'outgoinghook';
}

export class WNode {
    id: number;
    workflow_id: number;
    name: string;
    ref: string;
<<<<<<< HEAD
    type: string;
    triggers: Array<WNodeTrigger>;
    context: WNodeContext;
    outgoing_hook: WNodeOutgoingHook;
    parents: Array<WNodeJoin>;
    hooks: Array<WNodeHook>;

    static getMapNodes(nodes: Map<number, WNode>, node: WNode): Map<number, WNode> {
        nodes.set(node.id, node);
        if (node.triggers) {
            node.triggers.forEach(t => {
                nodes = WNode.getMapNodes(nodes, t.child_node);
            });
=======
    workflow_id: number;
    pipeline_id: number;
    pipeline_name: string;
    context: WorkflowNodeContext;
    hooks: Array<WorkflowNodeHook>;
    forks: Array<WorkflowNodeFork>;
    outgoing_hooks: Array<WorkflowNodeOutgoingHook>;
    triggers: Array<WorkflowNodeTrigger>;

    static removeForkWithoutChild(node: WorkflowNode, id: number): boolean {
        if (node.forks && node.forks.length > 0) {
            for (let i = 0; i < node.forks.length; i ++) {
                if (node.forks[i].id === id) {
                    // create node trigger for each nodefork trigger
                    if (node.forks[i].triggers) {
                        if (!node.triggers) {
                            node.triggers = new Array<WorkflowNodeTrigger>();
                        }
                        node.forks[i].triggers.forEach(t => {
                            let trig = new WorkflowNodeTrigger();
                            trig.workflow_node_id = node.id;
                            trig.workflow_dest_node_id = t.workflow_dest_node_id;
                            trig.workflow_dest_node = t.workflow_dest_node;
                            node.triggers.push(trig);
                        });
                    }
                    node.forks.splice(i, 1);
                    return true;
                }

                if (node.forks[i].triggers) {
                    for (let j = 0; j < node.forks[i].triggers.length; j++) {
                        if (WorkflowNode.removeForkWithoutChild(node.forks[i].triggers[j].workflow_dest_node, id)) {
                            return true;
                        }
                    }
                }
            }
        }
        if (node.triggers) {
            for (let j = 0; j < node.triggers.length; j++ ) {
                if (WorkflowNode.removeForkWithoutChild(node.triggers[j].workflow_dest_node, id)) {
                    return true;
                }
            }
        }
        if (node.outgoing_hooks) {
            for (let i = 0; i < node.outgoing_hooks.length; i++) {
                if (node.outgoing_hooks[i].triggers) {
                    for (let j = 0; j < node.outgoing_hooks[i].triggers.length; j++ ) {
                        if (WorkflowNode.removeForkWithoutChild(node.outgoing_hooks[i].triggers[j].workflow_dest_node, id)) {
                            return true;
                        }
                    }
                }
            }
        }
        return false;
    }

    static removeFork(node: WorkflowNode, id: number): boolean {
        if (node.forks && node.forks.length > 0) {
            for (let i = 0; i < node.forks.length; i++ ) {
                if (node.forks[i].id === id) {
                    node.forks.splice(i, 1);
                    return true;
                }
                if (node.forks[i].triggers) {
                    for (let j = 0; j < node.forks[i].triggers.length; j++ ) {
                        if (WorkflowNode.removeFork(node.forks[i].triggers[j].workflow_dest_node, id)) {
                            return true;
                        }
                    }
                }
            }
        }
        if (node.triggers) {
            for (let j = 0; j < node.triggers.length; j++ ) {
                if (WorkflowNode.removeFork(node.triggers[j].workflow_dest_node, id)) {
                    return true;
                }
            }
        }
        if (node.outgoing_hooks) {
            for (let i = 0; i < node.outgoing_hooks.length; i++) {
                if (node.outgoing_hooks[i].triggers) {
                    for (let j = 0; j < node.outgoing_hooks[i].triggers.length; j++ ) {
                        if (WorkflowNode.removeFork(node.outgoing_hooks[i].triggers[j].workflow_dest_node, id)) {
                            return true;
                        }
                    }
                }
            }
        }
        return false;
    }

    static removeNodeWithoutChild(parentNode: WorkflowNode, trigger: WorkflowNodeTrigger, id: number, triggerInd: number): WorkflowNode {
        if (trigger.workflow_dest_node.id === id) {
            if (trigger.workflow_dest_node.triggers) {
                trigger.workflow_dest_node.triggers.forEach(t => {
                    t.workflow_node_id = parentNode.id;
                    t.workflow_dest_node_id = t.workflow_dest_node.id;
                    parentNode.triggers.push(t);
                });
            }
            parentNode.triggers.splice(triggerInd, 1);
            return parentNode;
        }
        if (trigger.workflow_dest_node.triggers) {
            for (let i = 0; i < trigger.workflow_dest_node.triggers.length; i++) {
                let t = trigger.workflow_dest_node.triggers[i];
                let p = WorkflowNode.removeNodeWithoutChild(trigger.workflow_dest_node, t, id, i);
                if (p) {
                    return p;
                }
            }
>>>>>>> 079815ae
        }
        return nodes;
    }

    static getMapNodesRef(nodes: Map<string, WNode>, node: WNode): Map<string, WNode> {
        nodes.set(node.ref, node);
        if (node.triggers) {
            node.triggers.forEach(t => {
               nodes = WNode.getMapNodesRef(nodes, t.child_node);
            });
        }
        return nodes;
    }

<<<<<<< HEAD
    static getHookByRef(node: WNode, ref: string): WNodeHook {
        if (node.hooks) {
            for (let i = 0; i < node.hooks.length; i++) {
                if (node.hooks[i].ref === ref) {
                    return node.hooks[i];
                }
            }
        }
        if (node.triggers) {
            for (let i = 0; i < node.triggers.length; i++) {
                let h = WNode.getHookByRef(node.triggers[i].child_node, ref);
                if (h) {
                    return h;
                }
            }
        }
=======
    static getForkByName(node: WorkflowNode, name: string): WorkflowNodeFork {
        let fork: WorkflowNodeFork;
        if (node.forks) {
            for (let i = 0; i < node.forks.length; i++) {
                if (node.forks[i].name === name) {
                    return node.forks[i];
                }
                if (node.forks[i].triggers) {
                    for (let j = 0; j < node.forks[i].triggers.length; j++) {
                        fork = WorkflowNode.getForkByName(node.forks[i].triggers[j].workflow_dest_node, name);
                        if (fork) {
                            return fork;
                        }
                    }
                }
            }
        }

        if (node.triggers) {
            for (let i = 0; i < node.triggers.length; i++) {
                fork = WorkflowNode.getForkByName(node.triggers[i].workflow_dest_node, name);
                if (fork) {
                    return fork;
                }
            }
        }

        if (node.outgoing_hooks) {
            for (let i = 0; i < node.outgoing_hooks.length; i++) {
                if (node.outgoing_hooks[i].triggers) {
                    for (let j = 0; j < node.outgoing_hooks[i].triggers.length; j++) {
                        fork = WorkflowNode.getForkByName(node.outgoing_hooks[i].triggers[j].workflow_dest_node, name);
                        if (fork) {
                            return fork;
                        }
                    }
                }
            }
        }

        return null;
    }

    static getNodeByID(node: WorkflowNode, id: number): WorkflowNode {
        if (node.id === id) {
            return node;
        }
        if (node.triggers) {
            for (let i = 0; i < node.triggers.length; i++) {
                let n = WorkflowNode.getNodeByID(node.triggers[i].workflow_dest_node, id);
                if (n) {
                    return n;
                }
            }
        }

        if (node.outgoing_hooks) {
            for (let i = 0; i < node.outgoing_hooks.length; i++) {
                if (node.outgoing_hooks[i].triggers) {
                    for (let j = 0; j < node.outgoing_hooks[i].triggers.length; j++) {
                        let n = WorkflowNode.getNodeByID(node.outgoing_hooks[i].triggers[j].workflow_dest_node, id);
                        if (n) {
                            return n;
                        }
                    }
                }
            }
        }

>>>>>>> 079815ae
        return null;
    }

    static getNodeByRef(node: WNode, ref: string): WNode {
        if (node.ref === ref) {
            return node;
        }
        if (node.triggers) {
            for (let i = 0; i < node.triggers.length; i++) {
                let n = WNode.getNodeByRef(node.triggers[i].child_node, ref);
                if (n) {
                    return n;
                }
            }
        }
<<<<<<< HEAD
=======
        if (node.outgoing_hooks) {
            for (let i = 0; i < node.outgoing_hooks.length; i++) {
                if (node.outgoing_hooks[i].triggers) {
                    for (let j = 0; j < node.outgoing_hooks[i].triggers.length; j++) {
                        let n = WorkflowNode.findNode(node.outgoing_hooks[i].triggers[j].workflow_dest_node, compareFunc);
                        if (n) {
                            return n;
                        }
                    }
                }
            }
        }
>>>>>>> 079815ae
        return null;
    }

    static getNodeByID(node: WNode, id: number): WNode {
        if (node.id === id) {
            return node;
        }
        if (node.triggers) {
            for (let i = 0; i < node.triggers.length; i++) {
<<<<<<< HEAD
                let n = WNode.getNodeByID(node.triggers[i].child_node, id);
                if (n) {
                    return n;
=======
                let h = WorkflowNode.getHookByID(node.triggers[i].workflow_dest_node, id);
                if (h) {
                    return h;
>>>>>>> 079815ae
                }
            }
        }
        return null;
<<<<<<< HEAD
=======
    }

    static addRef(refs: string[], root: WorkflowNode) {
        refs.push(root.ref);
        if (root.triggers) {
            root.triggers.forEach(t => {
                WorkflowNode.addRef(refs, t.workflow_dest_node);
            });
        }
>>>>>>> 079815ae
    }

    static removeNodeWithChild(parentNode: WNode, node: WNode, nodeID: number, index: number): boolean {
        if (node.id === nodeID) {
            if (parentNode) {
                parentNode.triggers.splice(index, 1);
                return true;
            }
            return false;
        }
        if (node.triggers) {
            for (let i = 0; i < node.triggers.length; i++) {
                let b = WNode.removeNodeWithChild(node, node.triggers[i].child_node, nodeID, i);
                if (b) {
                    return true;
                }
            }
        }
        return false;
    }

    static removeNodeOnly(w: Workflow, parentNode: WNode, node: WNode, nodeID: number, index: number): boolean {
        if (node.id === nodeID) {
            if (index === -1) {
                // deletion of root node
                return false;
            }
            if (parentNode) {
                if (!parentNode.triggers) {
                    parentNode.triggers = new Array<WNodeTrigger>();
                }
                if (node.triggers) {
                    parentNode.triggers.push(...node.triggers);
                }
                parentNode.triggers.splice(index, 1);
            } else {
                // JOin
                w.workflow_data.joins.splice(index, 1);
            }
            return true;
        }
        if (node.triggers) {
            for (let i = 0; i < node.triggers.length; i++) {
                let b = WNode.removeNodeOnly(w, node, node.triggers[i].child_node, nodeID, i);
                if (b) {
                    return true;
                }
            }
        }
        return false;
    }

<<<<<<< HEAD
    static getAllNodes(node: WNode): Array<WNode> {
        let nodes = new Array<WNode>();
        nodes.push(node);
        if (node.triggers) {
            node.triggers.forEach(t => {
               nodes.push(...WNode.getAllNodes(t.child_node));
=======
    static removeOutgoingHook(n: WorkflowNode, id: number): boolean {
        if (n.outgoing_hooks) {
            let lengthBefore = n.outgoing_hooks.length;
            n.outgoing_hooks = n.outgoing_hooks.filter(h => h.id !== id);
            if (lengthBefore !== n.outgoing_hooks.length) {
                return true;
            }

            for (let i = 0; i < n.outgoing_hooks.length; i++) {
                if (n.outgoing_hooks[i].triggers) {
                    for (let j = 0; j < n.outgoing_hooks[i].triggers.length; j++) {
                        let done = WorkflowNode.removeOutgoingHook(n.outgoing_hooks[i].triggers[j].workflow_dest_node, id);
                        if (done) {
                            return true;
                        }
                    }
                }
            }
        }

        if (n.triggers) {
            for (let i = 0; i < n.triggers.length; i++) {
                let done = WorkflowNode.removeOutgoingHook(n.triggers[i].workflow_dest_node, id);
                if (done) {
                    return true;
                }
            }
        }

        return false;
    }

    static findOutgoingHook(n: WorkflowNode, id: number): WorkflowNodeOutgoingHook {
        if (n.outgoing_hooks) {
            for (let i = 0; i < n.outgoing_hooks.length; i++) {
                if (n.outgoing_hooks[i].id === id) {
                    return n.outgoing_hooks[i];
                }
                if (n.outgoing_hooks[i].triggers) {
                    for (let j = 0; j < n.outgoing_hooks[i].triggers.length; j++) {
                        let h = WorkflowNode.findOutgoingHook(n.outgoing_hooks[i].triggers[j].workflow_dest_node, id);
                        if (h) {
                            return h;
                        }
                    }
                }
            }
        }
        if (n.triggers) {
            for (let i = 0; i < n.triggers.length; i++) {
                let h = WorkflowNode.findOutgoingHook(n.triggers[i].workflow_dest_node, id);
                if (h) {
                    return h;
                }
            }
        }
        return null;
    }

    static getNodeNameImpact(n: WorkflowNode, name: string, nodeWarn: WorkflowPipelineNameImpact): void {
        let varName = 'workflow.' + name;
        if (n.context.conditions && n.context.conditions.plain) {
            n.context.conditions.plain.forEach(c => {
                if (c.value.indexOf(varName) !== -1 || c.variable.indexOf(varName) !== -1) {
                    nodeWarn.nodes.push(n);
                }
>>>>>>> 079815ae
            });
        }
        return nodes;
    }

    static prepareRequestForAPI(node: WNode) {
        node.id = 0;
        if (node.triggers) {
            node.triggers.forEach(t => {
                WNode.prepareRequestForAPI(t.child_node);
            });
        }
    }

    static getAllHooks(n: WNode): Array<WNodeHook> {
        let res = n.hooks;
        if (n.triggers) {
            n.triggers.forEach(t => {
                let hooks = WNode.getAllHooks(t.child_node)
                if (hooks) {
                    res = res.concat(hooks);
                }

            });
        }
<<<<<<< HEAD
        return res;
    }

    static getAllOutgoingHooks(n: WNode): Array<WNode> {
        let res = new Array<WNode>();
        if (n.type === WNodeType.OUTGOINGHOOK) {
            res.push(n);
        }
=======

        if (n.outgoing_hooks) {
            for (let i = 0; i < n.outgoing_hooks.length; i++) {
                if (n.outgoing_hooks[i].triggers) {
                    for (let j = 0; j < n.outgoing_hooks[i].triggers.length; j++) {
                        map = WorkflowNode.getMapNodes(map, n.outgoing_hooks[i].triggers[j].workflow_dest_node);
                    }
                }
            }
        }

        return map;
    }

    static getAllNodes(n: WorkflowNode): Array<WorkflowNode> {
        let nodes = new Array<WorkflowNode>();

        let smallNode = new WorkflowNode();
        smallNode.id = n.id;
        smallNode.name = n.name;
        smallNode.ref = n.ref;
        nodes.push(smallNode);

>>>>>>> 079815ae
        if (n.triggers) {
            n.triggers.forEach(t => {
                res.push(...WNode.getAllOutgoingHooks(t.child_node));
            });
        }
<<<<<<< HEAD
        return res;
=======

        if (n.outgoing_hooks) {
            for (let i = 0; i < n.outgoing_hooks.length; i++) {
                if (n.outgoing_hooks[i].triggers) {
                    for (let j = 0; j < n.outgoing_hooks[i].triggers.length; j++) {
                        nodes = nodes.concat(WorkflowNode.getAllNodes(n.outgoing_hooks[i].triggers[j].workflow_dest_node));
                    }
                }
            }
        }
        if (n.forks) {
            for (let i = 0; i < n.forks.length; i++) {
                if (n.forks[i].triggers) {
                    for (let j = 0; j < n.forks[i].triggers.length; j++) {
                        nodes.push(...WorkflowNode.getAllNodes(n.forks[i].triggers[j].workflow_dest_node));
                    }
                }
            }
        }

        return nodes;
>>>>>>> 079815ae
    }

    static getNodeNameImpact(node: WNode, name: string, nodeWarn: WorkflowPipelineNameImpact) {
        let varName = 'workflow.' + name;
        if (node.context && node.context.conditions && node.context.conditions.plain) {
            node.context.conditions.plain.forEach(c => {
                if (c.value.indexOf(varName) !== -1 || c.variable.indexOf(varName) !== -1) {
                    nodeWarn.nodes.push(node);
                }
            });
        }
        if (node.triggers) {
            node.triggers.forEach(t => {
                WNode.getNodeNameImpact(t.child_node, name, nodeWarn);
            });
        }
        if (n.outgoing_hooks) {
            for (let i = 0; i < n.outgoing_hooks.length; i++) {
                if (n.outgoing_hooks[i].triggers) {
                    for (let j = 0; j < n.outgoing_hooks[i].triggers.length; j++) {
                        WorkflowNode.prepareRequestForAPI(n.outgoing_hooks[i].triggers[j].workflow_dest_node);
                    }
                }
            }
        }
    }

    static linkedToRepo(n: WNode, w: Workflow): boolean {
        if (!n || !n.context || !n.context.application_id) {
            return false;
        }
        let app = w.applications[n.context.application_id];
        return app.repository_fullname != null;
    }

    static getAllHooks(n: WorkflowNode): Array<WorkflowNodeHook> {
        let res = n.hooks;
        if (n.triggers) {
            n.triggers.forEach(t => {
                res = res.concat(WorkflowNode.getAllHooks(t.workflow_dest_node));
            });
        }
        if (n.outgoing_hooks) {
            for (let i = 0; i < n.outgoing_hooks.length; i++) {
                if (n.outgoing_hooks[i].triggers) {
                    for (let j = 0; j < n.outgoing_hooks[i].triggers.length; j++) {
                        res = res.concat(WorkflowNode.getAllHooks(n.outgoing_hooks[i].triggers[j].workflow_dest_node));
                    }
                }
            }
        }
        return res;
    }


    static getAllOutgoingHooks(n: WorkflowNode): Array<WorkflowNodeOutgoingHook> {
        let res = new Array<WorkflowNodeOutgoingHook>();
        if (n.outgoing_hooks) {
            res = n.outgoing_hooks;
        }
        if (n.triggers) {
            n.triggers.forEach(t => {
                res = res.concat(WorkflowNode.getAllOutgoingHooks(t.workflow_dest_node));
            });
        }
        if (n.outgoing_hooks) {
            for (let i = 0; i < n.outgoing_hooks.length; i++) {
                if (n.outgoing_hooks[i].triggers) {
                    for (let j = 0; j < n.outgoing_hooks[i].triggers.length; j++) {
                        res = res.concat(WorkflowNode.getAllOutgoingHooks(n.outgoing_hooks[i].triggers[j].workflow_dest_node));
                    }
                }
            }
        }
        return res;
    }

    constructor() {
        this.context = new WNodeContext();
    }
}

export class WNodeTrigger {
    id: number;
    parent_node_id: number;
    child_node_id: number;
    parent_node_name: string;
    child_node: WNode;
}

export class WNodeContext {
    id: number;
    node_id: number;
    pipeline_id: number;
    application_id: number;
    environment_id: number;
    project_platform_id: number;
    default_payload: {};
    default_pipeline_parameters: Array<Parameter>;
    conditions: WorkflowNodeConditions;
    mutex: boolean;
}
<<<<<<< HEAD
export class WNodeOutgoingHook {
=======

// WorkflowNodeHook represents a hook which can trigger the workflow from a given node
export class WorkflowNodeHook {
>>>>>>> 079815ae
    id: number;
    node_id: number;
    hook_model_id: number;
    uuid: string;
    config: Map<string, WorkflowNodeHookConfigValue>;
}

<<<<<<< HEAD
export class WNodeJoin {
=======
export class WorkflowNodeOutgoingHook {
    id: number;
    name: string;
    ref: string;
    model: WorkflowHookModel;
    config: Map<string, WorkflowNodeHookConfigValue>;
    triggers: Array<WorkflowNodeTrigger>;
}

export class WorkflowNodeHookConfigValue {
    value: string;
    configurable: boolean;
    type: string;
}

// WorkflowNodeTrigger is a ling betweeb two pipelines in a workflow
export class WorkflowNodeTrigger {
>>>>>>> 079815ae
    id: number;
    node_id: number;
    parent_name: string;
    parent_id: number;
}

<<<<<<< HEAD
export class WNodeHook {
=======
export class WorkflowNodeFork {
    id: number;
    name: string;
    workflow_node_id: number;
    triggers: Array<WorkflowNodeForkTrigger>;
}

export class WorkflowNodeForkTrigger {
    id: number;
    workflow_node_fork_id: number;
    workflow_dest_node_id: number;
    workflow_dest_node: WorkflowNode;
}

// WorkflowTriggerConditions is either a lua script to check conditions or a set of WorkflowTriggerCondition
export class WorkflowNodeConditions {
    lua_script: string;
    plain: Array<WorkflowNodeCondition>;
}

// WorkflowTriggerCondition represents a condition to trigger ot not a pipeline in a workflow. Operator can be =, !=, regex
export class WorkflowNodeCondition {
    variable: string;
    operator: string;
    value: string;

    constructor() {
      this.value = '';
    }
}

export class WorkflowTriggerConditionCache {
    operators: Array<string>;
    names: Array<string>;
}

export class WorkflowNotification {
>>>>>>> 079815ae
    id: number;
    uuid: string;
    ref: string;
    node_id: number;
    hook_model_id: number;
    config: Map<string, WorkflowNodeHookConfigValue>;

    // UI only
    model: WorkflowHookModel;
}<|MERGE_RESOLUTION|>--- conflicted
+++ resolved
@@ -41,7 +41,6 @@
     forceRefresh: boolean;
     previewMode: boolean;
 
-<<<<<<< HEAD
     static getAllNodes(data: Workflow): Array<WNode> {
         let nodes = new Array<WNode>();
 
@@ -65,112 +64,6 @@
                 let h = WNode.getHookByRef(w.workflow_data.joins[i], ref);
                 if (h) {
                     return h;
-=======
-    static removeFork(workflow: Workflow, id: number) {
-        // Remove from workflow
-        let found = WorkflowNode.removeFork(workflow.root, id);
-        if (!found && workflow.joins) {
-            join: for (let i = 0; i < workflow.joins.length; i++) {
-                if (workflow.joins[i].triggers) {
-                    for (let j = 0; j < workflow.joins[i].triggers.length; j++) {
-                        if (WorkflowNode.removeFork(workflow.joins[i].triggers[j].workflow_dest_node, id)) {
-                            break join;
-                        }
-                    }
-                }
-            }
-        }
-
-        // Remove old ref
-        let nodes = Workflow.getAllNodes(workflow);
-        Workflow.cleanJoin(workflow, nodes);
-        Workflow.cleanNotifications(workflow, nodes);
-    }
-
-    static removeForkWithoutChild(workflow: Workflow, id: number) {
-        let found = WorkflowNode.removeForkWithoutChild(workflow.root, id);
-        if (!found && workflow.joins) {
-            join: for (let i = 0; i < workflow.joins.length; i++) {
-                if (workflow.joins[i].triggers) {
-                    for (let j = 0; j < workflow.joins[i].triggers.length; j++) {
-                        if (WorkflowNode.removeForkWithoutChild(workflow.joins[i].triggers[j].workflow_dest_node, id)) {
-                            break join;
-                        }
-                    }
-                }
-            }
-        }
-    }
-
-    static cleanNotifications(workflow: Workflow, nodes: Array<WorkflowNode>) {
-        if (workflow.notifications && workflow.notifications.length > 0) {
-            for (let i = 0; i < workflow.notifications.length; i++) {
-                if (workflow.notifications[i].source_node_ref) {
-                    for (let j = 0; j < workflow.notifications[i].source_node_ref.length; j++) {
-                        if (-1 === nodes.findIndex(n => n.ref === workflow.notifications[i].source_node_ref[j])) {
-                            workflow.notifications[i].source_node_ref.splice(j, 1);
-                            j--;
-                        }
-                    }
-                    if (workflow.notifications[i].source_node_ref.length === 0) {
-                        workflow.notifications.splice(i, 1);
-                        i--;
-                    }
-                }
-            }
-        }
-
-    }
-
-    static cleanJoin(workflow: Workflow, nodes: Array<WorkflowNode>) {
-        if (workflow.joins) {
-            for (let i = 0; i < workflow.joins.length; i ++) {
-                if (workflow.joins[i].source_node_ref && workflow.joins[i].source_node_ref.length > 0) {
-                    for (let j = 0; j < workflow.joins[i].source_node_ref.length; j++) {
-                        if (-1 === nodes.findIndex(n => n.ref === workflow.joins[i].source_node_ref[j])) {
-                            workflow.joins[i].source_node_ref.splice(j, 1);
-                            j--;
-                        }
-                    }
-                }
-                if (workflow.joins[i].source_node_ref.length === 0) {
-                    workflow.joins.splice(i, 1);
-                    i--;
-                }
-            }
-        }
-    }
-
-    // Do not remove root node
-    static removeNodeWithoutChild(workflow: Workflow, node: WorkflowNode): boolean {
-        if (node.id === workflow.root.id) {
-            if ((workflow.root.triggers && workflow.root.triggers.length > 1) || (workflow.joins && workflow.joins.length > 1)) {
-                return false;
-            }
-            if (workflow.root.triggers) {
-                if (workflow.root.triggers.length === 1) {
-                    workflow.root = workflow.root.triggers[0].workflow_dest_node;
-                    workflow.root_id = workflow.root.id;
-                }
-            }
-            if (workflow.joins) {
-                let joinsIndex = new Array<number>();
-                workflow.joins.forEach((j, idx) => {
-                    j.source_node_id.forEach(srcId => {
-                        if (node.id === srcId) {
-                            joinsIndex.push(idx);
-                        }
-                    });
-                });
-                if (joinsIndex.length === 1) {
-                    // remove id
-                    workflow.joins[joinsIndex[0]].source_node_id = workflow.joins[joinsIndex[0]].source_node_id.filter(i => i !== node.id);
-                    if ((!node.triggers || node.triggers.length === 0) && workflow.joins[joinsIndex[0]].source_node_id.length === 0) {
-                        if (workflow.joins[joinsIndex[0]].triggers && workflow.joins[joinsIndex[0]].triggers.length === 1) {
-                            workflow.root = workflow.joins[joinsIndex[0]].triggers[0].workflow_dest_node;
-                        }
-                    }
->>>>>>> 079815ae
                 }
             }
         }
@@ -209,7 +102,6 @@
         return null;
     }
 
-<<<<<<< HEAD
     static removeNodeWithChild(w: Workflow, nodeID: number): boolean {
         let result = false;
         // Cannot remove root node
@@ -266,79 +158,6 @@
                     if (bb) {
                         result = true;
                         break;
-=======
-    static updateOutgoingHook(workflow: Workflow, id: number, name: string, config: Map<string, WorkflowNodeHookConfigValue>) {
-        let oldH = WorkflowNode.findOutgoingHook(workflow.root, id);
-        if (!oldH) {
-            if (workflow.joins) {
-                quit: for (let i = 0; i < workflow.joins.length; i++) {
-                    let j = workflow.joins[i];
-                    if (j.triggers) {
-                        for (let k = 0; k < j.triggers.length; k++) {
-                            oldH = WorkflowNode.findOutgoingHook(j.triggers[k].workflow_dest_node, id);
-                            if (oldH) {
-                                break quit;
-                            }
-                        }
-                    }
-                }
-            }
-        }
-
-        if (oldH) {
-            oldH.config = config;
-            oldH.name = name;
-        }
-    };
-
-    static removeOutgoingHook(workflow: Workflow, id: number) {
-        let done = WorkflowNode.removeOutgoingHook(workflow.root, id);
-        if (!done) {
-            if (workflow.joins) {
-                for (let i = 0; i < workflow.joins.length; i++) {
-                    let j = workflow.joins[i];
-                    if (j.triggers) {
-                        for (let k = 0; k < j.triggers.length; k++) {
-                            done = WorkflowNode.removeOutgoingHook(j.triggers[k].workflow_dest_node, id);
-                            if (done) {
-                                return
-                            }
-                        }
-                    }
-                }
-            }
-        }
-        return
-    }
-
-    static getForkByName(name: string, w: Workflow): WorkflowNodeFork {
-        let fork = WorkflowNode.getForkByName(w.root, name);
-        if (!fork && w.joins) {
-            quit: for (let i = 0; i < w.joins.length; i++) {
-                if (w.joins[i].triggers) {
-                    for (let j = 0; j < w.joins[i].triggers.length; j++) {
-                        fork = WorkflowNode.getForkByName(w.joins[i].triggers[j].workflow_dest_node, name);
-                        if (fork) {
-                            break quit;
-                        }
-                    }
-                }
-            }
-        }
-        return fork;
-    }
-
-    static getNodeByID(id: number, w: Workflow): WorkflowNode {
-        let node = WorkflowNode.getNodeByID(w.root, id);
-        if (!node && w.joins) {
-            quit: for (let i = 0; i < w.joins.length; i++) {
-                if (w.joins[i].triggers) {
-                    for (let j = 0; j < w.joins[i].triggers.length; j++) {
-                        node = WorkflowNode.getNodeByID(w.joins[i].triggers[j].workflow_dest_node, id);
-                        if (node) {
-                            break quit;
-                        }
->>>>>>> 079815ae
                     }
                 }
             }
@@ -390,108 +209,9 @@
         }
     }
 
-<<<<<<< HEAD
     static getMapNodes(data: Workflow): Map<number, WNode> {
         let nodes = new Map<number, WNode>();
         nodes = WNode.getMapNodes(nodes, data.workflow_data.node);
-=======
-    static findOutgoingHook(w: Workflow, id: number): WorkflowNodeOutgoingHook {
-        let hook = WorkflowNode.findOutgoingHook(w.root, id);
-        if (hook) {
-            return hook;
-        }
-        if (w.joins) {
-            for (let i = 0; i < w.joins.length; i++) {
-                if (w.joins[i].triggers) {
-                    for (let j = 0; j < w.joins[i].triggers.length; j++) {
-                        hook = WorkflowNode.findOutgoingHook(w.joins[i].triggers[j].workflow_dest_node, id);
-                        if (hook) {
-                            return hook;
-                        }
-                    }
-                }
-            }
-        }
-        return null;
-    }
-
-    static isChildOfOutgoingHook(w: Workflow, n: WorkflowNode, h: WorkflowNodeOutgoingHook, nodeID: number): boolean {
-        if (h) {
-            if (h.triggers) {
-                for (let i = 0; i < h.triggers.length; i++) {
-                    if (h.triggers[i]) {
-                        if (h.triggers[i].workflow_dest_node.id === nodeID) {
-                            return true;
-                        }
-                        if (Workflow.isChildOfOutgoingHook(w, h.triggers[i].workflow_dest_node, null, nodeID)) {
-                            return true;
-                        }
-                    }
-                }
-            }
-            return false;
-        }
-
-        if (n) {
-            if (n.outgoing_hooks) {
-                for (let i = 0; i < n.outgoing_hooks.length; i++) {
-                    if (Workflow.isChildOfOutgoingHook(w, null, n.outgoing_hooks[i], nodeID)) {
-                        return true;
-                    }
-                }
-            }
-            if (n.triggers) {
-                for (let i = 0; i < n.triggers.length; i++) {
-                    if (Workflow.isChildOfOutgoingHook(w, n.triggers[i].workflow_dest_node, null, nodeID)) {
-                        return true;
-                    }
-                }
-            }
-            if (n.forks) {
-                for (let i = 0; i < n.forks.length; i++) {
-                    if (n.forks[i].triggers) {
-                        for (let j = 0; j < n.forks[i].triggers.length; j++) {
-                            if (Workflow.isChildOfOutgoingHook(w, n.forks[i].triggers[j].workflow_dest_node, null, nodeID)) {
-                                return true;
-                            }
-                        }
-                    }
-                }
-            }
-            return false
-        }
-
-        if (w.joins) {
-            for (let i = 0; i < w.joins.length; i++) {
-                if (w.joins[i].triggers) {
-                    for (let j = 0; j < w.joins[i].triggers.length; j++) {
-                        if (Workflow.isChildOfOutgoingHook(w, w.joins[i].triggers[j].workflow_dest_node, null, nodeID)) {
-                            return true;
-                        }
-                    }
-                }
-            }
-            return false
-        }
-
-        return Workflow.isChildOfOutgoingHook(w, w.root, null, nodeID);
-    }
-
-    static removeOldRef(w: Workflow) {
-        if (!w.joins) {
-            return;
-        }
-        let refs = new Array<string>();
-        WorkflowNode.addRef(refs, w.root);
-
-        w.joins.forEach(j => {
-            if (j.triggers) {
-                j.triggers.forEach(t => {
-                    WorkflowNode.addRef(refs, t.workflow_dest_node);
-                });
-            }
-        });
->>>>>>> 079815ae
 
         if (data.workflow_data.joins) {
             data.workflow_data.joins.forEach(j => {
@@ -542,26 +262,6 @@
     static getApplication(workflow: Workflow, node: WNode): Application {
         if (node.context && node.context.application_id) {
             return workflow.applications[node.context.application_id];
-        }
-    }
-    static getEnvironment(workflow: Workflow, node: WNode): Environment {
-        if (node.context && node.context.environment_id) {
-            return workflow.environments[node.context.environment_id];
-        }
-    }
-    static getPlatform(workflow: Workflow, node: WNode): ProjectPlatform {
-        if (node.context && node.context.project_platform_id) {
-            return workflow.project_platforms[node.context.project_platform_id];
-        }
-    }
-    static getHookModel(workflow: Workflow, hook: WNodeHook): WorkflowHookModel {
-        if (hook && hook.hook_model_id) {
-            return workflow.hook_models[hook.hook_model_id];
-        }
-    }
-    static getOutGoingHookModel(workflow: Workflow, hook: WNodeOutgoingHook): WorkflowHookModel {
-        if (hook.hook_model_id) {
-            return workflow.outgoing_hook_models[hook.hook_model_id];
         }
     }
 
@@ -690,34 +390,6 @@
     operator: string;
     value: string;
 
-    static getAllHooks(workflow: Workflow): Array<WorkflowNodeHook> {
-        let res = WorkflowNode.getAllHooks(workflow.root);
-        if (workflow.joins) {
-            workflow.joins.forEach(j => {
-                if (j.triggers) {
-                    j.triggers.forEach(t => {
-                        res = res.concat(WorkflowNode.getAllHooks(t.workflow_dest_node));
-                    })
-                }
-            })
-        }
-        return res;
-    }
-
-    static getAllOutgoingHooks(workflow: Workflow): Array<WorkflowNodeOutgoingHook> {
-        let res = WorkflowNode.getAllOutgoingHooks(workflow.root);
-        if (workflow.joins) {
-            workflow.joins.forEach(j => {
-                if (j.triggers) {
-                    j.triggers.forEach(t => {
-                        res = res.concat(WorkflowNode.getAllOutgoingHooks(t.workflow_dest_node));
-                    })
-                }
-            })
-        }
-        return res;
-    }
-
     constructor() {
       this.value = '';
     }
@@ -760,7 +432,6 @@
     workflow_id: number;
     name: string;
     ref: string;
-<<<<<<< HEAD
     type: string;
     triggers: Array<WNodeTrigger>;
     context: WNodeContext;
@@ -774,125 +445,6 @@
             node.triggers.forEach(t => {
                 nodes = WNode.getMapNodes(nodes, t.child_node);
             });
-=======
-    workflow_id: number;
-    pipeline_id: number;
-    pipeline_name: string;
-    context: WorkflowNodeContext;
-    hooks: Array<WorkflowNodeHook>;
-    forks: Array<WorkflowNodeFork>;
-    outgoing_hooks: Array<WorkflowNodeOutgoingHook>;
-    triggers: Array<WorkflowNodeTrigger>;
-
-    static removeForkWithoutChild(node: WorkflowNode, id: number): boolean {
-        if (node.forks && node.forks.length > 0) {
-            for (let i = 0; i < node.forks.length; i ++) {
-                if (node.forks[i].id === id) {
-                    // create node trigger for each nodefork trigger
-                    if (node.forks[i].triggers) {
-                        if (!node.triggers) {
-                            node.triggers = new Array<WorkflowNodeTrigger>();
-                        }
-                        node.forks[i].triggers.forEach(t => {
-                            let trig = new WorkflowNodeTrigger();
-                            trig.workflow_node_id = node.id;
-                            trig.workflow_dest_node_id = t.workflow_dest_node_id;
-                            trig.workflow_dest_node = t.workflow_dest_node;
-                            node.triggers.push(trig);
-                        });
-                    }
-                    node.forks.splice(i, 1);
-                    return true;
-                }
-
-                if (node.forks[i].triggers) {
-                    for (let j = 0; j < node.forks[i].triggers.length; j++) {
-                        if (WorkflowNode.removeForkWithoutChild(node.forks[i].triggers[j].workflow_dest_node, id)) {
-                            return true;
-                        }
-                    }
-                }
-            }
-        }
-        if (node.triggers) {
-            for (let j = 0; j < node.triggers.length; j++ ) {
-                if (WorkflowNode.removeForkWithoutChild(node.triggers[j].workflow_dest_node, id)) {
-                    return true;
-                }
-            }
-        }
-        if (node.outgoing_hooks) {
-            for (let i = 0; i < node.outgoing_hooks.length; i++) {
-                if (node.outgoing_hooks[i].triggers) {
-                    for (let j = 0; j < node.outgoing_hooks[i].triggers.length; j++ ) {
-                        if (WorkflowNode.removeForkWithoutChild(node.outgoing_hooks[i].triggers[j].workflow_dest_node, id)) {
-                            return true;
-                        }
-                    }
-                }
-            }
-        }
-        return false;
-    }
-
-    static removeFork(node: WorkflowNode, id: number): boolean {
-        if (node.forks && node.forks.length > 0) {
-            for (let i = 0; i < node.forks.length; i++ ) {
-                if (node.forks[i].id === id) {
-                    node.forks.splice(i, 1);
-                    return true;
-                }
-                if (node.forks[i].triggers) {
-                    for (let j = 0; j < node.forks[i].triggers.length; j++ ) {
-                        if (WorkflowNode.removeFork(node.forks[i].triggers[j].workflow_dest_node, id)) {
-                            return true;
-                        }
-                    }
-                }
-            }
-        }
-        if (node.triggers) {
-            for (let j = 0; j < node.triggers.length; j++ ) {
-                if (WorkflowNode.removeFork(node.triggers[j].workflow_dest_node, id)) {
-                    return true;
-                }
-            }
-        }
-        if (node.outgoing_hooks) {
-            for (let i = 0; i < node.outgoing_hooks.length; i++) {
-                if (node.outgoing_hooks[i].triggers) {
-                    for (let j = 0; j < node.outgoing_hooks[i].triggers.length; j++ ) {
-                        if (WorkflowNode.removeFork(node.outgoing_hooks[i].triggers[j].workflow_dest_node, id)) {
-                            return true;
-                        }
-                    }
-                }
-            }
-        }
-        return false;
-    }
-
-    static removeNodeWithoutChild(parentNode: WorkflowNode, trigger: WorkflowNodeTrigger, id: number, triggerInd: number): WorkflowNode {
-        if (trigger.workflow_dest_node.id === id) {
-            if (trigger.workflow_dest_node.triggers) {
-                trigger.workflow_dest_node.triggers.forEach(t => {
-                    t.workflow_node_id = parentNode.id;
-                    t.workflow_dest_node_id = t.workflow_dest_node.id;
-                    parentNode.triggers.push(t);
-                });
-            }
-            parentNode.triggers.splice(triggerInd, 1);
-            return parentNode;
-        }
-        if (trigger.workflow_dest_node.triggers) {
-            for (let i = 0; i < trigger.workflow_dest_node.triggers.length; i++) {
-                let t = trigger.workflow_dest_node.triggers[i];
-                let p = WorkflowNode.removeNodeWithoutChild(trigger.workflow_dest_node, t, id, i);
-                if (p) {
-                    return p;
-                }
-            }
->>>>>>> 079815ae
         }
         return nodes;
     }
@@ -907,7 +459,6 @@
         return nodes;
     }
 
-<<<<<<< HEAD
     static getHookByRef(node: WNode, ref: string): WNodeHook {
         if (node.hooks) {
             for (let i = 0; i < node.hooks.length; i++) {
@@ -924,77 +475,6 @@
                 }
             }
         }
-=======
-    static getForkByName(node: WorkflowNode, name: string): WorkflowNodeFork {
-        let fork: WorkflowNodeFork;
-        if (node.forks) {
-            for (let i = 0; i < node.forks.length; i++) {
-                if (node.forks[i].name === name) {
-                    return node.forks[i];
-                }
-                if (node.forks[i].triggers) {
-                    for (let j = 0; j < node.forks[i].triggers.length; j++) {
-                        fork = WorkflowNode.getForkByName(node.forks[i].triggers[j].workflow_dest_node, name);
-                        if (fork) {
-                            return fork;
-                        }
-                    }
-                }
-            }
-        }
-
-        if (node.triggers) {
-            for (let i = 0; i < node.triggers.length; i++) {
-                fork = WorkflowNode.getForkByName(node.triggers[i].workflow_dest_node, name);
-                if (fork) {
-                    return fork;
-                }
-            }
-        }
-
-        if (node.outgoing_hooks) {
-            for (let i = 0; i < node.outgoing_hooks.length; i++) {
-                if (node.outgoing_hooks[i].triggers) {
-                    for (let j = 0; j < node.outgoing_hooks[i].triggers.length; j++) {
-                        fork = WorkflowNode.getForkByName(node.outgoing_hooks[i].triggers[j].workflow_dest_node, name);
-                        if (fork) {
-                            return fork;
-                        }
-                    }
-                }
-            }
-        }
-
-        return null;
-    }
-
-    static getNodeByID(node: WorkflowNode, id: number): WorkflowNode {
-        if (node.id === id) {
-            return node;
-        }
-        if (node.triggers) {
-            for (let i = 0; i < node.triggers.length; i++) {
-                let n = WorkflowNode.getNodeByID(node.triggers[i].workflow_dest_node, id);
-                if (n) {
-                    return n;
-                }
-            }
-        }
-
-        if (node.outgoing_hooks) {
-            for (let i = 0; i < node.outgoing_hooks.length; i++) {
-                if (node.outgoing_hooks[i].triggers) {
-                    for (let j = 0; j < node.outgoing_hooks[i].triggers.length; j++) {
-                        let n = WorkflowNode.getNodeByID(node.outgoing_hooks[i].triggers[j].workflow_dest_node, id);
-                        if (n) {
-                            return n;
-                        }
-                    }
-                }
-            }
-        }
-
->>>>>>> 079815ae
         return null;
     }
 
@@ -1010,21 +490,6 @@
                 }
             }
         }
-<<<<<<< HEAD
-=======
-        if (node.outgoing_hooks) {
-            for (let i = 0; i < node.outgoing_hooks.length; i++) {
-                if (node.outgoing_hooks[i].triggers) {
-                    for (let j = 0; j < node.outgoing_hooks[i].triggers.length; j++) {
-                        let n = WorkflowNode.findNode(node.outgoing_hooks[i].triggers[j].workflow_dest_node, compareFunc);
-                        if (n) {
-                            return n;
-                        }
-                    }
-                }
-            }
-        }
->>>>>>> 079815ae
         return null;
     }
 
@@ -1034,31 +499,13 @@
         }
         if (node.triggers) {
             for (let i = 0; i < node.triggers.length; i++) {
-<<<<<<< HEAD
                 let n = WNode.getNodeByID(node.triggers[i].child_node, id);
                 if (n) {
                     return n;
-=======
-                let h = WorkflowNode.getHookByID(node.triggers[i].workflow_dest_node, id);
-                if (h) {
-                    return h;
->>>>>>> 079815ae
                 }
             }
         }
         return null;
-<<<<<<< HEAD
-=======
-    }
-
-    static addRef(refs: string[], root: WorkflowNode) {
-        refs.push(root.ref);
-        if (root.triggers) {
-            root.triggers.forEach(t => {
-                WorkflowNode.addRef(refs, t.workflow_dest_node);
-            });
-        }
->>>>>>> 079815ae
     }
 
     static removeNodeWithChild(parentNode: WNode, node: WNode, nodeID: number, index: number): boolean {
@@ -1111,81 +558,12 @@
         return false;
     }
 
-<<<<<<< HEAD
     static getAllNodes(node: WNode): Array<WNode> {
         let nodes = new Array<WNode>();
         nodes.push(node);
         if (node.triggers) {
             node.triggers.forEach(t => {
                nodes.push(...WNode.getAllNodes(t.child_node));
-=======
-    static removeOutgoingHook(n: WorkflowNode, id: number): boolean {
-        if (n.outgoing_hooks) {
-            let lengthBefore = n.outgoing_hooks.length;
-            n.outgoing_hooks = n.outgoing_hooks.filter(h => h.id !== id);
-            if (lengthBefore !== n.outgoing_hooks.length) {
-                return true;
-            }
-
-            for (let i = 0; i < n.outgoing_hooks.length; i++) {
-                if (n.outgoing_hooks[i].triggers) {
-                    for (let j = 0; j < n.outgoing_hooks[i].triggers.length; j++) {
-                        let done = WorkflowNode.removeOutgoingHook(n.outgoing_hooks[i].triggers[j].workflow_dest_node, id);
-                        if (done) {
-                            return true;
-                        }
-                    }
-                }
-            }
-        }
-
-        if (n.triggers) {
-            for (let i = 0; i < n.triggers.length; i++) {
-                let done = WorkflowNode.removeOutgoingHook(n.triggers[i].workflow_dest_node, id);
-                if (done) {
-                    return true;
-                }
-            }
-        }
-
-        return false;
-    }
-
-    static findOutgoingHook(n: WorkflowNode, id: number): WorkflowNodeOutgoingHook {
-        if (n.outgoing_hooks) {
-            for (let i = 0; i < n.outgoing_hooks.length; i++) {
-                if (n.outgoing_hooks[i].id === id) {
-                    return n.outgoing_hooks[i];
-                }
-                if (n.outgoing_hooks[i].triggers) {
-                    for (let j = 0; j < n.outgoing_hooks[i].triggers.length; j++) {
-                        let h = WorkflowNode.findOutgoingHook(n.outgoing_hooks[i].triggers[j].workflow_dest_node, id);
-                        if (h) {
-                            return h;
-                        }
-                    }
-                }
-            }
-        }
-        if (n.triggers) {
-            for (let i = 0; i < n.triggers.length; i++) {
-                let h = WorkflowNode.findOutgoingHook(n.triggers[i].workflow_dest_node, id);
-                if (h) {
-                    return h;
-                }
-            }
-        }
-        return null;
-    }
-
-    static getNodeNameImpact(n: WorkflowNode, name: string, nodeWarn: WorkflowPipelineNameImpact): void {
-        let varName = 'workflow.' + name;
-        if (n.context.conditions && n.context.conditions.plain) {
-            n.context.conditions.plain.forEach(c => {
-                if (c.value.indexOf(varName) !== -1 || c.variable.indexOf(varName) !== -1) {
-                    nodeWarn.nodes.push(n);
-                }
->>>>>>> 079815ae
             });
         }
         return nodes;
@@ -1211,7 +589,6 @@
 
             });
         }
-<<<<<<< HEAD
         return res;
     }
 
@@ -1220,61 +597,12 @@
         if (n.type === WNodeType.OUTGOINGHOOK) {
             res.push(n);
         }
-=======
-
-        if (n.outgoing_hooks) {
-            for (let i = 0; i < n.outgoing_hooks.length; i++) {
-                if (n.outgoing_hooks[i].triggers) {
-                    for (let j = 0; j < n.outgoing_hooks[i].triggers.length; j++) {
-                        map = WorkflowNode.getMapNodes(map, n.outgoing_hooks[i].triggers[j].workflow_dest_node);
-                    }
-                }
-            }
-        }
-
-        return map;
-    }
-
-    static getAllNodes(n: WorkflowNode): Array<WorkflowNode> {
-        let nodes = new Array<WorkflowNode>();
-
-        let smallNode = new WorkflowNode();
-        smallNode.id = n.id;
-        smallNode.name = n.name;
-        smallNode.ref = n.ref;
-        nodes.push(smallNode);
-
->>>>>>> 079815ae
         if (n.triggers) {
             n.triggers.forEach(t => {
                 res.push(...WNode.getAllOutgoingHooks(t.child_node));
             });
         }
-<<<<<<< HEAD
         return res;
-=======
-
-        if (n.outgoing_hooks) {
-            for (let i = 0; i < n.outgoing_hooks.length; i++) {
-                if (n.outgoing_hooks[i].triggers) {
-                    for (let j = 0; j < n.outgoing_hooks[i].triggers.length; j++) {
-                        nodes = nodes.concat(WorkflowNode.getAllNodes(n.outgoing_hooks[i].triggers[j].workflow_dest_node));
-                    }
-                }
-            }
-        }
-        if (n.forks) {
-            for (let i = 0; i < n.forks.length; i++) {
-                if (n.forks[i].triggers) {
-                    for (let j = 0; j < n.forks[i].triggers.length; j++) {
-                        nodes.push(...WorkflowNode.getAllNodes(n.forks[i].triggers[j].workflow_dest_node));
-                    }
-                }
-            }
-        }
-
-        return nodes;
->>>>>>> 079815ae
     }
 
     static getNodeNameImpact(node: WNode, name: string, nodeWarn: WorkflowPipelineNameImpact) {
@@ -1291,15 +619,6 @@
                 WNode.getNodeNameImpact(t.child_node, name, nodeWarn);
             });
         }
-        if (n.outgoing_hooks) {
-            for (let i = 0; i < n.outgoing_hooks.length; i++) {
-                if (n.outgoing_hooks[i].triggers) {
-                    for (let j = 0; j < n.outgoing_hooks[i].triggers.length; j++) {
-                        WorkflowNode.prepareRequestForAPI(n.outgoing_hooks[i].triggers[j].workflow_dest_node);
-                    }
-                }
-            }
-        }
     }
 
     static linkedToRepo(n: WNode, w: Workflow): boolean {
@@ -1308,48 +627,6 @@
         }
         let app = w.applications[n.context.application_id];
         return app.repository_fullname != null;
-    }
-
-    static getAllHooks(n: WorkflowNode): Array<WorkflowNodeHook> {
-        let res = n.hooks;
-        if (n.triggers) {
-            n.triggers.forEach(t => {
-                res = res.concat(WorkflowNode.getAllHooks(t.workflow_dest_node));
-            });
-        }
-        if (n.outgoing_hooks) {
-            for (let i = 0; i < n.outgoing_hooks.length; i++) {
-                if (n.outgoing_hooks[i].triggers) {
-                    for (let j = 0; j < n.outgoing_hooks[i].triggers.length; j++) {
-                        res = res.concat(WorkflowNode.getAllHooks(n.outgoing_hooks[i].triggers[j].workflow_dest_node));
-                    }
-                }
-            }
-        }
-        return res;
-    }
-
-
-    static getAllOutgoingHooks(n: WorkflowNode): Array<WorkflowNodeOutgoingHook> {
-        let res = new Array<WorkflowNodeOutgoingHook>();
-        if (n.outgoing_hooks) {
-            res = n.outgoing_hooks;
-        }
-        if (n.triggers) {
-            n.triggers.forEach(t => {
-                res = res.concat(WorkflowNode.getAllOutgoingHooks(t.workflow_dest_node));
-            });
-        }
-        if (n.outgoing_hooks) {
-            for (let i = 0; i < n.outgoing_hooks.length; i++) {
-                if (n.outgoing_hooks[i].triggers) {
-                    for (let j = 0; j < n.outgoing_hooks[i].triggers.length; j++) {
-                        res = res.concat(WorkflowNode.getAllOutgoingHooks(n.outgoing_hooks[i].triggers[j].workflow_dest_node));
-                    }
-                }
-            }
-        }
-        return res;
     }
 
     constructor() {
@@ -1377,13 +654,8 @@
     conditions: WorkflowNodeConditions;
     mutex: boolean;
 }
-<<<<<<< HEAD
+
 export class WNodeOutgoingHook {
-=======
-
-// WorkflowNodeHook represents a hook which can trigger the workflow from a given node
-export class WorkflowNodeHook {
->>>>>>> 079815ae
     id: number;
     node_id: number;
     hook_model_id: number;
@@ -1391,74 +663,14 @@
     config: Map<string, WorkflowNodeHookConfigValue>;
 }
 
-<<<<<<< HEAD
 export class WNodeJoin {
-=======
-export class WorkflowNodeOutgoingHook {
-    id: number;
-    name: string;
-    ref: string;
-    model: WorkflowHookModel;
-    config: Map<string, WorkflowNodeHookConfigValue>;
-    triggers: Array<WorkflowNodeTrigger>;
-}
-
-export class WorkflowNodeHookConfigValue {
-    value: string;
-    configurable: boolean;
-    type: string;
-}
-
-// WorkflowNodeTrigger is a ling betweeb two pipelines in a workflow
-export class WorkflowNodeTrigger {
->>>>>>> 079815ae
     id: number;
     node_id: number;
     parent_name: string;
     parent_id: number;
 }
 
-<<<<<<< HEAD
 export class WNodeHook {
-=======
-export class WorkflowNodeFork {
-    id: number;
-    name: string;
-    workflow_node_id: number;
-    triggers: Array<WorkflowNodeForkTrigger>;
-}
-
-export class WorkflowNodeForkTrigger {
-    id: number;
-    workflow_node_fork_id: number;
-    workflow_dest_node_id: number;
-    workflow_dest_node: WorkflowNode;
-}
-
-// WorkflowTriggerConditions is either a lua script to check conditions or a set of WorkflowTriggerCondition
-export class WorkflowNodeConditions {
-    lua_script: string;
-    plain: Array<WorkflowNodeCondition>;
-}
-
-// WorkflowTriggerCondition represents a condition to trigger ot not a pipeline in a workflow. Operator can be =, !=, regex
-export class WorkflowNodeCondition {
-    variable: string;
-    operator: string;
-    value: string;
-
-    constructor() {
-      this.value = '';
-    }
-}
-
-export class WorkflowTriggerConditionCache {
-    operators: Array<string>;
-    names: Array<string>;
-}
-
-export class WorkflowNotification {
->>>>>>> 079815ae
     id: number;
     uuid: string;
     ref: string;
