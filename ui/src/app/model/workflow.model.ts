--- conflicted
+++ resolved
@@ -2,15 +2,9 @@
 import { Application } from './application.model';
 import { Environment } from './environment.model';
 import { GroupPermission } from './group.model';
-<<<<<<< HEAD
-import { Parameter } from './parameter.model';
-import { Pipeline } from './pipeline.model';
-import { ProjectPlatform } from './platform.model';
-=======
 import { ProjectIntegration } from './integration.model';
 import { Parameter } from './parameter.model';
 import { Pipeline } from './pipeline.model';
->>>>>>> ef478700
 import { Label } from './project.model';
 import { Usage } from './usage.model';
 import { WorkflowHookModel } from './workflow.hook.model';
