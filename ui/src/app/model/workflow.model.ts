--- conflicted
+++ resolved
@@ -26,11 +26,8 @@
     history_length: number;
     purge_tags: Array<string>;
     notifications: Array<WorkflowNotification>;
-<<<<<<< HEAD
     from_repository: string;
-=======
     favorite: boolean;
->>>>>>> 0a6bc3d3
 
     // UI params
     externalChange: boolean;
