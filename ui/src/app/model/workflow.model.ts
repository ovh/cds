<<<<<<< HEAD
import { notificationTypes, UserNotificationSettings } from 'app/model/notification.model';
import { Permission } from 'app/model/permission.model';
=======
>>>>>>> 3b329d50
import { Application } from './application.model';
import { AuditWorkflow } from './audit.model';
import { Environment } from './environment.model';
import { GroupPermission } from './group.model';
import { ProjectIntegration } from './integration.model';
import { Parameter } from './parameter.model';
import { Pipeline } from './pipeline.model';
import { Label } from './project.model';
import { Usage } from './usage.model';
import { WorkflowHookModel } from './workflow.hook.model';
import { WorkflowRun } from './workflow.run.model';

// Node type enum
export class WNodeType {
    static PIPELINE = 'pipeline';
    static JOIN = 'join';
    static FORK = 'fork';
    static OUTGOINGHOOK = 'outgoinghook';
}

// Workflow represents a pipeline based workflow
export class Workflow {
    id: number;
    name: string;
    description: string;
    icon: string;
    project_id: number;
    project_key: string;
    last_modified: string;
    groups: Array<GroupPermission>;
    permissions: Permission;
    metadata: Map<string, string>;
    usage: Usage;
    history_length: number;
    purge_tags: Array<string>;
    notifications: Array<WorkflowNotification>;
    from_repository: string;
    from_template: string;
    template_up_to_date: boolean;
    favorite: boolean;
    pipelines: { [key: number]: Pipeline; };
    applications: { [key: number]: Application; };
    environments: { [key: number]: Environment; };
    project_integrations: { [key: number]: ProjectIntegration; };
    event_integrations: ProjectIntegration[];
    hook_models: { [key: number]: WorkflowHookModel; };
    outgoing_hook_models: { [key: number]: WorkflowHookModel; };
    labels: Label[];
    workflow_data: WorkflowData;
    as_code_events: Array<AsCodeEvents>;

    preview: Workflow;
    asCode: string;
    audits: AuditWorkflow[];

    // UI params
    externalChange: boolean;
    forceRefresh: boolean;
    previewMode: boolean;

    static getAllNodes(data: Workflow): Array<WNode> {
        let nodes = WNode.getAllNodes(data.workflow_data.node);

        if (data.workflow_data.joins) {
            data.workflow_data.joins.forEach(j => {
                nodes.push(...WNode.getAllNodes(j));
            });
        }
        return nodes;
    }

    static getHookByRef(ref: string, w: Workflow): WNodeHook {
        let hook = WNode.getHookByRef(w.workflow_data.node, ref);
        if (hook) {
            return hook;
        }
        if (w.workflow_data.joins) {
            for (let i = 0; i < w.workflow_data.joins.length; i++) {
                let h = WNode.getHookByRef(w.workflow_data.joins[i], ref);
                if (h) {
                    return h;
                }
            }
        }
        return null;
    }

    static getNodeByRef(ref: string, w: Workflow): WNode {
        let node = WNode.getNodeByRef(w.workflow_data.node, ref);
        if (node) {
            return node;
        }
        if (w.workflow_data.joins) {
            for (let i = 0; i < w.workflow_data.joins.length; i++) {
                let n = WNode.getNodeByRef(w.workflow_data.joins[i], ref);
                if (n) {
                    return n;
                }
            }
        }
        return null;
    }

    static getNodeByID(id: number, w: Workflow): WNode {
        let node = WNode.getNodeByID(w.workflow_data.node, id);
        if (node) {
            return node;
        }
        if (w.workflow_data.joins) {
            for (let i = 0; i < w.workflow_data.joins.length; i++) {
                let n = WNode.getNodeByID(w.workflow_data.joins[i], id);
                if (n) {
                    return n;
                }
            }
        }
        return null;
    }

    static removeNodeWithChild(w: Workflow, nodeID: number): boolean {
        let result = false;
        // Cannot remove root node
        if (nodeID === w.workflow_data.node.id) {
            return false;
        }
        let nodeDeleted = WNode.removeNodeWithChild(null, w.workflow_data.node, nodeID, 0);
        if (!nodeDeleted) {
            if (w.workflow_data.joins) {
                for (let i = 0; i < w.workflow_data.joins.length; i++) {
                    if (w.workflow_data.joins[i].id === nodeID) {
                        w.workflow_data.joins.splice(i, 1);
                        result = true;
                        break;
                    }
                    let bb = WNode.removeNodeWithChild(null, w.workflow_data.joins[i], nodeID, i);
                    if (bb) {
                        result = true;
                        break;
                    }
                }
            }
        } else {
            result = true;
        }
        if (result) {
            let nodes = Workflow.getAllNodes(w);
            Workflow.cleanJoin(w, nodes);
            Workflow.cleanNotifications(w, nodes);
        }
        return result;
    }

    static removeNodeOnly(w: Workflow, nodeID: number): boolean {
        let result = false;
        if (nodeID === w.workflow_data.node.id && w.workflow_data.node.triggers.length > 0) {
            // Replace node by a fork
            let newRoot = new WNode();
            newRoot.triggers = w.workflow_data.node.triggers;
            newRoot.type = WNodeType.FORK;
            newRoot.hooks = w.workflow_data.node.hooks;
            newRoot.workflow_id = w.workflow_data.node.workflow_id;
            w.workflow_data.node = newRoot;
            result = true;
        }
        if (!result) {
            let nodeDeleted = WNode.removeNodeOnly(w, null, w.workflow_data.node, nodeID, -1);
            if (nodeDeleted) {
                result = true;
            }
            if (!result && w.workflow_data.joins) {
                for (let i = 0; i < w.workflow_data.joins.length; i++) {
                    let joinDeleted = WNode.removeNodeOnly(w, null, w.workflow_data.joins[i], nodeID, i);
                    if (joinDeleted) {
                        result = true;
                        break;
                    }
                }
            }
        }
        if (result) {
            let nodes = Workflow.getAllNodes(w);
            Workflow.cleanJoin(w, nodes);
            Workflow.cleanNotifications(w, nodes);
        }

        return result;
    }

    static cleanNotifications(workflow: Workflow, nodes: Array<WNode>) {
        if (workflow.notifications && workflow.notifications.length > 0) {
            for (let i = 0; i < workflow.notifications.length; i++) {
                if (workflow.notifications[i].source_node_ref) {
                    for (let j = 0; j < workflow.notifications[i].source_node_ref.length; j++) {
                        if (-1 === nodes.findIndex(n => n.ref === workflow.notifications[i].source_node_ref[j])) {
                            workflow.notifications[i].source_node_ref.splice(j, 1);
                            j--;
                        }
                    }
                    if (workflow.notifications[i].source_node_ref.length === 0) {
                        workflow.notifications.splice(i, 1);
                        i--;
                    }
                }
            }
        }
    }

    static cleanJoin(workflow: Workflow, nodes: Array<WNode>) {
        if (workflow.workflow_data.joins) {
            for (let i = 0; i < workflow.workflow_data.joins.length; i++) {
                if (workflow.workflow_data.joins[i].parents && workflow.workflow_data.joins[i].parents.length > 0) {
                    for (let j = 0; j < workflow.workflow_data.joins[i].parents.length; j++) {
                        if (-1 === nodes.findIndex(n => n.id === workflow.workflow_data.joins[i].parents[j].parent_id)) {
                            workflow.workflow_data.joins[i].parents.splice(j, 1);
                            j--;
                        }
                    }
                }
                if (workflow.workflow_data.joins[i].parents.length === 0) {
                    workflow.workflow_data.joins.splice(i, 1);
                    i--;
                }
            }
        }
    }

    static getMapNodes(data: Workflow): Map<number, WNode> {
        let nodes = new Map<number, WNode>();
        nodes = WNode.getMapNodes(nodes, data.workflow_data.node);

        if (data.workflow_data.joins) {
            data.workflow_data.joins.forEach(() => {
                nodes = WNode.getMapNodes(nodes, data.workflow_data.node);
            });
        }
        return nodes;
    }

    static getMapNodesRef(data: Workflow): Map<string, WNode> {
        let nodes = new Map<string, WNode>();
        nodes = WNode.getMapNodesRef(nodes, data.workflow_data.node);

        if (data.workflow_data.joins) {
            data.workflow_data.joins.forEach(j => {
                nodes = WNode.getMapNodesRef(nodes, j);
            });
        }
        return nodes;
    }

    static prepareRequestForAPI(workflow: Workflow) {
        WNode.prepareRequestForAPI(workflow.workflow_data.node);
        if (workflow.workflow_data.joins) {
            workflow.workflow_data.joins.forEach(j => {
                j.id = 0;
                if (j.triggers) {
                    j.triggers.forEach(t => {
                        WNode.prepareRequestForAPI(t.child_node);
                    });
                }
            });
        }
        delete workflow.usage;
        delete workflow.applications;
        delete workflow.environments;
        delete workflow.pipelines;
        delete workflow.project_integrations;
        delete workflow.hook_models;
        delete workflow.outgoing_hook_models;
    }

    static getPipeline(workflow: Workflow, node: WNode): Pipeline {
        if (node.context && node.context.pipeline_id) {
            return workflow.pipelines[node.context.pipeline_id];
        }
    }
    static getApplication(workflow: Workflow, node: WNode): Application {
        if (node.context && node.context.application_id) {
            return workflow.applications[node.context.application_id];
        }
    }

    static getNodeNameImpact(workflow: Workflow, name: string): WorkflowPipelineNameImpact {
        let warnings = new WorkflowPipelineNameImpact();
        WNode.getNodeNameImpact(workflow.workflow_data.node, name, warnings);
        if (workflow.workflow_data.joins) {
            workflow.workflow_data.joins.forEach(j => {
                WNode.getNodeNameImpact(j, name, warnings);
            });
        }
        return warnings;
    }

    static getAllHooks(workflow: Workflow): Array<WNodeHook> {
        let res = WNode.getAllHooks(workflow.workflow_data.node);
        if (workflow.workflow_data.joins) {
            workflow.workflow_data.joins.forEach(j => {
                if (j.triggers) {
                    j.triggers.forEach(t => {
                        let hooks = WNode.getAllHooks(t.child_node);
                        if (hooks) {
                            res = res.concat(hooks)
                        }
                    })
                }
            })
        }
        return res;
    }

    static getParentNodeIds(workflowRun: WorkflowRun, currentNodeID: number): number[] {
        let ancestors = new Array<number>();
        let nodes = Workflow.getAllNodes(workflowRun.workflow);
        if (nodes) {
            loop: for (let i = 0; i < nodes.length; i++) {
                let n = nodes[i];
                if (n.triggers) {
                    for (let j = 0; j < n.triggers.length; j++) {
                        let t = n.triggers[j];
                        if (t.child_node.id === currentNodeID) {
                            if (workflowRun.version < 2) {
                                switch (n.type) {
                                    case WNodeType.JOIN:
                                        ancestors.push(...n.parents.map(p => p.parent_id));
                                        break;
                                    case WNodeType.FORK:
                                        ancestors.push(...Workflow.getParentNodeIds(workflowRun, n.id));
                                        break;
                                    default:
                                        ancestors.push(n.id);
                                }
                            } else {
                                ancestors.push(n.id);
                            }
                            break loop;
                        }
                    }
                }
                if (n.id === currentNodeID && n.type === WNodeType.JOIN) {
                    ancestors.push(...n.parents.map(p => p.parent_id));
                }
            }
        }
        return ancestors;
    }

    constructor() {
        this.workflow_data = new WorkflowData();
    }
}

export class AsCodeEvents {
    id: number;
    workflow_id: number;
    pullrequest_id: number;
    pullrequest_url: string;
    username: string;
    creation_date: string;
}

export class WorkflowPipelineNameImpact {
    nodes = new Array<WNode>();
}

export class WorkflowNodeHookConfigValue {
    value: string;
    configurable: boolean;
    type: string;
    multiple_choice_list: Array<string>;

    //
    temp: {};
}

// WorkflowTriggerConditions is either a lua script to check conditions or a set of WorkflowTriggerCondition
export class WorkflowNodeConditions {
    lua_script: string;
    plain: Array<WorkflowNodeCondition>;
}

// WorkflowTriggerCondition represents a condition to trigger ot not a pipeline in a workflow. Operator can be =, !=, regex
export class WorkflowNodeCondition {
    variable: string;
    operator: string;
    value: string;

    constructor() {
        this.value = '';
    }
}

export class WorkflowTriggerConditionCache {
    operators: Array<string>;
    names: Array<string>;
}

export class WorkflowNotification {
    id: number;
    node_id: Array<number>;
    source_node_ref: Array<string>;
    type: string;
    settings: UserNotificationSettings;

    constructor() {
        this.type = notificationTypes[0];
        this.settings = new UserNotificationSettings();
        this.source_node_ref = new Array<string>();
        this.node_id = new Array<number>();
    }
}

export class WorkflowData {
    node: WNode;
    joins: Array<WNode>;
}

export class WNode {
    id: number;
    workflow_id: number;
    name: string;
    ref: string;
    type: string;
    triggers: Array<WNodeTrigger>;
    context: WNodeContext;
    outgoing_hook: WNodeOutgoingHook;
    parents: Array<WNodeJoin>;
    hooks: Array<WNodeHook>;
    groups: Array<GroupPermission>;

    static getMapNodes(nodes: Map<number, WNode>, node: WNode): Map<number, WNode> {
        nodes.set(node.id, node);
        if (node.triggers) {
            node.triggers.forEach(t => {
                nodes = WNode.getMapNodes(nodes, t.child_node);
            });
        }
        return nodes;
    }

    static getMapNodesRef(nodes: Map<string, WNode>, node: WNode): Map<string, WNode> {
        nodes.set(node.ref, node);
        if (node.triggers) {
            node.triggers.forEach(t => {
                nodes = WNode.getMapNodesRef(nodes, t.child_node);
            });
        }
        return nodes;
    }

    static getHookByRef(node: WNode, ref: string): WNodeHook {
        if (node.hooks) {
            for (let i = 0; i < node.hooks.length; i++) {
                if (node.hooks[i].ref === ref) {
                    return node.hooks[i];
                }
            }
        }
        if (node.triggers) {
            for (let i = 0; i < node.triggers.length; i++) {
                let h = WNode.getHookByRef(node.triggers[i].child_node, ref);
                if (h) {
                    return h;
                }
            }
        }
        return null;
    }

    static getNodeByRef(node: WNode, ref: string): WNode {
        if (node.ref === ref) {
            return node;
        }
        if (node.triggers) {
            for (let i = 0; i < node.triggers.length; i++) {
                let n = WNode.getNodeByRef(node.triggers[i].child_node, ref);
                if (n) {
                    return n;
                }
            }
        }
        return null;
    }

    static getNodeByID(node: WNode, id: number): WNode {
        if (node.id === id) {
            return node;
        }
        if (node.triggers) {
            for (let i = 0; i < node.triggers.length; i++) {
                let n = WNode.getNodeByID(node.triggers[i].child_node, id);
                if (n) {
                    return n;
                }
            }
        }
        return null;
    }

    static removeNodeWithChild(parentNode: WNode, node: WNode, nodeID: number, index: number): boolean {
        if (node.id === nodeID) {
            if (parentNode) {
                parentNode.triggers.splice(index, 1);
                return true;
            }
            return false;
        }
        if (node.triggers) {
            for (let i = 0; i < node.triggers.length; i++) {
                let nodeDeleted = WNode.removeNodeWithChild(node, node.triggers[i].child_node, nodeID, i);
                if (nodeDeleted) {
                    return true;
                }
            }
        }
        return false;
    }

    static removeNodeOnly(w: Workflow, parentNode: WNode, node: WNode, nodeID: number, index: number): boolean {
        if (node.id === nodeID) {
            if (index === -1) {
                // deletion of root node
                return false;
            }
            if (parentNode) {
                if (!parentNode.triggers) {
                    parentNode.triggers = new Array<WNodeTrigger>();
                }
                if (node.triggers) {
                    parentNode.triggers.push(...node.triggers);
                }
                parentNode.triggers.splice(index, 1);

                // Check if the node is link to a join
                if (w.workflow_data.joins) {
                    w.workflow_data.joins.forEach(j => {
                        for (let i = 0; i < j.parents.length; i++) {
                            let already = j.parents.findIndex(p => p.parent_id === parentNode.id);
                            if (j.parents[i].parent_id === node.id && already === -1) {
                                j.parents[i].parent_id = parentNode.id;
                                j.parents[i].parent_name = parentNode.ref;
                                break;
                            }
                        }
                    });
                }

            } else {
                // JOin
                w.workflow_data.joins.splice(index, 1);
            }
            return true;
        }
        if (node.triggers) {
            for (let i = 0; i < node.triggers.length; i++) {
                let b = WNode.removeNodeOnly(w, node, node.triggers[i].child_node, nodeID, i);
                if (b) {
                    return true;
                }
            }
        }
        return false;
    }

    static getAllNodes(node: WNode): Array<WNode> {
        let nodes = new Array<WNode>();
        nodes.push(node);
        if (node.triggers) {
            node.triggers.forEach(t => {
                nodes.push(...WNode.getAllNodes(t.child_node));
            });
        }
        return nodes;
    }

    static prepareRequestForAPI(node: WNode) {
        node.id = 0;
        if (node.triggers) {
            node.triggers.forEach(t => {
                WNode.prepareRequestForAPI(t.child_node);
            });
        }
    }

    static getAllHooks(n: WNode): Array<WNodeHook> {
        let res = n.hooks;
        if (n.triggers) {
            n.triggers.forEach(t => {
                let hooks = WNode.getAllHooks(t.child_node);
                if (hooks) {
                    res = res.concat(hooks);
                }

            });
        }
        return res;
    }

    static getAllOutgoingHooks(n: WNode): Array<WNode> {
        let res = new Array<WNode>();
        if (n.type === WNodeType.OUTGOINGHOOK) {
            res.push(n);
        }
        if (n.triggers) {
            n.triggers.forEach(t => {
                res.push(...WNode.getAllOutgoingHooks(t.child_node));
            });
        }
        return res;
    }

    static getNodeNameImpact(node: WNode, name: string, nodeWarn: WorkflowPipelineNameImpact) {
        let varName = 'workflow.' + name;
        if (node.context && node.context.conditions && node.context.conditions.plain) {
            node.context.conditions.plain.forEach(c => {
                if (c.value.indexOf(varName) !== -1 || c.variable.indexOf(varName) !== -1) {
                    nodeWarn.nodes.push(node);
                }
            });
        }
        if (node.triggers) {
            node.triggers.forEach(t => {
                WNode.getNodeNameImpact(t.child_node, name, nodeWarn);
            });
        }
    }

    static linkedToRepo(n: WNode, w: Workflow): boolean {
        if (!n || !n.context || !n.context.application_id) {
            return false;
        }
        let app = w.applications[n.context.application_id];
        return app.repository_fullname != null;
    }

    constructor() {
        this.context = new WNodeContext();
    }
}

export class WNodeTrigger {
    id: number;
    parent_node_id: number;
    child_node_id: number;
    parent_node_name: string;
    child_node: WNode;
}

export class WNodeContext {
    id: number;
    node_id: number;
    pipeline_id: number;
    application_id: number;
    disable_vcs_status: boolean;
    environment_id: number;
    project_integration_id: number;
    default_payload: {};
    default_pipeline_parameters: Array<Parameter>;
    conditions: WorkflowNodeConditions;
    mutex: boolean;
}

export class WNodeOutgoingHook {
    id: number;
    node_id: number;
    hook_model_id: number;
    uuid: string;
    config: Map<string, WorkflowNodeHookConfigValue>;
}

export class WNodeJoin {
    id: number;
    node_id: number;
    parent_name: string;
    parent_id: number;
}

export class WNodeHook {
    id: number;
    uuid: string;
    ref: string;
    node_id: number;
    hook_model_id: number;
    config: Map<string, WorkflowNodeHookConfigValue>;

    // UI only
    model: WorkflowHookModel;
}

export class WorkflowPull {
    workflow: WorkflowPullItem;
    pipelines: Array<WorkflowPullItem>;
    applications: Array<WorkflowPullItem>;
    environments: Array<WorkflowPullItem>;
}

export class WorkflowPullItem {
    name: string;
    value: string;
}

export const notificationTypes = ['jabber', 'email'];
export const notificationOnSuccess = ['always', 'change', 'never'];
export const notificationOnFailure = ['always', 'change', 'never'];

export class Notification {
    application_pipeline_id: number;
    pipeline: Pipeline;
    environment: Environment;
    notifications: any;

    // UI attribute
    updating = false;

    constructor() {
        this.notifications = {};
    }
}

export class UserNotificationSettings {
    on_success: string;
    on_failure: string;
    on_start: boolean;
    send_to_groups: boolean;
    send_to_author: boolean;
    recipients: Array<string>;
    template: UserNotificationTemplate;
    notifications: WorkflowNodeConditions;

    constructor() {
        this.on_success = notificationOnSuccess[1];
        this.on_failure = notificationOnFailure[0];
        this.on_start = false;
        this.send_to_author = true;
        this.send_to_groups = false;
        this.recipients = [];
        this.template = new UserNotificationTemplate();
        this.notifications = new WorkflowNodeConditions();
    }
}

export class UserNotificationTemplate {
    subject: string;
    body: string;
}<|MERGE_RESOLUTION|>--- conflicted
+++ resolved
@@ -1,8 +1,4 @@
-<<<<<<< HEAD
-import { notificationTypes, UserNotificationSettings } from 'app/model/notification.model';
 import { Permission } from 'app/model/permission.model';
-=======
->>>>>>> 3b329d50
 import { Application } from './application.model';
 import { AuditWorkflow } from './audit.model';
 import { Environment } from './environment.model';
