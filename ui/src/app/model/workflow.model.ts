import {Pipeline} from './pipeline.model';
import {Application} from './application.model';
import {Environment} from './environment.model';
import {intersection} from 'lodash';
import {Parameter} from './parameter.model';
import {WorkflowHookModel} from './workflow.hook.model';
import {GroupPermission} from './group.model';
import {Usage} from './usage.model';

// Workflow represents a pipeline based workflow
export class Workflow {
    id: number;
    name: string;
    description: string;
    project_id: number;
    project_key: string;
    root: WorkflowNode;
    root_id: number;
    joins: Array<WorkflowNodeJoin>;
    last_modified: Date;
    groups: Array<GroupPermission>;
    permission: number;
<<<<<<< HEAD
    metadata: Map<string, string>;
=======
    usage: Usage;
>>>>>>> 70bcdc05

    // UI params
    externalChange: boolean;

    static updateHook(workflow: Workflow, h: WorkflowNodeHook) {
        let oldH = WorkflowNode.findHook(workflow.root, h.id);
        if (!oldH) {
            if (workflow.joins) {
                quit: for (let i = 0; i < workflow.joins.length; i++) {
                    let j = workflow.joins[i];
                    if (j.triggers) {
                        for (let k = 0; k < j.triggers.length; k++) {
                            oldH = WorkflowNode.findHook(j.triggers[k].workflow_dest_node, h.id);
                            if (oldH) {
                                break quit;
                            }
                        }
                    }
                }
            }
        }

        if (oldH) {
            oldH.config = h.config;
            oldH.conditions = h.conditions;
        }
    };

    static removeHook(workflow: Workflow, h: WorkflowNodeHook) {
        let done = WorkflowNode.removeHook(workflow.root, h.id);
        if (!done) {
            if (workflow.joins) {
                for (let i = 0; i < workflow.joins.length; i++) {
                    let j = workflow.joins[i];
                    if (j.triggers) {
                        for (let k = 0; k < j.triggers.length; k++) {
                            done = WorkflowNode.removeHook(j.triggers[k].workflow_dest_node, h.id);
                            if (done) {
                                return
                            }
                        }
                    }
                }
            }
        }
        return
    }

    static getNodeByID(id: number, w: Workflow): WorkflowNode {
        let node = WorkflowNode.getNodeByID(w.root, id);
        if (!node && w.joins) {
            quit: for (let i = 0; i < w.joins.length; i++) {
                if (w.joins[i].triggers) {
                    for (let j = 0; j < w.joins[i].triggers.length; j++) {
                        node = WorkflowNode.getNodeByID(w.joins[i].triggers[j].workflow_dest_node, id);
                        if (node) {
                            break quit;
                        }
                    }
                }
            }
        }
        return node;
    }

    static removeOldRef(w: Workflow) {
        if (!w.joins) {
            return;
        }
        let refs = new Array<string>();
        WorkflowNode.addRef(refs, w.root);

        w.joins.forEach(j => {
            if (j.triggers) {
                j.triggers.forEach(t => {
                    WorkflowNode.addRef(refs, t.workflow_dest_node);
                });
            }
        });

        w.joins.forEach(j => {
            j.source_node_ref = intersection(j.source_node_ref, refs);
        });
    }

    static getNodeNameImpact(workflow: Workflow, name: string) {
        let varName = 'workflow.' + name;
        let warnings = new WorkflowPipelineNameImpact();
        WorkflowNode.getNodeNameImpact(workflow.root, name, warnings);
        if (workflow.joins) {
            workflow.joins.forEach(j => {
                if (j.triggers) {
                    j.triggers.forEach(t => {
                        if (t.conditions) {
                            t.conditions.forEach(c => {
                                if (c.value.indexOf(varName) !== -1 || c.variable.indexOf(varName) !== -1) {
                                    warnings.joinTriggers.push(t);
                                }
                            });
                        }
                        WorkflowNode.getNodeNameImpact(t.workflow_dest_node, name, warnings);
                    });
                }
            });
        }
        return warnings;
    }

    constructor() {
        this.root = new WorkflowNode();
    }
}

export class WorkflowNodeJoin {
    id: number;
    workflow_id: number;
    source_node_id: Array<number>;
    source_node_ref: Array<string>;
    triggers: Array<WorkflowNodeJoinTrigger>;

    constructor() {
        this.source_node_ref = new Array<string>();
    }
}

export class WorkflowNodeJoinTrigger {
    id: number;
    join_id: number;
    workflow_dest_node_id: number;
    workflow_dest_node: WorkflowNode;
    conditions: Array<WorkflowTriggerCondition>;
    manual: boolean;
    continue_on_error: boolean;

    constructor() {
        this.workflow_dest_node = new WorkflowNode();
    }
}

// WorkflowNode represents a node in w workflow tree
export class WorkflowNode {
    id: number;
    name: string;
    ref: string;
    workflow_id: number;
    pipeline_id: number;
    pipeline: Pipeline;
    context: WorkflowNodeContext;
    hooks: Array<WorkflowNodeHook>;
    triggers: Array<WorkflowNodeTrigger>;

    static getNodeByID(node: WorkflowNode, id: number) {
        if (node.id === id) {
            return node;
        }
        let nodeToFind: WorkflowNode;
        if (node.triggers) {
            for (let i = 0; i < node.triggers.length; i++) {
                let n = WorkflowNode.getNodeByID(node.triggers[i].workflow_dest_node, id);
                if (n) {
                    nodeToFind = n;
                    break;
                }
            }
        }
        return nodeToFind;
    }

    static addRef(refs: string[], root: WorkflowNode) {
        refs.push(root.ref);
        if (root.triggers) {
            root.triggers.forEach(t => {
                WorkflowNode.addRef(refs, t.workflow_dest_node);
            });
        }
    }

    static removeHook(n: WorkflowNode, id: number): boolean {
        if (n.hooks) {
            let lengthBefore = n.hooks.length;
            n.hooks = n.hooks.filter(h => h.id !== id);
            if (lengthBefore !== n.hooks.length) {
                return true;
            }
        }
        if (n.triggers) {
            for (let i = 0; i < n.triggers.length; i++) {
                let h = WorkflowNode.removeHook(n.triggers[i].workflow_dest_node, id);
                if (h) {
                    return true;
                }
            }
        }
        return false;
    }

    static findHook(n: WorkflowNode, id: number): WorkflowNodeHook {
        if (n.hooks) {
            for (let i = 0; i < n.hooks.length; i++) {
                if (n.hooks[i].id === id) {
                    return n.hooks[i];
                }
            }
            if (n.triggers) {
                for (let i = 0; i < n.triggers.length; i++) {
                    let h = WorkflowNode.findHook(n.triggers[i].workflow_dest_node, id);
                    if (h) {
                        return h;
                    }
                }
            }
        }
        return null;
    }

    static getNodeNameImpact(n: WorkflowNode, name: string, nodeWarn: WorkflowPipelineNameImpact): void {
        let varName = 'workflow.' + name;
        if (n.hooks) {
            n.hooks.forEach(h => {
                if (h.conditions) {
                    h.conditions.forEach(c => {
                        if (c.value.indexOf(varName) !== -1 || c.variable.indexOf(varName) !== -1) {
                            nodeWarn.hooks.push(h);
                        }
                    });
                }
            });
        }
        if (n.triggers) {
            n.triggers.forEach(t => {
                if (t.conditions) {
                    t.conditions.forEach(c => {
                        if (c.value.indexOf(varName) !== -1 || c.variable.indexOf(varName) !== -1) {
                            nodeWarn.triggers.push(t);
                        }
                    });
                }
                WorkflowNode.getNodeNameImpact(t.workflow_dest_node, name, nodeWarn);
            });
        }
    }

    constructor() {
        this.context = new WorkflowNodeContext();
    }


}

export class WorkflowPipelineNameImpact {
    triggers = new Array<WorkflowNodeTrigger>();
    joinTriggers = new Array<WorkflowNodeJoinTrigger>();
    hooks = new Array<WorkflowNodeHook>();
}

// WorkflowNodeContext represents a context attached on a node
export class WorkflowNodeContext {
    id: number;
    workflow_node_id: number;
    application_id: number;
    application: Application;
    environment: Environment;
    environment_id: number;
    default_payload: {};
    default_pipeline_parameters: Array<Parameter>;
}

// WorkflowNodeHook represents a hook which cann trigger the workflow from a given node
export class WorkflowNodeHook {
    id: number;
    uuid: string;
    model: WorkflowHookModel;
    conditions: Array<WorkflowTriggerCondition>;
    config: {};
}

// WorkflowNodeTrigger is a ling betweeb two pipelines in a workflow
export class WorkflowNodeTrigger {
    id: number;
    workflow_node_id: number;
    workflow_dest_node_id: number;
    workflow_dest_node: WorkflowNode;
    conditions: Array<WorkflowTriggerCondition>;
    manual: boolean;
    continue_on_error: boolean;

    constructor() {
        this.workflow_dest_node = new WorkflowNode();
    }
}

// WorkflowTriggerCondition represents a condition to trigger ot not a pipeline in a workflow. Operator can be =, !=, regex
export class WorkflowTriggerCondition {
    variable: string;
    operator: string;
    value: string;
}

export class WorkflowTriggerConditionCache {
    operators: Array<string>;
    names: Array<string>;
}<|MERGE_RESOLUTION|>--- conflicted
+++ resolved
@@ -20,11 +20,8 @@
     last_modified: Date;
     groups: Array<GroupPermission>;
     permission: number;
-<<<<<<< HEAD
     metadata: Map<string, string>;
-=======
     usage: Usage;
->>>>>>> 70bcdc05
 
     // UI params
     externalChange: boolean;
