--- conflicted
+++ resolved
@@ -19,13 +19,9 @@
     group_id: number;
     nb_spawn_err: number;
     last_spawn_err: string;
-<<<<<<< HEAD
-    last_spawn_err_log: string
-=======
     nb_spawn_err_log: string;
     last_spawn_err_log: string;
     date_last_spawn_err: string;
->>>>>>> 1b621eb0
     is_deprecated: boolean;
     model_virtual_machine: ModelVirtualMachine;
     model_docker: ModelDocker;
