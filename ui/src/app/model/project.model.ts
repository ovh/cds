--- conflicted
+++ resolved
@@ -48,11 +48,7 @@
   id: number;
   name: string;
   description?: string;
-<<<<<<< HEAD
   icon?: string;
-=======
-
   // ui params
   mute: boolean;
->>>>>>> 49f48bc7
 }