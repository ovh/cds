import {Component, Input, Output, OnInit, EventEmitter, ViewChild} from '@angular/core';
import {RequirementStore} from '../../../service/worker-model/requirement/requirement.store';
import {Requirement} from '../../../model/requirement.model';
import {GroupPermission, adminGroupName} from '../../../model/group.model';
import {PermissionValue} from '../../../model/permission.model';
import {RequirementEvent} from '../requirement.event.model';
import {WorkerModelService} from '../../../service/worker-model/worker-model.service';
import {WorkerModel} from '../../../model/worker-model.model';
import {finalize, first} from 'rxjs/operators';
import {TranslateService} from 'ng2-translate';
import {SemanticModalComponent} from 'ng-semantic/ng-semantic';

@Component({
    selector: 'app-requirements-form',
    templateUrl: './requirements.form.html',
    styleUrls: ['./requirements.form.scss']
})
export class RequirementsFormComponent implements OnInit {

    @Input('suggest')
    set suggest(data: Array<string>) {
        if (data) {
            this._suggest = data;
        } else {
            this._suggest = [];
        }
    }

    get suggest() {
        return this._suggest;
    }

    get suggestWithWorkerModel() {
        return this._suggestWithWorkerModel;
    }

    @Input() modal: SemanticModalComponent;
    @Input() groupsPermission: Array<GroupPermission>;

    @Output() event = new EventEmitter<RequirementEvent>();

    newRequirement: Requirement = new Requirement('binary');
    availableRequirements: Array<string>;
    workerModels: Array<WorkerModel>;
    _suggest: Array<string> = [];
    _suggestWithWorkerModel: Array<string> = [];
    loading = true;
    workerModelLinked: WorkerModel;
    isFormValid = false;
    modelTypeClass: string;

    constructor(private _requirementStore: RequirementStore,
        private _workerModelService: WorkerModelService,
        private _translate: TranslateService) {
        this._requirementStore.getAvailableRequirements().subscribe(r => {
            this.availableRequirements = new Array<string>();
            // user does not need to add plugin prequisite manually, so we remove it from list
            this.availableRequirements.push(...r.filter(req => req !== 'plugin').toArray());
        });
    }

    onSubmitAddRequirement(form): void {
        this.computeFormValid(form);
        if (this.isFormValid) {
            this.event.emit(new RequirementEvent('add', this.newRequirement));
            this.newRequirement = new Requirement('binary');
        }
    }

    ngOnInit() {
<<<<<<< HEAD
        this._workerModelService.getWorkerModels()
            .pipe(
              first(),
              finalize(() => this.loading = false)
            )
=======
        this._workerModelService.getWorkerModels().first()
            .finally(() => this.loading = false)
>>>>>>> 08b16854
            .subscribe( wms => {
                this.workerModels = wms;
                if (Array.isArray(this.workerModels)) {
                    let filteredWm = this.workerModels;

                    if (this.groupsPermission) {
                        filteredWm = this.workerModels.filter((wm) => {
                            let groupPerm = this.groupsPermission.find((grp) => {
                                return grp.group.name === wm.group.name && grp.permission >= PermissionValue.READ_EXECUTE;
                            });

                            return groupPerm != null || wm.group.name === adminGroupName;
<<<<<<< HEAD
                        });
=======
                        })
>>>>>>> 08b16854
                    }

                    this._suggestWithWorkerModel = filteredWm.map(wm => wm.name).concat(this._suggest);
                }
            });

    }

    computeFormValid(form): void {
        this.isFormValid = (form.valid === true && this.newRequirement.name !== '' && this.newRequirement.value !== '');
    }

    selectType(): void {
        this.newRequirement.value = '';
        this.newRequirement.opts = '';
        this.newRequirement.name = '';
    }

    setName(form): void {
        switch (this.newRequirement.type) {
            case 'service':
                // if type service, user have to choose a hostname
                break;
            case 'memory':
                // memory: memory_4096
                this.newRequirement.name = 'memory_' + this.newRequirement.value;
                break
            case 'model':
                this.workerModelLinked = this.computeDisplayLinkWorkerModel();
                this.newRequirement.name = this.newRequirement.value;
                break
            case 'volume':
                this.newRequirement.name = this.getVolumeName();
                break;
            default:
                // else, name is the value of the requirement
                this.newRequirement.name = this.newRequirement.value;
        }
        this.computeFormValid(form);
    }

<<<<<<< HEAD
<<<<<<< HEAD
=======
>>>>>>> 08b16854
    closeModal() {
        if (this.modal) {
          this.modal.hide();
        }
<<<<<<< HEAD
=======
    getVolumeName(): string {
        let parts = this.newRequirement.value.split(',');
        for (let p of parts) {
            // example: type=bind,source=/hostDir/sourceDir,destination=/dirInJob
            // we want /dirInJob for volume name
            if (p.startsWith('destination=')) {
                let value = p.split('=');
                if (value.length === 2) {
                    // keep only a-zA-Z - and / in name, '_' for others characters
                    return value[1].replace(/([^a-zA-Z\-/])/gi, '_');
                }
            }
        }
        return '';
>>>>>>> 9c062d42e473511476e00e98882d1829c1d49896
=======
>>>>>>> 08b16854
    }

    getHelp() {
        return this._translate.instant('requirement_help_' + this.newRequirement.type);
    }

    computeDisplayLinkWorkerModel(): WorkerModel {
        if (this.newRequirement.value === '' || !Array.isArray(this.workerModels)) {
            return null;
        }

        return this.workerModels.find((wm) => wm.name === this.newRequirement.value);
    }
}<|MERGE_RESOLUTION|>--- conflicted
+++ resolved
@@ -68,16 +68,11 @@
     }
 
     ngOnInit() {
-<<<<<<< HEAD
         this._workerModelService.getWorkerModels()
             .pipe(
               first(),
               finalize(() => this.loading = false)
             )
-=======
-        this._workerModelService.getWorkerModels().first()
-            .finally(() => this.loading = false)
->>>>>>> 08b16854
             .subscribe( wms => {
                 this.workerModels = wms;
                 if (Array.isArray(this.workerModels)) {
@@ -90,11 +85,7 @@
                             });
 
                             return groupPerm != null || wm.group.name === adminGroupName;
-<<<<<<< HEAD
                         });
-=======
-                        })
->>>>>>> 08b16854
                     }
 
                     this._suggestWithWorkerModel = filteredWm.map(wm => wm.name).concat(this._suggest);
@@ -136,16 +127,12 @@
         this.computeFormValid(form);
     }
 
-<<<<<<< HEAD
-<<<<<<< HEAD
-=======
->>>>>>> 08b16854
     closeModal() {
         if (this.modal) {
           this.modal.hide();
         }
-<<<<<<< HEAD
-=======
+    }
+
     getVolumeName(): string {
         let parts = this.newRequirement.value.split(',');
         for (let p of parts) {
@@ -160,9 +147,6 @@
             }
         }
         return '';
->>>>>>> 9c062d42e473511476e00e98882d1829c1d49896
-=======
->>>>>>> 08b16854
     }
 
     getHelp() {
