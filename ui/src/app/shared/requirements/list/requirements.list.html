<div class="requirement" *ngIf="requirements">
    <table class="ui fixed celled table">
        <thead>
        <tr>
            <th class="five wide">{{ 'requirement_name' | translate }}</th>
            <th class="three wide">{{ 'requirement_type' | translate }}</th>
            <th class="five wide">{{ 'requirement_value' | translate }}</th>
            <th class="three wide"></th>
        </tr>
        </thead>
        <tbody>
        <tr *ngFor="let r of getDataForCurrentPage()">
            <td>
                <div class="ui fluid input" *ngIf="edit;else rName">
                    <input [(ngModel)]="r.name" name="requirementname" (ngModelChange)="change()">
                </div>
                <ng-template #rName>
                    <span>{{r.name}}</span>
                </ng-template>
            </td>
            <td>
                <div *ngIf="edit;else rType">
                    <div class="ui form">
                        <sm-select class="search"
                            *ngIf="availableRequirements.length > 0"
                            [options]="{'fullTextSearch': true}"
                            [(model)]="r.type"
                            (modelChange)="change()">
                            <option *ngFor="let r of availableRequirements" value="{{r}}">{{r}}</option>
                        </sm-select>
                    </div>
                </div>
                <ng-template #rType>
                    <span>{{r.type}}</span>
                </ng-template>
            </td>
            <td>
                <div *ngIf="edit;else rValue">
<<<<<<< HEAD
                    <div *ngIf="r.type !== 'model'">
                        <input
                            name="requirementvalue"
                            auto-complete
                            autocomplete="off"
                            type="text"
                            [source]="suggest"
                            [min-chars]="3"
                            [(ngModel)]="r.value"
                            [no-match-found-text]="false">
                    </div>
                    <div *ngIf="r.type === 'model' && workerModels">
                        <sm-select class="search"
                            [options]="{'fullTextSearch': true}"
                            [(model)]="r.value"
                            (modelChange)="change()">
                            <option *ngFor="let wm of workerModels" value="{{wm}}">{{wm}}</option>
                        </sm-select>
                    </div>
=======
                    <input [(ngModel)]="r.value" name="requirementvalue" *ngIf="r.type !== 'model'" (ngModelChange)="change()">
                    <sm-select class="search"
                        *ngIf="r.type === 'model' && workerModels"
                        [options]="{'fullTextSearch': true}"
                        [(model)]="r.value"
                        (modelChange)="change()">
                        <option *ngFor="let wm of workerModels" value="{{wm.name}}">{{wm.name}}</option>
                    </sm-select>
>>>>>>> 6993f13e
                </div>
                <ng-template #rValue>
                    <span>{{r.value}}</span>
                </ng-template>
            </td>
            <td class="center">
                <ng-container *ngIf="edit">
                    <app-delete-button (event)="deleteEvent(r)"></app-delete-button>
                </ng-container>
            </td>
        </tr>
        </tbody>
        <tfoot *ngIf="getNbOfPages() > 1">
        <tr>
            <th colspan="4">
                <div class="ui right floated pagination menu" >
                    <a class="icon item" (click)="downPage()">
                        <i class="left chevron icon"></i>
                    </a>
                    <a class="item" *ngFor="let page of getNbOfPages() | ngForNumber" (click)="goTopage(page)" [class.active]="currentPage === page">{{page}}</a>
                    <a class="icon item" (click)="upPage()">
                        <i class="right chevron icon"></i>
                    </a>
                </div>
            </th>
        </tr>
        </tfoot>
    </table>
</div><|MERGE_RESOLUTION|>--- conflicted
+++ resolved
@@ -11,8 +11,17 @@
         <tbody>
         <tr *ngFor="let r of getDataForCurrentPage()">
             <td>
-                <div class="ui fluid input" *ngIf="edit;else rName">
-                    <input [(ngModel)]="r.name" name="requirementname" (ngModelChange)="change()">
+                <div class="ui fluid" *ngIf="edit;else rName">
+                    <input
+                        name="requirementname"
+                        auto-complete
+                        autocomplete="off"
+                        type="text"
+                        [source]="suggest"
+                        [min-chars]="3"
+                        [(ngModel)]="r.name"
+                        (ngModelChange)="change()"
+                        [no-match-found-text]="false">
                 </div>
                 <ng-template #rName>
                     <span>{{r.name}}</span>
@@ -36,7 +45,6 @@
             </td>
             <td>
                 <div *ngIf="edit;else rValue">
-<<<<<<< HEAD
                     <div *ngIf="r.type !== 'model'">
                         <input
                             name="requirementvalue"
@@ -46,6 +54,7 @@
                             [source]="suggest"
                             [min-chars]="3"
                             [(ngModel)]="r.value"
+                            (ngModelChange)="change()"
                             [no-match-found-text]="false">
                     </div>
                     <div *ngIf="r.type === 'model' && workerModels">
@@ -56,16 +65,6 @@
                             <option *ngFor="let wm of workerModels" value="{{wm}}">{{wm}}</option>
                         </sm-select>
                     </div>
-=======
-                    <input [(ngModel)]="r.value" name="requirementvalue" *ngIf="r.type !== 'model'" (ngModelChange)="change()">
-                    <sm-select class="search"
-                        *ngIf="r.type === 'model' && workerModels"
-                        [options]="{'fullTextSearch': true}"
-                        [(model)]="r.value"
-                        (modelChange)="change()">
-                        <option *ngFor="let wm of workerModels" value="{{wm.name}}">{{wm.name}}</option>
-                    </sm-select>
->>>>>>> 6993f13e
                 </div>
                 <ng-template #rValue>
                     <span>{{r.value}}</span>
