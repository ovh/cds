import {Component, Input, Output, EventEmitter} from '@angular/core';
import {Table} from '../../table/table';
import {Requirement} from '../../../model/requirement.model';
import {RequirementEvent} from '../requirement.event.model';
import {RequirementStore} from '../../../service/worker-model/requirement/requirement.store';
import {WorkerModelService} from '../../../service/worker-model/worker-model.service';
import {WorkerModel} from '../../../model/worker-model.model';
import {finalize, first} from 'rxjs/operators';

@Component({
    selector: 'app-requirements-list',
    templateUrl: './requirements.list.html',
    styleUrls: ['./requirements.list.scss']
})
export class RequirementsListComponent extends Table {

    @Input() requirements: Requirement[];
    @Input() edit: boolean;

    @Input('suggest')
    set suggest(data: string[]) {
        if (data) {
            this._suggest = data;
        } else {
            this._suggest = [];
        }
    }

    get suggest() {
        return this._suggest;
    }

    get suggestWithWorkerModel() {
        return this._suggestWithWorkerModel;
    }

    @Output() event = new EventEmitter<RequirementEvent>();
    @Output() onChange = new EventEmitter<Requirement[]>();

    availableRequirements: Array<string>;
    workerModels: Array<WorkerModel>;
    _suggest: string[] = [];
    _suggestWithWorkerModel: Array<string> = [];
    loading = true;

    constructor(private _requirementStore: RequirementStore, private _workerModelService: WorkerModelService) {
        super();
        this._requirementStore.getAvailableRequirements()
            .subscribe(r => {
                this.availableRequirements = new Array<string>();
                this.availableRequirements.push(...r.toArray());
            });

<<<<<<< HEAD
        this._workerModelService.getWorkerModels()
        .pipe(finalize(() => this.loading = false), first())
=======
        this._workerModelService.getWorkerModels().first()
        .finally(() => this.loading = false)
>>>>>>> d0b0e943
        .subscribe(wms => {
            this.workerModels = wms;
            if (Array.isArray(this.workerModels)) {
                this._suggestWithWorkerModel = [];
                this.workerModels.forEach(wm => {
                    this._suggestWithWorkerModel.push(wm.name);
                })
                this._suggestWithWorkerModel = this._suggestWithWorkerModel.concat(this._suggest);
            }
        });
    }

    getData(): any[] {
        return this.requirements;
    }

    deleteEvent(r: Requirement): void {
        this.event.emit(new RequirementEvent('delete', r));
    }

    change(): void {
        this.onChange.emit(this.requirements);
    }
}<|MERGE_RESOLUTION|>--- conflicted
+++ resolved
@@ -51,13 +51,8 @@
                 this.availableRequirements.push(...r.toArray());
             });
 
-<<<<<<< HEAD
         this._workerModelService.getWorkerModels()
         .pipe(finalize(() => this.loading = false), first())
-=======
-        this._workerModelService.getWorkerModels().first()
-        .finally(() => this.loading = false)
->>>>>>> d0b0e943
         .subscribe(wms => {
             this.workerModels = wms;
             if (Array.isArray(this.workerModels)) {
