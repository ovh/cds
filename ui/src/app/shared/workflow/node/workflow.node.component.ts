--- conflicted
+++ resolved
@@ -92,26 +92,14 @@
 
     ngOnInit(): void {
         this.zone = new NgZone({enableLongStackTrace: false});
-<<<<<<< HEAD
-        if (this.webworker) {
-            this.webworker.response().subscribe(wrString => {
-                let wr = <WorkflowRun>JSON.parse(wrString);
-                if (wr.nodes[this.node.id] && wr.nodes[this.node.id].length > 0) {
-                    this.currentNodeRun = wr.nodes[this.node.id][0];
-                }
-                this.workflowRunStatus = wr.status;
-                this.workflowRunNum = wr.num;
-            });
-        } else {
-=======
         this._workflowCoreService.getCurrentWorkflowRun().subscribe(wr => {
             if (wr && wr.nodes[this.node.id] && wr.nodes[this.node.id].length > 0) {
                 this.currentNodeRun = wr.nodes[this.node.id][0];
-                this.workflowRunStatus = wr.status;
             }
+            this.workflowRunStatus = wr.status;
+            this.workflowRunNum = wr.num;
         });
         if (!this.currentNodeRun) {
->>>>>>> 073c5ba2
             this.options = {
                 'fullTextSearch': true,
                 onHide: () => {
