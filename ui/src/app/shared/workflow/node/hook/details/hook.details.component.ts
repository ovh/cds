--- conflicted
+++ resolved
@@ -1,47 +1,25 @@
-<<<<<<< HEAD
-import { Component, ViewChild } from '@angular/core';
-import cloneDeep from 'lodash-es/cloneDeep';
-import { ModalTemplate, SuiModalService, TemplateModalConfig } from 'ng2-semantic-ui';
-import { ActiveModal } from 'ng2-semantic-ui/dist';
-import { TaskExecution } from '../../../../../model/workflow.hook.model';
-=======
 import { Component, OnInit, ViewChild } from '@angular/core';
 import { TaskExecution } from 'app/model/workflow.hook.model';
 import { ThemeStore } from 'app/service/services.module';
 import { AutoUnsubscribe } from 'app/shared/decorator/autoUnsubscribe';
-import { cloneDeep } from 'lodash';
+import cloneDeep from 'lodash-es/cloneDeep';
 import { ModalTemplate, SuiModalService, TemplateModalConfig } from 'ng2-semantic-ui';
 import { ActiveModal } from 'ng2-semantic-ui/dist';
 import { Subscription } from 'rxjs';
->>>>>>> 1b2242fe
 
 @Component({
   selector: 'app-workflow-node-hook-details',
   templateUrl: './hook.details.component.html',
   styleUrls: ['./hook.details.component.scss']
 })
-<<<<<<< HEAD
-export class WorkflowNodeHookDetailsComponent {
-  codeMirrorConfig: any;
-
-  // Ng semantic modal
-  @ViewChild('nodeHookDetailsModal')
-  public nodeHookDetailsModal: ModalTemplate<boolean, boolean, void>;
-=======
 @AutoUnsubscribe()
 export class WorkflowNodeHookDetailsComponent implements OnInit {
   @ViewChild('code') codemirror: any;
+  @ViewChild('nodeHookDetailsModal') nodeHookDetailsModal: ModalTemplate<boolean, boolean, void>;
 
-  @ViewChild('nodeHookDetailsModal') nodeHookDetailsModal: ModalTemplate<boolean, boolean, void>;
->>>>>>> 1b2242fe
   modal: ActiveModal<boolean, boolean, void>;
   modalConfig: TemplateModalConfig<boolean, boolean, void>;
-
   task: TaskExecution;
-<<<<<<< HEAD
-
-  constructor(private _modalService: SuiModalService) {
-=======
   codeMirrorConfig: any;
   themeSubscription: Subscription;
 
@@ -49,36 +27,23 @@
     private _modalService: SuiModalService,
     private _theme: ThemeStore
   ) {
->>>>>>> 1b2242fe
     this.codeMirrorConfig = {
-      matchBrackets: true,
-      autoCloseBrackets: true,
-      mode: 'application/json',
+      tchBrackets: true,
+      autoCloeBrackets: true,
+      de: 'application/json',
       lineWrapping: true,
       autoRefresh: true,
-      readOnly: true
+      adOnly: true
     };
   }
 
-<<<<<<< HEAD
-  show(taskExec: TaskExecution): void {
-    this.task = cloneDeep(taskExec);
-    if (this.task.webhook && this.task.webhook.request_body) {
-      let body = atob(this.task.webhook.request_body);
-      try {
-        this.task.webhook.request_body = JSON.stringify(JSON.parse(body), null, 4);
-      } catch (e) {
-        this.task.webhook.request_body = body;
-      }
-
-=======
   ngOnInit(): void {
     this.themeSubscription = this._theme.get().subscribe(t => {
       this.codeMirrorConfig.theme = t === 'night' ? 'darcula' : 'default';
       if (this.codemirror && this.codemirror.instance) {
-          this.codemirror.instance.setOption('theme', this.codeMirrorConfig.theme);
+        this.codemirror.instance.setOption('theme', this.codeMirrorConfig.theme);
       }
-  });
+    });
   }
 
   show(taskExec: TaskExecution): void {
@@ -90,7 +55,6 @@
       } catch (e) {
         this.task.webhook.request_body = body;
       }
->>>>>>> 1b2242fe
     }
     this.modalConfig = new TemplateModalConfig<boolean, boolean, void>(this.nodeHookDetailsModal);
     this.modal = this._modalService.open(this.modalConfig);
