<ng-template let-context let-modal="modal" #nodeHookDetailsModal>
    <div class="header">
        <span>{{ 'workflow_node_hook_details_modal_title' | translate }}</span>
    </div>
    <div class="content">
        <div class="ui form">
            <ng-container *ngIf="task">
                <h3>{{ 'workflow_node_hook_form_config' | translate }}</h3>
                <ng-container *ngIf="task.config">
                    <div class="inline fields" *ngFor="let k of task.config | keys">
                        <div class="four wide field"><label>{{k}}</label></div>
                        <div class="twelve wide field">
                          <input type="text" [ngModel]="task.config[k].value" [readonly]="true" *ngIf="k !== 'payload'">
                          <ng-container *ngIf="k === 'payload'">
                              <codemirror
                                [ngModel]="task.config[k].value"
                                [config]="codeMirrorConfig"
                                #textareaCodeMirror>
                              </codemirror>
                          </ng-container>
                        </div>
                    </div>
                    <h3>{{'workflow_hook_log_title' | translate}}</h3>
                    <div class="inline fields" *ngIf="task.workflow_run">
                      <div class="four wide field"><label>{{'workflow_hook_log_workflow_run' | translate}}</label></div>
                      <input type="text" [value]="task.workflow_run" [readonly]="true">
                    </div>
                    <div class="inline fields">
                        <div class="four wide field"><label>{{'worker_model_status' | translate}}</label></div>
                        <input type="text" [value]="task.status" [readonly]="true">
                    </div>
                    <div class="inline fields">
                      <div class="four wide field"><label>{{'common_begin' | translate}}</label></div>
                      <input type="text" [value]="(task.timestamp / 1000000) | date:'short'" [readonly]="true">
                    </div>
                    <div class="inline fields">
                      <div class="four wide field"><label>{{'common_end' | translate}}</label></div>
                      <input type="text" [value]="(task.processing_timestamp / 1000000) | date:'short'" [readonly]="true">
                    </div>
                    <div class="inline fields" *ngIf="task.last_error">
                      <div class="four wide field"><label>{{'common_error' | translate}}</label></div>
                      <input type="text" [value]="task.last_error" [readonly]="true">
                    </div>
                    <div class="inline fields" *ngIf="task.webhook && task.webhook.request_body">
                      <div class="four wide field"><label>Body</label></div>
                      <codemirror
                        [ngModel]="task.webhook.request_body"
                        [config]="codeMirrorConfig"
                        #bodyCode>
                      </codemirror>
                    </div>
                </ng-container>
                <div class="ui info message" *ngIf="!task.config">{{ 'workflow_node_hook_no_configuration' | translate }}</div>
            </ng-container>

<<<<<<< HEAD
            <!--ng-container *ngIf="outgoingHookRun && outgoingHookRun.callback">
=======
            <ng-container *ngIf="outgoingHookRun && outgoingHookRun.callback">
>>>>>>> 079815ae
                <h3>{{'workflow_hook_log_title' | translate}}</h3>
                <div class="inline fields">
                    <div class="four wide field"><label>{{'worker_model_status' | translate}}</label></div>
                    <div class="twelve wide field">{{ outgoingHookRun.callback.status }}</div>
                </div>
                <div class="inline fields" *ngIf="outgoingHookRun.callback.start">
                    <div class="four wide field"><label>{{'common_begin' | translate}}</label></div>
                    <div class="twelve wide field">{{outgoingHookRun.callback.start | amCalendar }}</div>
                </div>
                <div class="inline fields" *ngIf="outgoingHookRun.callback.done">
                    <div class="four wide field"><label>{{'common_end' | translate}}</label></div>
                    <div class="twelve wide field">{{outgoingHookRun.callback.done | amCalendar }}</div>
                </div>
                <div class="inline fields">
                    <div class="four wide field"><label>{{'workflow_hook_log_title' | translate}}</label></div>
                    <div class="twelve wide field"><textarea readonly>{{outgoingHookRun.callback.log}}</textarea></div>
                </div>
<<<<<<< HEAD
            </ng-container-->
=======
            </ng-container>
>>>>>>> 079815ae
        </div>
    </div>
    <div class="actions">
        <button class="ui grey button" (click)="modal.approve(true)">{{ 'common_close' | translate }}</button>
    </div>
</ng-template><|MERGE_RESOLUTION|>--- conflicted
+++ resolved
@@ -52,34 +52,6 @@
                 </ng-container>
                 <div class="ui info message" *ngIf="!task.config">{{ 'workflow_node_hook_no_configuration' | translate }}</div>
             </ng-container>
-
-<<<<<<< HEAD
-            <!--ng-container *ngIf="outgoingHookRun && outgoingHookRun.callback">
-=======
-            <ng-container *ngIf="outgoingHookRun && outgoingHookRun.callback">
->>>>>>> 079815ae
-                <h3>{{'workflow_hook_log_title' | translate}}</h3>
-                <div class="inline fields">
-                    <div class="four wide field"><label>{{'worker_model_status' | translate}}</label></div>
-                    <div class="twelve wide field">{{ outgoingHookRun.callback.status }}</div>
-                </div>
-                <div class="inline fields" *ngIf="outgoingHookRun.callback.start">
-                    <div class="four wide field"><label>{{'common_begin' | translate}}</label></div>
-                    <div class="twelve wide field">{{outgoingHookRun.callback.start | amCalendar }}</div>
-                </div>
-                <div class="inline fields" *ngIf="outgoingHookRun.callback.done">
-                    <div class="four wide field"><label>{{'common_end' | translate}}</label></div>
-                    <div class="twelve wide field">{{outgoingHookRun.callback.done | amCalendar }}</div>
-                </div>
-                <div class="inline fields">
-                    <div class="four wide field"><label>{{'workflow_hook_log_title' | translate}}</label></div>
-                    <div class="twelve wide field"><textarea readonly>{{outgoingHookRun.callback.log}}</textarea></div>
-                </div>
-<<<<<<< HEAD
-            </ng-container-->
-=======
-            </ng-container>
->>>>>>> 079815ae
         </div>
     </div>
     <div class="actions">
