
import { Component, EventEmitter, Input, OnInit, Output } from '@angular/core';
import { Router } from '@angular/router';
import { TranslateService } from '@ngx-translate/core';
<<<<<<< HEAD
import { Store } from '@ngxs/store';
import { AddApplication } from 'app/store/applications.action';
import { ApplicationsState } from 'app/store/applications.state';
import { cloneDeep } from 'lodash';
import { Observable, of as observableOf } from 'rxjs';
import { finalize, first, flatMap, map } from 'rxjs/operators';
=======
import { cloneDeep } from 'lodash';
import { Observable, of as observableOf } from 'rxjs';
import { finalize, first, map } from 'rxjs/operators';
>>>>>>> 5b85d7f8
import { Application } from '../../../../model/application.model';
import { Environment } from '../../../../model/environment.model';
import { Pipeline } from '../../../../model/pipeline.model';
import { IdName, Project } from '../../../../model/project.model';
import { WNode, WNodeType } from '../../../../model/workflow.model';
import { ApplicationStore } from '../../../../service/application/application.store';
import { PipelineStore } from '../../../../service/pipeline/pipeline.store';
import { ProjectStore } from '../../../../service/project/project.store';
import { ToastService } from '../../../../shared/toast/ToastService';

@Component({
  selector: 'app-workflow-node-add-wizard',
  templateUrl: './node.wizard.html',
  styleUrls: ['./node.wizard.scss']
})
export class WorkflowNodeAddWizardComponent implements OnInit {

  @Input('project')
  set project(data: Project) {
    this._project = cloneDeep(data);
  }
  get project(): Project {
    return this._project;
  }
  @Input() hideCancel: boolean;
  @Input() hideNext: boolean;
  @Input() loading: boolean;
  @Output() nodeCreated: EventEmitter<WNode> = new EventEmitter<WNode>();
  @Output() pipelineSectionChanged: EventEmitter<string> = new EventEmitter<string>();

  _project: Project;
  node: WNode = new WNode();

  applicationsName: IdName[] = [];
  environmentsName: IdName[] = [];

  // Pipeline section
  set createNewPipeline(data: boolean) {
    this._createNewPipeline = data;
    if (data) {
      this.newPipeline = new Pipeline();
      this.node.context.pipeline_id = null;
    }
  }
  get createNewPipeline() {
    return this._createNewPipeline;
  }
  errorPipelineNamePattern = false;
  loadingCreatePipeline = false;
  newPipeline: Pipeline = new Pipeline();
  set pipelineSection(data: 'pipeline' | 'application' | 'environment' | 'integration') {
    this._pipelineSection = data;
    this.pipelineSectionChanged.emit(data);
  }
  get pipelineSection() {
    return this._pipelineSection;
  }
  _pipelineSection: 'pipeline' | 'application' | 'environment' | 'integration' = 'pipeline';
  _createNewPipeline = false;

  // Application details
  set createNewApplication(data: boolean) {
    this._createNewApplication = data;
    if (data) {
      this.newApplication = new Application();
      this.node.context.application_id = null;
    }
  }
  get createNewApplication() {
    return this._createNewApplication;
  }
  errorApplicationNamePattern = false;
  loadingCreateApplication = false;
  newApplication: Application = new Application();
  _createNewApplication = false;

  // Environment details
  set createNewEnvironment(data: boolean) {
    this._createNewEnvironment = data;
    if (data) {
      this.newEnvironment = new Environment();
      this.node.context.environment_id = null;
    }
  }
  get createNewEnvironment() {
    return this._createNewEnvironment;
  }
  loadingCreateEnvironment = false;
  newEnvironment: Environment = new Environment();
  _createNewEnvironment = false;
  integrations: IdName[] = [];
  loadingIntegrations = false;

  constructor(private _router: Router,
    private _translate: TranslateService,
    private _toast: ToastService,
    private _pipStore: PipelineStore,
    private _appStore: ApplicationStore,
<<<<<<< HEAD
    private _projectStore: ProjectStore,
    private store: Store
  ) {
=======
    private _projectStore: ProjectStore) {
>>>>>>> 5b85d7f8

  }

  ngOnInit() {
    if (!this.project.pipeline_names || !this.project.pipeline_names.length) {
      this.createNewPipeline = true;
    }
    if (!this.project.application_names || !this.project.application_names.length) {
      this.createNewApplication = true;
    }
    if (!this.project.environments || !this.project.environments.length) {
      this.createNewEnvironment = true;
    }

    if (Array.isArray(this.project.application_names)) {
      let voidApp = new IdName();
      voidApp.id = 0;
      voidApp.name = ' ';
      this.applicationsName = [voidApp, ...this.project.application_names];
    }
    if (Array.isArray(this.project.environments)) {
      let voidEnv = new IdName();
      voidEnv.id = 0;
      voidEnv.name = ' ';
      this.environmentsName = [voidEnv, ...this.project.environments];
    }
  }

  goToProject(): void {
    this._router.navigate(['/project', this.project.key], { queryParams: { tab: 'workflows' } });
  }

  createNode(): void {
    if (this.node.context.pipeline_id) {
      this.node.type = WNodeType.PIPELINE;
      this.node.context.pipeline_id = Number(this.node.context.pipeline_id);
    }
    if (this.node.context.application_id) {
      this.node.context.application_id = Number(this.node.context.application_id);
    }
    if (this.node.context.environment_id) {
      this.node.context.environment_id = Number(this.node.context.environment_id);
    }
    if (this.node.context.project_integration_id) {
      this.node.context.project_integration_id = Number(this.node.context.project_integration_id);
    }
    this.nodeCreated.emit(this.node);
  }

  createPipeline(): Observable<Pipeline> {
    if (!Pipeline.checkName(this.newPipeline.name)) {
      this.errorPipelineNamePattern = true;
      return observableOf(null);
    }

    this.loadingCreatePipeline = true;
<<<<<<< HEAD
    this.newPipeline.type = 'deployment';
=======
>>>>>>> 5b85d7f8
    return this._pipStore.createPipeline(this.project.key, this.newPipeline)
      .pipe(
        first(),
        finalize(() => this.loadingCreatePipeline = false)
      ).pipe(
        map((pip) => {
          this._toast.success('', this._translate.instant('pipeline_added'));
          this.node.context.pipeline_id = pip.id;
          this.pipelineSection = 'application';
          return pip
        }));
  }

  selectOrCreatePipeline(): Observable<string> {
    if (this.createNewPipeline) {
      return this.createPipeline().pipe(
        map(() => 'application'));
    }
    this.pipelineSection = 'application';
    return observableOf('application');
  }

  createApplication(): Observable<Application> {
    if (!Application.checkName(this.newApplication.name)) {
      this.errorApplicationNamePattern = true;
      return observableOf(null);
    }

    this.loadingCreateApplication = true;
<<<<<<< HEAD

    return this.store.dispatch(new AddApplication({
      projectKey: this.project.key,
      application: this.newApplication
    })).pipe(
      finalize(() => this.loadingCreateApplication = false),
      flatMap(() => this.store.selectOnce(ApplicationsState.selectApplication(this.project.key, this.newApplication.name))),
      map((app) => {
        this._toast.success('', this._translate.instant('application_created'));
        this.node.context.application_id = app.id;
        this.pipelineSection = 'environment';
        return app;
      })
    );
  }

  selectOrCreateApplication(): Observable<string> {
    if (this.createNewApplication && this.newApplication.name) {
      return this.createApplication().pipe(
        map(() => 'environment'));
    }
    this.getIntegrations();
    this.pipelineSection = 'environment';
    return observableOf('environment');
  }

  getIntegrations() {
    this.loadingIntegrations = true;
    if (!this.node.context.application_id) {
      this.loadingIntegrations = false;
      return;
    }
    let app = this.project.application_names.find((a) => a.id === Number(this.node.context.application_id));
    if (!app) {
      this.loadingIntegrations = false;
      return;
    }

    this._appStore.getDeploymentStrategies(this.project.key, app.name).pipe(
      first(),
      finalize(() => this.loadingIntegrations = false)
    ).subscribe(
      (data) => {
        this.integrations = [];
        let pfNames = Object.keys(data);
        pfNames.forEach(s => {
          let pf = this.project.integrations.find(p => p.name === s);
          if (pf) {
            let idName = new IdName();
            idName.id = pf.id;
            idName.name = pf.name;
            this.integrations.push(idName);
          }
        })
        if (this.integrations.length) {
          this.integrations.unshift(new IdName());
        }
      }
    );
  }

  createEnvironment(): Observable<Project> {
    this.loadingCreateEnvironment = true;
    return this._projectStore.addProjectEnvironment(this.project.key, this.newEnvironment)
      .pipe(
        first(),
        finalize(() => this.loadingCreateEnvironment = false)
      ).pipe(
        map((proj) => {
          this._toast.success('', this._translate.instant('environment_created'));
          this.node.context.environment_id = proj.environments.find((env) => env.name === this.newEnvironment.name).id;
          if (!this.node.context.application_id) {
            this.createNode();
          } else {
            this.pipelineSection = 'integration';
          }
          return proj;
        }));
  }

=======
    return this._appStore.createApplication(this.project.key, this.newApplication)
      .pipe(
        first(),
        finalize(() => this.loadingCreateApplication = false)
      ).pipe(
        map((app) => {
          this._toast.success('', this._translate.instant('application_created'));
          this.node.context.application_id = app.id;
          this.pipelineSection = 'environment';
          return app;
        }));
  }

  selectOrCreateApplication(): Observable<string> {
    if (this.createNewApplication && this.newApplication.name) {
      return this.createApplication().pipe(
        map(() => 'environment'));
    }
    this.getIntegrations();
    this.pipelineSection = 'environment';
    return observableOf('environment');
  }

  getIntegrations() {
    this.loadingIntegrations = true;
    if (!this.node.context.application_id) {
      this.loadingIntegrations = false;
      return;
    }
    let app = this.project.application_names.find((a) => a.id === Number(this.node.context.application_id));
    if (!app) {
      this.loadingIntegrations = false;
      return;
    }
    this._appStore.getDeploymentStrategies(this.project.key, app.name).pipe(
      first(),
      finalize(() => this.loadingIntegrations = false)
    ).subscribe(
      (data) => {
        this.integrations = [];
        let pfNames = Object.keys(data);
        pfNames.forEach(s => {
          let pf = this.project.integrations.find(p => p.name === s);
          if (pf) {
            let idName = new IdName();
            idName.id = pf.id;
            idName.name = pf.name;
            this.integrations.push(idName);
          }
        })
        if (this.integrations.length) {
          this.integrations.unshift(new IdName());
        }
      }
    );
  }

  createEnvironment(): Observable<Project> {
    this.loadingCreateEnvironment = true;
    return this._projectStore.addProjectEnvironment(this.project.key, this.newEnvironment)
      .pipe(
        first(),
        finalize(() => this.loadingCreateEnvironment = false)
      ).pipe(
        map((proj) => {
          this._toast.success('', this._translate.instant('environment_created'));
          this.node.context.environment_id = proj.environments.find((env) => env.name === this.newEnvironment.name).id;
          if (!this.node.context.application_id) {
            this.createNode();
          } else {
            this.pipelineSection = 'integration';
          }
          return proj;
        }));
  }

>>>>>>> 5b85d7f8
  selectOrCreateEnvironment() {
    if (this.createNewEnvironment && this.newEnvironment.name) {
      return this.createEnvironment().pipe(
        map(() => 'integration'));
    }
    let noIntegrationsAvailable = !this.loadingIntegrations && (!this.integrations || !this.integrations.length);
    if (!this.node.context.application_id || noIntegrationsAvailable) {
      this.createNode();
      return observableOf('done');
    }
    this.pipelineSection = 'integration';
    return observableOf('integration');
  }

  selectOrCreateIntegration() {
    this.createNode();
    return observableOf('done');
  }

  public goToNextSection(): Observable<string> {
    switch (this.pipelineSection) {
      case 'pipeline':
        return this.selectOrCreatePipeline();
      case 'application':
        return this.selectOrCreateApplication();
      case 'environment':
        return this.selectOrCreateEnvironment();
      case 'integration':
        return this.selectOrCreateIntegration();
    }
  }
}<|MERGE_RESOLUTION|>--- conflicted
+++ resolved
@@ -2,18 +2,14 @@
 import { Component, EventEmitter, Input, OnInit, Output } from '@angular/core';
 import { Router } from '@angular/router';
 import { TranslateService } from '@ngx-translate/core';
-<<<<<<< HEAD
 import { Store } from '@ngxs/store';
 import { AddApplication } from 'app/store/applications.action';
 import { ApplicationsState } from 'app/store/applications.state';
+import { AddEnvironmentInProject } from 'app/store/project.action';
+import { ProjectState, ProjectStateModel } from 'app/store/project.state';
 import { cloneDeep } from 'lodash';
 import { Observable, of as observableOf } from 'rxjs';
 import { finalize, first, flatMap, map } from 'rxjs/operators';
-=======
-import { cloneDeep } from 'lodash';
-import { Observable, of as observableOf } from 'rxjs';
-import { finalize, first, map } from 'rxjs/operators';
->>>>>>> 5b85d7f8
 import { Application } from '../../../../model/application.model';
 import { Environment } from '../../../../model/environment.model';
 import { Pipeline } from '../../../../model/pipeline.model';
@@ -21,7 +17,6 @@
 import { WNode, WNodeType } from '../../../../model/workflow.model';
 import { ApplicationStore } from '../../../../service/application/application.store';
 import { PipelineStore } from '../../../../service/pipeline/pipeline.store';
-import { ProjectStore } from '../../../../service/project/project.store';
 import { ToastService } from '../../../../shared/toast/ToastService';
 
 @Component({
@@ -112,13 +107,8 @@
     private _toast: ToastService,
     private _pipStore: PipelineStore,
     private _appStore: ApplicationStore,
-<<<<<<< HEAD
-    private _projectStore: ProjectStore,
     private store: Store
   ) {
-=======
-    private _projectStore: ProjectStore) {
->>>>>>> 5b85d7f8
 
   }
 
@@ -175,10 +165,7 @@
     }
 
     this.loadingCreatePipeline = true;
-<<<<<<< HEAD
-    this.newPipeline.type = 'deployment';
-=======
->>>>>>> 5b85d7f8
+    // TODO: to update with store
     return this._pipStore.createPipeline(this.project.key, this.newPipeline)
       .pipe(
         first(),
@@ -208,7 +195,6 @@
     }
 
     this.loadingCreateApplication = true;
-<<<<<<< HEAD
 
     return this.store.dispatch(new AddApplication({
       projectKey: this.project.key,
@@ -247,6 +233,7 @@
       return;
     }
 
+    // TODO: to update with store
     this._appStore.getDeploymentStrategies(this.project.key, app.name).pipe(
       first(),
       finalize(() => this.loadingIntegrations = false)
@@ -272,101 +259,26 @@
 
   createEnvironment(): Observable<Project> {
     this.loadingCreateEnvironment = true;
-    return this._projectStore.addProjectEnvironment(this.project.key, this.newEnvironment)
-      .pipe(
-        first(),
-        finalize(() => this.loadingCreateEnvironment = false)
-      ).pipe(
-        map((proj) => {
-          this._toast.success('', this._translate.instant('environment_created'));
-          this.node.context.environment_id = proj.environments.find((env) => env.name === this.newEnvironment.name).id;
-          if (!this.node.context.application_id) {
-            this.createNode();
-          } else {
-            this.pipelineSection = 'integration';
-          }
-          return proj;
-        }));
-  }
-
-=======
-    return this._appStore.createApplication(this.project.key, this.newApplication)
-      .pipe(
-        first(),
-        finalize(() => this.loadingCreateApplication = false)
-      ).pipe(
-        map((app) => {
-          this._toast.success('', this._translate.instant('application_created'));
-          this.node.context.application_id = app.id;
-          this.pipelineSection = 'environment';
-          return app;
-        }));
-  }
-
-  selectOrCreateApplication(): Observable<string> {
-    if (this.createNewApplication && this.newApplication.name) {
-      return this.createApplication().pipe(
-        map(() => 'environment'));
-    }
-    this.getIntegrations();
-    this.pipelineSection = 'environment';
-    return observableOf('environment');
-  }
-
-  getIntegrations() {
-    this.loadingIntegrations = true;
-    if (!this.node.context.application_id) {
-      this.loadingIntegrations = false;
-      return;
-    }
-    let app = this.project.application_names.find((a) => a.id === Number(this.node.context.application_id));
-    if (!app) {
-      this.loadingIntegrations = false;
-      return;
-    }
-    this._appStore.getDeploymentStrategies(this.project.key, app.name).pipe(
-      first(),
-      finalize(() => this.loadingIntegrations = false)
-    ).subscribe(
-      (data) => {
-        this.integrations = [];
-        let pfNames = Object.keys(data);
-        pfNames.forEach(s => {
-          let pf = this.project.integrations.find(p => p.name === s);
-          if (pf) {
-            let idName = new IdName();
-            idName.id = pf.id;
-            idName.name = pf.name;
-            this.integrations.push(idName);
-          }
-        })
-        if (this.integrations.length) {
-          this.integrations.unshift(new IdName());
+    return this.store.dispatch(new AddEnvironmentInProject({
+      projectKey: this.project.key,
+      environment: this.newEnvironment
+    })).pipe(
+      finalize(() => this.loadingCreateEnvironment = false),
+      flatMap(() => this.store.selectOnce(ProjectState)),
+      map((projState: ProjectStateModel) => {
+        let proj = projState.project;
+        this._toast.success('', this._translate.instant('environment_created'));
+        this.node.context.environment_id = proj.environments.find((env) => env.name === this.newEnvironment.name).id;
+        if (!this.node.context.application_id) {
+          this.createNode();
+        } else {
+          this.pipelineSection = 'integration';
         }
-      }
+        return proj;
+      })
     );
   }
 
-  createEnvironment(): Observable<Project> {
-    this.loadingCreateEnvironment = true;
-    return this._projectStore.addProjectEnvironment(this.project.key, this.newEnvironment)
-      .pipe(
-        first(),
-        finalize(() => this.loadingCreateEnvironment = false)
-      ).pipe(
-        map((proj) => {
-          this._toast.success('', this._translate.instant('environment_created'));
-          this.node.context.environment_id = proj.environments.find((env) => env.name === this.newEnvironment.name).id;
-          if (!this.node.context.application_id) {
-            this.createNode();
-          } else {
-            this.pipelineSection = 'integration';
-          }
-          return proj;
-        }));
-  }
-
->>>>>>> 5b85d7f8
   selectOrCreateEnvironment() {
     if (this.createNewEnvironment && this.newEnvironment.name) {
       return this.createEnvironment().pipe(
