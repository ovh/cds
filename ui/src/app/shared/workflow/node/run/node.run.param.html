<ng-template let-context let-modal="modal" #runWithParamModal>
    <div class="header">
        {{'workflow_run_with_parameters' | translate}}
        <div class="extra" *ngIf="num">
            <button
              type="button"
              class="ui small green button"
              suiPopup
              [popupText]="'workflow_run_resync_help' | translate"
              [class.loading]="loading"
              [disabled]="loading"
              (click)="resync()">
              {{ 'workflow_resync' | translate }}
            </button>
            <a href="https://ovh.github.io/cds/gettingstarted/concepts/workflow/" target="_blank"><i class="pointing help circle outline icon"></i></a>
        </div>
    </div>
    <div class="content">
        <div class="ui form">
<<<<<<< HEAD
            <ng-container *ngIf="_nodeToRun && _nodeToRun.context && _nodeToRun.context.pipeline_id && _nodeToRun.context?.default_pipeline_parameters?.length > 0 ">
                <h3>{{ 'workflow_node_context_pipeline_parameter' | translate}}</h3>
                <app-parameter-list [project]="project" [parameters]="_nodeToRun.context.default_pipeline_parameters"
                                    [paramsRef]="workflow.pipelines[_nodeToRun.context.pipeline_id].parameters" mode="launcher"
=======
            <ng-container *ngIf="_nodeToRun && parameters.length > 0 ">
                <h3>{{ 'workflow_node_context_pipeline_parameter' | translate}}</h3>
                <app-parameter-list [project]="project" [parameters]="parameters"
                                    [paramsRef]="workflow.pipelines[_nodeToRun.pipeline_id].parameters" mode="launcher"
>>>>>>> 079815ae
                                    [suggest]="[]"></app-parameter-list>
            </ng-container>
            <h3 *ngIf="!readOnly">{{ 'workflow_node_context_payload' | translate}}</h3>
            <h3 *ngIf="readOnly">{{ 'workflow_node_context_payload_read_only' | translate}}</h3>
            <ng-container *ngIf="!loadingBranches">
                <codemirror
                  [class.invalid]="invalidJSON"
                  [(ngModel)]="payloadString"
                  [config]="codeMirrorConfig"
                  (click)="changeCodeMirror($event)"
                  (change)="changeCodeMirror($event)"
                  #textareaCodeMirror>
                </codemirror>
            </ng-container>
            <ng-container *ngIf="loadingBranches">
                <div class="ui info message">
                    {{ 'common_loading' | translate }}
                </div>
            </ng-container>
            <div class="extra">
                <ng-container *ngIf="invalidJSON">
                    {{ 'workflow_context_invalid' | translate}}
                </ng-container>
                <ng-container *ngIf="!invalidJSON">
                    <button class="ui small blue button" (click)="reindent()">Reindent</button>
                </ng-container>
            </div>
        </div>
        <div class="ui wide" *ngIf="linkedToRepo">
            <h3>{{ 'pipeline_parent_commit_to_deploy' | translate}}</h3>
            <div class="scrollable" *ngIf="!loadingCommits && commits != null && commits.length !== 0">
                <app-commit-list [commits]="commits"></app-commit-list>
            </div>
            <ng-container *ngIf="!loadingCommits && (commits == null || commits.length === 0)">
                <div class="ui info message">
                    {{ 'pipeline_commit_no' | translate }}
                </div>
            </ng-container>
            <ng-container *ngIf="loadingCommits">
                <div class="ui info message">
                    {{ 'pipeline_commits_loading' | translate }}
                </div>
            </ng-container>
        </div>
    </div>
    <div class="actions">
        <button class="ui button" [disabled]="loading" (click)="modal.approve(false)">{{'common_cancel' | translate}}</button>
        <button class="ui green button" [class.loading]="loading" [disabled]="loading" (click)="run()" autofocus>{{'common_run' | translate}}</button>
    </div>
</ng-template><|MERGE_RESOLUTION|>--- conflicted
+++ resolved
@@ -17,17 +17,10 @@
     </div>
     <div class="content">
         <div class="ui form">
-<<<<<<< HEAD
-            <ng-container *ngIf="_nodeToRun && _nodeToRun.context && _nodeToRun.context.pipeline_id && _nodeToRun.context?.default_pipeline_parameters?.length > 0 ">
-                <h3>{{ 'workflow_node_context_pipeline_parameter' | translate}}</h3>
-                <app-parameter-list [project]="project" [parameters]="_nodeToRun.context.default_pipeline_parameters"
-                                    [paramsRef]="workflow.pipelines[_nodeToRun.context.pipeline_id].parameters" mode="launcher"
-=======
-            <ng-container *ngIf="_nodeToRun && parameters.length > 0 ">
+            <ng-container *ngIf="_nodeToRun && parameters?.length > 0 ">
                 <h3>{{ 'workflow_node_context_pipeline_parameter' | translate}}</h3>
                 <app-parameter-list [project]="project" [parameters]="parameters"
-                                    [paramsRef]="workflow.pipelines[_nodeToRun.pipeline_id].parameters" mode="launcher"
->>>>>>> 079815ae
+                                    [paramsRef]="workflow.pipelines[_nodeToRun.context.pipeline_id].parameters" mode="launcher"
                                     [suggest]="[]"></app-parameter-list>
             </ng-container>
             <h3 *ngIf="!readOnly">{{ 'workflow_node_context_payload' | translate}}</h3>
