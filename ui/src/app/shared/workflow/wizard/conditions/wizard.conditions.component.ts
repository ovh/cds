import { ChangeDetectionStrategy, ChangeDetectorRef, Component, EventEmitter, Input, OnInit, Output, ViewChild } from '@angular/core';
import { TranslateService } from '@ngx-translate/core';
import { Store } from '@ngxs/store';
import { PermissionValue } from 'app/model/permission.model';
import { PipelineStatus } from 'app/model/pipeline.model';
import { Project } from 'app/model/project.model';
// tslint:disable-next-line: max-line-length
import { WNode, WNodeContext, WNodeHook, Workflow, WorkflowNodeCondition, WorkflowNodeConditions, WorkflowTriggerConditionCache } from 'app/model/workflow.model';
import { ThemeStore } from 'app/service/theme/theme.store';
import { WorkflowService } from 'app/service/workflow/workflow.service';
import { AutoUnsubscribe } from 'app/shared/decorator/autoUnsubscribe';
import { Table } from 'app/shared/table/table';
import { ToastService } from 'app/shared/toast/ToastService';
import { UpdateWorkflow } from 'app/store/workflow.action';
import cloneDeep from 'lodash-es/cloneDeep';
import uniqBy from 'lodash-es/uniqBy';
import { finalize, first } from 'rxjs/operators';
import { Subscription } from 'rxjs/Subscription';

@Component({
    selector: 'app-workflow-node-conditions',
    templateUrl: './wizard.conditions.html',
    styleUrls: ['./wizard.conditions.scss'],
    changeDetection: ChangeDetectionStrategy.OnPush
})
@AutoUnsubscribe()
export class WorkflowWizardNodeConditionComponent extends Table<WorkflowNodeCondition> implements OnInit {
    @ViewChild('textareaCodeMirror', { static: false }) codemirror: any;

    @Input() project: Project;
    @Input() workflow: Workflow;
    @Input() pipelineId: number;
    editableNode: WNode;
    @Input('node') set node(data: WNode) {
        if (data) {
            this.editableNode = cloneDeep(data);
            if (!this.editableNode.context) {
                this.editableNode.context = new WNodeContext();
            }
            if (!this.editableNode.context.conditions) {
                this.editableNode.context.conditions = new WorkflowNodeConditions();
            }
            if (!this.editableNode.context.conditions.plain) {
                this.editableNode.context.conditions.plain = new Array<WorkflowNodeCondition>();
            }
            this.previousValue = this.editableNode.context.conditions.lua_script;
            let condition = this.editableNode.context.conditions.plain.find(cc => cc.variable === 'cds.manual');
            if (condition) {
                condition.value = <any>(condition.value !== 'false');
            }
        }
    };
    get node(): WNode {
        return this.editableNode;
    }
    editableHook: WNodeHook;
    @Input('hook') set hook(data: WNodeHook) {
        if (data) {
            this.editableHook = cloneDeep(data);
            if (!this.editableHook.conditions) {
                this.editableHook.conditions = new WorkflowNodeConditions();
            }
            if (!this.editableHook.conditions.plain) {
                this.editableHook.conditions.plain = new Array<WorkflowNodeCondition>();
            }

            this.previousValue = this.editableHook.conditions.lua_script;
            let condition = this.editableHook.conditions.plain.find(cc => cc.variable === 'cds.manual');
            if (condition) {
                condition.value = <any>(condition.value !== 'false');
            }
        }
    };
    get hook(): WNodeHook {
        return this.editableHook;
    }
    @Input() readonly = true;
    @Input() editMode: boolean;

    @Output() conditionsChange = new EventEmitter<boolean>();

    codeMirrorConfig: any;
    loadingConditions = false;
    permission = PermissionValue;
    statuses = [PipelineStatus.SUCCESS, PipelineStatus.FAIL, PipelineStatus.SKIPPED];
    loading = false;
    previousValue: string;
    themeSubscription: Subscription;
    triggerConditions: WorkflowTriggerConditionCache;

    constructor(
        private store: Store,
        private _workflowService: WorkflowService,
        private _toast: ToastService,
        private _translate: TranslateService,
        private _theme: ThemeStore,
        private _cd: ChangeDetectorRef
    ) {
        super();
    }

    getData(): Array<WorkflowNodeCondition> {
        return undefined;
    }

    ngOnInit(): void {
        this.codeMirrorConfig = {
            matchBrackets: true,
            autoCloseBrackets: true,
            mode: 'lua',
            lineWrapping: true,
            lineNumbers: true,
            autoRefresh: true,
            readOnly: this.readonly,
        };

        this.themeSubscription = this._theme.get().pipe(finalize(() => this._cd.markForCheck())).subscribe(t => {
            this.codeMirrorConfig.theme = t === 'night' ? 'darcula' : 'default';
            if (this.codemirror && this.codemirror.instance) {
                this.codemirror.instance.setOption('theme', this.codeMirrorConfig.theme);
            }
        });

        if (this.node) {
            this._workflowService.getTriggerCondition(this.project.key, this.workflow.name, this.node.id)
                .pipe(
                    first(),
                    finalize(() => {
                        this.loadingConditions = false;
                        this._cd.markForCheck();
                    })
                )
                .subscribe(wtc => this.triggerConditions = wtc);
        } else {
            this._workflowService.getTriggerHookCondition(this.project.key, this.workflow.name)
                .pipe(
                    first(),
                    finalize(() => {
                        this.loadingConditions = false;
                        this._cd.markForCheck();
                    })
                )
                .subscribe(wtc => this.triggerConditions = wtc);
        }



    }

    updateWorkflow(): void {
        this.loading = true;
        if (this.editableNode != null) {
            if (this.editableNode.context.conditions.lua_script && this.editableNode.context.conditions.lua_script !== '') {
                this.editableNode.context.conditions.plain = null;
            } else {
                this.editableNode.context.conditions.lua_script = '';
                let sizeBefore = this.editableNode.context.conditions.plain.length;


                let tmp = uniqBy(this.editableNode.context.conditions.plain, 'variable');
                let sizeAfter = tmp.length;
                if (sizeAfter !== sizeBefore) {
                    this._toast.error('Conflict', this._translate.instant('workflow_node_condition_duplicate'));
                    this.loading = false;
                    return;
                }
                this.editableNode.context.conditions.plain = tmp;

                let emptyConditions = this.editableNode.context.conditions.plain.findIndex(c => !c.variable)
                if (emptyConditions > -1) {
                    this._toast.error('Forbidden', this._translate.instant('workflow_node_condition_empty'));
                    this.loading = false;
                    return;
                }
            }
        } else if (this.editableHook != null) {
            if (this.editableHook.conditions.lua_script && this.editableHook.conditions.lua_script !== '') {
                this.editableHook.conditions.plain = null;
            } else {
                this.editableHook.conditions.lua_script = '';
                let sizeBefore = this.editableHook.conditions.plain.length;


                let tmp = uniqBy(this.editableHook.conditions.plain, 'variable');
                let sizeAfter = tmp.length;
                if (sizeAfter !== sizeBefore) {
                    this._toast.error('Conflict', this._translate.instant('workflow_node_condition_duplicate'));
                    this.loading = false;
                    return;
                }
                this.editableHook.conditions.plain = tmp;

                let emptyConditions = this.editableHook.conditions.plain.findIndex(c => !c.variable)
                if (emptyConditions > -1) {
                    this._toast.error('Forbidden', this._translate.instant('workflow_node_condition_empty'));
                    this.loading = false;
                    return;
                }
            }
        }


        let clonedWorkflow = cloneDeep(this.workflow);
<<<<<<< HEAD
        let n: WNode;
        if (this.editMode) {
            n = Workflow.getNodeByRef(this.editableNode.ref, clonedWorkflow);
        } else {
            n = Workflow.getNodeByID(this.editableNode.id, clonedWorkflow);
        }
        n.context.conditions = cloneDeep(this.editableNode.context.conditions);
        if (n.context.conditions && n.context.conditions.plain) {
            n.context.conditions.plain.forEach(cc => {
                cc.value = cc.value.toString();
            });
=======

        if (this.editableNode) {
            let n = Workflow.getNodeByID(this.editableNode.id, clonedWorkflow);
            n.context.conditions = cloneDeep(this.editableNode.context.conditions);
            if (n.context.conditions && n.context.conditions.plain) {
                n.context.conditions.plain.forEach(cc => {
                    cc.value = cc.value.toString();
                });
            }
        } else if (this.editableHook) {
            let hook = Workflow.getHookByRef(this.editableHook.ref, clonedWorkflow);
            hook.conditions = cloneDeep(this.editableHook.conditions);
            if (hook.conditions && hook.conditions.plain) {
                hook.conditions.plain.forEach(cc => {
                    cc.value = cc.value.toString();
                });
            }
>>>>>>> 132638cd
        }


        this.store.dispatch(new UpdateWorkflow({
            projectKey: this.workflow.project_key,
            workflowName: this.workflow.name,
            changes: clonedWorkflow
        })).pipe(finalize(() => this.loading = false))
            .subscribe(() => {
                this.conditionsChange.emit(false);
                this._toast.success('', this._translate.instant('workflow_updated'));
            });
    }

    pushChange(event: string, e?: string): void {
        if (event !== 'codemirror') {
            this.conditionsChange.emit(true);
            return;
        }
        if (event === 'codemirror' && e && e !== this.previousValue) {
            this.previousValue = e;
            this.conditionsChange.emit(true);
        }
        return;

    }
}<|MERGE_RESOLUTION|>--- conflicted
+++ resolved
@@ -201,22 +201,14 @@
 
 
         let clonedWorkflow = cloneDeep(this.workflow);
-<<<<<<< HEAD
-        let n: WNode;
-        if (this.editMode) {
-            n = Workflow.getNodeByRef(this.editableNode.ref, clonedWorkflow);
-        } else {
-            n = Workflow.getNodeByID(this.editableNode.id, clonedWorkflow);
-        }
-        n.context.conditions = cloneDeep(this.editableNode.context.conditions);
-        if (n.context.conditions && n.context.conditions.plain) {
-            n.context.conditions.plain.forEach(cc => {
-                cc.value = cc.value.toString();
-            });
-=======
 
         if (this.editableNode) {
-            let n = Workflow.getNodeByID(this.editableNode.id, clonedWorkflow);
+            let n: WNode;
+            if (this.editMode) {
+                n = Workflow.getNodeByRef(this.editableNode.ref, clonedWorkflow);
+            } else {
+                n = Workflow.getNodeByID(this.editableNode.id, clonedWorkflow);
+            }
             n.context.conditions = cloneDeep(this.editableNode.context.conditions);
             if (n.context.conditions && n.context.conditions.plain) {
                 n.context.conditions.plain.forEach(cc => {
@@ -231,7 +223,6 @@
                     cc.value = cc.value.toString();
                 });
             }
->>>>>>> 132638cd
         }
 
 
