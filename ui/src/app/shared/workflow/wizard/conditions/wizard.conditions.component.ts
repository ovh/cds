import { ChangeDetectionStrategy, ChangeDetectorRef, Component, EventEmitter, Input, OnInit, Output, ViewChild } from '@angular/core';
import { TranslateService } from '@ngx-translate/core';
import { Select, Store } from '@ngxs/store';
import { PipelineStatus } from 'app/model/pipeline.model';
import { Project } from 'app/model/project.model';
// tslint:disable-next-line: max-line-length
import { WNode, WNodeContext, WNodeHook, Workflow, WorkflowNodeCondition, WorkflowNodeConditions, WorkflowTriggerConditionCache } from 'app/model/workflow.model';
import { ThemeStore } from 'app/service/theme/theme.store';
import { WorkflowService } from 'app/service/workflow/workflow.service';
import { AutoUnsubscribe } from 'app/shared/decorator/autoUnsubscribe';
import { Table } from 'app/shared/table/table';
import { ToastService } from 'app/shared/toast/ToastService';
import { ProjectState } from 'app/store/project.state';
import { UpdateWorkflow } from 'app/store/workflow.action';
import { WorkflowState } from 'app/store/workflow.state';
import cloneDeep from 'lodash-es/cloneDeep';
import uniqBy from 'lodash-es/uniqBy';
import { Observable } from 'rxjs';
import { finalize, first } from 'rxjs/operators';
import { Subscription } from 'rxjs/Subscription';

@Component({
    selector: 'app-workflow-node-conditions',
    templateUrl: './wizard.conditions.html',
    styleUrls: ['./wizard.conditions.scss'],
    changeDetection: ChangeDetectionStrategy.OnPush
})
@AutoUnsubscribe()
export class WorkflowWizardNodeConditionComponent extends Table<WorkflowNodeCondition> implements OnInit {
<<<<<<< HEAD
    @ViewChild('textareaCodeMirror') codemirror: any;
=======
    @Input() workflow: Workflow;
    @Input() readonly = true;
    @Output() conditionsChange = new EventEmitter<boolean>();

    @ViewChild('textareaCodeMirror', { static: false }) codemirror: any;
>>>>>>> 11d98eb9

    @Select(WorkflowState.getSelectedNode()) node$: Observable<WNode>;
    editableNode: WNode;
    nodeSub: Subscription;

    @Select(WorkflowState.getSelectedHook()) hook$: Observable<WNodeHook>;
    editableHook: WNodeHook;
    hookSub: Subscription;


    project: Project;
    editMode: boolean;

    codeMirrorConfig: any;
    loadingConditions = false;
    statuses = [PipelineStatus.SUCCESS, PipelineStatus.FAIL, PipelineStatus.SKIPPED];
    loading = false;
    previousValue: string;
    themeSubscription: Subscription;
    triggerConditions: WorkflowTriggerConditionCache;

    constructor(
        private store: Store,
        private _workflowService: WorkflowService,
        private _toast: ToastService,
        private _translate: TranslateService,
        private _theme: ThemeStore,
        private _cd: ChangeDetectorRef
    ) {
        super();
        this.project = this.store.selectSnapshot(ProjectState.projectSnapshot);
        this.editMode = this.store.selectSnapshot(WorkflowState).editMode;
    }

    getData(): Array<WorkflowNodeCondition> {
        return undefined;
    }

    ngOnInit(): void {
        this.nodeSub = this.node$.subscribe(n => {
            if (n && !this.store.selectSnapshot(WorkflowState).hook) {
                this.editableNode = cloneDeep(n);
                delete this.editableHook;
                if (!this.editableNode.context) {
                    this.editableNode.context = new WNodeContext();
                }
                if (!this.editableNode.context.conditions) {
                    this.editableNode.context.conditions = new WorkflowNodeConditions();
                }
                if (!this.editableNode.context.conditions.plain) {
                    this.editableNode.context.conditions.plain = new Array<WorkflowNodeCondition>();
                }
                this.previousValue = this.editableNode.context.conditions.lua_script;
                let condition = this.editableNode.context.conditions.plain.find(cc => cc.variable === 'cds.manual');
                if (condition) {
                    condition.value = <any>(condition.value !== 'false');
                }
            } else {
                delete this.editableNode;
            }
            this._cd.markForCheck();
        });
        this.hookSub = this.hook$.subscribe(h => {
            if (h) {
                this.editableHook = cloneDeep(h);
                delete this.editableNode;
                if (!this.editableHook.conditions) {
                    this.editableHook.conditions = new WorkflowNodeConditions();
                }
                if (!this.editableHook.conditions.plain) {
                    this.editableHook.conditions.plain = new Array<WorkflowNodeCondition>();
                }

                this.previousValue = this.editableHook.conditions.lua_script;
                let condition = this.editableHook.conditions.plain.find(cc => cc.variable === 'cds.manual');
                if (condition) {
                    condition.value = <any>(condition.value !== 'false');
                }
            } else {
                delete this.editableHook;
            }
            this._cd.markForCheck();
        });

        this.codeMirrorConfig = {
            matchBrackets: true,
            autoCloseBrackets: true,
            mode: 'lua',
            lineWrapping: true,
            lineNumbers: true,
            autoRefresh: true,
            readOnly: this.readonly,
        };

        this.themeSubscription = this._theme.get().pipe(finalize(() => this._cd.markForCheck())).subscribe(t => {
            this.codeMirrorConfig.theme = t === 'night' ? 'darcula' : 'default';
            if (this.codemirror && this.codemirror.instance) {
                this.codemirror.instance.setOption('theme', this.codeMirrorConfig.theme);
            }
        });

        if (this.editableNode) {
            this._workflowService.getTriggerCondition(this.project.key, this.workflow.name, this.editableNode.id)
                .pipe(
                    first(),
                    finalize(() => {
                        this.loadingConditions = false;
                        this._cd.markForCheck();
                    })
                )
                .subscribe(wtc => this.triggerConditions = wtc);
        } else {
            this._workflowService.getTriggerHookCondition(this.project.key, this.workflow.name)
                .pipe(
                    first(),
                    finalize(() => {
                        this.loadingConditions = false;
                        this._cd.markForCheck();
                    })
                )
                .subscribe(wtc => this.triggerConditions = wtc);
        }
    }

    updateWorkflow(): void {
        this.loading = true;
        if (this.editableNode != null) {
            if (this.editableNode.context.conditions.lua_script && this.editableNode.context.conditions.lua_script !== '') {
                this.editableNode.context.conditions.plain = null;
            } else {
                this.editableNode.context.conditions.lua_script = '';
                let sizeBefore = this.editableNode.context.conditions.plain.length;


                let tmp = uniqBy(this.editableNode.context.conditions.plain, 'variable');
                let sizeAfter = tmp.length;
                if (sizeAfter !== sizeBefore) {
                    this._toast.error('Conflict', this._translate.instant('workflow_node_condition_duplicate'));
                    this.loading = false;
                    return;
                }
                this.editableNode.context.conditions.plain = tmp;

                let emptyConditions = this.editableNode.context.conditions.plain.findIndex(c => !c.variable)
                if (emptyConditions > -1) {
                    this._toast.error('Forbidden', this._translate.instant('workflow_node_condition_empty'));
                    this.loading = false;
                    return;
                }
            }
        } else if (this.editableHook != null) {
            if (this.editableHook.conditions.lua_script && this.editableHook.conditions.lua_script !== '') {
                this.editableHook.conditions.plain = null;
            } else {
                this.editableHook.conditions.lua_script = '';
                let sizeBefore = this.editableHook.conditions.plain.length;


                let tmp = uniqBy(this.editableHook.conditions.plain, 'variable');
                let sizeAfter = tmp.length;
                if (sizeAfter !== sizeBefore) {
                    this._toast.error('Conflict', this._translate.instant('workflow_node_condition_duplicate'));
                    this.loading = false;
                    return;
                }
                this.editableHook.conditions.plain = tmp;

                let emptyConditions = this.editableHook.conditions.plain.findIndex(c => !c.variable)
                if (emptyConditions > -1) {
                    this._toast.error('Forbidden', this._translate.instant('workflow_node_condition_empty'));
                    this.loading = false;
                    return;
                }
            }
        }

        let clonedWorkflow = cloneDeep(this.workflow);

        if (this.editableNode) {
            let n: WNode;
            if (this.editMode) {
                n = Workflow.getNodeByRef(this.editableNode.ref, clonedWorkflow);
            } else {
                n = Workflow.getNodeByID(this.editableNode.id, clonedWorkflow);
            }
            n.context.conditions = cloneDeep(this.editableNode.context.conditions);
            if (n.context.conditions && n.context.conditions.plain) {
                n.context.conditions.plain.forEach(cc => {
                    cc.value = cc.value.toString();
                });
            }
        } else if (this.editableHook) {
            let hook = Workflow.getHookByRef(this.editableHook.ref, clonedWorkflow);
            hook.conditions = cloneDeep(this.editableHook.conditions);
            if (hook.conditions && hook.conditions.plain) {
                hook.conditions.plain.forEach(cc => {
                    cc.value = cc.value.toString();
                });
            }
        }


        this.store.dispatch(new UpdateWorkflow({
            projectKey: this.workflow.project_key,
            workflowName: this.workflow.name,
            changes: clonedWorkflow
        })).pipe(finalize(() => {
            this.loading = false;
            this._cd.markForCheck();
        }))
            .subscribe(() => {
                this.conditionsChange.emit(false);
                if (this.editMode) {
                    this._toast.info('', this._translate.instant('workflow_ascode_updated'));
                } else {
                    this._toast.success('', this._translate.instant('workflow_updated'));
                }

            });
    }

    pushChange(event: string, e?: string): void {
        if (event !== 'codemirror') {
            this.conditionsChange.emit(true);
            return;
        }
        if (event === 'codemirror' && e && e !== this.previousValue) {
            this.previousValue = e;
            this.conditionsChange.emit(true);
        }
        return;

    }
}<|MERGE_RESOLUTION|>--- conflicted
+++ resolved
@@ -27,15 +27,12 @@
 })
 @AutoUnsubscribe()
 export class WorkflowWizardNodeConditionComponent extends Table<WorkflowNodeCondition> implements OnInit {
-<<<<<<< HEAD
-    @ViewChild('textareaCodeMirror') codemirror: any;
-=======
     @Input() workflow: Workflow;
     @Input() readonly = true;
     @Output() conditionsChange = new EventEmitter<boolean>();
 
-    @ViewChild('textareaCodeMirror', { static: false }) codemirror: any;
->>>>>>> 11d98eb9
+
+    @ViewChild('textareaCodeMirror') codemirror: any;
 
     @Select(WorkflowState.getSelectedNode()) node$: Observable<WNode>;
     editableNode: WNode;
