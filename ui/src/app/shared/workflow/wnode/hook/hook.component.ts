import { ChangeDetectionStrategy, ChangeDetectorRef, Component, Input, OnInit, ViewChild } from '@angular/core';
import { TranslateService } from '@ngx-translate/core';
import { Select, Store } from '@ngxs/store';
import { SuiActiveModal } from '@richardlt/ng2-semantic-ui';
import { WNode, WNodeHook, Workflow, WorkflowNodeHookConfigValue } from 'app/model/workflow.model';
import { WorkflowNodeRunHookEvent, WorkflowRun } from 'app/model/workflow.run.model';
import { AutoUnsubscribe } from 'app/shared/decorator/autoUnsubscribe';
import { DeleteModalComponent } from 'app/shared/modal/delete/delete.component';
import { ToastService } from 'app/shared/toast/ToastService';
import { ProjectState } from 'app/store/project.state';
import { DeleteHookWorkflow, OpenEditModal, SelectHook } from 'app/store/workflow.action';
import { WorkflowState } from 'app/store/workflow.state';
import { Observable } from 'rxjs';
import { Subscription } from 'rxjs/Subscription';

@Component({
    selector: 'app-workflow-node-hook',
    templateUrl: './hook.html',
    styleUrls: ['./hook.scss'],
    changeDetection: ChangeDetectionStrategy.OnPush
})
@AutoUnsubscribe()
export class WorkflowNodeHookComponent implements OnInit {

    @Input() hook: WNodeHook;
    @Input() workflow: Workflow;
    @Input() node: WNode;

    @Select(WorkflowState.getSelectedWorkflowRun()) workflowRun$: Observable<WorkflowRun>;
    workflowRunSub: Subscription;

    @Select(WorkflowState.getWorkflow()) workflow$: Observable<Workflow>;
    workflowSub: Subscription;

<<<<<<< HEAD
    @ViewChild('deleteHookModal', { static: false })
=======
    @ViewChild('deleteHookModal')
>>>>>>> 1e25af6d
    deleteHookModal: DeleteModalComponent;

    projectKey: string;
    hookEvent: WorkflowNodeRunHookEvent;
    currentRunID: number;
    isReadOnly: boolean;
    icon: string;

    constructor(
        private _store: Store,
        private _toast: ToastService,
        private _translate: TranslateService,
        private _cd: ChangeDetectorRef
    ) {
        this.projectKey = this._store.selectSnapshot(ProjectState.projectSnapshot).key;
        let workflow = this._store.selectSnapshot(WorkflowState.workflowSnapshot);
        this.isReadOnly = workflow.permissions.writable || !!workflow.from_template;
    }

    ngOnInit(): void {
        // Check if hook event has changed
        this.workflowRunSub = this.workflowRun$.subscribe(wr => {
            if (!wr) {
                return;
            }
            if (wr.id === this.currentRunID) {
                return;
            }
            if (wr && this.node && wr.nodes && wr.nodes[this.node.id] && wr.nodes[this.node.id].length > 0) {
                let nodeRun = wr.nodes[this.node.id][0];
                this.hookEvent = nodeRun.hook_event;
                this.currentRunID = wr.id;
                this.isReadOnly = true;
                this._cd.markForCheck();
            }
        });

        if (this.hook) {
            if (this.hook.config['hookIcon']) {
                this.icon = (<WorkflowNodeHookConfigValue>this.hook.config['hookIcon']).value.toLowerCase();
            } else if (this.workflow.hook_models && this.workflow.hook_models[this.hook.hook_model_id]) {
                this.icon = this.workflow.hook_models[this.hook.hook_model_id].icon.toLowerCase();
            } else {
                this.icon = this.hook.model.icon;
            }
        }
    }

    receivedEvent(e: string): void {
        switch (e) {
            case 'details':
                this._store.dispatch(new SelectHook({ hook: this.hook, node: this.node }));
                break;
            case 'edit':
                this._store.dispatch(new OpenEditModal({
                    node: this.node,
                    hook: this.hook
                }));
                break;
            case 'delete':
                if (this.deleteHookModal) {
                    this.deleteHookModal.show();
                }
                break
        }
    }

    deleteHook(modal: SuiActiveModal<boolean, boolean, void>) {
        let editMode = this._store.selectSnapshot(WorkflowState).editMode;
        this._cd.markForCheck();
        this._store.dispatch(new DeleteHookWorkflow({
            projectKey: this.projectKey,
            workflowName: this.workflow.name,
            hook: this.hook
        })).subscribe(() => {
            if (editMode) {
                this._toast.info('', this._translate.instant('workflow_ascode_updated'));
            } else {
                this._toast.success('', this._translate.instant('workflow_updated'));
            }
            modal.approve(null);
        });
    }
}<|MERGE_RESOLUTION|>--- conflicted
+++ resolved
@@ -32,11 +32,7 @@
     @Select(WorkflowState.getWorkflow()) workflow$: Observable<Workflow>;
     workflowSub: Subscription;
 
-<<<<<<< HEAD
-    @ViewChild('deleteHookModal', { static: false })
-=======
     @ViewChild('deleteHookModal')
->>>>>>> 1e25af6d
     deleteHookModal: DeleteModalComponent;
 
     projectKey: string;
