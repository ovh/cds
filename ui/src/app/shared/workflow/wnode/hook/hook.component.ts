--- conflicted
+++ resolved
@@ -26,17 +26,13 @@
     @Input() workflow: Workflow;
     @Input() node: WNode;
 
-<<<<<<< HEAD
-    @ViewChild('deleteHookModal')
-=======
     @Select(WorkflowState.getSelectedWorkflowRun()) workflowRun$: Observable<WorkflowRun>;
     workflowRunSub: Subscription;
 
     @Select(WorkflowState.getWorkflow()) workflow$: Observable<Workflow>;
     workflowSub: Subscription;
 
-    @ViewChild('deleteHookModal', {static: false})
->>>>>>> 11d98eb9
+    @ViewChild('deleteHookModal')
     deleteHookModal: DeleteModalComponent;
 
     projectKey: string;
