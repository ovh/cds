--- conflicted
+++ resolved
@@ -15,7 +15,7 @@
         </div>
     </div>
     <div class="details">
-        <div *ngIf="node.context.application_id || node.context.environment_id || node.context.project_platform_id"
+        <div *ngIf="node.context.application_id || node.context.environment_id || node.context.project_integration_id"
             class="context">
             <div *ngIf="node.context.application_id" class="item ellipsis">
                 <a (click)="$event.stopPropagation()" [routerLink]="['/project', project.key, 'application', workflow.applications[node.context.application_id].name]"
@@ -23,58 +23,17 @@
                     {{workflow.applications[node.context.application_id].name}}
                 </a>
             </div>
-<<<<<<< HEAD
             <div *ngIf="node.context.environment_id" class="item ellipsis">
                 <a (click)="$event.stopPropagation()" [routerLink]="['/project', project.key]" [queryParams]="{tab: 'environments', envName: workflow.environments[node.context.environment_id].name}"
                     title="{{ 'common_environment_title' | translate}}{{workflow.environments[node.context.environment_id].name}}">
                     {{workflow.environments[node.context.environment_id].name}}
                 </a>
             </div>
-            <div *ngIf="node.context.project_platform_id" class="item ellipsis">
-                <a (click)="$event.stopPropagation()" [routerLink]="['/project', project.key]" [queryParams]="{tab: 'platforms'}"
-                    title="{{ 'common_platform_title' | translate}}{{workflow.project_platforms[node.context.project_platform_id].name}}">
-                    {{workflow.project_platforms[node.context.project_platform_id].name}}
+            <div *ngIf="node.context.project_integration_id" class="item ellipsis">
+                <a (click)="$event.stopPropagation()" [routerLink]="['/project', project.key]" [queryParams]="{tab: 'integrations'}"
+                    title="{{ 'common_integration_title' | translate}}{{workflow.project_integrations[node.context.project_integration_id].name}}">
+                    {{workflow.project_integrations[node.context.project__id].name}}
                 </a>
-=======
-
-            <div class="node context"
-                 [class.building]="noderun?.status === pipelineStatus.BUILDING || noderun?.status === pipelineStatus.WAITING"
-                 [class.success]="noderun?.status === pipelineStatus.SUCCESS"
-                 [class.fail]="noderun?.status === pipelineStatus.FAIL || noderun?.status === pipelineStatus.STOPPED"
-                 [class.inactive]="noderun?.status === pipelineStatus.DISABLED || noderun?.status === pipelineStatus.SKIPPED"
-                 *ngIf="node.context.application_id || node.context.environment_id || node.context.project_integration_id">
-                <!-- application name on a semantic ui ribbon -->
-                <div class="node application link"
-                     [class.all]="!node.context.environment_id && !node.context.project_integration_id"
-                     [class.tier]="node.context.application_id && node.context.environment_id && node.context.project_integration_id"
-                     *ngIf="node.context.application_id">
-                    <a (click)="$event.stopPropagation()" [routerLink]="['/project', project.key, 'application', workflow.applications[node.context.application_id].name]" title="{{ 'common_application_title' | translate }}{{workflow.applications[node.context.application_id].name}}">
-                        <span class="content-link">{{workflow.applications[node.context.application_id].name}}</span>
-                    </a>
-                </div>
-
-                <!-- environment name on a semantic ui ribbon -->
-                <div class="node environment link"
-                     [class.all]="!node.context.application_id && !node.context.project_integration_id"
-                     [class.tier]="node.context.application_id && node.context.environment_id && node.context.project_integration_id"
-                     *ngIf="node.context.environment_id">
-                    <a (click)="$event.stopPropagation()" [routerLink]="['/project', project.key]" [queryParams]="{tab: 'environments', envName: workflow.environments[node.context.environment_id].name}"
-                       title="{{ 'common_environment_title' | translate}}{{workflow.environments[node.context.environment_id].name}}">
-                        <span class="content-link">{{workflow.environments[node.context.environment_id].name}}</span>
-                    </a>
-                </div>
-
-                <!-- integration name on a semantic ui ribbon -->
-                <div class="node integration link"
-                     [class.all]="!node.context.application_id && !node.context.environment_id"
-                     [class.tier]="node.context.application_id && node.context.environment_id && node.context.project_integration_id"
-                     *ngIf="node.context.project_integration_id">
-                    <a (click)="$event.stopPropagation()" [routerLink]="['/project', project.key]" [queryParams]="{tab: 'integrations'}"
-                       title="{{ 'common_integration_title' | translate}}{{workflow.project_integrations[node.context.project_integration_id].name}}">
-                        <span class="content-link">{{workflow.project_integrations[node.context.project_integration_id].name}}</span>
-                    </a>
-                </div>
->>>>>>> a5bb1acc
             </div>
         </div>
         <div class="actions-wrapper">
