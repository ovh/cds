import { Component, EventEmitter, Input, Output, ViewChild } from '@angular/core';
<<<<<<< HEAD
import { WNode, Workflow } from 'app/model/workflow.model';
import cloneDeep from 'lodash-es/cloneDeep';
import { ModalTemplate, SuiModalService, TemplateModalConfig } from 'ng2-semantic-ui';
import { ActiveModal } from 'ng2-semantic-ui/dist';
=======
import { ModalTemplate, SuiActiveModal, SuiModalService, TemplateModalConfig } from '@richardlt/ng2-semantic-ui';
import cloneDeep from 'lodash-es/cloneDeep';
import { WNode, Workflow } from '../../../../model/workflow.model';
>>>>>>> 7942e636

@Component({
    selector: 'app-workflow-node-delete',
    templateUrl: './workflow.node.delete.html',
    styleUrls: ['./workflow.node.delete.scss']
})
export class WorkflowDeleteNodeComponent {

    @ViewChild('deleteModal', { static: false })
    deleteModalTemplate: ModalTemplate<boolean, boolean, void>;
    modal: SuiActiveModal<boolean, boolean, void>;

    @Input() node: WNode;
    @Input() workflow: Workflow;
    @Input() loading: boolean;
    @Output() deleteEvent = new EventEmitter<Workflow>();

    deleteAll = 'only';

    constructor(private _modalService: SuiModalService) { }

    show(): void {
        const config = new TemplateModalConfig<boolean, boolean, void>(this.deleteModalTemplate);
        this.modal = this._modalService.open(config);
    }

    deleteNode(): void {
        let clonedWorkflow = cloneDeep(this.workflow);
        if (this.deleteAll === 'only') {
            Workflow.removeNodeOnly(clonedWorkflow, this.node.id);
        } else {
            Workflow.removeNodeWithChild(clonedWorkflow, this.node.id);
        }
        this.deleteEvent.emit(clonedWorkflow);
    }
}<|MERGE_RESOLUTION|>--- conflicted
+++ resolved
@@ -1,14 +1,8 @@
 import { Component, EventEmitter, Input, Output, ViewChild } from '@angular/core';
-<<<<<<< HEAD
+import { ModalTemplate, SuiActiveModal, SuiModalService, TemplateModalConfig } from '@richardlt/ng2-semantic-ui';
 import { WNode, Workflow } from 'app/model/workflow.model';
 import cloneDeep from 'lodash-es/cloneDeep';
-import { ModalTemplate, SuiModalService, TemplateModalConfig } from 'ng2-semantic-ui';
-import { ActiveModal } from 'ng2-semantic-ui/dist';
-=======
-import { ModalTemplate, SuiActiveModal, SuiModalService, TemplateModalConfig } from '@richardlt/ng2-semantic-ui';
-import cloneDeep from 'lodash-es/cloneDeep';
-import { WNode, Workflow } from '../../../../model/workflow.model';
->>>>>>> 7942e636
+
 
 @Component({
     selector: 'app-workflow-node-delete',
