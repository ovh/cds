--- conflicted
+++ resolved
@@ -1,27 +1,13 @@
-<<<<<<< HEAD
 import { Component, Input, NgZone, ViewChild } from '@angular/core';
 import { Store } from '@ngxs/store';
-import { AuthenticationState } from 'app/store/authentication.state';
-import { ModalTemplate, SuiModalService, TemplateModalConfig } from 'ng2-semantic-ui';
-import { ActiveModal } from 'ng2-semantic-ui/dist';
-import { Subscription } from 'rxjs';
-import { Operation } from '../../../../model/operation.model';
-import { Project } from '../../../../model/project.model';
-import { Workflow } from '../../../../model/workflow.model';
-import { AutoUnsubscribe } from '../../../decorator/autoUnsubscribe';
-import { CDSWebWorker } from '../../../worker/web.worker';
-=======
-import {Component, Input, NgZone, ViewChild} from '@angular/core';
-import {ModalTemplate, SuiActiveModal, SuiModalService, TemplateModalConfig} from '@richardlt/ng2-semantic-ui';
+import { ModalTemplate, SuiActiveModal, SuiModalService, TemplateModalConfig } from '@richardlt/ng2-semantic-ui';
 import { Operation } from 'app/model/operation.model';
 import { Project } from 'app/model/project.model';
 import { Workflow } from 'app/model/workflow.model';
-import { AuthentificationStore } from 'app/service/auth/authentification.store';
 import { AutoUnsubscribe } from 'app/shared/decorator/autoUnsubscribe';
 import { CDSWebWorker } from 'app/shared/worker/web.worker';
-import { environment } from 'environments/environment';
-import {Subscription} from 'rxjs';
->>>>>>> 3c5e22e8
+import { AuthenticationState } from 'app/store/authentication.state';
+import { Subscription } from 'rxjs';
 
 @Component({
     selector: 'app-workflow-save-as-code-modal',
