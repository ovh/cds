import { Component, Input, ViewChild } from '@angular/core';
import { Store } from '@ngxs/store';
<<<<<<< HEAD
import { PermissionValue } from 'app/model/permission.model';
import { Label, Project } from 'app/model/project.model';
=======
import { ModalTemplate, SuiActiveModal, SuiModalService, TemplateModalConfig } from '@richardlt/ng2-semantic-ui';
>>>>>>> 7942e636
import { SaveLabelsInProject } from 'app/store/project.action';
import cloneDeep from 'lodash-es/cloneDeep';
import { finalize } from 'rxjs/operators';

@Component({
    selector: 'app-labels-edit',
    templateUrl: './labels.edit.component.html',
    styleUrls: ['./labels.edit.component.scss']
})
export class LabelsEditComponent {
    @Input() project: Project;

    @ViewChild('labelsEditModal', {static: false})
    public labelsEditModal: ModalTemplate<boolean, boolean, void>;
    modal: SuiActiveModal<boolean, boolean, void>;
    modalConfig: TemplateModalConfig<boolean, boolean, void>;

    labels: Label[];
    newLabel: Label;
    permission = PermissionValue;
    loading = false;

    constructor(
        private store: Store,
        private _suiService: SuiModalService
    ) {

    }

    show() {
        if (!this.project) {
            return;
        }
        this.newLabel = new Label();
        this.labels = cloneDeep(this.project.labels);
        this.modalConfig = new TemplateModalConfig<boolean, boolean, void>(this.labelsEditModal);
        this.modalConfig.mustScroll = true;
        this.modal = this._suiService.open(this.modalConfig);
    }

    deleteLabel(label: Label) {
        this.labels = this.labels.filter((lbl) => lbl.name !== label.name);
    }

    createLabel() {
        if (!this.labels) {
            this.labels = [];
        }
        this.labels.push(this.newLabel);
        this.saveLabels();
    }

    saveLabels(close?: boolean) {
        this.loading = true;
        this.store.dispatch(new SaveLabelsInProject({
            projectKey: this.project.key,
            labels: this.labels
        })).pipe(finalize(() => {
            this.loading = false;
            this.newLabel = new Label();
        })).subscribe(() => {
            if (close) {
                this.modal.approve(true);
            }
        });
    }
}<|MERGE_RESOLUTION|>--- conflicted
+++ resolved
@@ -1,11 +1,8 @@
 import { Component, Input, ViewChild } from '@angular/core';
 import { Store } from '@ngxs/store';
-<<<<<<< HEAD
+import { ModalTemplate, SuiActiveModal, SuiModalService, TemplateModalConfig } from '@richardlt/ng2-semantic-ui';
 import { PermissionValue } from 'app/model/permission.model';
 import { Label, Project } from 'app/model/project.model';
-=======
-import { ModalTemplate, SuiActiveModal, SuiModalService, TemplateModalConfig } from '@richardlt/ng2-semantic-ui';
->>>>>>> 7942e636
 import { SaveLabelsInProject } from 'app/store/project.action';
 import cloneDeep from 'lodash-es/cloneDeep';
 import { finalize } from 'rxjs/operators';
