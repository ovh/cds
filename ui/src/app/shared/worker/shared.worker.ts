<<<<<<< HEAD
import { BehaviorSubject, Observable } from 'rxjs';
import { environment } from '../../../environments/environment';
import { CDSWorker } from './worker';
=======
import { environment } from 'environments/environment';
import {BehaviorSubject, Observable} from 'rxjs';
import {CDSWorker} from './worker';
>>>>>>> 3c5e22e8

declare module SharedWorker {
    interface AbstractWorker extends EventTarget {
        onerror: (ev: ErrorEvent) => any;
    }
    export interface SharedWorker extends AbstractWorker {
        port: MessagePort;
        onconnect: (messageEvent: MessageEvent) => void;
    }
}
declare var SharedWorker: {
    prototype: SharedWorker.SharedWorker;
    new(stringUrl: string, name?: string): SharedWorker.SharedWorker;
};

export class CDSSharedWorker implements CDSWorker {

    // Webworker
    sharedWorker: SharedWorker.SharedWorker;

    sharedWorkerScript: string;

    private _response: BehaviorSubject<any> = new BehaviorSubject(null);

    constructor(sharedWorkerScript: string) {
        this.sharedWorkerScript = sharedWorkerScript;
    }

    response(): Observable<any> {
        return new Observable<any>(fn => this._response.subscribe(fn));
    }

    /**
     * Create worker
     * @param msgToSend Message to send to worker to start it.
     */
    start(msgToSend: any) {
        if (!this.sharedWorker) {
            this.sharedWorker = new SharedWorker(this.sharedWorkerScript, 'cds-' + environment.name);
            this.sharedWorker.port.onmessage = ((e) => {
                if (e.data && e.data !== 'null') {
                    this._response.next(e.data);
                }
            });
            this.sharedWorker.onerror = function (e) {
                console.log('Worker Error: ', e);
            };
            this.sharedWorker.port.start();
            this.sharedWorker.port.postMessage(msgToSend);
        } else {
            // If worker exist, delete it and start a new one
            this.stop();
            this.start(msgToSend);
        }
    }

    sendMsg(msgToSend: any) {
        if (this.sharedWorker) {
            this.sharedWorker.port.postMessage(msgToSend);
        }
    }

    stop() {
        if (this.sharedWorker) {
            this.sharedWorker.port.close();
            this.sharedWorker = null;
        }
    }
}<|MERGE_RESOLUTION|>--- conflicted
+++ resolved
@@ -1,12 +1,7 @@
-<<<<<<< HEAD
+import { environment } from 'environments/environment';
 import { BehaviorSubject, Observable } from 'rxjs';
-import { environment } from '../../../environments/environment';
 import { CDSWorker } from './worker';
-=======
-import { environment } from 'environments/environment';
-import {BehaviorSubject, Observable} from 'rxjs';
-import {CDSWorker} from './worker';
->>>>>>> 3c5e22e8
+
 
 declare module SharedWorker {
     interface AbstractWorker extends EventTarget {
