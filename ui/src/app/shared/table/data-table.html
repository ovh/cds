--- conflicted
+++ resolved
@@ -70,15 +70,12 @@
                     </app-confirm-button>
                     <span class="ui label {{c.selector.class}}" *ngSwitchCase="'label'">{{c.selector.value |
                         translate}}</span>
-<<<<<<< HEAD
                     <ng-container *ngSwitchCase="'router-link-with-icons'">
                         <a class="ui" [routerLink]="c.selector.link">{{c.selector.value}}</a>
                         <span *ngFor="let i of c.selector.icons" suiPopup [popupText]="i.label | translate">
                             {{' '}}<i [ngClass]="i.class" title="{{i.title | translate }}"></i>
                         </span>
                     </ng-container>
-                    <ng-container *ngSwitchDefault>{{c.selector | translate}}</ng-container>
-=======
                     <ng-container *ngSwitchDefault>
                         <ng-container *ngIf="c.selector && c.translate">
                             {{c.selector | translate}}
@@ -87,7 +84,6 @@
                             {{c.selector}}
                         </ng-container>
                     </ng-container>
->>>>>>> 3a859f02
                 </td>
             </ng-container>
         </tr>
