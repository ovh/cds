/* tslint:disable:no-unused-variable */

import { APP_BASE_HREF } from '@angular/common';
import { HttpRequest } from '@angular/common/http';
import { HttpClientTestingModule, HttpTestingController } from '@angular/common/http/testing';
import { fakeAsync, TestBed, tick } from '@angular/core/testing';
import { XHRBackend } from '@angular/http';
import { MockBackend } from '@angular/http/testing';
import { RouterTestingModule } from '@angular/router/testing';
import { TranslateLoader, TranslateModule, TranslateParser, TranslateService } from '@ngx-translate/core';
import { Action } from '../../model/action.model';
import { Parameter } from '../../model/parameter.model';
<<<<<<< HEAD
import { Project } from '../../model/project.model';
=======
>>>>>>> f452752e
import { Requirement } from '../../model/requirement.model';
import { ActionService } from '../../service/action/action.service';
import { ActionStore } from '../../service/action/action.store';
import { ParameterService } from '../../service/parameter/parameter.service';
import { RepoManagerService } from '../../service/repomanager/project.repomanager.service';
import { RequirementService } from '../../service/requirement/requirement.service';
import { RequirementStore } from '../../service/requirement/requirement.store';
import { WorkerModelService } from '../../service/worker-model/worker-model.service';
import { ParameterEvent } from '../parameter/parameter.event.model';
import { RequirementEvent } from '../requirements/requirement.event.model';
import { SharedModule } from '../shared.module';
import { SharedService } from '../shared.service';
import { ActionComponent } from './action.component';
import { ActionEvent } from './action.event.model';
import { StepEvent } from './step/step.event';

describe('CDS: Action Component', () => {

    beforeEach(() => {
        TestBed.configureTestingModule({
            declarations: [],
            providers: [
                SharedService,
                TranslateService,
                RequirementStore,
                RequirementService,
                ParameterService,
                RepoManagerService,
                ActionStore,
                ActionService,
                WorkerModelService,
                { provide: XHRBackend, useClass: MockBackend },
                TranslateLoader,
                TranslateParser,
                { provide: APP_BASE_HREF, useValue: '/' }
            ],
            imports: [
                RouterTestingModule.withRoutes([]),
                SharedModule,
                TranslateModule.forRoot(),
                HttpClientTestingModule
            ]
        });
    });


    it('should create and then delete a requirement', fakeAsync(() => {
        // Create component
        let fixture = TestBed.createComponent(ActionComponent);
        let component = fixture.debugElement.componentInstance;
        expect(component).toBeTruthy();

        let action: Action = new Action();
        action.name = 'FooAction';
        action.requirements = new Array<Requirement>();
        fixture.componentInstance.editableAction = action;
        fixture.componentInstance.edit = true;
        fixture.componentInstance.project = <Project>{ key: 'key' }

        fixture.detectChanges();
        tick(50);

        let r: Requirement = new Requirement('binary');
        r.name = 'npm';
        r.value = 'npm';

        // Add a requirement
        let addRequirementEvent: RequirementEvent = new RequirementEvent('add', r);
        fixture.componentInstance.requirementEvent(addRequirementEvent);
        expect(fixture.componentInstance.editableAction.requirements.length).toBe(1, 'Action must have 1 requirement');
        expect(fixture.componentInstance.editableAction.requirements[0]).toBe(r);

        // Not add twice
        fixture.componentInstance.requirementEvent(addRequirementEvent);
        expect(fixture.componentInstance.editableAction.requirements.length).toBe(1, 'Action must have 1 requirement');
        expect(fixture.componentInstance.editableAction.requirements[0]).toBe(r);

        // Remove a requirement
        let removeRequiementEvent: RequirementEvent = new RequirementEvent('delete', r);
        fixture.componentInstance.requirementEvent(removeRequiementEvent);
        expect(fixture.componentInstance.editableAction.requirements.length).toBe(0, 'Action must have 0 requirement');
    }));

    it('should create and then delete a parameter', fakeAsync(() => {
        // Create component
        let fixture = TestBed.createComponent(ActionComponent);
        let component = fixture.debugElement.componentInstance;
        expect(component).toBeTruthy();

        let action: Action = new Action();
        action.name = 'FooAction';
        action.requirements = new Array<Requirement>();
        fixture.componentInstance.editableAction = action;
        fixture.componentInstance.edit = true;
        fixture.componentInstance.project = <Project>{ key: 'key' }

        fixture.detectChanges();
        tick(50);

        let p: Parameter = new Parameter();
        p.name = 'gitUrl';
        p.type = 'string';
        p.description = 'git url of the repository';

        // Add a parameter
        let addparamEvent: ParameterEvent = new ParameterEvent('add', p);
        fixture.componentInstance.parameterEvent(addparamEvent);
        expect(fixture.componentInstance.editableAction.parameters.length).toBe(1, 'Action must have 1 parameter');
        expect(fixture.componentInstance.editableAction.parameters[0]).toBe(p);

        // Remove a parameter
        let removeParamEvent: ParameterEvent = new ParameterEvent('delete', p);
        fixture.componentInstance.parameterEvent(removeParamEvent);
        expect(fixture.componentInstance.editableAction.parameters.length).toBe(0, 'Action must have 0 parameter');
    }));

    it('should send delete action event', fakeAsync(() => {
        // Create component
        let fixture = TestBed.createComponent(ActionComponent);
        let component = fixture.debugElement.componentInstance;
        expect(component).toBeTruthy();

        let action: Action = new Action();
        action.name = 'FooAction';
        action.requirements = new Array<Requirement>();
        action.id = 1;
        fixture.componentInstance.editableAction = action;
        fixture.componentInstance.project = <Project>{ key: 'key' }

        fixture.detectChanges();
        tick(50);

        // readonly , no button
        expect(fixture.debugElement.nativeElement.querySelector('.ui.red.button')).toBeFalsy();
        expect(fixture.debugElement.nativeElement.querySelector('button[name="updatebtn"]')).toBeFalsy();

        fixture.componentInstance.edit = true;

        fixture.detectChanges();
        tick(50);

        let compiled = fixture.debugElement.nativeElement;

        spyOn(fixture.componentInstance.actionEvent, 'emit');
        compiled.querySelector('.ui.red.button').click();
        fixture.detectChanges();
        tick(50);
        compiled.querySelector('.ui.red.button.active').click();

        expect(compiled.querySelector('button[name="updatebtn"]')).toBeTruthy();
        expect(fixture.componentInstance.actionEvent.emit).toHaveBeenCalledWith(new ActionEvent('delete', action));
    }));

    it('should send insert action event', fakeAsync(() => {
        // Create component
        let fixture = TestBed.createComponent(ActionComponent);
        let component = fixture.debugElement.componentInstance;
        expect(component).toBeTruthy();

        let action: Action = new Action();
        action.name = 'FooAction';
        action.requirements = new Array<Requirement>();
        fixture.componentInstance.editableAction = action;
        fixture.componentInstance.edit = true;
        fixture.componentInstance.project = <Project>{ key: 'key' }

        fixture.detectChanges();
        tick(50);

        let compiled = fixture.debugElement.nativeElement;

        spyOn(fixture.componentInstance.actionEvent, 'emit');
        let inputName = compiled.querySelector('input[name="actionName"]');
        inputName.dispatchEvent(new Event('keydown'));

        fixture.detectChanges();
        tick(50);

        expect(compiled.querySelector('button[name="deletebtn"]')).toBeFalsy();
        expect(compiled.querySelector('button[name="updatebtn"]')).toBeFalsy();

        let btn = compiled.querySelector('button[name="addbtn"]');
        btn.click();

        expect(fixture.componentInstance.actionEvent.emit).toHaveBeenCalledWith(new ActionEvent('insert', action));
    }));

    it('should add and then remove a step', fakeAsync(() => {
        const http = TestBed.get(HttpTestingController);

        let actionMock = new Action();
        actionMock.name = 'action1';


        // Create component
        let fixture = TestBed.createComponent(ActionComponent);
        let component = fixture.debugElement.componentInstance;
        expect(component).toBeTruthy();


        http.expectOne(((req: HttpRequest<any>) => {
            return req.url === '/requirement/types';
        })).flush(actionMock);

<<<<<<< HEAD
        fixture.componentInstance.project = <Project>{ key: 'key' }
        fixture.componentInstance.ngOnInit();
        http.expectOne(((req: HttpRequest<any>) => {
            return req.url === '/project/key/action';
=======
        fixture.componentInstance.ngOnInit();
        http.expectOne(((req: HttpRequest<any>) => {
            return req.url === '/action';
>>>>>>> f452752e
        })).flush(actionMock);

        let action: Action = new Action();
        action.name = 'FooAction';
        action.requirements = new Array<Requirement>();
        fixture.componentInstance.editableAction = action;
        fixture.componentInstance.edit = true;

        fixture.detectChanges();
        tick(50);


        let step = new Action();
        step.always_executed = false;
        step.name = 'action1';
        let event = new StepEvent('add', step);
        fixture.componentInstance.stepManagement(event);

        expect(fixture.componentInstance.steps.length).toBe(1, 'Action must have 1 step');
        expect(fixture.componentInstance.steps[0].name).toBe('action1');

        event.type = 'add';
        step.always_executed = true;
        step.name = 'action2';
        fixture.componentInstance.stepManagement(event);
        expect(fixture.componentInstance.steps.length).toBe(2, 'Action must have 2 steps');
        expect(fixture.componentInstance.steps[1].name).toBe('action2');
    })
    );

    it('should init step not always executed and step always executed', fakeAsync(() => {
        // Create component
        let fixture = TestBed.createComponent(ActionComponent);
        let component = fixture.debugElement.componentInstance;
        expect(component).toBeTruthy();

        let action = new Action();
        action.name = 'rootAction';

        let step1 = new Action();
        step1.always_executed = true;

        let step2 = new Action();
        step2.always_executed = false;

        action.actions = new Array<Action>();
        action.actions.push(step1, step2);

        fixture.componentInstance.action = action;

        expect(fixture.componentInstance.steps.length).toBe(2);

    }));
})
    ;<|MERGE_RESOLUTION|>--- conflicted
+++ resolved
@@ -10,10 +10,7 @@
 import { TranslateLoader, TranslateModule, TranslateParser, TranslateService } from '@ngx-translate/core';
 import { Action } from '../../model/action.model';
 import { Parameter } from '../../model/parameter.model';
-<<<<<<< HEAD
 import { Project } from '../../model/project.model';
-=======
->>>>>>> f452752e
 import { Requirement } from '../../model/requirement.model';
 import { ActionService } from '../../service/action/action.service';
 import { ActionStore } from '../../service/action/action.store';
@@ -218,16 +215,9 @@
             return req.url === '/requirement/types';
         })).flush(actionMock);
 
-<<<<<<< HEAD
-        fixture.componentInstance.project = <Project>{ key: 'key' }
-        fixture.componentInstance.ngOnInit();
-        http.expectOne(((req: HttpRequest<any>) => {
-            return req.url === '/project/key/action';
-=======
         fixture.componentInstance.ngOnInit();
         http.expectOne(((req: HttpRequest<any>) => {
             return req.url === '/action';
->>>>>>> f452752e
         })).flush(actionMock);
 
         let action: Action = new Action();
