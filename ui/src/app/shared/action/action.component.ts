--- conflicted
+++ resolved
@@ -2,12 +2,8 @@
 import { Router } from '@angular/router';
 import { WorkerModel } from 'app/model/worker-model.model';
 import { ActionService } from 'app/service/action/action.service';
-<<<<<<< HEAD
+import { WorkerModelService } from 'app/service/services.module';
 import cloneDeep from 'lodash-es/cloneDeep';
-=======
-import { WorkerModelService } from 'app/service/services.module';
-import { cloneDeep } from 'lodash';
->>>>>>> 19ce7271
 import { DragulaService } from 'ng2-dragula';
 import { Action } from '../../model/action.model';
 import { AllKeys } from '../../model/keys.model';
