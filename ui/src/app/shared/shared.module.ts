import { CommonModule } from '@angular/common';
import { CUSTOM_ELEMENTS_SCHEMA, NgModule } from '@angular/core';
import { FormsModule, ReactiveFormsModule } from '@angular/forms';
import { RouterModule } from '@angular/router';
import { NguiAutoCompleteModule } from '@ngui/auto-complete';
import { TranslateModule } from '@ngx-translate/core';
import { SuiModule } from '@richardlt/ng2-semantic-ui';
import { NgxChartsModule } from '@swimlane/ngx-charts';
import { ConditionsComponent } from 'app/shared/conditions/conditions.component';
import { GroupFormComponent } from 'app/shared/group/form/group.form.component';
import { WorkflowHookMenuEditComponent } from 'app/shared/workflow/menu/edit-hook/menu.edit.hook.component';
import { WorkflowWizardNodeConditionComponent } from 'app/shared/workflow/wizard/conditions/wizard.conditions.component';
import { WorkflowWizardOutgoingHookComponent } from 'app/shared/workflow/wizard/outgoinghook/wizard.outgoinghook.component';
import { NgSemanticModule } from 'ng-semantic/ng-semantic';
import { CodemirrorModule } from 'ng2-codemirror-typescript/Codemirror';
import { DragulaModule } from 'ng2-dragula';
import { NgxAutoScroll, NgxAutoScrollModule } from 'ngx-auto-scroll';
import { ClipboardModule } from 'ngx-clipboard';
import { InfiniteScrollModule } from 'ngx-infinite-scroll';
import { MarkdownModule } from 'ngx-markdown';
import { MomentModule } from 'ngx-moment';
import { ActionComponent } from './action/action.component';
import { ActionStepFormComponent } from './action/step/form/step.form.component';
import { ActionStepComponent } from './action/step/step.component';
import { AuditListComponent } from './audit/list/audit.list.component';
import { BreadcrumbComponent } from './breadcrumb/breadcrumb.component';
import { ConfirmButtonComponent } from './button/confirm/confirm.button';
import { DeleteButtonComponent } from './button/delete/delete.button';
import { UploadButtonComponent } from './button/upload/upload.button.component';
import { ChartComponentComponent } from './chart/chart.component';
import { CommitListComponent } from './commit/commit.list.component';
import { DiffItemComponent } from './diff/item/diff.item.component';
import { DiffListComponent } from './diff/list/diff.list.component';
import { DurationService } from './duration/duration.service';
import { FavoriteCardsComponent } from './favorite-cards/favorite-cards.component';
import { KeysFormComponent } from './keys/form/keys.form.component';
import { KeysListComponent } from './keys/list/keys.list.component';
import { LabelsEditComponent } from './labels/edit/labels.edit.component';
import { ConfirmModalComponent } from './modal/confirm/confirm.component';
import { DeleteModalComponent } from './modal/delete/delete.component';
import { WarningModalComponent } from './modal/warning/warning.component';
import { ParameterDescriptionComponent } from './parameter/description-popup/description.popup.component';
import { ParameterFormComponent } from './parameter/form/parameter.form';
import { ParameterListComponent } from './parameter/list/parameter.component';
import { ParameterValueComponent } from './parameter/value/parameter.value.component';
import { PermissionFormComponent } from './permission/form/permission.form.component';
import { PermissionListComponent } from './permission/list/permission.list.component';
import { PermissionService } from './permission/permission.service';
import { CutPipe } from './pipes/cut.pipe';
import { KeysPipe } from './pipes/keys.pipe';
import { ForMapPipe } from './pipes/map.pipe';
import { NgForNumber } from './pipes/ngfor.number.pipe';
import { SafeHtmlPipe } from './pipes/safeHtml.pipe';
import { TruncatePipe } from './pipes/truncate.pipe';
import { PrerequisitesFormComponent } from './prerequisites/form/prerequisites.form.component';
import { PrerequisiteComponent } from './prerequisites/list/prerequisites.component';
import { ProjectBreadcrumbComponent } from './project-breadcrumb/project-breadcrumb.component';
import { RepoManagerFormComponent } from './repomanager/from/repomanager.form.component';
import { RequirementsFormComponent } from './requirements/form/requirements.form.component';
import { RequirementsListComponent } from './requirements/list/requirements.list.component';
import { ScrollviewComponent } from './scrollview/scrollview.component';
import { SharedService } from './shared.service';
import { StatusIconComponent } from './status/status.component';
import { DataTableComponent, SelectorPipe, SelectPipe } from './table/data-table.component';
import { TabsComponent } from './tabs/tabs.component';
import { ToastService } from './toast/ToastService';
import { TokenListComponent } from './token/list/token.list.component';
import { UsageApplicationsComponent } from './usage/applications/usage.applications.component';
import { UsageEnvironmentsComponent } from './usage/environments/usage.environments.component';
import { UsagePipelinesComponent } from './usage/pipelines/usage.pipelines.component';
import { UsageComponent } from './usage/usage.component';
import { UsageWorkflowsComponent } from './usage/workflows/usage.workflows.component';
import { VariableAuditComponent } from './variable/audit/audit.component';
import { VariableDiffComponent } from './variable/diff/variable.diff.component';
import { VariableFormComponent } from './variable/form/variable.form';
import { VariableComponent } from './variable/list/variable.component';
import { VariableValueComponent } from './variable/value/variable.value.component';
import { VCSStrategyComponent } from './vcs/vcs.strategy.component';
import { VulnerabilitiesListComponent } from './vulnerability/list/vulnerability.list.component';
import { VulnerabilitiesComponent } from './vulnerability/vulnerabilities.component';
import { WarningMarkListComponent } from './warning/mark-list/warning.mark.list.component';
import { WarningMarkComponent } from './warning/mark-single/warning.mark.component';
import { WarningTabComponent } from './warning/tab/warning.tab.component';
import { WorkflowTemplateApplyFormComponent } from './workflow-template/apply-form/workflow-template.apply-form.component';
import { WorkflowTemplateApplyModalComponent } from './workflow-template/apply-modal/workflow-template.apply-modal.component';
import { WorkflowTemplateBulkModalComponent } from './workflow-template/bulk-modal/workflow-template.bulk-modal.component';
import { WorkflowTemplateParamFormComponent } from './workflow-template/param-form/workflow-template.param-form.component';
import { WorkflowWNodeMenuEditComponent } from './workflow/menu/edit-node/menu.edit.node.component';
import { WorkflowDeleteNodeComponent } from './workflow/modal/delete/workflow.node.delete.component';
import { WorkflowHookModalComponent } from './workflow/modal/hook-add/hook.modal.component';
import { WorkflowTriggerComponent } from './workflow/modal/node-add/workflow.trigger.component';
import { WorkflowNodeEditModalComponent } from './workflow/modal/node-edit/node.edit.modal.component';
import { WorkflowSaveAsCodeComponent } from './workflow/modal/save-as-code/save.as.code.component';
import { WorkflowNodeHookDetailsComponent } from './workflow/node/hook/details/hook.details.component';
import { WorkflowNodeRunParamComponent } from './workflow/node/run/node.run.param.component';
import { WorkflowSidebarHookComponent } from './workflow/sidebar/edit-hook/workflow.sidebar.hook.component';
import { WorkflowSidebarRunHookComponent } from './workflow/sidebar/run-hook/workflow.sidebar.run.hook.component';
import { WorkflowSidebarRunListComponent } from './workflow/sidebar/run-list/workflow.sidebar.run.component';
import { ActionStepSummaryComponent } from './workflow/sidebar/run-node/stage/job/action/action.summary.component';
import { JobStepSummaryComponent } from './workflow/sidebar/run-node/stage/job/job.summary.component';
import { StageStepSummaryComponent } from './workflow/sidebar/run-node/stage/stage.summary.component';
import { WorkflowSidebarRunNodeComponent } from './workflow/sidebar/run-node/workflow.sidebar.run.node.component';
import { WorkflowWizardNodeContextComponent } from './workflow/wizard/context/wizard.context.component';
import { WorkflowNodeHookFormComponent } from './workflow/wizard/hook/hook.form.component';
import { WorkflowWizardNodeInputComponent } from './workflow/wizard/input/wizard.input.component';
import { WorkflowNodeAddWizardComponent } from './workflow/wizard/node-add/node.wizard.component';
import { WorkflowWNodeForkComponent } from './workflow/wnode/fork/node.fork.component';
import { WorkflowNodeHookComponent } from './workflow/wnode/hook/hook.component';
import { WorkflowWNodeJoinComponent } from './workflow/wnode/join/node.join.component';
import { WorkflowWNodeOutGoingHookComponent } from './workflow/wnode/outgoinghook/node.outgoinghook.component';
import { WorkflowWNodePipelineComponent } from './workflow/wnode/pipeline/wnode.pipeline.component';
import { WorkflowWNodeComponent } from './workflow/wnode/wnode.component';
import { ZoneContentComponent } from './zone/zone-content/content.component';
import { ZoneComponent } from './zone/zone.component';

@NgModule({
    imports: [
        CommonModule,
        ClipboardModule,
        NgSemanticModule,
        FormsModule,
        TranslateModule,
        DragulaModule.forRoot(),
        MomentModule,
        CodemirrorModule,
        ReactiveFormsModule,
        MarkdownModule.forRoot(),
        NguiAutoCompleteModule,
        RouterModule,
        SuiModule,
        NgxAutoScrollModule,
        InfiniteScrollModule,
        NgxChartsModule
    ],
    declarations: [
        // OnPushComponent
<<<<<<< HEAD
=======
        DataTableComponent,
        DeleteButtonComponent,
        GroupFormComponent,
        VariableAuditComponent,
        VariableComponent,
        VariableDiffComponent,
        VariableFormComponent,
        VariableValueComponent,
        WarningMarkComponent,

        // Component to migrate
>>>>>>> 3c5e22e8
        ActionComponent,
        ActionStepComponent,
        ActionStepFormComponent,
        CutPipe,
        DataTableComponent,
        DeleteButtonComponent,
        ForMapPipe,
        GroupFormComponent,
        KeysPipe,
        NgForNumber,
        ParameterDescriptionComponent,
        ParameterFormComponent,
        ParameterListComponent,
        ParameterValueComponent,
        RequirementsFormComponent,
        RequirementsListComponent,
        SafeHtmlPipe,
        SelectorPipe,
        SelectPipe,
        TruncatePipe,
        VariableAuditComponent,
        VariableComponent,
        VariableDiffComponent,
        VariableFormComponent,
        VariableValueComponent,
        WarningMarkComponent,

        // Component to migrate
        AuditListComponent,
        BreadcrumbComponent,
        ProjectBreadcrumbComponent,
        ChartComponentComponent,
        CommitListComponent,
<<<<<<< HEAD
        ConfirmButtonComponent,
        UploadButtonComponent,
=======
        CutPipe,
        ConfirmButtonComponent,
        UploadButtonComponent,
        ForMapPipe,
        KeysPipe,

>>>>>>> 3c5e22e8
        KeysFormComponent,
        KeysListComponent,
        TokenListComponent,
        PermissionFormComponent,
        PermissionListComponent,
        PrerequisiteComponent,
        PrerequisitesFormComponent,
        RepoManagerFormComponent,
        StatusIconComponent,
<<<<<<< HEAD
=======
        TruncatePipe,
        SafeHtmlPipe,

>>>>>>> 3c5e22e8
        VulnerabilitiesComponent,
        VulnerabilitiesListComponent,
        WarningModalComponent,
        DeleteModalComponent,
        ConfirmModalComponent,
        LabelsEditComponent,
        WarningTabComponent,
        WarningMarkListComponent,
        WorkflowWNodeComponent,
        WorkflowWNodeForkComponent,
        WorkflowWNodeJoinComponent,
        WorkflowWNodeOutGoingHookComponent,
        WorkflowWNodePipelineComponent,
        WorkflowWizardOutgoingHookComponent,
        WorkflowHookModalComponent,
        WorkflowSidebarHookComponent,
        WorkflowSidebarRunListComponent,
        WorkflowSidebarRunNodeComponent,
        WorkflowWNodeMenuEditComponent,
        StageStepSummaryComponent,
        JobStepSummaryComponent,
        ActionStepSummaryComponent,
        WorkflowSidebarRunHookComponent,
        WorkflowSaveAsCodeComponent,
        WorkflowHookMenuEditComponent,
        WorkflowNodeAddWizardComponent,
        WorkflowNodeRunParamComponent,
        WorkflowDeleteNodeComponent,
        WorkflowNodeHookFormComponent,
        WorkflowNodeHookComponent,
        WorkflowNodeHookDetailsComponent,
        WorkflowTriggerComponent,
        WorkflowNodeEditModalComponent,
        WorkflowWizardNodeContextComponent,
        WorkflowWizardNodeInputComponent,
        WorkflowWizardNodeConditionComponent,
        ConditionsComponent,
        ZoneComponent,
        ZoneContentComponent,
        UsageWorkflowsComponent,
        UsageApplicationsComponent,
        UsagePipelinesComponent,
        UsageEnvironmentsComponent,
        UsageComponent,
        DiffItemComponent,
        DiffListComponent,
        VCSStrategyComponent,
        FavoriteCardsComponent,
<<<<<<< HEAD
=======
        SelectorPipe,
        SelectPipe,
>>>>>>> 3c5e22e8
        WorkflowTemplateApplyFormComponent,
        WorkflowTemplateApplyModalComponent,
        WorkflowTemplateBulkModalComponent,
        WorkflowTemplateParamFormComponent,
        TabsComponent,
        ScrollviewComponent
    ],
    entryComponents: [],
    providers: [
        DurationService,
        PermissionService,
        SharedService,
        ToastService
    ],
    schemas: [
        CUSTOM_ELEMENTS_SCHEMA
    ],
    exports: [
        ActionComponent,
        AuditListComponent,
        ActionStepComponent,
        ActionStepFormComponent,
        BreadcrumbComponent,
        ProjectBreadcrumbComponent,
        ChartComponentComponent,
        CodemirrorModule,
        CommitListComponent,
        CommonModule,
        ClipboardModule,
        CutPipe,
        GroupFormComponent,
        DeleteButtonComponent,
        ConfirmButtonComponent,
        UploadButtonComponent,
        DragulaModule,
        ForMapPipe,
        FormsModule,
        KeysPipe,
        KeysFormComponent,
        KeysListComponent,
        InfiniteScrollModule,
        MarkdownModule,
        MomentModule,
        NgForNumber,
        TokenListComponent,
        NgSemanticModule,
        NgxAutoScroll,
        ConditionsComponent,
        ParameterDescriptionComponent,
        ParameterListComponent,
        ParameterFormComponent,
        ParameterValueComponent,
        PermissionFormComponent,
        PermissionListComponent,
        PrerequisiteComponent,
        PrerequisitesFormComponent,
        PrerequisiteComponent,
        PrerequisitesFormComponent,
        ReactiveFormsModule,
        RepoManagerFormComponent,
        RequirementsFormComponent,
        RequirementsListComponent,
        StatusIconComponent,
        SuiModule,
        TranslateModule,
        TruncatePipe,
        SafeHtmlPipe,
        VariableComponent,
        VariableFormComponent,
        VariableValueComponent,
        VulnerabilitiesComponent,
        VulnerabilitiesListComponent,
        WarningTabComponent,
        WarningMarkComponent,
        WarningMarkListComponent,
        WarningModalComponent,
        DeleteModalComponent,
        ConfirmModalComponent,
        LabelsEditComponent,

        WorkflowWNodeComponent,
        WorkflowSidebarHookComponent,
        WorkflowSidebarRunListComponent,
        WorkflowSidebarRunNodeComponent,
        WorkflowSidebarRunHookComponent,
        WorkflowSaveAsCodeComponent,
        WorkflowWNodeMenuEditComponent,
        WorkflowNodeAddWizardComponent,
        WorkflowDeleteNodeComponent,
        WorkflowNodeRunParamComponent,
        WorkflowNodeHookComponent,
        WorkflowNodeHookDetailsComponent,
        WorkflowNodeHookFormComponent,
        WorkflowTriggerComponent,
        WorkflowNodeEditModalComponent,
        ZoneComponent,
        ZoneContentComponent,
        UsageWorkflowsComponent,
        UsageApplicationsComponent,
        UsagePipelinesComponent,
        UsageEnvironmentsComponent,
        UsageComponent,
        DiffItemComponent,
        DiffListComponent,
        VCSStrategyComponent,
        FavoriteCardsComponent,
        SelectorPipe,
        SelectPipe,
        DataTableComponent,
        WorkflowTemplateApplyFormComponent,
        WorkflowTemplateApplyModalComponent,
        WorkflowTemplateBulkModalComponent,
        WorkflowTemplateParamFormComponent,
        TabsComponent,
        ScrollviewComponent
    ]
})
export class SharedModule {
}<|MERGE_RESOLUTION|>--- conflicted
+++ resolved
@@ -134,20 +134,6 @@
     ],
     declarations: [
         // OnPushComponent
-<<<<<<< HEAD
-=======
-        DataTableComponent,
-        DeleteButtonComponent,
-        GroupFormComponent,
-        VariableAuditComponent,
-        VariableComponent,
-        VariableDiffComponent,
-        VariableFormComponent,
-        VariableValueComponent,
-        WarningMarkComponent,
-
-        // Component to migrate
->>>>>>> 3c5e22e8
         ActionComponent,
         ActionStepComponent,
         ActionStepFormComponent,
@@ -181,17 +167,8 @@
         ProjectBreadcrumbComponent,
         ChartComponentComponent,
         CommitListComponent,
-<<<<<<< HEAD
         ConfirmButtonComponent,
         UploadButtonComponent,
-=======
-        CutPipe,
-        ConfirmButtonComponent,
-        UploadButtonComponent,
-        ForMapPipe,
-        KeysPipe,
-
->>>>>>> 3c5e22e8
         KeysFormComponent,
         KeysListComponent,
         TokenListComponent,
@@ -201,12 +178,6 @@
         PrerequisitesFormComponent,
         RepoManagerFormComponent,
         StatusIconComponent,
-<<<<<<< HEAD
-=======
-        TruncatePipe,
-        SafeHtmlPipe,
-
->>>>>>> 3c5e22e8
         VulnerabilitiesComponent,
         VulnerabilitiesListComponent,
         WarningModalComponent,
@@ -255,11 +226,6 @@
         DiffListComponent,
         VCSStrategyComponent,
         FavoriteCardsComponent,
-<<<<<<< HEAD
-=======
-        SelectorPipe,
-        SelectPipe,
->>>>>>> 3c5e22e8
         WorkflowTemplateApplyFormComponent,
         WorkflowTemplateApplyModalComponent,
         WorkflowTemplateBulkModalComponent,
