import { CommonModule } from '@angular/common';
import { CUSTOM_ELEMENTS_SCHEMA, NgModule } from '@angular/core';
import { FormsModule, ReactiveFormsModule } from '@angular/forms';
import { RouterModule } from '@angular/router';
import { NguiAutoCompleteModule } from '@sgu/auto-complete';
import { TranslateModule } from '@ngx-translate/core';
import { SuiModule } from '@richardlt/ng2-semantic-ui';
import { NgxSemanticModule } from '@sgu/ng-semantic';
import { NgxChartsModule } from '@swimlane/ngx-charts';
import { AuthenticationGuard } from 'app/guard/authentication.guard';
import { FeatureGuard } from 'app/guard/feature.guard';
import { NoAuthenticationGuard } from 'app/guard/no-authentication.guard';
import { AsCodeEventComponent } from 'app/shared/ascode/events/ascode.event.component';
import { AsCodeSaveFormComponent } from 'app/shared/ascode/save-form/ascode.save-form.component';
import { AsCodeSaveModalComponent } from 'app/shared/ascode/save-modal/ascode.save-modal.component';
import { ConditionsComponent } from 'app/shared/conditions/conditions.component';
import { GroupFormComponent } from 'app/shared/group/form/group.form.component';
import { AutoFocusInputComponent } from 'app/shared/input/autofocus/autofocus.input.component';
import { CallbackPipe } from 'app/shared/pipes/callback.pipe';
import { SelectFilterComponent } from 'app/shared/select/select.component';
import { WorkflowHookMenuEditComponent } from 'app/shared/workflow/menu/edit-hook/menu.edit.hook.component';
import { WorkflowWizardNodeConditionComponent } from 'app/shared/workflow/wizard/conditions/wizard.conditions.component';
import { WorkflowWizardOutgoingHookComponent } from 'app/shared/workflow/wizard/outgoinghook/wizard.outgoinghook.component';
import { WorkflowRunJobVariableComponent } from 'app/views/workflow/run/node/pipeline/variables/job.variables.component';
import { WorkflowRunJobComponent } from 'app/views/workflow/run/node/pipeline/workflow-run-job/workflow-run-job.component';
import { CodemirrorModule } from 'ng2-codemirror-typescript/Codemirror';
import { DragulaModule } from 'ng2-dragula-sgu';
import { ClipboardModule } from 'ngx-clipboard';
import { InfiniteScrollModule } from 'ngx-infinite-scroll';
import { MarkdownModule } from 'ngx-markdown';
import { MomentModule } from 'ngx-moment';
import { ActionComponent } from './action/action.component';
import { ActionStepFormComponent } from './action/step/form/step.form.component';
import { ActionStepComponent } from './action/step/step.component';
import { AuditListComponent } from './audit/list/audit.list.component';
import { BreadcrumbComponent } from './breadcrumb/breadcrumb.component';
import { ConfirmButtonComponent } from './button/confirm/confirm.button';
import { DeleteButtonComponent } from './button/delete/delete.button';
import { UploadButtonComponent } from './button/upload/upload.button.component';
import { ChartComponentComponent } from './chart/chart.component';
import { CommitListComponent } from './commit/commit.list.component';
import { DiffItemComponent } from './diff/item/diff.item.component';
import { DiffListComponent } from './diff/list/diff.list.component';
import { FavoriteCardsComponent } from './favorite-cards/favorite-cards.component';
import { KeysFormComponent } from './keys/form/keys.form.component';
import { KeysListComponent } from './keys/list/keys.list.component';
import { LabelsEditComponent } from './labels/edit/labels.edit.component';
import { MenuComponent } from './menu/menu.component';
import { ConfirmModalComponent } from './modal/confirm/confirm.component';
import { DeleteModalComponent } from './modal/delete/delete.component';
import { WarningModalComponent } from './modal/warning/warning.component';
import { ParameterFormComponent } from './parameter/form/parameter.form';
import { ParameterListComponent } from './parameter/list/parameter.component';
import { ParameterValueComponent } from './parameter/value/parameter.value.component';
import { PermissionFormComponent } from './permission/form/permission.form.component';
import { WorkflowPermissionFormComponent } from './permission/form/workflow-permission.form.component';
import { PermissionListComponent } from './permission/list/permission.list.component';
import { PermissionService } from './permission/permission.service';
import { AnsiPipe } from './pipes/ansi.pipe';
import { CutPipe } from './pipes/cut.pipe';
import { DurationMsPipe } from './pipes/duration.pipe';
import { KeysPipe } from './pipes/keys.pipe';
import { ForMapPipe } from './pipes/map.pipe';
import { NgForNumber } from './pipes/ngfor.number.pipe';
import { SafeHtmlPipe } from './pipes/safeHtml.pipe';
import { TruncatePipe } from './pipes/truncate.pipe';
import { ProjectBreadcrumbComponent } from './project-breadcrumb/project-breadcrumb.component';
import { RepoManagerFormComponent } from './repomanager/from/repomanager.form.component';
import { RequirementsFormComponent } from './requirements/form/requirements.form.component';
import { RequirementsListComponent } from './requirements/list/requirements.list.component';
import { ScrollviewComponent } from './scrollview/scrollview.component';
import { SharedService } from './shared.service';
import { StatusIconComponent } from './status/status.component';
import { DataTableComponent, SelectorPipe, SelectPipe } from './table/data-table.component';
import { PaginationComponent } from './table/pagination.component';
import { TabComponent } from './tabs/tab.component';
import { TabsComponent } from './tabs/tabs.component';
import { ToastService } from './toast/ToastService';
import { UsageApplicationsComponent } from './usage/applications/usage.applications.component';
import { UsageEnvironmentsComponent } from './usage/environments/usage.environments.component';
import { UsagePipelinesComponent } from './usage/pipelines/usage.pipelines.component';
import { UsageComponent } from './usage/usage.component';
import { UsageWorkflowsComponent } from './usage/workflows/usage.workflows.component';
import { VariableAuditComponent } from './variable/audit/audit.component';
import { VariableDiffComponent } from './variable/diff/variable.diff.component';
import { VariableFormComponent } from './variable/form/variable.form';
import { VariableComponent } from './variable/list/variable.component';
import { VariableValueComponent } from './variable/value/variable.value.component';
import { VCSStrategyComponent } from './vcs/vcs.strategy.component';
import { VulnerabilitiesListComponent } from './vulnerability/list/vulnerability.list.component';
import { VulnerabilitiesComponent } from './vulnerability/vulnerabilities.component';
import { WorkflowTemplateApplyFormComponent } from './workflow-template/apply-form/workflow-template.apply-form.component';
import { WorkflowTemplateApplyModalComponent } from './workflow-template/apply-modal/workflow-template.apply-modal.component';
import { WorkflowTemplateBulkModalComponent } from './workflow-template/bulk-modal/workflow-template.bulk-modal.component';
import { WorkflowTemplateParamFormComponent } from './workflow-template/param-form/workflow-template.param-form.component';
import { WorkflowWNodeMenuEditComponent } from './workflow/menu/edit-node/menu.edit.node.component';
import { WorkflowDeleteNodeComponent } from './workflow/modal/delete/workflow.node.delete.component';
import { WorkflowHookModalComponent } from './workflow/modal/hook-add/hook.modal.component';
import { WorkflowTriggerComponent } from './workflow/modal/node-add/workflow.trigger.component';
import { WorkflowNodeEditModalComponent } from './workflow/modal/node-edit/node.edit.modal.component';
import { WorkflowNodeHookDetailsComponent } from './workflow/node/hook/details/hook.details.component';
import { WorkflowNodeRunParamComponent } from './workflow/node/run/node.run.param.component';
import { WorkflowSidebarRunListComponent } from './workflow/sidebar/run-list/workflow.sidebar.run.component';
import { WorkflowWizardNodeContextComponent } from './workflow/wizard/context/wizard.context.component';
import { WorkflowNodeHookFormComponent } from './workflow/wizard/hook/hook.form.component';
import { WorkflowWizardNodeInputComponent } from './workflow/wizard/input/wizard.input.component';
import { WorkflowNodeAddWizardComponent } from './workflow/wizard/node-add/node.wizard.component';
import { WorkflowWNodeForkComponent } from './workflow/wnode/fork/node.fork.component';
import { WorkflowNodeHookComponent } from './workflow/wnode/hook/hook.component';
import { WorkflowWNodeJoinComponent } from './workflow/wnode/join/node.join.component';
import { WorkflowWNodeOutGoingHookComponent } from './workflow/wnode/outgoinghook/node.outgoinghook.component';
import { WorkflowWNodePipelineComponent } from './workflow/wnode/pipeline/wnode.pipeline.component';
import { WorkflowWNodeComponent } from './workflow/wnode/wnode.component';
import { ZoneContentComponent } from './zone/zone-content/content.component';
import { ZoneComponent } from './zone/zone.component';
import { NgxAutoScrollDirective } from 'app/shared/directives/auto-scroll.directive';
import { NZ_CONFIG, NzConfig } from 'ng-zorro-antd/core/config';
import { NzNotificationModule } from 'ng-zorro-antd/notification';
import { NzMenuModule } from 'ng-zorro-antd/menu';
import { NzButtonModule } from 'ng-zorro-antd/button';
import { NzCardModule } from 'ng-zorro-antd/card';
import { NzSelectModule } from 'ng-zorro-antd/select';
import { NzFormModule } from 'ng-zorro-antd/form';
import { NzLayoutModule } from 'ng-zorro-antd/layout';
import { NzGridModule } from 'ng-zorro-antd/grid';
import { NzPopconfirmModule } from 'ng-zorro-antd/popconfirm';
import { en_US, NZ_I18N } from 'ng-zorro-antd/i18n';
import { NzIconModule } from 'ng-zorro-antd/icon';
import { IconDefinition } from '@ant-design/icons-angular';
import { BellFill, CaretUpFill, CheckOutline, KeyOutline, HistoryOutline, PhoneFill, PlusSquareOutline, QuestionOutline, RestOutline, SaveOutline, SettingFill, ShareAltOutline, StarOutline, ToolFill, UnlockFill } from '@ant-design/icons-angular/icons'
import { NzDropDownModule } from 'ng-zorro-antd/dropdown';
import {NzTagModule} from 'ng-zorro-antd/tag';
import { NzPopoverModule } from 'ng-zorro-antd/popover';
import { NzBadgeModule } from 'ng-zorro-antd/badge';
import { NzTabsModule } from 'ng-zorro-antd/tabs';
import { NzListModule } from 'ng-zorro-antd/list';
import { NzSwitchModule } from 'ng-zorro-antd/switch';
import { NzInputModule } from 'ng-zorro-antd/input';
import { NzToolTipModule } from 'ng-zorro-antd/tooltip';
<<<<<<< HEAD
import { NzModalModule } from 'ng-zorro-antd/modal';
import { NzTableModule } from 'ng-zorro-antd/table';
import { NzAutocompleteModule } from 'ng-zorro-antd/auto-complete';
=======
>>>>>>> 63f4aaed

const ngZorroConfig: NzConfig = {
    notification: {nzPauseOnHover: true, nzPlacement: "topRight"},
    icon: {nzTheme: "outline"}
};

const icons: IconDefinition[] = [ BellFill, CaretUpFill, CheckOutline, KeyOutline, HistoryOutline, PhoneFill, PlusSquareOutline, QuestionOutline, RestOutline, SaveOutline, SettingFill, ShareAltOutline, StarOutline, ToolFill, UnlockFill ];

@NgModule({
    imports: [
<<<<<<< HEAD
        NzAutocompleteModule,
=======
>>>>>>> 63f4aaed
        NzBadgeModule,
        NzButtonModule,
        NzCardModule,
        NzDropDownModule,
        NzFormModule,
        NzGridModule,
        NzIconModule.forRoot(icons),
        NzInputModule,
        NzLayoutModule,
        NzListModule,
<<<<<<< HEAD
        NzModalModule,
=======
>>>>>>> 63f4aaed
        NzNotificationModule,
        NzMenuModule,
        NzPopconfirmModule,
        NzPopoverModule,
        NzSelectModule,
        NzSwitchModule,
        NzTabsModule,
<<<<<<< HEAD
        NzTableModule,
=======
>>>>>>> 63f4aaed
        NzTagModule,
        NzToolTipModule,
        CommonModule,
        ClipboardModule,
        NgxSemanticModule,
        FormsModule,
        TranslateModule,
        DragulaModule.forRoot(),
        MomentModule,
        CodemirrorModule,
        ReactiveFormsModule,
        MarkdownModule.forRoot(),
        NguiAutoCompleteModule,
        RouterModule,
        SuiModule,
        InfiniteScrollModule,
        NgxChartsModule
    ],
    declarations: [
        ActionComponent,
        ActionStepComponent,
        ActionStepFormComponent,
        AnsiPipe,
        AsCodeEventComponent,
        AsCodeSaveFormComponent,
        AsCodeSaveModalComponent,
        AuditListComponent,
        AutoFocusInputComponent,
        BreadcrumbComponent,
        CallbackPipe,
        ChartComponentComponent,
        CommitListComponent,
        ConditionsComponent,
        ConfirmButtonComponent,
        ConfirmModalComponent,
        CutPipe,
        DataTableComponent,
        DeleteButtonComponent,
        DeleteModalComponent,
        DiffItemComponent,
        DiffListComponent,
        DurationMsPipe,
        FavoriteCardsComponent,
        ForMapPipe,
        GroupFormComponent,
        KeysFormComponent,
        KeysListComponent,
        KeysPipe,
        LabelsEditComponent,
        MenuComponent,
        NgForNumber,
        NgxAutoScrollDirective,
        PaginationComponent,
        ParameterFormComponent,
        ParameterListComponent,
        ParameterValueComponent,
        PermissionFormComponent,
        WorkflowPermissionFormComponent,
        PermissionListComponent,
        ProjectBreadcrumbComponent,
        RepoManagerFormComponent,
        RequirementsFormComponent,
        RequirementsListComponent,
        SafeHtmlPipe,
        ScrollviewComponent,
        SelectFilterComponent,
        SelectorPipe,
        SelectPipe,
        StatusIconComponent,
        TabsComponent,
        TabComponent,
        TruncatePipe,
        UploadButtonComponent,
        UsageApplicationsComponent,
        UsageComponent,
        UsageEnvironmentsComponent,
        UsagePipelinesComponent,
        UsageWorkflowsComponent,
        VariableAuditComponent,
        VariableComponent,
        VariableDiffComponent,
        VariableFormComponent,
        VariableValueComponent,
        VCSStrategyComponent,
        VulnerabilitiesComponent,
        VulnerabilitiesListComponent,
        WarningModalComponent,
        WorkflowDeleteNodeComponent,
        WorkflowHookMenuEditComponent,
        WorkflowHookModalComponent,
        WorkflowNodeAddWizardComponent,
        WorkflowNodeEditModalComponent,
        WorkflowNodeHookComponent,
        WorkflowNodeHookDetailsComponent,
        WorkflowNodeHookFormComponent,
        WorkflowNodeRunParamComponent,
        WorkflowRunJobComponent,
        WorkflowRunJobVariableComponent,
        WorkflowSidebarRunListComponent,
        WorkflowTemplateApplyFormComponent,
        WorkflowTemplateApplyModalComponent,
        WorkflowTemplateBulkModalComponent,
        WorkflowTemplateParamFormComponent,
        WorkflowTriggerComponent,
        WorkflowWizardNodeConditionComponent,
        WorkflowWizardNodeContextComponent,
        WorkflowWizardNodeInputComponent,
        WorkflowWizardOutgoingHookComponent,
        WorkflowWNodeComponent,
        WorkflowWNodeForkComponent,
        WorkflowWNodeJoinComponent,
        WorkflowWNodeMenuEditComponent,
        WorkflowWNodeOutGoingHookComponent,
        WorkflowWNodePipelineComponent,
        ZoneComponent,
        ZoneContentComponent
    ],
    providers: [
        PermissionService,
        SharedService,
        ToastService,
        AuthenticationGuard,
        NoAuthenticationGuard,
        FeatureGuard,
        { provide: NZ_CONFIG, useValue: ngZorroConfig },
        { provide: NZ_I18N, useValue: en_US }
    ],
    schemas: [
        CUSTOM_ELEMENTS_SCHEMA
    ],
    exports: [
        ActionComponent,
        ActionStepComponent,
        ActionStepFormComponent,
        AnsiPipe,
        AsCodeEventComponent,
        AsCodeSaveFormComponent,
        AsCodeSaveModalComponent,
        AuditListComponent,
        AutoFocusInputComponent,
        BreadcrumbComponent,
        CallbackPipe,
        ChartComponentComponent,
        ClipboardModule,
        CodemirrorModule,
        CommitListComponent,
        CommonModule,
        ConditionsComponent,
        ConfirmButtonComponent,
        ConfirmModalComponent,
        CutPipe,
        DataTableComponent,
        DeleteButtonComponent,
        DeleteModalComponent,
        DiffItemComponent,
        DiffListComponent,
        DragulaModule,
        DurationMsPipe,
        FavoriteCardsComponent,
        ForMapPipe,
        FormsModule,
        GroupFormComponent,
        InfiniteScrollModule,
        KeysFormComponent,
        KeysListComponent,
        KeysPipe,
        LabelsEditComponent,
        MarkdownModule,
        MenuComponent,
        MomentModule,
        NzAutocompleteModule,
        NgForNumber,
        NgxSemanticModule,
        NgxAutoScrollDirective,
        NzBadgeModule,
        NzButtonModule,
        NzCardModule,
        NzDropDownModule,
        NzFormModule,
        NzGridModule,
        NzIconModule,
        NzInputModule,
        NzLayoutModule,
        NzListModule,
<<<<<<< HEAD
        NzModalModule,
=======
>>>>>>> 63f4aaed
        NzMenuModule,
        NzNotificationModule,
        NzPopconfirmModule,
        NzPopoverModule,
        NzSelectModule,
        NzSwitchModule,
        NzTabsModule,
        NzTagModule,
<<<<<<< HEAD
        NzTableModule,
=======
>>>>>>> 63f4aaed
        NzToolTipModule,
        PaginationComponent,
        ParameterFormComponent,
        ParameterListComponent,
        ParameterValueComponent,
        PermissionFormComponent,
        WorkflowPermissionFormComponent,
        PermissionListComponent,
        ProjectBreadcrumbComponent,
        ReactiveFormsModule,
        RepoManagerFormComponent,
        RequirementsFormComponent,
        RequirementsListComponent,
        SafeHtmlPipe,
        ScrollviewComponent,
        SelectorPipe,
        SelectPipe,
        StatusIconComponent,
        SuiModule,
        TabsComponent,
        TranslateModule,
        TruncatePipe,
        UploadButtonComponent,
        UsageApplicationsComponent,
        UsageComponent,
        UsageEnvironmentsComponent,
        UsagePipelinesComponent,
        UsageWorkflowsComponent,
        VariableComponent,
        VariableFormComponent,
        VariableValueComponent,
        VCSStrategyComponent,
        VulnerabilitiesComponent,
        VulnerabilitiesListComponent,
        WarningModalComponent,
        WorkflowDeleteNodeComponent,
        WorkflowNodeAddWizardComponent,
        WorkflowNodeEditModalComponent,
        WorkflowNodeHookComponent,
        WorkflowNodeHookDetailsComponent,
        WorkflowNodeHookFormComponent,
        WorkflowNodeRunParamComponent,
        WorkflowRunJobComponent,
        WorkflowRunJobVariableComponent,
        WorkflowSidebarRunListComponent,
        WorkflowTemplateApplyFormComponent,
        WorkflowTemplateApplyModalComponent,
        WorkflowTemplateBulkModalComponent,
        WorkflowTemplateParamFormComponent,
        WorkflowTriggerComponent,
        WorkflowWNodeComponent,
        WorkflowWNodeMenuEditComponent,
        ZoneComponent,
        ZoneContentComponent
    ]
})
export class SharedModule {
}<|MERGE_RESOLUTION|>--- conflicted
+++ resolved
@@ -129,7 +129,7 @@
 import { IconDefinition } from '@ant-design/icons-angular';
 import { BellFill, CaretUpFill, CheckOutline, KeyOutline, HistoryOutline, PhoneFill, PlusSquareOutline, QuestionOutline, RestOutline, SaveOutline, SettingFill, ShareAltOutline, StarOutline, ToolFill, UnlockFill } from '@ant-design/icons-angular/icons'
 import { NzDropDownModule } from 'ng-zorro-antd/dropdown';
-import {NzTagModule} from 'ng-zorro-antd/tag';
+import { NzTagModule } from 'ng-zorro-antd/tag';
 import { NzPopoverModule } from 'ng-zorro-antd/popover';
 import { NzBadgeModule } from 'ng-zorro-antd/badge';
 import { NzTabsModule } from 'ng-zorro-antd/tabs';
@@ -137,12 +137,9 @@
 import { NzSwitchModule } from 'ng-zorro-antd/switch';
 import { NzInputModule } from 'ng-zorro-antd/input';
 import { NzToolTipModule } from 'ng-zorro-antd/tooltip';
-<<<<<<< HEAD
 import { NzModalModule } from 'ng-zorro-antd/modal';
 import { NzTableModule } from 'ng-zorro-antd/table';
 import { NzAutocompleteModule } from 'ng-zorro-antd/auto-complete';
-=======
->>>>>>> 63f4aaed
 
 const ngZorroConfig: NzConfig = {
     notification: {nzPauseOnHover: true, nzPlacement: "topRight"},
@@ -153,10 +150,7 @@
 
 @NgModule({
     imports: [
-<<<<<<< HEAD
         NzAutocompleteModule,
-=======
->>>>>>> 63f4aaed
         NzBadgeModule,
         NzButtonModule,
         NzCardModule,
@@ -167,10 +161,7 @@
         NzInputModule,
         NzLayoutModule,
         NzListModule,
-<<<<<<< HEAD
         NzModalModule,
-=======
->>>>>>> 63f4aaed
         NzNotificationModule,
         NzMenuModule,
         NzPopconfirmModule,
@@ -178,10 +169,7 @@
         NzSelectModule,
         NzSwitchModule,
         NzTabsModule,
-<<<<<<< HEAD
         NzTableModule,
-=======
->>>>>>> 63f4aaed
         NzTagModule,
         NzToolTipModule,
         CommonModule,
@@ -366,10 +354,7 @@
         NzInputModule,
         NzLayoutModule,
         NzListModule,
-<<<<<<< HEAD
         NzModalModule,
-=======
->>>>>>> 63f4aaed
         NzMenuModule,
         NzNotificationModule,
         NzPopconfirmModule,
@@ -378,10 +363,7 @@
         NzSwitchModule,
         NzTabsModule,
         NzTagModule,
-<<<<<<< HEAD
         NzTableModule,
-=======
->>>>>>> 63f4aaed
         NzToolTipModule,
         PaginationComponent,
         ParameterFormComponent,
