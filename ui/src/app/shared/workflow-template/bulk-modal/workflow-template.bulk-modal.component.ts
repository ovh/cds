--- conflicted
+++ resolved
@@ -1,10 +1,5 @@
 import { Component, EventEmitter, Input, Output, ViewChild } from '@angular/core';
-<<<<<<< HEAD
-=======
 import { ModalTemplate, SuiActiveModal, SuiModalService, TemplateModalConfig } from '@richardlt/ng2-semantic-ui';
-import { Observable, Subscription } from 'rxjs';
-import { finalize } from 'rxjs/internal/operators/finalize';
->>>>>>> 7942e636
 import {
     InstanceStatus,
     InstanceStatusUtil, OperationStatus, OperationStatusUtil,
@@ -16,8 +11,6 @@
 import { WorkflowTemplateService } from 'app/service/workflow-template/workflow-template.service';
 import { AutoUnsubscribe } from 'app/shared/decorator/autoUnsubscribe';
 import { Column, ColumnType, Select } from 'app/shared/table/data-table.component';
-import { ModalTemplate, TemplateModalConfig } from 'ng2-semantic-ui';
-import { ActiveModal, SuiModalService } from 'ng2-semantic-ui/dist';
 import { Observable, Subscription } from 'rxjs';
 import { finalize } from 'rxjs/internal/operators/finalize';
 
