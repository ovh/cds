import {
    ChangeDetectionStrategy,
    ChangeDetectorRef,
    Component,
    EventEmitter,
    Input,
    OnChanges,
    Output,
    ViewChild
} from '@angular/core';
import { ModalTemplate, SuiActiveModal, SuiModalService, TemplateModalConfig } from '@richardlt/ng2-semantic-ui';
import { LoadOpts, Project } from 'app/model/project.model';
import { WorkflowTemplate, WorkflowTemplateInstance } from 'app/model/workflow-template.model';
import { Workflow } from 'app/model/workflow.model';
import { ProjectService } from 'app/service/project/project.service';
import { WorkflowTemplateService } from 'app/service/workflow-template/workflow-template.service';
import { calculateWorkflowTemplateDiff } from 'app/shared/diff/diff';
import { Item } from 'app/shared/diff/list/diff.list.component';
import { forkJoin } from 'rxjs';
import { finalize } from 'rxjs/operators';

@Component({
    selector: 'app-workflow-template-apply-modal',
    templateUrl: './workflow-template.apply-modal.html',
    styleUrls: ['./workflow-template.apply-modal.scss'],
    changeDetection: ChangeDetectionStrategy.OnPush
})
export class WorkflowTemplateApplyModalComponent implements OnChanges {
<<<<<<< HEAD
    @ViewChild('workflowTemplateApplyModal') workflowTemplateApplyModal: ModalTemplate<boolean, boolean, void>;
=======
    @ViewChild('workflowTemplateApplyModal', { static: false }) workflowTemplateApplyModal: ModalTemplate<boolean, boolean, void>;
>>>>>>> 11d98eb9
    modal: SuiActiveModal<boolean, boolean, void>;
    open: boolean;

    @Input() project: Project;
    @Input() workflow: Workflow;
    @Input() workflowTemplate: WorkflowTemplate;
    @Input() workflowTemplateInstance: WorkflowTemplateInstance;
    @Output() close = new EventEmitter();

    diffVisible: boolean;
    diffItems: Array<Item>;
    workflowTemplateAuditMessages: Array<string>;

    constructor(
        private _modalService: SuiModalService,
        private _projectService: ProjectService,
        private _templateService: WorkflowTemplateService,
        private _cd: ChangeDetectorRef
    ) { }

    ngOnChanges() {
        if (this.open) {
            this.load();
        }
    }

    show() {
        if (this.open) {
            return;
        }

        this.open = true;

        const config = new TemplateModalConfig<boolean, boolean, void>(this.workflowTemplateApplyModal);
        config.mustScroll = true;
        this.modal = this._modalService.open(config);
        this.modal.onApprove(() => {
            this.diffVisible = false;
            this.open = false;
            this.close.emit();
        });
        this.modal.onDeny(() => {
            this.diffVisible = false;
            this.open = false;
            this.close.emit();
        });

        this.load();
    }

    load() {
        if (this.workflowTemplate && this.workflowTemplateInstance) {
            this._projectService.getProject(this.workflowTemplateInstance.project.key, [new LoadOpts('withKeys', 'keys')])
                .pipe(finalize(() => this._cd.markForCheck()))
                .subscribe(p => {
                    this.project = p;
                    this.loadAudits()
                });
            return
        } else if (this.workflow) {
            // retrieve workflow template and instance from given workflow
            let s = this.workflow.from_template.split('@');
            s = s[0].split('/');

            forkJoin<WorkflowTemplate, WorkflowTemplateInstance>(
                this._templateService.get(s[0], s.splice(1, s.length - 1).join('/')),
                this._templateService.getInstance(this.workflow.project_key, this.workflow.name)
            ).subscribe(res => {
                this.workflowTemplate = res[0];
                this.workflowTemplateInstance = res[1];
                this.loadAudits();
                this._cd.markForCheck();
            });
        }
    }

    apply() {
        this._templateService.getInstance(this.workflowTemplateInstance.project.key,
            this.workflowTemplateInstance.workflow_name).subscribe(i => {
                this.workflowTemplateInstance = i;
            });
    }

    loadAudits() {
        // load audits since instance version if not latest
        if (this.workflowTemplateInstance.workflow_template_version !== this.workflowTemplate.version) {
            this._templateService.getAudits(this.workflowTemplate.group.name, this.workflowTemplate.slug,
                this.workflowTemplateInstance.workflow_template_version)
                .pipe(finalize(() => this._cd.markForCheck()))
                .subscribe(as => {
                    this.workflowTemplateAuditMessages = as.filter(a => !!a.change_message).map(a => a.change_message);
                    let before = as[as.length - 1].data_after ? as[as.length - 1].data_after : null;
                    this.diffItems = calculateWorkflowTemplateDiff(before, this.workflowTemplate);
                });
        } else {
            this.workflowTemplateAuditMessages = [];
            this.diffItems = [];
        }
    }

    clickClose() {
        this.modal.approve(true);
    }

    toggleDiff() {
        this.diffVisible = !this.diffVisible;
    }
}<|MERGE_RESOLUTION|>--- conflicted
+++ resolved
@@ -26,11 +26,9 @@
     changeDetection: ChangeDetectionStrategy.OnPush
 })
 export class WorkflowTemplateApplyModalComponent implements OnChanges {
-<<<<<<< HEAD
+
     @ViewChild('workflowTemplateApplyModal') workflowTemplateApplyModal: ModalTemplate<boolean, boolean, void>;
-=======
-    @ViewChild('workflowTemplateApplyModal', { static: false }) workflowTemplateApplyModal: ModalTemplate<boolean, boolean, void>;
->>>>>>> 11d98eb9
+
     modal: SuiActiveModal<boolean, boolean, void>;
     open: boolean;
 
