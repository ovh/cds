<<<<<<< HEAD
import { Component, Input } from '@angular/core';
import { Environment } from 'app/model/environment.model';
import { Action } from '../../model/action.model';
import { Application } from '../../model/application.model';
import { Pipeline } from '../../model/pipeline.model';
import { Project } from '../../model/project.model';
=======
import {Component, Input} from '@angular/core';
import { Action } from 'app/model/action.model';
import { Application } from 'app/model/application.model';
import { Pipeline } from 'app/model/pipeline.model';
import { Project } from 'app/model/project.model';
>>>>>>> 6e2a4c61

@Component({
    selector: 'app-project-breadcrumb',
    templateUrl: './project-breadcrumb.html',
    styleUrls: ['./project-breadcrumb.scss']
})
export class ProjectBreadcrumbComponent {

    @Input() project: Project;
    @Input() application: Application;
    @Input() pipeline: Pipeline;
    @Input() environment: Environment;
    @Input() action: Action;
    @Input() version = 0;
    @Input() buildNumber = 0;
    @Input() envName: string;
    @Input() branch: string;
    @Input() remote: string;
    @Input() appVersion: number;
    @Input() workflow: string;
    @Input() workflowRun: string;
    @Input() workflowRunNode: string;
    @Input() wPipeline: string;

    constructor() {
    }

    getProjectQueryParams(): {} {
        let queryParams = {};
        if (this.pipeline) {
            queryParams['tab'] = 'pipelines';
        } else if (this.application) {
            queryParams['tab'] = 'applications';
        } else if (this.workflow) {
            queryParams['tab'] = 'workflows';
        } else if (this.environment) {
            queryParams['tab'] = 'environments';
        }

        return queryParams;
    }

    getApplicationQueryParams(): {} {
        let queryParams = {
            remote: this.remote || '',
            branch: this.branch || ''
        };

        return queryParams;
    }

    getPipelineQueryParams(): {} {
        let queryParams = {
            version: this.version || '',
            remote: this.remote || '',
            buildNumber: this.buildNumber || '',
            envName: this.envName || '',
            branch: this.branch || ''
        };

        if (this.application) {
            queryParams['application'] = this.application.name;
        }

        return queryParams;
    }

    getBuildQueryParams(): {} {
        let queryParams = {
            envName: this.envName || '',
            branch: this.branch || '',
            remote: this.remote || ''
        };

        return queryParams;
    }
}<|MERGE_RESOLUTION|>--- conflicted
+++ resolved
@@ -1,17 +1,9 @@
-<<<<<<< HEAD
 import { Component, Input } from '@angular/core';
-import { Environment } from 'app/model/environment.model';
-import { Action } from '../../model/action.model';
-import { Application } from '../../model/application.model';
-import { Pipeline } from '../../model/pipeline.model';
-import { Project } from '../../model/project.model';
-=======
-import {Component, Input} from '@angular/core';
 import { Action } from 'app/model/action.model';
 import { Application } from 'app/model/application.model';
+import { Environment } from 'app/model/environment.model';
 import { Pipeline } from 'app/model/pipeline.model';
 import { Project } from 'app/model/project.model';
->>>>>>> 6e2a4c61
 
 @Component({
     selector: 'app-project-breadcrumb',
