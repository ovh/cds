--- conflicted
+++ resolved
@@ -1,17 +1,11 @@
-<<<<<<< HEAD
 import {
     ChangeDetectionStrategy,
     ChangeDetectorRef,
     Component,
-    ElementRef,
     EventEmitter,
     Input,
-    Output,
-    ViewChild
+    Output
 } from '@angular/core';
-=======
-import { Component, EventEmitter, Input, Output } from '@angular/core';
->>>>>>> 059d7724
 import { AllKeys } from 'app/model/keys.model';
 import { Parameter } from 'app/model/parameter.model';
 import { Project } from 'app/model/project.model';
