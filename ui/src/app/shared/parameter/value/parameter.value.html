<ng-container [ngSwitch]="type" *ngIf="edit">
    <div *ngSwitchCase="'number'" class="ui fluid input">
        <input type="number" [(ngModel)]="editableValue" (change)="valueChanged()" (keydown)="sendValueChanged()"
            name="value">
    </div>
    <div *ngSwitchCase="'text'" class="ui form">
        <codemirror [(ngModel)]="editableValue" [config]="codeMirrorConfig" (change)="changeCodeMirror()" #codeMirror
            (keydown)="sendValueChanged()"></codemirror>
    </div>
    <div *ngSwitchCase="'boolean'" class="ui checkbox">
        <input type="checkbox" [(ngModel)]="editableValue" (change)="valueChanged();sendValueChanged()" name="value">
        <label>{{ ' '}}</label>
    </div>
    <div *ngSwitchCase="'ssh-key'">
        <ng-container *ngIf="keys">
<<<<<<< HEAD
            <sui-select class="selection" name="type" [(ngModel)]="editableValue"
                (ngModelChange)="valueChanged(); sendValueChanged()" [options]="keys.ssh" labelField="name"
                valueField="name" [isSearchable]="true" #sshkey>
=======
            <sui-select class="selection"
                        name="type"
                        [(ngModel)]="editableValue"
                        (ngModelChange)="valueChanged();sendValueChanged()"
                        [options]="keys.ssh"
                        labelField="name"
                        valueField="name"
                        [isSearchable]="true"
                        #sshkey>
>>>>>>> 2b1d6bc6
                <sui-select-option *ngFor="let t of sshkey.filteredOptions" [value]="t">
                </sui-select-option>
            </sui-select>
        </ng-container>
    </div>
    <div *ngSwitchCase="'pgp-key'">
        <ng-container *ngIf="keys">
<<<<<<< HEAD
            <sui-select class="selection" name="type" [(ngModel)]="editableValue"
                (ngModelChange)="valueChanged(); sendValueChanged()" [options]="keys.pgp" labelField="name"
                valueField="name" [isSearchable]="true" #pgpkey>
=======
            <sui-select class="selection"
                        name="type"
                        [(ngModel)]="editableValue"
                        (ngModelChange)="valueChanged();sendValueChanged()"
                        [options]="keys.pgp"
                        labelField="name"
                        valueField="name"
                        [isSearchable]="true"
                        #pgpkey>
>>>>>>> 2b1d6bc6
                <sui-select-option *ngFor="let t of pgpkey.filteredOptions" [value]="t">
                </sui-select-option>
            </sui-select>
        </ng-container>
    </div>
    <div *ngSwitchCase="'list'">
        <div class="ui fluid input" *ngIf="editList">
            <input type="text" [(ngModel)]="editableValue" (change)="valueChanged()" (keydown)="sendValueChanged()"
                name="value" placeholder="value1;value2;value3">
        </div>
        <div *ngIf="!editList && editableValue && list">
            <sm-select class="search fluid" [(model)]="editableValue" [options]="{'fullTextSearch': true}"
                (modelChange)="valueChanged();sendValueChanged()" (keydown)="sendValueChanged()" name="value">

                <ng-container *ngIf="refValue">
                    <option *ngFor="let v of refValue" [value]="v">{{v}}</option>
                </ng-container>
                <ng-container *ngIf="!refValue">
                    <option *ngFor="let v of list" [value]="v">{{v}}</option>
                </ng-container>

            </sm-select>
        </div>
    </div>

    <div *ngSwitchCase="'env'">
        <sm-select class="search fluid" [options]="{'fullTextSearch': true}" [(model)]="editableValue"
            (modelChange)="valueChanged()" (onChange)="sendValueChanged()">
            <option *ngFor="let env of projectRo?.environments" value="{{env.name}}">{{env.name}}</option>
        </sm-select>
    </div>
    <div *ngSwitchCase="'pipeline'">
        <sm-select class="search fluid" [options]="{'fullTextSearch': true}" [(model)]="editableValue"
            (modelChange)="valueChanged()" (onChange)="sendValueChanged()">
            <option *ngFor="let pip of projectRo?.pipelines" value="{{pip.name}}">{{pip.name}}</option>
        </sm-select>
    </div>
    <div *ngSwitchCase="'repository'">
        <sm-select class="search fluid" [options]="{'fullTextSearch': true}" [model]="selectedRepoManager.name"
            (modelChange)="updateRepoManager($event)">
            <option *ngFor="let r of repositoriesManager" value="{{r.name}}">{{r.name}}</option>
        </sm-select>
        <sm-select *ngIf="selectedRepoManager && selectedRepoManager.name !== 'Git Url'"
            placeholder="{{'common_loading' | translate}}" [options]="{'fullTextSearch': true}"
            (modelChange)="valueRepoChanged($event)" [(model)]="selectedRepo" class="search item"
            [disabled]="loadingRepos">
            <option *ngFor="let r of repositories" value="{{r.fullname}}">{{r.fullname}}</option>
        </sm-select>
        <input *ngIf="selectedRepoManager && selectedRepoManager.name === 'Git Url'" type="text"
            [(ngModel)]="editableValue" (change)="valueChanged()" (keydown)="sendValueChanged()" name="value"
            placeholder="{{'parameter_git_url' | translate }}">
    </div>
    <div *ngSwitchDefault>
        <input auto-complete autocomplete="off" type="text" [(ngModel)]="editableValue" (change)="valueChanged()"
            (keydown)="sendValueChanged()" name="value" [source]="suggest" [min-chars]="3"
            [no-match-found-text]="false">
    </div>
</ng-container>
<ng-container [ngSwitch]="type" *ngIf="!edit">
    <div *ngSwitchCase="'text'" class="ui form">
        <textarea readonly rows="{{_sharedService.getTextAreaheight(editableValue)}}">{{editableValue}}</textarea>
    </div>
    <div *ngSwitchCase="'boolean'" class="ui checkbox">
        <input disabled type="checkbox" [(ngModel)]="editableValue" (change)="valueChanged()"
            (keydown)="sendValueChanged()" name="value">
        <label>{{' '}}</label>
    </div>
    <div *ngSwitchDefault class="ui fluid input">
        {{editableValue}}
    </div>
</ng-container><|MERGE_RESOLUTION|>--- conflicted
+++ resolved
@@ -13,21 +13,9 @@
     </div>
     <div *ngSwitchCase="'ssh-key'">
         <ng-container *ngIf="keys">
-<<<<<<< HEAD
             <sui-select class="selection" name="type" [(ngModel)]="editableValue"
-                (ngModelChange)="valueChanged(); sendValueChanged()" [options]="keys.ssh" labelField="name"
+                (ngModelChange)="valueChanged();sendValueChanged()" [options]="keys.ssh" labelField="name"
                 valueField="name" [isSearchable]="true" #sshkey>
-=======
-            <sui-select class="selection"
-                        name="type"
-                        [(ngModel)]="editableValue"
-                        (ngModelChange)="valueChanged();sendValueChanged()"
-                        [options]="keys.ssh"
-                        labelField="name"
-                        valueField="name"
-                        [isSearchable]="true"
-                        #sshkey>
->>>>>>> 2b1d6bc6
                 <sui-select-option *ngFor="let t of sshkey.filteredOptions" [value]="t">
                 </sui-select-option>
             </sui-select>
@@ -35,21 +23,9 @@
     </div>
     <div *ngSwitchCase="'pgp-key'">
         <ng-container *ngIf="keys">
-<<<<<<< HEAD
             <sui-select class="selection" name="type" [(ngModel)]="editableValue"
-                (ngModelChange)="valueChanged(); sendValueChanged()" [options]="keys.pgp" labelField="name"
+                (ngModelChange)="valueChanged();sendValueChanged()" [options]="keys.pgp" labelField="name"
                 valueField="name" [isSearchable]="true" #pgpkey>
-=======
-            <sui-select class="selection"
-                        name="type"
-                        [(ngModel)]="editableValue"
-                        (ngModelChange)="valueChanged();sendValueChanged()"
-                        [options]="keys.pgp"
-                        labelField="name"
-                        valueField="name"
-                        [isSearchable]="true"
-                        #pgpkey>
->>>>>>> 2b1d6bc6
                 <sui-select-option *ngFor="let t of pgpkey.filteredOptions" [value]="t">
                 </sui-select-option>
             </sui-select>
