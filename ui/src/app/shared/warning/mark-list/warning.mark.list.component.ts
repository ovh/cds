import {Component, Input} from '@angular/core';
<<<<<<< HEAD
import { Warning } from 'app/model/warning.model';
import {SuiPopupConfig} from 'ng2-semantic-ui';
=======
import {SuiPopupConfig} from '@richardlt/ng2-semantic-ui';
import { Warning } from 'app/model/warning.model';
>>>>>>> 3c5e22e8

@Component({
    selector: 'app-warning-mark-list',
    templateUrl: './warning.mark.list.html',
    styleUrls: ['./warning.mark.list.scss']
})
export class WarningMarkListComponent {

    @Input() warnings: Array<Warning>;

    constructor(private _globalConfig: SuiPopupConfig) {
        this._globalConfig.isBasic = false;
    }

}<|MERGE_RESOLUTION|>--- conflicted
+++ resolved
@@ -1,11 +1,6 @@
 import {Component, Input} from '@angular/core';
-<<<<<<< HEAD
-import { Warning } from 'app/model/warning.model';
-import {SuiPopupConfig} from 'ng2-semantic-ui';
-=======
 import {SuiPopupConfig} from '@richardlt/ng2-semantic-ui';
 import { Warning } from 'app/model/warning.model';
->>>>>>> 3c5e22e8
 
 @Component({
     selector: 'app-warning-mark-list',
