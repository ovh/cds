--- conflicted
+++ resolved
@@ -559,17 +559,12 @@
 }
 
 .ui.styled.accordion .title {
-<<<<<<< HEAD
   .night & {
     color: $darkTheme_grey_5;
     border-color: $darkTheme_grey_3;
   }
 }
 
-.ui.modal.scroll {
-  top: 50px;
-}
-
 .ui.tabular.menu {
   .night & {
     border-color: $darkTheme_grey_1;
@@ -582,10 +577,4 @@
     border-color: $darkTheme_grey_1;
     color: $darkTheme_grey_6;
   }
-=======
-    .night & {
-        color: $darkTheme_grey_5;
-        border-color: $darkTheme_grey_3;
-    }
->>>>>>> 3c5e22e8
 }