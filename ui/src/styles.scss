/* You can add global styles to this file, and also import other style files */

@import "common";
html,
body {
  overflow-y: hidden;
}

a.disabled {
  color: gray;
  cursor: not-allowed;
  text-decoration: underline;
}

a.disabled:hover {
  color: gray;
  cursor: not-allowed;
  text-decoration: underline;
  .content {
    color: gray;
  }
}

input[disabled] {
  background-color: #efefef !important;
}

.right.floated {
  float: right;
}

.CodeMirror {
  min-height: 40px;
  height: auto;
  border: 1px solid rgba(34, 36, 38, 0.14902);
  border-radius: 4px;
}

// Dragula mirror item  (append on body)
.gu-mirror {
  margin: 10px;
  padding: 10px;
  background-color: rgba(0, 0, 0, 0.2);
  transition: opacity 0.4s ease-in-out;
}

// Code mirror
.CodeMirror-scroll {
  text-align: left;
  height: auto;
  overflow: hidden !important;
}

.fullheight {
  .CodeMirror {
    height: 100% !important;
  } // Code mirror
  .CodeMirror-scroll {
    height: 100% !important;
    overflow: auto !important;
  }
}

// Override semantic-ui to show warning in form
.ui.form .warning.message,
.ui.form .error.message {
  display: inherit;
}

.message {
  overflow: hidden;
}

// Override semantic-ui color to apply CDS theme
.ui.popup {
  padding: 10px;
  margin: 0;
}

$scrollbarsize: 10px;
$scrollbarradius: 0px;
body ::-webkit-scrollbar {
  width: $scrollbarsize;
  height: $scrollbarsize;
}

* ::-webkit-scrollbar {
  width: $scrollbarsize;
  height: $scrollbarsize;
}

body ::-webkit-scrollbar-thumb {
  border-radius: $scrollbarradius;
}

* ::-webkit-scrollbar-thumb {
  border-radius: $scrollbarradius;
}

// dropdown
.ui.buttons {
  sm-dropdown>.ui.dropdown:last-child .menu {
    left: auto;
    right: 0;
  }
}

.ui.selection.dropdown {
  width: 100%;
  min-width: 0px;
}

.ui.selection.classic.dropdown {
  width: auto;
  min-width: 14em;
}

.ui.circular.labels .label,
.ui.circular.label {
  min-width: inherit;
  min-height: inherit;
}

// icon
.ui {
  i.icon.blue {
    color: $cds_color_teal !important;
  }
  i.icon.red {
    color: $cds_color_red !important;
  }
  i.icon.green {
    color: $cds_color_green !important;
  }
}

// Segment
.ui.green.segment {
  border-top-color: $cds_color_green !important;
}

.ui.red.segment {
  border-top-color: $cds_color_red !important;
}

.ui.blue.segment {
  border-top-color: $cds_color_teal !important;
}

// Button
.ui.green.button {
  background-color: $cds_color_green !important;
}

.ui.green.basic.button {
  background-color: transparent !important;
}

.ui.green.button:active {
  color: #000000;
}

.ui.green.button.loading.disabled {
  opacity: 0.8 !important;
}

.ui.green.button.loading:after {
  border-color: #000000 transparent transparent
}

.ui.red.button {
  background-color: $cds_color_red !important;
}

.ui.red.basic.button {
  background-color: transparent !important;
}

.ui.red.button:active {
  color: #000000;
}

.ui.red.button.loading.disabled {
  opacity: 0.8 !important;
}

.ui.red.button.loading:after {
  border-color: #000000 transparent transparent
}

.ui.blue.button {
  background-color: $cds_color_teal !important;
}

.ui.blue.basic.button {
  background-color: transparent !important;
}

.ui.blue.button:active {
  color: #000000;
}

// Column
.centered.column {
  text-align: center;
}

.ui.grid {
  .wide.twelve {
    width: 75% !important;
  }
  .wide.sixteen {
    width: 100% !important;
  }
}

// Ribbon
.ui.green.ribbon {
  background-color: $cds_color_green !important;
  color: black !important;
}

.ui.red.ribbon {
  background-color: $cds_color_red !important;
  color: black !important;
}

.ui.blue.ribbon {
  background-color: $cds_color_teal !important;
  color: black !important;
}

// Circular Label
.ui.blue.circular.label {
  background-color: $cds_color_teal !important;
}

// Loader
.ui.blue.loader:after {
  border-top-color: $cds_color_teal;
  border-right-color: transparent;
  border-bottom-color: transparent;
  border-left-color: transparent;
}

// Field
.right.aligned.field {
  text-align: right;
}

// card
.ui.card {
  width: auto;
}

.ui.card>.content>.description {
  overflow-wrap: break-word;
}

.inline {
  display: inline;
}

// Modal
.ui.modal.basic.warning {
  font-size: 1.25em;
}

// dropdown zindex
.workflow.grid {
  .dropdown.icon {
    position: relative;
    z-index: 11;
    border: 1px solid #cac9c9;
    border-radius: 3px;
    padding: 5px;
    height: 25px;
  }
  .dropdown.icon:active {
    background-color: #cac9c9;
    border-color: white;
    color: white;
  }
  .menu.transition {
    z-index: 13;
  }
}

.pointing,
.pointer {
  cursor: pointer;
}

// Horizontal workflow style
.tree.horizontal {
  width: 100%;
}

.tree.horizontal ul {
  margin-top: 0;
  display: inline-block;
  vertical-align: top;
  margin-left: -40px;
  padding: 0 0 0 0;
}

.tree.horizontal>li {
  padding-left: 0px;
}

.tree.horizontal li {
  list-style-type: none;
  position: relative;
  padding-left: 80px;
}

.tree.horizontal li::before {
  content: '';
  position: absolute;
  top: 46px;
  left: 0px;
  border-top: 4px solid $cds_trigger_color;
  border-left: 4px solid $cds_trigger_color;
  height: 100%;
  width: 80px;
}

.tree.horizontal>li::before {
  border: 0 none;
}

.tree.horizontal li:last-child::before {
  border-left: 0 none;
}

.tree.horizontal>app-application-tree-workflow>ul>li::before {
  border: 0 none;
}

// Vertical workflow style
$verticalTreeHeightLine: 40px;
.tree.vertical {
  width: 100%;
  padding-top: 8px;
}

.tree.vertical ul {
  margin: 0;
  padding: $verticalTreeHeightLine 0 0 0;
  position: relative;
}

.tree.vertical>app-application-tree-workflow>ul {
  padding-top: 0px;
}

.tree.vertical li {
  margin: 0;
  list-style-type: none;
  position: relative;
  padding: $verticalTreeHeightLine 13px 0 13px;
  display: inline-table;
  text-align: center;
}

.tree.vertical li:only-child {
  padding: $verticalTreeHeightLine 0 0 0;
}

.tree.vertical li::before,
.tree.vertical li::after {
  content: '';
  position: absolute;
  top: 0;
  right: 50%;
  border-top: 4px solid $cds_trigger_color;
  width: 50%;
  height: $verticalTreeHeightLine;
}

.tree.vertical li::after {
  right: auto;
  left: 50%;
  border-left: 4px solid $cds_trigger_color;
}

.tree.vertical li:only-child::after,
.tree.vertical li:only-child::before {
  display: none;
}

.tree.vertical li:only-child {
  padding-top: 0;
}

.tree.vertical ul>li:last-child::before {
  border-right: 4px solid $cds_trigger_color;
  border-radius: 0 5px 0 0;
  -webkit-border-radius: 0 5px 0 0;
  -moz-border-radius: 0 5px 0 0;
}

.tree.vertical>app-application-tree-workflow>ul>li {
  width: 100%;
  display: inherit;
}

.tree.vertical>app-application-tree-workflow>ul::before {
  content: '';
  position: absolute;
  top: 0;
  left: 50%;
  border-left: 4px solid $cds_trigger_color;
  width: 0;
  height: $verticalTreeHeightLine;
}

.tree.vertical ul ul::before {
  content: '';
  position: absolute;
  top: 0;
  left: 50%;
  border-left: 4px solid $cds_trigger_color;
  width: 0;
  height: $verticalTreeHeightLine;
}

.tree.vertical li:first-child::before,
.tree.vertical li:last-child::after {
  border: 0 none;
}

.tree.vertical>app-application-tree-workflow>ul::before,
.tree.vertical>app-application-tree-workflow>ul>li::before,
.tree.vertical>app-application-tree-workflow>ul>li::after {
  border: 0 none;
}

.tree.vertical>app-application-tree-workflow>ul>li:last-child::before {
  border: 0 none;
}

// Hierarchical workflow style
.tree.hierarchical,
.tree.hierarchical ul {
  list-style-type: none;
  margin-left: 10px;
  padding: 0;
  position: relative;
}

.tree.hierarchical li {
  margin: 0;
  padding: 0 12px 0 40px;
  position: relative;
}

.tree.hierarchical ul li {
  padding-top: 27px;
}

.tree.hierarchical li::before,
.tree.hierarchical li::after {
  content: '';
  position: absolute;
  left: 0;
}

/* horizontal line on inner list items */

.tree.hierarchical li::before {
  border-top: 4px solid $cds_trigger_color;
  top: 58px;
  width: 50px;
  height: 0;
}

/* vertical line on list items */

.tree.hierarchical li:after {
  border-left: 4px solid $cds_trigger_color;
  height: 100%;
  width: 0px;
  top: -10px;
}

/* vertical line on list items */

.tree.hierarchical li.last:after {
  border-left: 4px solid $cds_trigger_color;
  height: 58px;
  width: 0px;
  top: 0px;
}

/* lower line on list items from the first level because they don't have parents */

.tree.hierarchical>li::after {
  top: 10px;
}

/* hide line from the last of the first level list items */

.tree.hierarchical>app-application-tree-workflow>ul>li::before,
.tree.hierarchical>app-application-tree-workflow>ul>li::after,
.tree.hierarchical>app-application-tree-workflow>ul>li.last::after {
  border: 0 none;
}

.tree {
  white-space: nowrap;
  height: 100%;
}

// Don't know why it's not working on navbar.scss
.navbar {
  .ui.dropdown {
    background-color: transparent;
    border-color: rgba(34, 36, 38, 0.35);
    &.item {
      i {
        color: white;
        opacity: 1;
      }
    }
  }
  .ui.selection.dropdown {
    color: rgba(191, 191, 191, 0.87);
  }
  .ui.right.dropdown {
    border-bottom-left-radius: 0px;
    border-top-left-radius: 0px;
    border-left: none;
  }
  .ui.left.dropdown {
    border-bottom-right-radius: 0px;
    border-top-right-radius: 0px;
  }
}

// Toast global settings
.toast-top-right {
  top: $navbarHeight + 10px;
}

.ui.dropdown.nocaret {
  .dropdown.icon {
    display: none;
  }
}

// Hack navbar select language
.ui.dropdown.languageSelect {
  min-width: 1em;
  border: none;
  .dropdown.icon {
    display: none;
  }
  padding-right: 1em;
  >.text>.flag {
    margin-right: 0em;
  }
}

ngui-auto-complete {
  height: 200px;
  overflow-y: auto;
  z-index: 10 !important;
}

ngui-auto-complete .no-match-found {
  display: none;
  border: none;
}

;
.node {
  white-space: nowrap;
}

.node rect,
.node circle {
  fill: transparent;
}

.node ellipse {
  stroke: #333;
  fill: white;
  stroke-width: 1.5px;
}

.cluster rect,
polygon {
  stroke: #333;
  fill: transparent;
  fill-opacity: 0.1;
  stroke-width: 1.5px;
}

.edgePath path.path {
<<<<<<< HEAD
    stroke: #333;
    stroke-width: 2px;
    fill: none;
=======
  stroke: #333;
  stroke-width: 4px;
  fill: none;
>>>>>>> 7b8c87de
}

foreignObject {
  overflow: visible;
}

// Ovveride of ng2-semantic-ui
sui-search {
  .results {
    margin-top: 1.5em !important;
  }
  .ui.input {
    .prompt {
      background-color: rgba(225, 226, 229, .1);
      border-color: transparent;
      &:focus {
        border: 1.5px solid #50cfd9;
      }
      color: white;
      opacity: 1;
    }
    i {
      &.search.icon {
        opacity: 1;
      }
      color: white;
      opacity: 1;
    }
  }
}

.codeAdded {
  background-color: #cdffd8;
}

.codeRemoved {
  background-color: #ffeef0;
}

.wrapper {
  height: 100%;
  display: flex;
  flex-direction: column;
}

.scrollview {
  flex: 1;
}

.buttonBreadcrumb {
  position: relative;
  top: -7px;
}<|MERGE_RESOLUTION|>--- conflicted
+++ resolved
@@ -598,15 +598,9 @@
 }
 
 .edgePath path.path {
-<<<<<<< HEAD
-    stroke: #333;
-    stroke-width: 2px;
-    fill: none;
-=======
   stroke: #333;
   stroke-width: 4px;
   fill: none;
->>>>>>> 7b8c87de
 }
 
 foreignObject {
