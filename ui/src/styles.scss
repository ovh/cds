--- conflicted
+++ resolved
@@ -52,14 +52,8 @@
 .fullheight {
     .CodeMirror {
         height: 100% !important;
-<<<<<<< HEAD
-    }
-
-    // Code mirror
-=======
         max-height: 100%;
     } // Code mirror
->>>>>>> 5ff81a36
     .CodeMirror-scroll {
         height: 100% !important;
         max-height: 100%;
