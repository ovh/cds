export class V2WorkflowRun {
    id: string;
    project_key: string;
    vcs_server_id: string;
    vcs_server: string;
    repository_id: string;
    repository: string;
    workflow_name: string;
    workflow_sha: string;
    workflow_ref: string;
    status: string;
    run_number: number;
    run_attempt: number;
    started: string;
    last_modified: string;
    to_delete: boolean;
    workflow_data: WorkflowRunData;
    user_id: string;
    username: string;
    contexts: any;
    event: WorkflowEvent;
    job_events: V2WorkflowRunJobEvent[];
}

export class WorkflowRunData {
    workflow: V2Workflow;
    worker_models: { [key: string]: {} };
    actions: { [key: string]: {} };
}

export class V2WorkflowRunJobEvent {
    user_id: string;
    username: string;
    job_id: string;
    inputs: { [key: string]: any };
    run_attempt: number;
}

export class WorkflowEvent {
    hook_type: string
    ref: string;
    event_name: string;
<<<<<<< HEAD
    sha: string;
    payload: string;
    entity_updated: string;
=======
    sha: String;
    payload: string;
    entity_updated: String;
}

export class V2Workflow {
    name: string;
    repository: WorkflowRepository;
    'commit-status': CommitStatus;
    on: WorkflowOn;
    stages: { [key: string]: any };
    gates: { [key: string]: V2JobGate };
    jobs: { [key: string]: V2Job };
    env: { [key: string]: string };
    integrations: Array<string>;
    vars: Array<string>;
}

export class WorkflowRepository {
    vcs: string;
    name: string;
}

export class CommitStatus {
    title: string;
    description: string;
>>>>>>> 3ec99a4c
}

export class WorkflowOn {
    push: {
        branches: Array<string>;
        tags: Array<string>;
        paths: Array<string>;
    };
    'pull-request': {
        branches: Array<string>;
        comment: string;
        paths: Array<string>;
        types: Array<string>;
    };
    'pull-request-comment': {
        branches: Array<string>;
        comment: string;
        paths: Array<string>;
        types: Array<string>;
    };
    'model-update': {
        models: Array<string>;
        target_branch: string;
    };
    'workflow-update': {
        target_branch: string;
    };
}

export class V2JobGate {
    if: string;
    inputs: { [key: string]: V2JobGateInput };
    reviewers: V2JobGateReviewers;
}

export class V2JobGateInput {
    type: string;
    default: any;
    values: Array<string>;
}

export class V2JobGateReviewers {
    groups: string[];
    users: string[];
}

export class V2WorkflowRunJob {
    id: string;
    job_id: string;
    workflow_run_id: string;
    project_key: string;
    workflow_name: string;
    run_number: number
    run_attempt: number;
    status: V2WorkflowRunJobStatus;
    queued: string;
    scheduled: string;
    started: string;
    ended: string;
    job: V2Job;
    worker_id: string;
    worker_name: string;
    hatchery_name: string;
    steps_status: { [key: string]: StepStatus };
    user_id: string;
    username: string;
    region: string;
    model_type: string;
    matrix: { [key: string]: string };
    gate_inputs: { [key: string]: any };
}

export enum V2WorkflowRunJobStatus {
    Waiting = 'Waiting',
    Building = 'Building',
    Fail = 'Fail',
    Stopped = 'Stopped',
    Success = 'Success',
    Scheduling = 'Scheduling',
    Skipped = 'Skipped'
}

export class V2Job {
    name: string;
    if: string;
    gate: string;
    inputs: { [key: string]: string };
    steps: Array<any>;
    needs: Array<string>;
    stage: string;
    region: string;
    'continue-on-error': boolean;
    'runs-on': string;
    strategy: V2JobStrategy;
    integrations: Array<string>;
    vars: Array<string>;
    env: { [key: string]: string };
    services: { [key: string]: any };
}

export class V2JobStrategy {
    matrix: { [key: string]: Array<string> };
}

export class StepStatus {
    conclusion: string;
    outcome: string;
    outputs: { [key: string]: string };
    started: string;
    ended: string;
}

export class WorkflowRunInfo {
    id: string;
    workflow_run_id: string;
    issued_at: string;
    level: string;
    message: string;
}

export class WorkflowRunResult {
    id: string;
    type: string;
    detail: WorkflowRunResultDetail;
}

export class WorkflowRunResultDetail {
    data: any;
    type: string;
}<|MERGE_RESOLUTION|>--- conflicted
+++ resolved
@@ -40,14 +40,9 @@
     hook_type: string
     ref: string;
     event_name: string;
-<<<<<<< HEAD
     sha: string;
     payload: string;
     entity_updated: string;
-=======
-    sha: String;
-    payload: string;
-    entity_updated: String;
 }
 
 export class V2Workflow {
@@ -71,7 +66,6 @@
 export class CommitStatus {
     title: string;
     description: string;
->>>>>>> 3ec99a4c
 }
 
 export class WorkflowOn {
