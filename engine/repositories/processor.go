package repositories

import (
	"context"
	"fmt"
	"time"

	"github.com/sirupsen/logrus"

	"github.com/ovh/cds/sdk"
	"github.com/ovh/cds/sdk/log"
)

func (s *Service) processor(ctx context.Context) error {
	for {
		var uuid string
<<<<<<< HEAD
		if err := s.dao.store.DequeueWithContext(ctx, processorKey, 250, &uuid); err != nil {
=======
		if err := s.dao.store.DequeueWithContext(ctx, processorKey, 250*time.Millisecond, &uuid); err != nil {
>>>>>>> 10e3e4be
			log.Error(ctx, "repositories > processor > store.DequeueWithContext err: %v", err)
			continue
		}
		if uuid != "" {
			op := s.dao.loadOperation(ctx, uuid)
			ctx = context.WithValue(ctx, log.ContextLoggingRequestIDKey, op.RequestID)
			if err := s.do(ctx, *op); err != nil {
				if err == errLockUnavailable {
					sdk.GoRoutine(ctx, "operation "+uuid+" retry", func(ctx context.Context) {
						op.NbRetries++
						log.Info(ctx, "repositories > processor > lock unavailable. retry")
						time.Sleep(time.Duration(2*op.NbRetries) * time.Second)
						if err := s.dao.pushOperation(op); err != nil {
							log.Error(ctx, "repositories > processor > %v", err)
						}
					})
				} else {
					log.Error(ctx, "repositories > processor > %v", err)
				}
			}
		}
		if ctx.Err() != nil {
			return ctx.Err()
		}
	}
}

func (s *Service) do(ctx context.Context, op sdk.Operation) error {
	log.Debug("repositories > processing > %v", op.UUID)

	r := s.Repo(op)
	if s.dao.lock(r.ID()) == errLockUnavailable {
		return errLockUnavailable
	}
	defer s.dao.unlock(ctx, r.ID(), 24*time.Hour*time.Duration(s.Cfg.RepositoriesRetention)) // nolint

	switch {
	// Load workflow as code file
	case op.Setup.Checkout.Branch != "" || op.Setup.Checkout.Tag != "":
		if err := s.processCheckout(ctx, &op); err != nil {
			isErrWithStack := sdk.IsErrorWithStack(err)
			fields := logrus.Fields{}
			if isErrWithStack {
				fields["stack_trace"] = fmt.Sprintf("%+v", err)
			}
			log.ErrorWithFields(ctx, fields, "%s", err)

			op.Error = sdk.ToOperationError(err)
			op.Status = sdk.OperationStatusError
		} else {
			op.Error = nil
			op.Status = sdk.OperationStatusDone
			switch {
			case op.LoadFiles.Pattern != "":
				if err := s.processLoadFiles(ctx, &op); err != nil {
					isErrWithStack := sdk.IsErrorWithStack(err)
					fields := logrus.Fields{}
					if isErrWithStack {
						fields["stack_trace"] = fmt.Sprintf("%+v", err)
					}
					log.ErrorWithFields(ctx, fields, "%s", err)

					op.Error = sdk.ToOperationError(err)
					op.Status = sdk.OperationStatusError
				} else {
					op.Error = nil
					op.Status = sdk.OperationStatusDone
				}
			default:
				op.Error = sdk.ToOperationError(sdk.NewErrorFrom(sdk.ErrUnknownError, "unrecognized operation"))
				op.Status = sdk.OperationStatusError
			}
		}
	// Push workflow as code file
	case op.Setup.Push.FromBranch != "":
		if err := s.processPush(ctx, &op); err != nil {
			isErrWithStack := sdk.IsErrorWithStack(err)
			fields := logrus.Fields{}
			if isErrWithStack {
				fields["stack_trace"] = fmt.Sprintf("%+v", err)
			}
			log.ErrorWithFields(ctx, fields, "%s", err)

			op.Error = sdk.ToOperationError(err)
			op.Status = sdk.OperationStatusError
		} else {
			op.Error = nil
			op.Status = sdk.OperationStatusDone
		}
	default:
		op.Error = sdk.ToOperationError(sdk.NewErrorFrom(sdk.ErrUnknownError, "unrecognized setup"))
		op.Status = sdk.OperationStatusError
	}

	return s.dao.saveOperation(&op)
}<|MERGE_RESOLUTION|>--- conflicted
+++ resolved
@@ -14,11 +14,7 @@
 func (s *Service) processor(ctx context.Context) error {
 	for {
 		var uuid string
-<<<<<<< HEAD
-		if err := s.dao.store.DequeueWithContext(ctx, processorKey, 250, &uuid); err != nil {
-=======
 		if err := s.dao.store.DequeueWithContext(ctx, processorKey, 250*time.Millisecond, &uuid); err != nil {
->>>>>>> 10e3e4be
 			log.Error(ctx, "repositories > processor > store.DequeueWithContext err: %v", err)
 			continue
 		}
