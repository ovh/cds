package elasticsearch

import (
	"context"
	"fmt"
	"net/http"
	"strconv"

	"gopkg.in/olivere/elastic.v5"

	"github.com/ovh/cds/engine/service"
	"github.com/ovh/cds/sdk"
)

func (s *Service) getEventsHandler() service.Handler {
	return func(ctx context.Context, w http.ResponseWriter, r *http.Request) error {
		if s.Cfg.ElasticSearch.IndexEvents == "" {
			return sdk.WrapError(sdk.ErrNotFound, "No events index found")
		}

		var filters sdk.EventFilter
		if err := service.UnmarshalBody(r, &filters); err != nil {
<<<<<<< HEAD
			return sdk.WrapError(err, "getEventsHandler> Unable to read body")
=======
			return sdk.WrapError(err, "Unable to read body")
>>>>>>> 079815ae
		}

		boolQuery := elastic.NewBoolQuery()
		for _, p := range filters.Filter.Projects {
			for _, w := range p.WorkflowNames {
				boolQuery.Should(elastic.NewQueryStringQuery(fmt.Sprintf("project_key:%s AND workflow_name:%s", p.Key, w)))
			}

		}

		result, errR := esClient.Search().Index(s.Cfg.ElasticSearch.IndexEvents).Type("sdk.EventRunWorkflow").Query(boolQuery).Sort("timestamp", false).From(filters.CurrentItem).Size(15).Do(context.Background())
		if errR != nil {
			return sdk.WrapError(errR, "Cannot get result on index: %s", s.Cfg.ElasticSearch.IndexEvents)
		}
		return service.WriteJSON(w, result.Hits.Hits, http.StatusOK)
	}
}

func (s *Service) postEventHandler() service.Handler {
	return func(ctx context.Context, w http.ResponseWriter, r *http.Request) error {
		if s.Cfg.ElasticSearch.IndexEvents == "" {
			return sdk.WrapError(sdk.ErrNotFound, "No events index found")
		}

		var e sdk.Event
		if err := service.UnmarshalBody(r, &e); err != nil {
<<<<<<< HEAD
			return sdk.WrapError(err, "postEventHandler> Unable to read body")
=======
			return sdk.WrapError(err, "Unable to read body")
>>>>>>> 079815ae
		}

		_, errI := esClient.Index().Index(s.Cfg.ElasticSearch.IndexEvents).Type(e.EventType).BodyJson(e).Do(context.Background())
		if errI != nil {
			return sdk.WrapError(errI, "Unable to insert event")
		}
		return nil
	}
}

func (s *Service) getMetricsHandler() service.Handler {
	return func(ctx context.Context, w http.ResponseWriter, r *http.Request) error {
		if s.Cfg.ElasticSearch.IndexMetrics == "" {
			return sdk.WrapError(sdk.ErrNotFound, "getMetricsHandler> No metrics index found")
		}

		var request sdk.MetricRequest
		if err := service.UnmarshalBody(r, &request); err != nil {
<<<<<<< HEAD
			return sdk.WrapError(err, "getMetricsHandler> unable to read request")
=======
			return sdk.WrapError(err, "Unable to read request")
>>>>>>> 079815ae
		}

		stringQuery := fmt.Sprintf("key:%s AND project_key:%s", request.Key, request.ProjectKey)
		if request.ApplicationID != 0 {
			stringQuery = fmt.Sprintf("%s AND application_id:%d", stringQuery, request.ApplicationID)
		}
		if request.WorkflowID != 0 {
			stringQuery = fmt.Sprintf("%s AND workflow_id:%d", stringQuery, request.WorkflowID)
		}

		results, errR := esClient.Search().
			Index(s.Cfg.ElasticSearch.IndexMetrics).
			Type(fmt.Sprintf("%T", sdk.Metric{})).
			Query(elastic.NewBoolQuery().Must(elastic.NewQueryStringQuery(stringQuery))).
			Sort("run", true).
			Size(10).
			Do(context.Background())
		if errR != nil {
			return sdk.WrapError(errR, "Unable to get result")
		}
		return service.WriteJSON(w, results.Hits.Hits, http.StatusOK)
	}
}

func (s *Service) postMetricsHandler() service.Handler {
	return func(ctx context.Context, w http.ResponseWriter, r *http.Request) error {
		if s.Cfg.ElasticSearch.IndexMetrics == "" {
			return sdk.WrapError(sdk.ErrNotFound, "postMetricsHandler> No metrics index found")
		}

		var metric sdk.Metric
		if err := service.UnmarshalBody(r, &metric); err != nil {
<<<<<<< HEAD
			return sdk.WrapError(err, "postEventHandler> Unable to read body")
=======
			return sdk.WrapError(err, "Unable to read body")
>>>>>>> 079815ae
		}

		id := fmt.Sprintf("%s-%d-%d-%d-%s", metric.ProjectKey, metric.WorkflowID, metric.ApplicationID, metric.Num, metric.Key)

		_, errI := esClient.Index().Index(s.Cfg.ElasticSearch.IndexMetrics).Id(id).Type(fmt.Sprintf("%T", sdk.Metric{})).Timestamp(strconv.Itoa(int(metric.Date.Unix()))).BodyJson(metric).Do(context.Background())
		if errI != nil {
			return sdk.WrapError(errI, "Unable to insert event")
		}
		return nil
	}
}

func (s *Service) getStatusHandler() service.Handler {
	return func(ctx context.Context, w http.ResponseWriter, r *http.Request) error {
		var status = http.StatusOK
		return service.WriteJSON(w, s.Status(), status)
	}
}<|MERGE_RESOLUTION|>--- conflicted
+++ resolved
@@ -20,11 +20,7 @@
 
 		var filters sdk.EventFilter
 		if err := service.UnmarshalBody(r, &filters); err != nil {
-<<<<<<< HEAD
-			return sdk.WrapError(err, "getEventsHandler> Unable to read body")
-=======
 			return sdk.WrapError(err, "Unable to read body")
->>>>>>> 079815ae
 		}
 
 		boolQuery := elastic.NewBoolQuery()
@@ -51,11 +47,7 @@
 
 		var e sdk.Event
 		if err := service.UnmarshalBody(r, &e); err != nil {
-<<<<<<< HEAD
-			return sdk.WrapError(err, "postEventHandler> Unable to read body")
-=======
 			return sdk.WrapError(err, "Unable to read body")
->>>>>>> 079815ae
 		}
 
 		_, errI := esClient.Index().Index(s.Cfg.ElasticSearch.IndexEvents).Type(e.EventType).BodyJson(e).Do(context.Background())
@@ -74,11 +66,7 @@
 
 		var request sdk.MetricRequest
 		if err := service.UnmarshalBody(r, &request); err != nil {
-<<<<<<< HEAD
-			return sdk.WrapError(err, "getMetricsHandler> unable to read request")
-=======
 			return sdk.WrapError(err, "Unable to read request")
->>>>>>> 079815ae
 		}
 
 		stringQuery := fmt.Sprintf("key:%s AND project_key:%s", request.Key, request.ProjectKey)
@@ -111,11 +99,7 @@
 
 		var metric sdk.Metric
 		if err := service.UnmarshalBody(r, &metric); err != nil {
-<<<<<<< HEAD
-			return sdk.WrapError(err, "postEventHandler> Unable to read body")
-=======
 			return sdk.WrapError(err, "Unable to read body")
->>>>>>> 079815ae
 		}
 
 		id := fmt.Sprintf("%s-%d-%d-%d-%s", metric.ProjectKey, metric.WorkflowID, metric.ApplicationID, metric.Num, metric.Key)
