package hooks

import (
	"context"
	"encoding/json"
	"errors"
	"fmt"
	"io"
	"net/http"
	"net/url"
	"sort"
	"strconv"
	"strings"
	"time"

	"github.com/gorilla/mux"
	"github.com/rockbears/log"

	"github.com/ovh/cds/engine/api"
	"github.com/ovh/cds/engine/cache"
	"github.com/ovh/cds/engine/service"
	"github.com/ovh/cds/sdk"
)

func (s *Service) postGenerateWorkflowWebHookSecretHandler() service.Handler {
	return func(ctx context.Context, w http.ResponseWriter, r *http.Request) error {
		vars := mux.Vars(r)
		pKey := vars["projectKey"]
		vcsServerName := vars["vcsServer"]
		repoName, err := url.PathUnescape(vars["repoName"])
		if err != nil {
			return sdk.WithStack(err)
		}
		workflowName := vars["workflowName"]

		uuid := sdk.UUID()

		key := sdk.GenerateWorkflowWebHookSecret(s.Cfg.RepositoryWebHookKey, pKey, vcsServerName, repoName, workflowName, uuid)
		return service.WriteJSON(w, sdk.GeneratedWebhook{Key: key, UUID: uuid, HookPublicURL: s.Cfg.URLPublic}, http.StatusOK)
	}
}

func (s *Service) postGenerateRepositoryWebHookSecretHandler() service.Handler {
	return func(ctx context.Context, w http.ResponseWriter, r *http.Request) error {
		vars := mux.Vars(r)
		pKey := vars["projectKey"]
		vcsServerName := vars["vcsServer"]
		repoName, err := url.PathUnescape(vars["repoName"])
		if err != nil {
			return sdk.WithStack(err)
		}
		uuid := sdk.UUID()

		key := sdk.GenerateRepositoryWebHookSecret(s.Cfg.RepositoryWebHookKey, pKey, vcsServerName, repoName, uuid)
		return service.WriteJSON(w, sdk.GeneratedWebhook{Key: key, UUID: uuid, HookPublicURL: s.Cfg.URLPublic}, http.StatusOK)
	}
}

func (s *Service) postRepositoryEventAnalysisCallbackHandler() service.Handler {
	return func(ctx context.Context, w http.ResponseWriter, r *http.Request) error {
		var hookCallback sdk.HookEventCallback
		if err := service.UnmarshalBody(r, &hookCallback); err != nil {
			return err
		}
		if err := s.Dao.EnqueueRepositoryEventCallback(ctx, hookCallback); err != nil {
			return err
		}
		s.Dao.enqueuedRepositoryEventCallbackIncr()
		return nil
	}
}

func (s *Service) deleteSchedulerByWorkflowHandler() service.Handler {
	return func(ctx context.Context, w http.ResponseWriter, r *http.Request) error {
		vars := mux.Vars(r)
		vcsServerName := vars["vcsServer"]
		repoName, err := url.PathUnescape(vars["repoName"])
		if err != nil {
			return sdk.WithStack(err)
		}
		workflowName := vars["workflowName"]

		if err := s.removeSchedulersAndNextExecution(ctx, vcsServerName, repoName, workflowName); err != nil {
			return err
		}

		return nil
	}
}

func (s *Service) deleteSchedulerHandler() service.Handler {
	return func(ctx context.Context, w http.ResponseWriter, r *http.Request) error {
		vars := mux.Vars(r)
		hookID := vars["hookID"]

		exec, err := s.Dao.GetSchedulerExecution(ctx, hookID)
		if err != nil {
			return err
		}
		if exec == nil {
			return nil
		}

		if err := s.Dao.RemoveScheduler(ctx, exec.SchedulerDef.VCSName, exec.SchedulerDef.RepositoryName, exec.SchedulerDef.WorkflowName, hookID); err != nil {
			return err
		}

		return nil
	}
}

func (s *Service) getAllSchedulersHandler() service.Handler {
	return func(ctx context.Context, w http.ResponseWriter, r *http.Request) error {
		schedulers, err := s.listAllSchedulers(ctx)
		if err != nil {
			return err
		}
		return service.WriteJSON(w, schedulers, http.StatusOK)
	}
}

func (s *Service) getWorkflowSchedulersHandler() service.Handler {
	return func(ctx context.Context, w http.ResponseWriter, r *http.Request) error {
		vars := mux.Vars(r)
		workflowName := vars["workflowName"]
		vcsServerName := vars["vcsServer"]
		repoName, err := url.PathUnescape(vars["repoName"])
		if err != nil {
			return err
		}

		schedulers, err := s.listSchedulersByWorkflow(ctx, vcsServerName, repoName, workflowName)
		if err != nil {
			return err
		}
		return service.WriteJSON(w, schedulers, http.StatusOK)
	}
}

func (s *Service) geSchedulerExecutionHandler() service.Handler {
	return func(ctx context.Context, w http.ResponseWriter, r *http.Request) error {
		vars := mux.Vars(r)
		hookID := vars["hookID"]

		exec, err := s.Dao.GetSchedulerExecution(ctx, hookID)
		if err != nil {
			return err
		}
		if exec != nil {
			return service.WriteJSON(w, exec, http.StatusOK)
		}
		return sdk.WithStack(sdk.ErrNotFound)
	}
}

func (s *Service) postInstantiateSchedulerHandler() service.Handler {
	return func(ctx context.Context, w http.ResponseWriter, r *http.Request) error {
		var hooks []sdk.V2WorkflowHook
		if err := service.UnmarshalBody(r, &hooks); err != nil {
			return sdk.WithStack(err)
		}

		if err := s.instantiateScheduler(ctx, hooks); err != nil {
			return err
		}
		return nil
	}
}

func (s *Service) workflowManualHandler() service.Handler {
	return func(ctx context.Context, w http.ResponseWriter, r *http.Request) error {
		var runRequest sdk.HookManualWorkflowRun
		if err := service.UnmarshalBody(r, &runRequest); err != nil {
			return sdk.WithStack(err)
		}
		exec, err := s.handleManualWorkflowEvent(ctx, runRequest)
		if err != nil {
			return err
		}
		return service.WriteJSON(w, exec, http.StatusAccepted)
	}
}

func (s *Service) handleManualWorkflowEvent(ctx context.Context, runRequest sdk.HookManualWorkflowRun) (*sdk.HookRepositoryEvent, error) {
	repoKey := s.Dao.GetRepositoryMemberKey(runRequest.VCSServer, runRequest.Repository)
	if s.Dao.FindRepository(ctx, repoKey) == nil {
		if _, err := s.Dao.CreateRepository(ctx, runRequest.VCSServer, runRequest.Repository); err != nil {
			return nil, sdk.WrapError(err, "unable to create repository %s", repoKey)
		}
	}

	var request []byte
	if runRequest.UserRequest.Payload != nil {
		request, _ = json.Marshal(runRequest.UserRequest.Payload)
	}

	extractedData := sdk.HookRepositoryEventExtractData{
		CDSEventName: sdk.WorkflowHookEventNameManual,
		Commit:       runRequest.WorkflowCommit,
		Ref:          runRequest.WorkflowRef,
		Manual: sdk.HookRepositoryEventExtractedDataManual{
			Project:      runRequest.Project,
			Workflow:     runRequest.Workflow,
			TargetCommit: runRequest.UserRequest.Sha,
			TargetBranch: runRequest.UserRequest.Branch,
			TargetTag:    runRequest.UserRequest.Tag,
		},
		DeprecatedAdminMFA: runRequest.AdminMFA,
	}

	exec := &sdk.HookRepositoryEvent{
		UUID:               sdk.UUID(),
		DeprecatedUserID:   runRequest.UserID,
		DeprecatedUsername: runRequest.Username,
		EventName:          sdk.WorkflowHookEventNameManual,
		VCSServerName:      runRequest.VCSServer,
		RepositoryName:     runRequest.Repository,
		Body:               request,
		Created:            time.Now().UnixNano(),
		Status:             sdk.HookEventStatusScheduled,
		ExtractData:        extractedData,
		Initiator: &sdk.V2Initiator{
			UserID:         runRequest.UserID,
			IsAdminWithMFA: runRequest.AdminMFA,
		},
	}

	// Save event
	if err := s.Dao.SaveRepositoryEvent(ctx, exec); err != nil {
		return nil, sdk.WrapError(err, "unable to create repository event %s", exec.GetFullName())
	}

	// Enqueue event
	if err := s.Dao.EnqueueRepositoryEvent(ctx, exec); err != nil {
		return exec, sdk.WrapError(err, "unable to enqueue repository event %s", exec.GetFullName())
	}

	return exec, nil
}

func (s *Service) getOutgoingHooksExecutionsByWorkflowHandler() service.Handler {
	return func(ctx context.Context, w http.ResponseWriter, r *http.Request) error {
		vars := mux.Vars(r)
		proj := vars["projectKey"]
		vcs := vars["vcsServer"]
		workflow := vars["workflowName"]
		repo, err := url.PathUnescape(vars["repoName"])
		if err != nil {
			return sdk.WithStack(err)
		}

		events, err := s.Dao.ListWorkflowRunOutgoingEvents(ctx, proj, vcs, repo, workflow)
		if err != nil {
			return err
		}
		return service.WriteJSON(w, events, http.StatusOK)
	}
}

func (s *Service) getOutgoingHookExecutionHandler() service.Handler {
	return func(ctx context.Context, w http.ResponseWriter, r *http.Request) error {
		vars := mux.Vars(r)
		vcs := vars["vcsServer"]
		proj := vars["projectKey"]
		workflow := vars["workflowName"]
		hookID := vars["hookID"]

		repo, err := url.PathUnescape(vars["repoName"])
		if err != nil {
			return sdk.WithStack(err)
		}

		k := strings.ToLower(cache.Key(workflowRunOutgoingEventRootKey, s.Dao.GetOutgoingMemberKey(proj, vcs, repo, workflow), hookID))

		var e sdk.HookWorkflowRunOutgoingEvent
		find, err := s.Cache.Get(k, &e)
		if err != nil {
			return err
		}
		if !find {
			return sdk.NewErrorFrom(sdk.ErrNotFound, "unable to find outgoing event")
		}
		return service.WriteJSON(w, e, http.StatusOK)
	}
}

func (s *Service) workflowRunOutgoingEventHandler() service.Handler {
	return func(ctx context.Context, w http.ResponseWriter, r *http.Request) error {
		var runRequest sdk.HookWorkflowRunEvent
		if err := service.UnmarshalBody(r, &runRequest); err != nil {
			return sdk.WithStack(err)
		}
		exec, err := s.handleWorkflowRunOutgoingEvent(ctx, runRequest)
		if err != nil {
			return err
		}
		return service.WriteJSON(w, exec, http.StatusAccepted)
	}
}

func (s *Service) handleWorkflowRunOutgoingEvent(ctx context.Context, runRequest sdk.HookWorkflowRunEvent) (*sdk.HookWorkflowRunOutgoingEvent, error) {
	event := &sdk.HookWorkflowRunOutgoingEvent{
		UUID:    sdk.UUID(),
		Created: time.Now().UnixNano(),
		Status:  sdk.HookEventStatusScheduled,
		Event:   runRequest,
	}

	// Save event
	if err := s.Dao.SaveWorkflowRunOutgoingEvent(ctx, event); err != nil {
		return nil, sdk.WrapError(err, "unable to create repository event %s", event.GetFullName())
	}

	// Enqueue event
	if err := s.Dao.EnqueueWorkflowRunOutgoingEvent(ctx, event); err != nil {
		return event, sdk.WrapError(err, "unable to enqueue repository event %s", event.GetFullName())
	}

	return event, nil
}

func (s *Service) repositoryHooksHandler() service.Handler {
	return func(ctx context.Context, w http.ResponseWriter, r *http.Request) error {
		// Get repository data
		vcsName := r.Header.Get(sdk.SignHeaderVCSName)
		vcsType := r.Header.Get(sdk.SignHeaderVCSType)
		eventName := r.Header.Get(sdk.SignHeaderEventName)

		defer r.Body.Close()
		body, err := io.ReadAll(r.Body)
		if err != nil {
			return sdk.NewErrorFrom(sdk.ErrUnknownError, "unable to read body: %v", err)
		}

		repoName, extractData, err := s.extractDataFromPayload(r.Header, vcsType, body, eventName)
		if err != nil {
			return err
		}

<<<<<<< HEAD
		exec, err := s.handleRepositoryEvent(ctx, vcsName, repoName, extractData, body)
=======
		exec, err := s.handleRepositoryEvent(ctx, vcsType, vcsName, strings.ToLower(repoName), extractData, body)
>>>>>>> f9943fd7
		if err != nil {
			log.ErrorWithStackTrace(ctx, err)
			return err
		}

		return service.WriteJSON(w, exec, http.StatusAccepted)
	}
}

func (s *Service) workflowWebHookHandler() service.Handler {
	return func(ctx context.Context, w http.ResponseWriter, r *http.Request) error {
		vars := mux.Vars(r)
		projKey := vars["projectKey"]
		vcsServerName := vars["vcsServer"]
		repoName, err := url.PathUnescape(vars["repoName"])
		if err != nil {
			return sdk.WithStack(err)
		}
		repoName = strings.ToLower(repoName)
		wkfName := vars["workflowName"]
		webhookID := vars["uuid"]
		defer r.Body.Close()
		body, err := io.ReadAll(r.Body)
		if err != nil {
			return sdk.NewErrorFrom(sdk.ErrUnknownError, "unable to read body: %v", err)
		}

		extractedData := sdk.HookRepositoryEventExtractData{
			WebHook: sdk.HookRepositoryEventExtractedDataWebHook{
				Project:    projKey,
				VCS:        vcsServerName,
				Repository: repoName,
				Workflow:   wkfName,
				ID:         webhookID,
			},
			CDSEventName: sdk.WorkflowHookEventNameWebHook,
		}

		exec, err := s.handleRepositoryEvent(ctx, vcsServerName, repoName, extractedData, body)
		if err != nil {
			return err
		}

		return service.WriteJSON(w, exec, http.StatusAccepted)

	}
}

func (s *Service) repositoryWebHookHandler() service.Handler {
	return func(ctx context.Context, w http.ResponseWriter, r *http.Request) error {
		vars := mux.Vars(r)
		projKey := vars["projectKey"]
		vcsServerType := vars["vcsServerType"]
		vcsServerName := vars["vcsServer"]

		defer r.Body.Close()
		body, err := io.ReadAll(r.Body)
		if err != nil {
			return sdk.NewErrorFrom(sdk.ErrUnknownError, "unable to read body: %v", err)
		}

		eventName, err := s.extractEventFromHeader(ctx, vcsServerType, r.Header)
		if err != nil {
			return err
		}

		repoName, extractedData, err := s.extractDataFromPayload(r.Header, vcsServerType, body, eventName)
		if err != nil {
			return err
		}
		extractedData.HookProjectKey = projKey

<<<<<<< HEAD
		exec, err := s.handleRepositoryEvent(ctx, vcsServerName, repoName, extractedData, body)
=======
		exec, err := s.handleRepositoryEvent(ctx, vcsServerType, vcsServerName, strings.ToLower(repoName), extractedData, body)
>>>>>>> f9943fd7
		if err != nil {
			return err
		}

		return service.WriteJSON(w, exec, http.StatusAccepted)
	}
}

func (s *Service) handleRepositoryEvent(ctx context.Context, vcsServerName string, repoName string, extractedData sdk.HookRepositoryEventExtractData, event []byte) (*sdk.HookRepositoryEvent, error) {
	repoKey := s.Dao.GetRepositoryMemberKey(vcsServerName, repoName)
	if s.Dao.FindRepository(ctx, repoKey) == nil {
		if _, err := s.Dao.CreateRepository(ctx, vcsServerName, repoName); err != nil {
			return nil, sdk.WrapError(err, "unable to create repository %s", repoKey)
		}
	}

	exec := &sdk.HookRepositoryEvent{
		UUID:           sdk.UUID(),
		EventName:      extractedData.CDSEventName, // WorkflowHookEventPush, sdk.WorkflowHookEventPullRequest, sdk.WorkflowHookEventPullRequestComment
		EventType:      extractedData.CDSEventType, // WorkflowHookEventPullRequestTypeOpened, WorkflowHookEventPullRequestTypeEdited, etc...
		VCSServerName:  vcsServerName,
		RepositoryName: repoName,
		Body:           event,
		Created:        time.Now().UnixNano(),
		Status:         sdk.HookEventStatusScheduled,
		ExtractData:    extractedData,
	}

	// Save event
	if err := s.Dao.SaveRepositoryEvent(ctx, exec); err != nil {
		return nil, sdk.WrapError(err, "unable to create repository event %s", exec.GetFullName())
	}

	// Enqueue event
	if err := s.Dao.EnqueueRepositoryEvent(ctx, exec); err != nil {
		return exec, sdk.WrapError(err, "unable to enqueue repository event %s", exec.GetFullName())
	}

	return exec, nil
}

func (s *Service) extractEventFromHeader(ctx context.Context, vcsServerType string, header http.Header) (string, error) {
	var eventName string
	var headerName string
	switch vcsServerType {
	case sdk.VCSTypeBitbucketServer:
		headerName = BitbucketHeader
	case sdk.VCSTypeGithub:
		headerName = GithubHeader
	case sdk.VCSTypeGitea:
		headerName = GiteaHeader
	case sdk.VCSTypeGitlab:
		headerName = GitlabHeader
	default:
		log.Warn(ctx, "invalid vcs server of type %s", vcsServerType)
		return "", sdk.WithStack(sdk.ErrNotImplemented)
	}
	if v, has := header[headerName]; has && len(v) > 0 {
		eventName = v[0]
	}
	if eventName == "" {
		return "", sdk.WrapError(sdk.ErrNotFound, "unable to found event from header")
	}
	return eventName, nil
}

func (s *Service) webhookHandler() service.Handler {
	return func(ctx context.Context, w http.ResponseWriter, r *http.Request) error {
		//Get the UUID of the webhook
		vars := mux.Vars(r)
		uuid := vars["uuid"]

		if uuid == "" {
			return sdk.WrapError(sdk.ErrWrongRequest, "Invalid uuid or name")
		}

		//Load the task
		webHook := s.Dao.FindTask(ctx, uuid)
		if webHook == nil {
			return sdk.WrapError(sdk.ErrNotFound, "Unknown uuid")
		}

		//Check method
		confValue := webHook.Config[sdk.WebHookModelConfigMethod]
		if r.Method != confValue.Value {
			return sdk.WrapError(sdk.ErrMethodNotAllowed, "Unsupported method %s : %v", r.Method, webHook.Config)
		}

		//Read the body
		req, err := io.ReadAll(r.Body)
		if err != nil {
			return sdk.WrapError(err, "Unable to read request")
		}

		//Prepare a web hook execution
		exec := &sdk.TaskExecution{
			Timestamp: time.Now().UnixNano(),
			Type:      webHook.Type,
			UUID:      webHook.UUID,
			Config:    webHook.Config,
			Status:    TaskExecutionScheduled,
			WebHook: &sdk.WebHookExecution{
				RequestBody:   req,
				RequestHeader: r.Header,
				RequestURL:    r.URL.RawQuery,
			},
		}

		//Save the web hook execution
		s.Dao.SaveTaskExecution(exec)

		//Return the execution
		return service.WriteJSON(w, exec, http.StatusOK)
	}
}

func (s *Service) startTasksHandler() service.Handler {
	return func(ctx context.Context, w http.ResponseWriter, r *http.Request) error {
		if err := s.startTasks(ctx); err != nil {
			return sdk.WithStack(err)
		}
		return nil
	}
}

func (s *Service) stopTasksHandler() service.Handler {
	return func(ctx context.Context, w http.ResponseWriter, r *http.Request) error {
		if err := s.stopTasks(ctx); err != nil {
			return sdk.WithStack(err)
		}
		return nil
	}
}

func (s *Service) startTaskHandler() service.Handler {
	return func(ctx context.Context, w http.ResponseWriter, r *http.Request) error {
		//Get the UUID of the task from the URL
		vars := mux.Vars(r)
		uuid := vars["uuid"]
		if uuid == "" {
			return sdk.WrapError(sdk.ErrWrongRequest, "Invalid uuid")
		}

		//Load the task
		t := s.Dao.FindTask(ctx, uuid)
		if t == nil {
			return sdk.WrapError(sdk.ErrNotFound, "Unknown uuid")
		}

		//Start the task
		if _, err := s.startTask(ctx, t); err != nil {
			return sdk.WrapError(err, "Start task")
		}
		return nil
	}
}

func (s *Service) stopTaskHandler() service.Handler {
	return func(ctx context.Context, w http.ResponseWriter, r *http.Request) error {
		//Get the UUID of the task from the URL
		vars := mux.Vars(r)
		uuid := vars["uuid"]
		if uuid == "" {
			return sdk.WrapError(sdk.ErrWrongRequest, "Invalid uuid")
		}

		//Load the task
		t := s.Dao.FindTask(ctx, uuid)
		if t == nil {
			return sdk.WrapError(sdk.ErrNotFound, "Unknown uuid")
		}

		//Stop the task
		if err := s.stopTask(ctx, t); err != nil {
			return sdk.WrapError(sdk.ErrNotFound, "Stop task")
		}
		return nil
	}
}

func (s *Service) postTaskHandler() service.Handler {
	return func(ctx context.Context, w http.ResponseWriter, r *http.Request) error {
		//This handler read a sdk.WorkflowNodeHook from the body
		var hook sdk.NodeHook
		if err := service.UnmarshalBody(r, &hook); err != nil {
			return sdk.WithStack(err)
		}
		if err := s.addTask(ctx, &hook); err != nil {
			return sdk.WithStack(err)
		}
		return nil
	}
}

func (s *Service) postAndExecuteTaskHandler() service.Handler {
	return func(ctx context.Context, w http.ResponseWriter, r *http.Request) error {
		//This handler read a sdk.WorkflowNodeOutgoingHook from the body
		var nr sdk.WorkflowNodeRun
		if err := service.UnmarshalBody(r, &nr); err != nil {
			return sdk.WrapError(err, "Hooks> postAndExecuteTaskHandler")
		}
		t, e, err := s.addAndExecuteTask(ctx, nr)
		if err != nil {
			return sdk.WrapError(err, "Hooks> postAndExecuteTaskHandler> unable to add Task")
		}
		t.Executions = []sdk.TaskExecution{e}
		return service.WriteJSON(w, t, http.StatusOK)
	}
}

const (
	sortKeyNbExecutionsTotal = "nb_executions_total"
	sortKeyNbExecutionsTodo  = "nb_executions_todo"
)

func (s *Service) getTasksHandler() service.Handler {
	return func(ctx context.Context, w http.ResponseWriter, r *http.Request) error {
		sortParams, err := api.QuerySort(r)
		if err != nil {
			return sdk.NewError(sdk.ErrWrongRequest, err)
		}
		for k := range sortParams {
			if k != sortKeyNbExecutionsTotal && k != sortKeyNbExecutionsTodo {
				return sdk.NewError(sdk.ErrWrongRequest, fmt.Errorf("invalid given sort key"))
			}
		}

		tasks, err := s.Dao.FindAllTasks(ctx)
		if err != nil {
			return sdk.WithStack(err)
		}

		execs, err := s.Dao.FindAllTaskExecutionsForTasks(ctx, tasks...)
		if err != nil {
			return sdk.WithStack(err)
		}

		m := make(map[string][]sdk.TaskExecution, len(tasks))
		for _, e := range execs {
			m[e.UUID] = append(m[e.UUID], e)
		}

		for i, t := range tasks {
			var nbTodo int
			for _, e := range m[t.UUID] {
				if e.ProcessingTimestamp == 0 {
					nbTodo++
				}
			}
			tasks[i].NbExecutionsTotal = len(m[t.UUID])
			tasks[i].NbExecutionsTodo = nbTodo
		}

		for k, p := range sortParams {
			switch k {
			case sortKeyNbExecutionsTotal:
				sort.Slice(tasks, func(i, j int) bool {
					return api.SortCompareInt(tasks[i].NbExecutionsTotal, tasks[j].NbExecutionsTotal, p)
				})
			case sortKeyNbExecutionsTodo:
				sort.Slice(tasks, func(i, j int) bool {
					return api.SortCompareInt(tasks[i].NbExecutionsTodo, tasks[j].NbExecutionsTodo, p)
				})
			}
		}

		return service.WriteJSON(w, tasks, http.StatusOK)
	}
}

func (s *Service) putTaskHandler() service.Handler {
	return func(ctx context.Context, w http.ResponseWriter, r *http.Request) error {
		//Get the UUID of the task from the URL
		vars := mux.Vars(r)
		uuid := vars["uuid"]
		if uuid == "" {
			return sdk.WrapError(sdk.ErrWrongRequest, "Hooks> putTaskHandler> invalid uuid")
		}

		//Load the task
		t := s.Dao.FindTask(ctx, uuid)
		if t == nil {
			return sdk.WrapError(sdk.ErrNotFound, "Hooks> putTaskHandler> unknown uuid")
		}

		//Stop the task
		if err := s.stopTask(ctx, t); err != nil {
			return sdk.WrapError(sdk.ErrNotFound, "Hooks> putTaskHandler> stop task")
		}

		//Save it
		if err := s.Dao.SaveTask(t); err != nil {
			return sdk.WrapError(err, "Unable to save task %v", t)
		}

		//Start the task
		if _, err := s.startTask(ctx, t); err != nil {
			return sdk.WrapError(err, "Unable start task %v", t)
		}

		return nil
	}
}

func (s *Service) getTaskHandler() service.Handler {
	return func(ctx context.Context, w http.ResponseWriter, r *http.Request) error {
		//Get the UUID of the task from the URL
		vars := mux.Vars(r)
		uuid := vars["uuid"]

		//Load the task
		t := s.Dao.FindTask(ctx, uuid)
		if t == nil {
			return sdk.WithStack(sdk.ErrNotFound)
		}

		execs, err := s.Dao.FindAllTaskExecutions(ctx, t)
		if err != nil {
			return sdk.WrapError(err, "Unable to load executions")
		}

		t.Executions = execs

		return service.WriteJSON(w, t, http.StatusOK)
	}
}

func (s *Service) deleteTaskHandler() service.Handler {
	return func(ctx context.Context, w http.ResponseWriter, r *http.Request) error {
		//Get the UUID of the task from the URL
		vars := mux.Vars(r)
		uuid := vars["uuid"]

		//Load the task
		t := s.Dao.FindTask(ctx, uuid)
		if t == nil {
			return sdk.WithStack(sdk.ErrNotFound)
		}

		//Stop the task
		if err := s.stopTask(ctx, t); err != nil {
			return sdk.WrapError(sdk.ErrNotFound, "Hooks> putTaskHandler> stop task")
		}

		return s.deleteTask(ctx, t)
	}
}

func (s *Service) getTaskExecutionsHandler() service.Handler {
	return func(ctx context.Context, w http.ResponseWriter, r *http.Request) error {
		//Get the UUID of the task from the URL
		vars := mux.Vars(r)
		uuid := vars["uuid"]

		//Load the task
		t := s.Dao.FindTask(ctx, uuid)
		if t == nil {
			return sdk.WithStack(sdk.ErrNotFound)
		}

		//Load the executions
		execs, err := s.Dao.FindAllTaskExecutions(ctx, t)
		if err != nil {
			return sdk.WrapError(err, "Unable to find task executions for %s", uuid)
		}
		t.Executions = execs

		sort.Slice(t.Executions, func(i, j int) bool {
			return t.Executions[i].Timestamp > t.Executions[j].Timestamp
		})

		return service.WriteJSON(w, t, http.StatusOK)
	}
}

func (s *Service) deleteAllTaskExecutionsHandler() service.Handler {
	return func(ctx context.Context, w http.ResponseWriter, r *http.Request) error {
		//Get the UUID of the task from the URL
		vars := mux.Vars(r)
		uuid := vars["uuid"]

		//Load the task
		t := s.Dao.FindTask(ctx, uuid)
		if t == nil {
			return service.WriteJSON(w, t, http.StatusOK)
		}

		//Stop the task
		if err := s.stopTask(ctx, t); err != nil {
			return sdk.WrapError(sdk.ErrNotFound, "Hooks> deleteAllTaskExecutionsHandler> stop task")
		}

		//Load the executions
		execs, err := s.Dao.FindAllTaskExecutions(ctx, t)
		if err != nil {
			return sdk.WrapError(err, "Unable to find task executions for %s", uuid)
		}
		for i := range execs {
			if err := s.Dao.DeleteTaskExecution(&execs[i]); err != nil {
				return err
			}
		}

		//Start the task
		if _, err := s.startTask(ctx, t); err != nil {
			return sdk.WrapError(err, "Unable start task %+v", t)
		}

		return service.WriteJSON(w, t, http.StatusOK)
	}
}

func (s *Service) deleteTaskBulkHandler() service.Handler {
	return func(ctx context.Context, w http.ResponseWriter, r *http.Request) error {
		hooks := map[string]sdk.NodeHook{}
		if err := service.UnmarshalBody(r, &hooks); err != nil {
			return sdk.WithStack(err)
		}

		for _, h := range hooks {
			//Load the task
			t := s.Dao.FindTask(ctx, h.UUID)
			if t == nil {
				continue
			}

			//Stop the task
			if err := s.stopTask(ctx, t); err != nil {
				return sdk.WrapError(sdk.ErrNotFound, "Stop task %s", err)
			}

			if err := s.deleteTask(ctx, t); err != nil {
				return err
			}

		}

		return nil
	}
}

func (s *Service) postTaskBulkHandler() service.Handler {
	return func(ctx context.Context, w http.ResponseWriter, r *http.Request) error {
		//This handler read a sdk.WorkflowNodeHook from the body
		hooks := map[string]sdk.NodeHook{}
		if err := service.UnmarshalBody(r, &hooks); err != nil {
			return sdk.WithStack(err)
		}

		for _, hook := range hooks {
			err := s.updateTask(ctx, &hook)
			if err == errNoTask {
				if err := s.addTask(ctx, &hook); err != nil {
					return sdk.WithStack(err)
				}
			} else if err != nil {
				return sdk.WithStack(err)
			}
		}
		return service.WriteJSON(w, hooks, http.StatusOK)
	}
}

func (s *Service) addTask(ctx context.Context, h *sdk.NodeHook) error {
	//Parse the hook as a task
	t, err := s.nodeHookToTask(h)
	if err != nil {
		return sdk.WrapError(err, "Unable to parse hook")
	}

	//Save the task
	if err := s.Dao.SaveTask(t); err != nil {
		return sdk.WrapError(err, "unable to addTask %v", t)
	}

	//Start the task
	if _, err := s.startTask(ctx, t); err != nil {
		return sdk.WrapError(err, "Unable start task %v", t)
	}
	return nil
}

func (s *Service) addAndExecuteTask(ctx context.Context, nr sdk.WorkflowNodeRun) (sdk.Task, sdk.TaskExecution, error) {
	// Parse the hook as a task
	t, err := s.nodeRunToTask(nr)
	if err != nil {
		return t, sdk.TaskExecution{}, sdk.WrapError(err, "Hooks> addAndExecuteTask> Unable to parse node run (%+v)", nr)
	}
	// Save the task
	if err := s.Dao.SaveTask(&t); err != nil {
		return t, sdk.TaskExecution{}, sdk.WrapError(err, "unable to save task %v", t)
	}

	// Start the task
	e, err := s.startTask(ctx, &t)
	if err != nil {
		return t, sdk.TaskExecution{}, sdk.WrapError(err, "Unable start task %+v", t)
	}

	return t, *e, nil
}

var errNoTask = errors.New("task not found")

func (s *Service) updateTask(ctx context.Context, h *sdk.NodeHook) error {
	//Parse the hook as a task
	t, err := s.nodeHookToTask(h)
	if err != nil {
		return sdk.WrapError(err, "Unable to parse hook")
	}

	task := s.Dao.FindTask(ctx, t.UUID)
	if task == nil {
		return errNoTask
	}

	task.Config = t.Config
	_ = s.stopTask(ctx, t)
	execs, _ := s.Dao.FindAllTaskExecutions(ctx, t)
	for _, e := range execs {
		if e.Status == TaskExecutionScheduled {
			if err := s.Dao.DeleteTaskExecution(&e); err != nil {
				log.Error(ctx, "unable to delete previous task execution: %v", err)
			}
		}
	}
	if _, err := s.startTask(ctx, t); err != nil {
		return sdk.WrapError(err, "Unable start task %+v", t)
	}
	// Save the task
	if err := s.Dao.SaveTask(t); err != nil {
		return sdk.WrapError(err, "unable to save task %v", t)
	}
	return nil
}

func (s *Service) deleteTask(ctx context.Context, t *sdk.Task) error {
	switch t.Type {
	case TypeGerrit:
		s.stopGerritHookTask(t)
	}

	//Delete the task
	return s.Dao.DeleteTask(ctx, t)
}

// Status returns sdk.MonitoringStatus, implements interface service.Service
func (s *Service) Status(ctx context.Context) *sdk.MonitoringStatus {
	m := s.NewMonitoringStatus()

	if s.Dao.store == nil {
		return m
	}

	// hook queue in status
	status := sdk.MonitoringStatusOK
	size, errQ := s.Dao.QueueLen()
	if errQ != nil {
		log.Error(ctx, "Status> Unable to retrieve queue len: %v", errQ)
	}

	if size >= 100 {
		status = sdk.MonitoringStatusAlert
	} else if size >= 10 {
		status = sdk.MonitoringStatusWarn
	}
	m.Lines = append(m.Lines, sdk.MonitoringStatusLine{Component: "Queue", Value: fmt.Sprintf("%d", size), Status: status})

	// hook balance in status
	in, out := s.Dao.TaskExecutionsBalance()

	status = sdk.MonitoringStatusOK
	if float64(in) > float64(out) {
		status = sdk.MonitoringStatusWarn
	}
	m.Lines = append(m.Lines, sdk.MonitoringStatusLine{Component: "Balance", Value: fmt.Sprintf("%d/%d", in, out), Status: status})

	hookEventIn, hookEventOut := s.Dao.RepositoryEventBalance()
	status = sdk.MonitoringStatusOK
	if float64(hookEventIn) > float64(hookEventOut) {
		status = sdk.MonitoringStatusWarn
	}
	m.Lines = append(m.Lines, sdk.MonitoringStatusLine{Component: "BalanceRepositoryEvent", Value: fmt.Sprintf("%d/%d", hookEventIn, hookEventOut), Status: status})

	hookEventCallbackIn, hookEventCallbackOut := s.Dao.RepositoryEventCallbackBalance()
	status = sdk.MonitoringStatusOK
	if float64(hookEventCallbackIn) > float64(hookEventCallbackOut) {
		status = sdk.MonitoringStatusWarn
	}
	m.Lines = append(m.Lines, sdk.MonitoringStatusLine{Component: "BalanceRepositoryEventCallbackEvent", Value: fmt.Sprintf("%d/%d", hookEventCallbackIn, hookEventCallbackOut), Status: status})

	hookOutgoingEventIn, hookOutgoingEventOut := s.Dao.OutgoingEventCallbackBalance()
	status = sdk.MonitoringStatusOK
	if float64(hookOutgoingEventIn) > float64(hookOutgoingEventOut) {
		status = sdk.MonitoringStatusWarn
	}
	m.Lines = append(m.Lines, sdk.MonitoringStatusLine{Component: "BalanceOutgoingEvent", Value: fmt.Sprintf("%d/%d", hookOutgoingEventIn, hookOutgoingEventOut), Status: status})

	var nbHooksKafkaTotal int64

	tasks, err := s.Dao.FindAllTasks(ctx)
	if err != nil {
		log.Error(ctx, "Status> Unable to find all tasks: %v", err)
	}

	for _, t := range tasks {
		if t.Type == TypeKafka {
			nbHooksKafkaTotal++
		}

		if t.Stopped {
			m.Lines = append(m.Lines, sdk.MonitoringStatusLine{Component: "Task Stopped", Value: t.UUID, Status: sdk.MonitoringStatusWarn})
		}
	}

	m.Lines = append(m.Lines, sdk.MonitoringStatusLine{Component: "Hook Kafka", Value: fmt.Sprintf("%d", nbHooksKafkaTotal), Status: status})

	statusConsumer := sdk.MonitoringStatusOK
	if nbKafkaConsumers > nbHooksKafkaTotal {
		statusConsumer = sdk.MonitoringStatusWarn
	}
	m.Lines = append(m.Lines, sdk.MonitoringStatusLine{Component: "Hook Kafka Consumers", Value: fmt.Sprintf("%d", nbKafkaConsumers), Status: statusConsumer})

	return m
}

func (s *Service) statusHandler() service.Handler {
	return func(ctx context.Context, w http.ResponseWriter, r *http.Request) error {
		var status = http.StatusOK
		return service.WriteJSON(w, s.Status(ctx), status)
	}
}

func (s *Service) getTaskExecutionHandler() service.Handler {
	return func(ctx context.Context, w http.ResponseWriter, r *http.Request) error {
		//Get the UUID of the task from the URL
		vars := mux.Vars(r)
		uuid := vars["uuid"]
		timestamp := vars["timestamp"]

		//Load the task
		t := s.Dao.FindTask(ctx, uuid)
		if t == nil {
			return service.WriteJSON(w, t, http.StatusOK)
		}

		//Load the executions
		execs, err := s.Dao.FindAllTaskExecutions(ctx, t)
		if err != nil {
			return sdk.WrapError(err, "Unable to find task executions for %s", uuid)
		}

		for _, e := range execs {
			if strconv.FormatInt(e.Timestamp, 10) == timestamp {
				return service.WriteJSON(w, e, http.StatusOK)
			}
		}

		return sdk.WithStack(sdk.ErrNotFound)
	}
}

func (s *Service) postStopTaskExecutionHandler() service.Handler {
	return func(ctx context.Context, w http.ResponseWriter, r *http.Request) error {
		//Get the UUID of the task from the URL
		vars := mux.Vars(r)
		uuid := vars["uuid"]
		timestamp := vars["timestamp"]

		//Load the task
		t := s.Dao.FindTask(ctx, uuid)
		if t == nil {
			return service.WriteJSON(w, t, http.StatusOK)
		}

		//Load the executions
		execs, err := s.Dao.FindAllTaskExecutions(ctx, t)
		if err != nil {
			return sdk.WrapError(err, "Unable to find task executions for %s", uuid)
		}

		for i := range execs {
			e := &execs[i]
			if (strconv.FormatInt(e.Timestamp, 10) == timestamp && e.Status == TaskExecutionDoing) || e.Status == TaskExecutionScheduled || e.Status == TaskExecutionEnqueued {
				e.Status = TaskExecutionDone
				e.LastError = TaskExecutionDone
				e.NbErrors = s.Cfg.RetryError + 1
				s.Dao.SaveTaskExecution(e)
				log.Info(ctx, "Hooks> postStopTaskExecutionHandler> task executions %s:%v has been stopped", uuid, timestamp)
				return nil
			}
		}

		return nil
	}
}

func (s *Service) postMaintenanceHandler() service.Handler {
	return func(ctx context.Context, w http.ResponseWriter, r *http.Request) error {
		//Get the UUID of the task from the URL
		enableS := api.FormString(r, "enable")
		enable, err := strconv.ParseBool(enableS)
		if err != nil {
			return sdk.WrapError(err, "unable to parse maintenance params")
		}

		if err := s.Dao.store.SetWithTTL(MaintenanceHookKey, enable, 0); err != nil {
			return sdk.WrapError(err, "unable to save maintenance state")
		}
		if err := s.Dao.store.Publish(ctx, MaintenanceHookQueue, fmt.Sprintf("%v", enable)); err != nil {
			return sdk.WrapError(err, "unable to publish maintenance state")
		}
		s.Maintenance = enable
		return nil
	}
}<|MERGE_RESOLUTION|>--- conflicted
+++ resolved
@@ -337,11 +337,7 @@
 			return err
 		}
 
-<<<<<<< HEAD
-		exec, err := s.handleRepositoryEvent(ctx, vcsName, repoName, extractData, body)
-=======
-		exec, err := s.handleRepositoryEvent(ctx, vcsType, vcsName, strings.ToLower(repoName), extractData, body)
->>>>>>> f9943fd7
+		exec, err := s.handleRepositoryEvent(ctx, vcsName, strings.ToLower(repoName), extractData, body)
 		if err != nil {
 			log.ErrorWithStackTrace(ctx, err)
 			return err
@@ -414,11 +410,7 @@
 		}
 		extractedData.HookProjectKey = projKey
 
-<<<<<<< HEAD
-		exec, err := s.handleRepositoryEvent(ctx, vcsServerName, repoName, extractedData, body)
-=======
-		exec, err := s.handleRepositoryEvent(ctx, vcsServerType, vcsServerName, strings.ToLower(repoName), extractedData, body)
->>>>>>> f9943fd7
+		exec, err := s.handleRepositoryEvent(ctx, vcsServerName, strings.ToLower(repoName), extractedData, body)
 		if err != nil {
 			return err
 		}
