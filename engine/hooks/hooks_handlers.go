--- conflicted
+++ resolved
@@ -11,6 +11,7 @@
 
 	"github.com/gorilla/mux"
 
+	"github.com/ovh/cds/engine/api"
 	"github.com/ovh/cds/engine/service"
 	"github.com/ovh/cds/sdk"
 	"github.com/ovh/cds/sdk/log"
@@ -146,7 +147,6 @@
 	}
 }
 
-<<<<<<< HEAD
 func (s *Service) postAndExecuteTaskHandler() service.Handler {
 	return func(ctx context.Context, w http.ResponseWriter, r *http.Request) error {
 		//This handler read a sdk.WorkflowNodeOutgoingHook from the body
@@ -162,12 +162,11 @@
 		return service.WriteJSON(w, t, http.StatusOK)
 	}
 }
-=======
+
 const (
 	sortKeyNbExecutionsTotal = "nb_executions_total"
 	sortKeyNbExecutionsTodo  = "nb_executions_todo"
 )
->>>>>>> f8b1e576
 
 func (s *Service) getTasksHandler() service.Handler {
 	return func(ctx context.Context, w http.ResponseWriter, r *http.Request) error {
