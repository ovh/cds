--- conflicted
+++ resolved
@@ -53,11 +53,7 @@
 	}
 	events, interval, err := s.Client.PollVCSEvents(taskExec.UUID, workflowID, taskExec.Config["vcsServer"].Value, maxTs)
 	if err != nil {
-<<<<<<< HEAD
-		return nil, sdk.WrapError(err, "Hooks> doPollerTaskExecution> Cannot poll vcs events for workflow %s with vcsserver %s", taskExec.Config[sdk.HookConfigWorkflow].Value, taskExec.Config["vcsServer"].Value)
-=======
 		return nil, sdk.WrapError(err, "Cannot poll vcs events for workflow %s with vcsserver %s", taskExec.Config[sdk.HookConfigWorkflow].Value, taskExec.Config["vcsServer"].Value)
->>>>>>> 079815ae
 	}
 
 	//Prepare the payload
