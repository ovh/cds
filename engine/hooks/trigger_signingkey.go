--- conflicted
+++ resolved
@@ -43,17 +43,6 @@
 		if strings.HasPrefix(hre.ExtractData.Ref, sdk.GitRefTagPrefix) {
 			changesets = false
 		}
-<<<<<<< HEAD
-
-		vcs := hre.VCSServerName
-		repo := hre.RepositoryName
-		switch hre.EventName {
-		case sdk.WorkflowHookEventNameWorkflowRun:
-			vcs = hre.ExtractData.WorkflowRun.TargetVCS
-			repo = hre.ExtractData.WorkflowRun.TargetRepository
-		}
-=======
->>>>>>> 35b61fb5
 
 		req := sdk.HookRetrieveSignKeyRequest{
 			HookEventUUID:    hre.UUID,
@@ -78,12 +67,6 @@
 		hre.SigningKeyOperationStatus = ope.Status
 		hre.SigningKeyOperation = ope.UUID
 
-<<<<<<< HEAD
-		// For repository webhook  OR (workflow non distant)
-		for i := range hre.WorkflowHooks {
-			wh := &hre.WorkflowHooks[i]
-			if wh.Type == sdk.WorkflowHookTypeRepository || (wh.Data.VCSServer == vcs && wh.Data.RepositoryName == repo) {
-=======
 		// For repository webhook signin operation == gitinfo operation
 		for i := range hre.WorkflowHooks {
 			wh := &hre.WorkflowHooks[i]
@@ -91,7 +74,6 @@
 				wh.OperationUUID = ope.UUID
 				wh.OperationStatus = ope.Status
 			} else if wh.Data.VCSServer == hre.VCSServerName && wh.Data.RepositoryName == hre.RepositoryName && wh.TargetCommit == hre.ExtractData.Commit {
->>>>>>> 35b61fb5
 				wh.OperationUUID = ope.UUID
 				wh.OperationStatus = ope.Status
 			}
