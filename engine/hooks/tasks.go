--- conflicted
+++ resolved
@@ -373,11 +373,7 @@
 	}
 
 	if globalErr != nil {
-<<<<<<< HEAD
-		return doRestart, sdk.WrapError(globalErr, "Hooks> Unable to run workflow")
-=======
 		return doRestart, sdk.WrapError(globalErr, "Unable to run workflow")
->>>>>>> 079815ae
 	}
 
 	return doRestart, nil
