--- conflicted
+++ resolved
@@ -363,11 +363,8 @@
 		payload["git.branch"] = strings.TrimPrefix(pushEvent.Ref, "refs/heads/")
 		payload["git.hash.before"] = pushEvent.Before
 		payload["git.hash"] = pushEvent.After
-<<<<<<< HEAD
 		payload["git.repository"] = pushEvent.Repository.Name
-=======
-		payload["git.commits"] = pushEvent.GetCommits()
->>>>>>> beb344f0
+
 		if len(pushEvent.Commits) > 0 {
 			payload["git.message"] = pushEvent.Commits[0].Message
 		}
