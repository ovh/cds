package cdn

import (
	"bufio"
	"context"
<<<<<<< HEAD
=======
	"crypto/md5"
	"crypto/sha512"
	"encoding/hex"
	"io"
	"os"
>>>>>>> ff85af54
	"strconv"
	"strings"
	"time"

	"github.com/mitchellh/hashstructure"

	"github.com/ovh/cds/engine/cache"
	"github.com/ovh/cds/engine/cdn/index"
	"github.com/ovh/cds/engine/cdn/storage"
	"github.com/ovh/cds/engine/gorpmapper"
	"github.com/ovh/cds/sdk"
	"github.com/ovh/cds/sdk/log"
)

func (s *Service) dequeueJobLogs(ctx context.Context) error {
	log.Info(ctx, "dequeueJobLogs: start")
	defer func() {
		log.Info(ctx, "cdn: leaving dequeue job logs")
	}()
	for {
		select {
		case <-ctx.Done():
			return ctx.Err()
		default:
			dequeuCtx, cancel := context.WithTimeout(ctx, 15*time.Second)
			var hm handledMessage
			if err := s.Cache.DequeueWithContext(dequeuCtx, keyJobLogIncomingQueue, 30*time.Millisecond, &hm); err != nil {
				cancel()
				if !strings.Contains(err.Error(), "context deadline exceeded") {
					log.Error(ctx, "dequeueJobLogs: unable to dequeue job logs queue: %v", err)
				}
				continue
			}
			cancel()
			if hm.Signature.Worker == nil {
				continue
			}
			currentLog := buildMessage(hm)
			cpt := 0
			for {
				if err := s.storeLogs(ctx, index.TypeItemStepLog, hm.Signature, hm.Status, currentLog, hm.Line); err != nil {
					if sdk.ErrorIs(err, sdk.ErrLocked) && cpt < 10 {
						cpt++
						time.Sleep(250 * time.Millisecond)
						continue
					}
					log.Error(ctx, "dequeueJobLogs: unable to store step log: %v", err)
					break
				}
			}
		}
	}
}

func (s *Service) dequeueServiceLogs(ctx context.Context) error {
	log.Info(ctx, "dequeueServiceLogs: start")
	for {
		select {
		case <-ctx.Done():
			return ctx.Err()
		default:
			dequeuCtx, cancel := context.WithTimeout(ctx, 15*time.Second)
			var hm handledMessage
			if err := s.Cache.DequeueWithContext(dequeuCtx, keyServiceLogIncomingQueue, 30*time.Millisecond, &hm); err != nil {
				cancel()
				if !strings.Contains(err.Error(), "context deadline exceeded") {
					log.Error(ctx, "dequeueServiceLogs: unable to dequeue service logs queue: %v", err)
				}
				continue
			}
			cancel()
			if hm.Msg.Full == "" {
				continue
			}
			if !strings.HasSuffix(hm.Msg.Full, "\n") {
				hm.Msg.Full += "\n"
			}
			if err := s.storeLogs(ctx, index.TypeItemServiceLog, hm.Signature, hm.Status, hm.Msg.Full, 0); err != nil {
				log.Error(ctx, "dequeueServiceLogs: unable to store service log: %v", err)
			}
		}
	}
}

func (s *Service) storeLogs(ctx context.Context, typ string, signature log.Signature, status string, content string, line int64) error {
	item, err := s.loadOrCreateIndexItem(ctx, typ, signature)
	if err != nil {
		return err
	}

	iu, err := s.loadOrCreateIndexItemUnitBuffer(ctx, item.ID)
	if err != nil {
		return err
	}

	// In case where the item was marked as complete we don't allow append of other logs
	if item.Status == index.StatusItemCompleted {
		log.Warning(ctx, "storeLogs> a log was received for item %s but status in already complete", item.Hash)
		return nil
	}

	switch typ {
	case index.TypeItemStepLog:
		if err := s.Units.Buffer.Add(*iu, uint(line), content); err != nil {
			return err
		}
	case index.TypeItemServiceLog:
		if err := s.Units.Buffer.Append(*iu, content); err != nil {
			return err
		}
	}

	maxLineKey := cache.Key("cdn", "log", "size", item.ID)
	var maxLine int
	if sdk.StatusIsTerminated(status) {
		maxLine = int(line)
		// store the score of last line
		if err := s.Cache.SetWithTTL(maxLineKey, maxLine, ItemLogGC); err != nil {
			return err
		}
	} else {
		_, err = s.Cache.Get(maxLineKey, &maxLine)
		if err != nil {
			log.Warning(ctx, "cdn: unable to get max line expected for current job: %v", err)
		}
	}

	logsSize, err := s.Units.Buffer.Card(*iu)
	if err != nil {
		return err
	}
	// If we have all lines
	if maxLine > 0 && maxLine == logsSize {
		if err := s.completeItem(ctx, item.ID); err != nil {
			return err
		}
<<<<<<< HEAD
=======

		// Update index with final data
		item.Status = index.StatusItemCompleted

		// Get all data from buffer and add manually last line
		reader, err := s.Units.Buffer.NewReader(*iu)
		if err != nil {
			return err
		}

		// Compte md5 and sha512
		md5 := md5.New()
		sha512 := sha512.New()
		// For optimum speed, Getpagesize returns the underlying system's memory page size.
		pagesize := os.Getpagesize()
		// wraps the Reader object into a new buffered reader to read the files in chunks
		// and buffering them for performance.
		mreader := bufio.NewReaderSize(reader, pagesize)
		multiWriter := io.MultiWriter(md5, sha512)
		size, err := io.Copy(multiWriter, mreader)
		if err != nil {
			return sdk.WithStack(err)
		}

		sha512Hash := hex.EncodeToString(sha512.Sum(nil))
		md5Hash := hex.EncodeToString(md5.Sum(nil))

		item.Hash = sha512Hash
		item.MD5 = md5Hash
		item.Size = size

		if err := index.UpdateItem(ctx, s.Mapper, tx, item); err != nil {
			return err
		}

		if err := tx.Commit(); err != nil {
			return sdk.WithStack(err)
		}

>>>>>>> ff85af54
		_ = s.Cache.Delete(maxLineKey)
	}
	return nil
}

func (s *Service) loadOrCreateIndexItem(ctx context.Context, typ string, signature log.Signature) (*index.Item, error) {
	tx, err := s.mustDBWithCtx(ctx).Begin()
	if err != nil {
		return nil, sdk.WithStack(err)
	}
	defer tx.Rollback() // nolint

	// Build cds api ref
	apiRef := index.ApiRef{
		ProjectKey:     signature.ProjectKey,
		WorkflowName:   signature.WorkflowName,
		WorkflowID:     signature.WorkflowID,
		RunID:          signature.RunID,
		NodeRunName:    signature.NodeRunName,
		NodeRunID:      signature.NodeRunID,
		NodeRunJobName: signature.JobName,
		NodeRunJobID:   signature.JobID,
	}
	if signature.Worker != nil {
		apiRef.StepName = signature.Worker.StepName
		apiRef.StepOrder = signature.Worker.StepOrder
	}
	if signature.Service != nil {
		apiRef.RequirementServiceID = signature.Service.RequirementID
		apiRef.RequirementServiceName = signature.Service.RequirementName
	}

	hashRefU, err := hashstructure.Hash(apiRef, nil)
	if err != nil {
		return nil, sdk.WithStack(err)
	}
	hashRef := strconv.FormatUint(hashRefU, 10)

	item, err := index.LoadItemByApiRefHashAndType(ctx, s.Mapper, tx, hashRef, typ)
	if err != nil {
		if !sdk.ErrorIs(err, sdk.ErrNotFound) {
			return nil, err
		}
		// Insert data
		item = &index.Item{
			ApiRef:     apiRef,
			Type:       typ,
			ApiRefHash: hashRef,
			Status:     index.StatusItemIncoming,
		}
		if err := index.InsertItem(ctx, s.Mapper, tx, item); err != nil {
			if !sdk.ErrorIs(err, sdk.ErrConflictData) {
				return nil, err
			}
			// reload if item already exist
			item, err = index.LoadItemByApiRefHashAndType(ctx, s.Mapper, tx, hashRef, typ)
			if err != nil {
				return nil, err
			}
		}
	}

	if err := tx.Commit(); err != nil {
		return nil, sdk.WithStack(err)
	}

	return item, nil
}

func (s *Service) loadOrCreateIndexItemUnitBuffer(ctx context.Context, itemID string) (*storage.ItemUnit, error) {
	tx, err := s.mustDBWithCtx(ctx).Begin()
	if err != nil {
		return nil, sdk.WithStack(err)
	}
	defer tx.Rollback() // nolint

	unit, err := storage.LoadUnitByName(ctx, s.Mapper, tx, s.Units.Buffer.Name())
	if err != nil {
		return nil, err
	}

	item, err := index.LoadItemByID(ctx, s.Mapper, tx, itemID, gorpmapper.GetOptions.WithDecryption)
	if err != nil {
		return nil, err
	}

	itemUnit, err := storage.LoadItemUnitByUnit(ctx, s.Mapper, tx, unit.ID, itemID, gorpmapper.GetOptions.WithDecryption)
	if err != nil {
		if !sdk.ErrorIs(err, sdk.ErrNotFound) {
			return nil, err
		}

		itemUnit, err = s.Units.NewItemUnit(ctx, s.Mapper, tx, s.Units.Buffer, item)
		if err != nil {
			if !sdk.ErrorIs(err, sdk.ErrConflictData) {
				return nil, err
			}
		}

		if err := storage.InsertItemUnit(ctx, s.Mapper, tx, itemUnit); err != nil {
			return nil, err
		}

		itemUnit, err = storage.LoadItemUnitByID(ctx, s.Mapper, tx, itemUnit.ID, gorpmapper.GetOptions.WithDecryption)
		if err != nil {
			return nil, err
		}
	}

	if err := tx.Commit(); err != nil {
		return nil, sdk.WithStack(err)
	}

	return itemUnit, nil
}<|MERGE_RESOLUTION|>--- conflicted
+++ resolved
@@ -1,16 +1,7 @@
 package cdn
 
 import (
-	"bufio"
 	"context"
-<<<<<<< HEAD
-=======
-	"crypto/md5"
-	"crypto/sha512"
-	"encoding/hex"
-	"io"
-	"os"
->>>>>>> ff85af54
 	"strconv"
 	"strings"
 	"time"
@@ -144,51 +135,9 @@
 	}
 	// If we have all lines
 	if maxLine > 0 && maxLine == logsSize {
-		if err := s.completeItem(ctx, item.ID); err != nil {
-			return err
-		}
-<<<<<<< HEAD
-=======
-
-		// Update index with final data
-		item.Status = index.StatusItemCompleted
-
-		// Get all data from buffer and add manually last line
-		reader, err := s.Units.Buffer.NewReader(*iu)
-		if err != nil {
-			return err
-		}
-
-		// Compte md5 and sha512
-		md5 := md5.New()
-		sha512 := sha512.New()
-		// For optimum speed, Getpagesize returns the underlying system's memory page size.
-		pagesize := os.Getpagesize()
-		// wraps the Reader object into a new buffered reader to read the files in chunks
-		// and buffering them for performance.
-		mreader := bufio.NewReaderSize(reader, pagesize)
-		multiWriter := io.MultiWriter(md5, sha512)
-		size, err := io.Copy(multiWriter, mreader)
-		if err != nil {
-			return sdk.WithStack(err)
-		}
-
-		sha512Hash := hex.EncodeToString(sha512.Sum(nil))
-		md5Hash := hex.EncodeToString(md5.Sum(nil))
-
-		item.Hash = sha512Hash
-		item.MD5 = md5Hash
-		item.Size = size
-
-		if err := index.UpdateItem(ctx, s.Mapper, tx, item); err != nil {
-			return err
-		}
-
-		if err := tx.Commit(); err != nil {
-			return sdk.WithStack(err)
-		}
-
->>>>>>> ff85af54
+		if err := s.completeItem(ctx, *iu); err != nil {
+			return err
+		}
 		_ = s.Cache.Delete(maxLineKey)
 	}
 	return nil
