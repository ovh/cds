--- conflicted
+++ resolved
@@ -42,15 +42,8 @@
 		if err := sdk.JSONUnmarshal(res[i].Value, &value); err != nil {
 			return nil, sdk.WrapError(err, "cannot unmarshal line value from store")
 		}
-<<<<<<< HEAD
 
 		ls[i].ApiRefHash = r.ApiRefHash
-		l.Value = strings.TrimFunc(value, unicode.IsNumber)
-		l.Value = strings.TrimPrefix(l.Value, "#")
-
-		ls = append(ls, l)
-
-=======
 
 		// Trim to remove line number
 		value = strings.TrimPrefix(value, strconv.Itoa(int(res[i].Score)))
@@ -64,7 +57,7 @@
 
 		// Trim to remove separator
 		ls[i].Value = strings.TrimPrefix(ls[i].Value, "#")
->>>>>>> aad4b260
+
 	}
 	return ls, nil
 }
