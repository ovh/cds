package redis

import (
	"encoding/json"
	"fmt"

	"github.com/ovh/cds/sdk"
)

type Line struct {
<<<<<<< HEAD
	Number     int64  `json:"number"`
	Value      string `json:"value"`
	ApiRefHash string `json:"api_ref_hash"`
=======
	Number int64  `json:"number"`
	Value  string `json:"value"`
	Since  int64  `json:"since,omitempty"`
>>>>>>> 319eec4c
}

func (l Line) Format(f sdk.CDNReaderFormat) ([]byte, error) {
	switch f {
	case sdk.CDNReaderFormatJSON:
		bs, err := json.Marshal(l)
		return bs, sdk.WithStack(err)
	case sdk.CDNReaderFormatText:
		return []byte(l.Value), nil
	}
	return nil, sdk.WithStack(fmt.Errorf("invalid given reader format '%s'", f))
}<|MERGE_RESOLUTION|>--- conflicted
+++ resolved
@@ -8,15 +8,10 @@
 )
 
 type Line struct {
-<<<<<<< HEAD
 	Number     int64  `json:"number"`
 	Value      string `json:"value"`
 	ApiRefHash string `json:"api_ref_hash"`
-=======
-	Number int64  `json:"number"`
-	Value  string `json:"value"`
-	Since  int64  `json:"since,omitempty"`
->>>>>>> 319eec4c
+	Since      int64  `json:"since,omitempty"`
 }
 
 func (l Line) Format(f sdk.CDNReaderFormat) ([]byte, error) {
