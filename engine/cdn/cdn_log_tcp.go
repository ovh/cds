--- conflicted
+++ resolved
@@ -133,11 +133,7 @@
 	}
 
 	// Unsafe parse of signature to get datas
-<<<<<<< HEAD
 	var signature cdn.Signature
-=======
-	var signature cdslog.Signature
->>>>>>> ae7caf63
 	if err := jws.UnsafeParse(sig.(string), &signature); err != nil {
 		return err
 	}
@@ -156,11 +152,7 @@
 
 // Handle Message from worker (job logs). Enqueue in Redis
 func (s *Service) handleWorkerLog(ctx context.Context, workerName string, workerID string, sig interface{}, m hook.Message) error {
-<<<<<<< HEAD
 	var signature cdn.Signature
-=======
-	var signature cdslog.Signature
->>>>>>> ae7caf63
 
 	// Get worker data from cache
 	workerData, err := s.getWorker(ctx, workerName, GetWorkerOptions{NeedPrivateKey: true})
@@ -256,11 +248,7 @@
 
 //
 func (s *Service) handleServiceLog(ctx context.Context, hatcheryID int64, hatcheryName string, workerName string, sig interface{}, m hook.Message) error {
-<<<<<<< HEAD
 	var signature cdn.Signature
-=======
-	var signature cdslog.Signature
->>>>>>> ae7caf63
 	var pk *rsa.PublicKey
 
 	// Get hatchery public key from cache
