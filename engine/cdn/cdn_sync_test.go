--- conflicted
+++ resolved
@@ -139,12 +139,6 @@
 	cdnUnits.Start(ctx, sdk.NewGoRoutines(ctx))
 	s.Units = cdnUnits
 
-<<<<<<< HEAD
-	t.Logf("here are the storages: %+v", s.Units.Storages)
-
-	cdsStorage, ok := s.Units.Storage("test-cds-backend.TestSyncLog").(*cds.CDS)
-	require.True(t, ok)
-=======
 	var cdsStorage *cds.CDS
 	for _, sto := range s.Units.Storages {
 		cdsStorage = sto.(*cds.CDS)
@@ -156,7 +150,6 @@
 	if cdsStorage == nil {
 		t.Fail()
 	}
->>>>>>> 8d4f75ee
 
 	// Mock Http route
 	gock.InterceptClient(cdsStorage.GetClient().HTTPClient())
