package cdn

import (
	"context"
	"fmt"
	"net/http"

	"github.com/go-gorp/gorp"
	"github.com/gorilla/mux"

	"github.com/ovh/cds/engine/api"
	"github.com/ovh/cds/engine/cache"
	"github.com/ovh/cds/engine/cdn/index"
	"github.com/ovh/cds/engine/cdn/lru"
	"github.com/ovh/cds/engine/cdn/storage"
	"github.com/ovh/cds/engine/cdn/storage/cds"
	_ "github.com/ovh/cds/engine/cdn/storage/local"
	_ "github.com/ovh/cds/engine/cdn/storage/redis"
	"github.com/ovh/cds/engine/database"
	"github.com/ovh/cds/engine/gorpmapper"
	"github.com/ovh/cds/sdk"
	"github.com/ovh/cds/sdk/cdsclient"
	"github.com/ovh/cds/sdk/log"
)

// New returns a new service
func New() *Service {
	s := new(Service)

	s.Router = &api.Router{
		Mux: mux.NewRouter(),
	}

	return s
}

func (s *Service) Init(config interface{}) (cdsclient.ServiceConfig, error) {
	var cfg cdsclient.ServiceConfig
	sConfig, ok := config.(Configuration)
	if !ok {
		return cfg, sdk.WithStack(fmt.Errorf("invalid CDN service configuration"))
	}

	cfg.Host = sConfig.API.HTTP.URL
	cfg.Token = sConfig.API.Token
	cfg.InsecureSkipVerifyTLS = sConfig.API.HTTP.Insecure
	cfg.RequestSecondsTimeout = sConfig.API.RequestTimeout
	return cfg, nil
}

// ApplyConfiguration apply an object of type CDN.Configuration after checking it
func (s *Service) ApplyConfiguration(config interface{}) error {
	if err := s.CheckConfiguration(config); err != nil {
		return err
	}
	var ok bool
	s.Cfg, ok = config.(Configuration)
	if !ok {
		return fmt.Errorf("invalid configuration")
	}
	s.ServiceName = s.Cfg.Name
	s.ServiceType = sdk.TypeCDN
	s.HTTPURL = s.Cfg.URL
	s.MaxHeartbeatFailures = s.Cfg.API.MaxHeartbeatFailures
	return nil
}

// CheckConfiguration checks the validity of the configuration object
func (s *Service) CheckConfiguration(config interface{}) error {
	sConfig, ok := config.(Configuration)
	if !ok {
		return fmt.Errorf("invalid configuration")
	}

	if sConfig.URL == "" {
		return fmt.Errorf("your CDS configuration seems to be empty. Please use environment variables, file or Consul to set your configuration")
	}
	if sConfig.Name == "" {
		return fmt.Errorf("please enter a name in your CDN configuration")
	}

	return nil
}

// Serve will start the http api server
func (s *Service) Serve(c context.Context) error {
	ctx, cancel := context.WithCancel(c)
	defer cancel()

	var err error

	if s.Cfg.EnableLogProcessing {
		log.Info(ctx, "Initializing database connection...")
		//Intialize database
		s.DBConnectionFactory, err = database.Init(
			ctx,
			s.Cfg.Database.User,
			s.Cfg.Database.Role,
			s.Cfg.Database.Password,
			s.Cfg.Database.Name,
			s.Cfg.Database.Schema,
			s.Cfg.Database.Host,
			s.Cfg.Database.Port,
			s.Cfg.Database.SSLMode,
			s.Cfg.Database.ConnectTimeout,
			s.Cfg.Database.Timeout,
			s.Cfg.Database.MaxConn)
		if err != nil {
			return fmt.Errorf("cannot connect to database: %v", err)
		}

		log.Info(ctx, "Setting up database keys...")
		s.Mapper = gorpmapper.New()
		encryptionKeyConfig := s.Cfg.Database.EncryptionKey.GetKeys(gorpmapper.KeyEcnryptionIdentifier)
		signatureKeyConfig := s.Cfg.Database.SignatureKey.GetKeys(gorpmapper.KeySignIdentifier)
		if err := s.Mapper.ConfigureKeys(&signatureKeyConfig, &encryptionKeyConfig); err != nil {
			return fmt.Errorf("cannot setup database keys: %v", err)
		}

		// Init dao packages
		index.InitDBMapping(s.Mapper)
		storage.InitDBMapping(s.Mapper)

		// Init storage units
		s.Units, err = storage.Init(ctx, s.Mapper, s.mustDBWithCtx(ctx), s.Cfg.Units)
		if err != nil {
			return err
		}
		if err := s.Units.Start(ctx); err != nil {
			return err
		}

		sdk.GoRoutine(ctx, "cdn-gc-items", func(ctx context.Context) {
<<<<<<< HEAD
			s.itemsGC(ctx)
		})
		sdk.GoRoutine(ctx, "cdn-purge-items", func(ctx context.Context) {
			s.itemPurge(ctx)
=======
			s.ItemsGC(ctx)
>>>>>>> 95a8d208
		})

		// Start CDS Backend migration
		for _, st := range s.Units.Storages {
			cdsStorage, ok := st.(*cds.CDS)
			if !ok {
				continue
			}
			sdk.GoRoutine(ctx, "cdn-cds-backend-migration", func(ctx context.Context) {
				if err := s.SyncLogs(ctx, cdsStorage); err != nil {
					log.Error(ctx, "unable to sync logs: %v", err)
				}
			})
		}

		log.Info(ctx, "Initializing log cache on %s", s.Cfg.Cache.Redis.Host)
		s.LogCache, err = lru.NewRedisLRU(s.mustDBWithCtx(ctx), s.Cfg.Cache.LruSize, s.Cfg.Cache.Redis.Host, s.Cfg.Cache.Redis.Password)
		if err != nil {
<<<<<<< HEAD
			return fmt.Errorf("cannot connect to redis instance for lru : %v", err)
=======
			return sdk.WrapError(err, "cannot connect to redis instance for lru")
>>>>>>> 95a8d208
		}
		sdk.GoRoutine(ctx, "log-cache-eviction", func(ctx context.Context) {
			s.LogCache.Evict(ctx)
		})
	}

	log.Info(ctx, "Initializing redis cache on %s...", s.Cfg.Cache.Redis.Host)
	s.Cache, err = cache.New(s.Cfg.Cache.Redis.Host, s.Cfg.Cache.Redis.Password, s.Cfg.Cache.TTL)
	if err != nil {
		return fmt.Errorf("cannot connect to redis instance : %v", err)
	}

	if err := s.initMetrics(ctx); err != nil {
		return err
	}

	s.RunTcpLogServer(ctx)

	log.Info(ctx, "Initializing HTTP router")
	s.initRouter(ctx)
	server := &http.Server{
		Addr:           fmt.Sprintf("%s:%d", s.Cfg.HTTP.Addr, s.Cfg.HTTP.Port),
		Handler:        s.Router.Mux,
		MaxHeaderBytes: 1 << 20,
	}

	//Gracefully shutdown the http server
	go func() {
		<-ctx.Done()
		log.Info(ctx, "CDN> Shutdown HTTP Server")
		_ = server.Shutdown(ctx)
	}()

	//Start the http server
	log.Info(ctx, "CDN> Starting HTTP Server on port %d", s.Cfg.HTTP.Port)
	if err := server.ListenAndServe(); err != nil {
		log.Fatalf("CDN> Cannot start cds-cdn: %v", err)
	}
	return ctx.Err()
}

func (s *Service) mustDBWithCtx(ctx context.Context) *gorp.DbMap {
	db := s.DBConnectionFactory.GetDBMap(s.Mapper)()
	db = db.WithContext(ctx).(*gorp.DbMap)
	if db == nil {
		panic(fmt.Errorf("database unavailable"))
	}
	return db
}<|MERGE_RESOLUTION|>--- conflicted
+++ resolved
@@ -131,14 +131,10 @@
 		}
 
 		sdk.GoRoutine(ctx, "cdn-gc-items", func(ctx context.Context) {
-<<<<<<< HEAD
 			s.itemsGC(ctx)
 		})
 		sdk.GoRoutine(ctx, "cdn-purge-items", func(ctx context.Context) {
 			s.itemPurge(ctx)
-=======
-			s.ItemsGC(ctx)
->>>>>>> 95a8d208
 		})
 
 		// Start CDS Backend migration
@@ -157,11 +153,7 @@
 		log.Info(ctx, "Initializing log cache on %s", s.Cfg.Cache.Redis.Host)
 		s.LogCache, err = lru.NewRedisLRU(s.mustDBWithCtx(ctx), s.Cfg.Cache.LruSize, s.Cfg.Cache.Redis.Host, s.Cfg.Cache.Redis.Password)
 		if err != nil {
-<<<<<<< HEAD
-			return fmt.Errorf("cannot connect to redis instance for lru : %v", err)
-=======
 			return sdk.WrapError(err, "cannot connect to redis instance for lru")
->>>>>>> 95a8d208
 		}
 		sdk.GoRoutine(ctx, "log-cache-eviction", func(ctx context.Context) {
 			s.LogCache.Evict(ctx)
