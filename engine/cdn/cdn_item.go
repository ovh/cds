--- conflicted
+++ resolved
@@ -26,11 +26,6 @@
 	rnd = rand.New(rs)
 )
 
-<<<<<<< HEAD
-func (s *Service) downloadItem(ctx context.Context, t sdk.CDNItemType, apiRefHash string, refreshDelay int64, w http.ResponseWriter) error {
-	t0 := time.Now()
-
-=======
 type downloadOpts struct {
 	Log struct {
 		Sort    int64
@@ -39,7 +34,8 @@
 }
 
 func (s *Service) downloadItem(ctx context.Context, t sdk.CDNItemType, apiRefHash string, w http.ResponseWriter, opts downloadOpts) error {
->>>>>>> e1a5c363
+	t0 := time.Now()
+
 	if !t.IsLog() {
 		return sdk.NewErrorFrom(sdk.ErrNotImplemented, "only log item can be download for now")
 	}
