package index_test

import (
	"context"
<<<<<<< HEAD
=======
	"strconv"
>>>>>>> ff85af54
	"testing"
	"time"

	"github.com/stretchr/testify/require"

	"github.com/mitchellh/hashstructure"
	"github.com/stretchr/testify/require"

	"github.com/ovh/cds/engine/api/test"
	"github.com/ovh/cds/engine/cdn/index"
	"github.com/ovh/cds/engine/gorpmapper"
	"github.com/ovh/cds/sdk"
)

func TestLoadItem(t *testing.T) {
	m := gorpmapper.New()
	index.InitDBMapping(m)

	db, _ := test.SetupPGWithMapper(t, m, sdk.TypeCDN)

	apiRef := index.ApiRef{
		ProjectKey: sdk.RandomString(10),
	}
	hashRefU, err := hashstructure.Hash(apiRef, nil)
	require.NoError(t, err)
	hashRef := strconv.FormatUint(hashRefU, 10)

	i := index.Item{
<<<<<<< HEAD
		Type:       index.TypeItemStepLog,
		ApiRefHash: sdk.UUID(),
=======
		ApiRef:     apiRef,
		ApiRefHash: hashRef,
		Type:       index.TypeItemStepLog,
>>>>>>> ff85af54
	}
	require.NoError(t, index.InsertItem(context.TODO(), m, db, &i))

	res, err := index.LoadItemByID(context.TODO(), m, db, i.ID)
	require.NoError(t, err)
	require.Equal(t, i.ID, res.ID)
	require.Equal(t, i.Type, res.Type)
}

func TestLoadOldItemIDsByStatusAndDuration(t *testing.T) {
	m := gorpmapper.New()
	index.InitDBMapping(m)
	db, _ := test.SetupPGWithMapper(t, m, sdk.TypeCDN)

	// Clean old test
	time.Sleep(1 * time.Second)
	ids, err := index.LoadOldItemIDsByStatusAndDuration(db, index.StatusItemIncoming, 1)
	require.NoError(t, err)
	for _, id := range ids {
		i, err := index.LoadItemByID(context.TODO(), m, db, id)
		require.NoError(t, err)
		require.NoError(t, index.DeleteItem(m, db, i))
	}

	i1 := &index.Item{
		ID:         sdk.UUID(),
		ApiRefHash: sdk.UUID(),
		Type:       index.TypeItemStepLog,
		Status:     index.StatusItemCompleted,
	}
	err = index.InsertItem(context.TODO(), m, db, i1)
	require.NoError(t, err)

	i2 := &index.Item{
		ID:         sdk.UUID(),
		ApiRefHash: sdk.UUID(),
		Type:       index.TypeItemStepLog,
		Status:     index.StatusItemIncoming,
	}
	err = index.InsertItem(context.TODO(), m, db, i2)
	require.NoError(t, err)
	defer func() {
		_ = index.DeleteItem(m, db, i2)
	}()

	time.Sleep(2 * time.Second)

	ids, err = index.LoadOldItemIDsByStatusAndDuration(db, index.StatusItemIncoming, 1)
	require.NoError(t, err)
	require.Len(t, ids, 1)
	require.Equal(t, i2.ID, ids[0])
}<|MERGE_RESOLUTION|>--- conflicted
+++ resolved
@@ -2,17 +2,10 @@
 
 import (
 	"context"
-<<<<<<< HEAD
-=======
-	"strconv"
->>>>>>> ff85af54
-	"testing"
-	"time"
-
-	"github.com/stretchr/testify/require"
-
 	"github.com/mitchellh/hashstructure"
 	"github.com/stretchr/testify/require"
+	"strconv"
+	"testing"
 
 	"github.com/ovh/cds/engine/api/test"
 	"github.com/ovh/cds/engine/cdn/index"
@@ -34,14 +27,9 @@
 	hashRef := strconv.FormatUint(hashRefU, 10)
 
 	i := index.Item{
-<<<<<<< HEAD
-		Type:       index.TypeItemStepLog,
-		ApiRefHash: sdk.UUID(),
-=======
 		ApiRef:     apiRef,
 		ApiRefHash: hashRef,
 		Type:       index.TypeItemStepLog,
->>>>>>> ff85af54
 	}
 	require.NoError(t, index.InsertItem(context.TODO(), m, db, &i))
 
@@ -49,48 +37,4 @@
 	require.NoError(t, err)
 	require.Equal(t, i.ID, res.ID)
 	require.Equal(t, i.Type, res.Type)
-}
-
-func TestLoadOldItemIDsByStatusAndDuration(t *testing.T) {
-	m := gorpmapper.New()
-	index.InitDBMapping(m)
-	db, _ := test.SetupPGWithMapper(t, m, sdk.TypeCDN)
-
-	// Clean old test
-	time.Sleep(1 * time.Second)
-	ids, err := index.LoadOldItemIDsByStatusAndDuration(db, index.StatusItemIncoming, 1)
-	require.NoError(t, err)
-	for _, id := range ids {
-		i, err := index.LoadItemByID(context.TODO(), m, db, id)
-		require.NoError(t, err)
-		require.NoError(t, index.DeleteItem(m, db, i))
-	}
-
-	i1 := &index.Item{
-		ID:         sdk.UUID(),
-		ApiRefHash: sdk.UUID(),
-		Type:       index.TypeItemStepLog,
-		Status:     index.StatusItemCompleted,
-	}
-	err = index.InsertItem(context.TODO(), m, db, i1)
-	require.NoError(t, err)
-
-	i2 := &index.Item{
-		ID:         sdk.UUID(),
-		ApiRefHash: sdk.UUID(),
-		Type:       index.TypeItemStepLog,
-		Status:     index.StatusItemIncoming,
-	}
-	err = index.InsertItem(context.TODO(), m, db, i2)
-	require.NoError(t, err)
-	defer func() {
-		_ = index.DeleteItem(m, db, i2)
-	}()
-
-	time.Sleep(2 * time.Second)
-
-	ids, err = index.LoadOldItemIDsByStatusAndDuration(db, index.StatusItemIncoming, 1)
-	require.NoError(t, err)
-	require.Len(t, ids, 1)
-	require.Equal(t, i2.ID, ids[0])
 }