package cdn

import (
	"context"
	"encoding/base64"
	"fmt"
	"testing"
	"time"

	gocache "github.com/patrickmn/go-cache"
	"github.com/stretchr/testify/require"
	"gopkg.in/h2non/gock.v1"

	"github.com/ovh/cds/engine/api/bootstrap"
	"github.com/ovh/cds/engine/api/test"
	"github.com/ovh/cds/engine/api/workflow"
	"github.com/ovh/cds/sdk"
	"github.com/ovh/cds/sdk/cdsclient"
	"github.com/ovh/cds/sdk/jws"
	"github.com/ovh/cds/sdk/log"
)

func TestWorkerLog(t *testing.T) {
	db, cache := test.SetupPG(t, bootstrap.InitiliazeDB)

	// Create worker private key
	key, err := jws.NewRandomSymmetricKey(32)
	require.NoError(t, err)

	// Create worker signer
	sign, err := jws.NewHMacSigner(key)
	require.NoError(t, err)

	// Create cdn service
	s := Service{
		Db:    db,
		Cache: cache,
	}

	// Create run job
	jobRun := sdk.WorkflowNodeJobRun{
		Start:             time.Now(),
		WorkflowNodeRunID: 1,
		Status:            sdk.StatusBuilding,
	}
	dbj := new(workflow.JobRun)
	require.NoError(t, dbj.ToJobRun(&jobRun))
	require.NoError(t, db.Insert(dbj))

	signature := log.Signature{
		Worker: &log.SignatureWorker{
			WorkerID:   "abcdef-123456",
			StepOrder:  0,
			WorkerName: "myworker",
		},
		JobID:     dbj.ID,
		NodeRunID: jobRun.WorkflowNodeRunID,
		Timestamp: time.Now().UnixNano(),
	}
	logCache.Set(fmt.Sprintf("worker-%s", signature.Worker.WorkerName), sdk.Worker{
		Name:       signature.Worker.WorkerName,
		ID:         signature.Worker.WorkerID,
		PrivateKey: key,
		JobRunID:   &signature.JobID,
	}, gocache.DefaultExpiration)

	signatureField, err := jws.Sign(sign, signature)
	require.NoError(t, err)

	message := `{"level": 1, "version": "1", "short": "this", "_facility": "fa", "_file": "file",
	"host": "host", "_line":1, "_pid": 1, "_prefix": "prefix", "full_message": "this is my message", "_Signature": "%s"}`
	message = fmt.Sprintf(message, signatureField)

<<<<<<< HEAD
	s.Client = cdsclient.New(cdsclient.Config{
		Host: "http://lolcat.host",
	})

	gock.InterceptClient(s.Client.(cdsclient.Raw).HTTPClient())

	gock.New("http://lolcat.host").Post(fmt.Sprintf("/queue/workflows/%d/log", dbj.ID)).Reply(200)

	chanMessages := s.handleConnectionChannel(context.TODO())

	require.NoError(t, s.handleLogMessage(context.TODO(), chanMessages, []byte(message)))
	close(chanMessages)

	// Waiting read of channel to send log
	require.NoError(t, err)
	cpt := 0
	for {
		b := gock.IsDone()
		if b {
			break
		} else {
			cpt++
		}
		if cpt > 10 {
			t.Fail()
		}
		time.Sleep(100 * time.Millisecond)
	}
=======
	require.NoError(t, s.handleLogMessage(context.TODO(), []byte(message)))

	ctx, cancel := context.WithCancel(context.TODO())
	go s.waitingJobs(ctx)

	cpt := 0
	for {
		logs, err := workflow.LoadLogs(s.Db, dbj.ID)
		require.NoError(t, err)

		t.Logf("%d: %+v", cpt, logs)
		if len(logs) == 0 {
			if cpt > 20 {
				t.Fail()
				break
			}
			cpt++
			time.Sleep(250 * time.Millisecond)
			continue
		}
		require.Len(t, logs, 1)
		require.Equal(t, "[ALERT] this is my message\n", logs[0].Val)
		break
	}
	cancel()
>>>>>>> 10e3e4be

}

func TestServiceLog(t *testing.T) {
	db, cache := test.SetupPG(t, bootstrap.InitiliazeDB)

	// Create hatchery private key
	key, err := jws.NewRandomRSAKey()
	require.NoError(t, err)

	// Create worker signer
	sign, err := jws.NewSigner(key)
	require.NoError(t, err)

	// Create cdn service
	s := Service{
		Db:    db,
		Cache: cache,
	}
	s.Client = cdsclient.New(cdsclient.Config{
		Host: "http://lolcat.host",
	})
	gock.InterceptClient(s.Client.(cdsclient.Raw).HTTPClient())

	// Create run job
	jobRun := sdk.WorkflowNodeJobRun{
		Start:             time.Now(),
		WorkflowNodeRunID: 1,
		Status:            sdk.StatusBuilding,
	}
	dbj := new(workflow.JobRun)
	require.NoError(t, dbj.ToJobRun(&jobRun))
	require.NoError(t, db.Insert(dbj))

	signature := log.Signature{
		Service: &log.SignatureService{
			WorkerName:      "my-worker-name",
			HatcheryID:      1,
			HatcheryName:    "my-hatchery-name",
			RequirementID:   1,
			RequirementName: "service-1",
		},
		JobID:     dbj.ID,
		NodeRunID: jobRun.WorkflowNodeRunID,
		Timestamp: time.Now().UnixNano(),
	}

	// Create worker private key
	wKey, err := jws.NewRandomSymmetricKey(32)
	require.NoError(t, err)
	w := sdk.Worker{
		Name:       signature.Service.WorkerName,
		HatcheryID: signature.Service.HatcheryID,
		PrivateKey: []byte(base64.StdEncoding.EncodeToString(wKey)),
		JobRunID:   &signature.JobID,
	}

	logCache.Set(fmt.Sprintf("hatchery-key-%d", signature.Service.HatcheryID), &key.PublicKey, gocache.DefaultExpiration)
	logCache.Set(fmt.Sprintf("worker-%s", signature.Service.WorkerName), w, gocache.DefaultExpiration)

	signatureField, err := jws.Sign(sign, signature)
	require.NoError(t, err)

	message := `{"level": 1, "version": "1", "short": "this", "_facility": "fa", "_file": "file",
	"host": "host", "_line":1, "_pid": 1, "_prefix": "prefix", "full_message": "this is my service message", "_Signature": "%s"}`
	message = fmt.Sprintf(message, signatureField)

<<<<<<< HEAD
	gock.New("http://lolcat.host").Post("/queue/workflows/log/service").Reply(200)
=======
	require.NoError(t, s.handleLogMessage(context.TODO(), []byte(message)))
>>>>>>> 10e3e4be

	require.NoError(t, s.handleLogMessage(context.TODO(), nil, []byte(message)))

	require.True(t, gock.IsDone())

}<|MERGE_RESOLUTION|>--- conflicted
+++ resolved
@@ -71,7 +71,6 @@
 	"host": "host", "_line":1, "_pid": 1, "_prefix": "prefix", "full_message": "this is my message", "_Signature": "%s"}`
 	message = fmt.Sprintf(message, signatureField)
 
-<<<<<<< HEAD
 	s.Client = cdsclient.New(cdsclient.Config{
 		Host: "http://lolcat.host",
 	})
@@ -80,39 +79,16 @@
 
 	gock.New("http://lolcat.host").Post(fmt.Sprintf("/queue/workflows/%d/log", dbj.ID)).Reply(200)
 
-	chanMessages := s.handleConnectionChannel(context.TODO())
-
-	require.NoError(t, s.handleLogMessage(context.TODO(), chanMessages, []byte(message)))
-	close(chanMessages)
-
-	// Waiting read of channel to send log
-	require.NoError(t, err)
-	cpt := 0
-	for {
-		b := gock.IsDone()
-		if b {
-			break
-		} else {
-			cpt++
-		}
-		if cpt > 10 {
-			t.Fail()
-		}
-		time.Sleep(100 * time.Millisecond)
-	}
-=======
 	require.NoError(t, s.handleLogMessage(context.TODO(), []byte(message)))
 
 	ctx, cancel := context.WithCancel(context.TODO())
+	defer cancel()
 	go s.waitingJobs(ctx)
 
 	cpt := 0
 	for {
-		logs, err := workflow.LoadLogs(s.Db, dbj.ID)
-		require.NoError(t, err)
-
-		t.Logf("%d: %+v", cpt, logs)
-		if len(logs) == 0 {
+		done := gock.IsDone()
+		if !done {
 			if cpt > 20 {
 				t.Fail()
 				break
@@ -121,13 +97,8 @@
 			time.Sleep(250 * time.Millisecond)
 			continue
 		}
-		require.Len(t, logs, 1)
-		require.Equal(t, "[ALERT] this is my message\n", logs[0].Val)
 		break
 	}
-	cancel()
->>>>>>> 10e3e4be
-
 }
 
 func TestServiceLog(t *testing.T) {
@@ -194,13 +165,8 @@
 	"host": "host", "_line":1, "_pid": 1, "_prefix": "prefix", "full_message": "this is my service message", "_Signature": "%s"}`
 	message = fmt.Sprintf(message, signatureField)
 
-<<<<<<< HEAD
 	gock.New("http://lolcat.host").Post("/queue/workflows/log/service").Reply(200)
-=======
 	require.NoError(t, s.handleLogMessage(context.TODO(), []byte(message)))
->>>>>>> 10e3e4be
-
-	require.NoError(t, s.handleLogMessage(context.TODO(), nil, []byte(message)))
 
 	require.True(t, gock.IsDone())
 
