package cdn

import (
	"context"
	"encoding/json"
	"fmt"
	"net/http"
	"net/http/httptest"
	"net/url"
	"strconv"
	"testing"
	"time"

	"github.com/dgrijalva/jwt-go"
	"github.com/mitchellh/hashstructure"
	"github.com/stretchr/testify/assert"
	"github.com/stretchr/testify/require"
	"gopkg.in/h2non/gock.v1"

	"github.com/ovh/cds/engine/api/test/assets"
	"github.com/ovh/cds/engine/authentication"
	"github.com/ovh/cds/engine/cdn/item"
	"github.com/ovh/cds/engine/cdn/redis"
	cdntest "github.com/ovh/cds/engine/cdn/test"
	"github.com/ovh/cds/engine/test"
	"github.com/ovh/cds/sdk"
	"github.com/ovh/cds/sdk/cdsclient"
	"github.com/ovh/cds/sdk/log"
	"github.com/ovh/cds/sdk/log/hook"
)

func TestMarkItemToDeleteHandler(t *testing.T) {
	s, db := newTestService(t)
	s.Cfg.EnableLogProcessing = true
	cdntest.ClearItem(t, context.TODO(), s.Mapper, db)

	item1 := sdk.CDNItem{
		ID:   sdk.UUID(),
		Type: sdk.CDNTypeItemStepLog,
		APIRef: sdk.CDNLogAPIRef{
			RunID:      1,
			WorkflowID: 1,
		},
		APIRefHash: sdk.RandomString(10),
	}
	require.NoError(t, item.Insert(context.TODO(), s.Mapper, db, &item1))
	item2 := sdk.CDNItem{
		ID:   sdk.UUID(),
		Type: sdk.CDNTypeItemStepLog,
		APIRef: sdk.CDNLogAPIRef{
			RunID:      2,
			WorkflowID: 2,
		},
		APIRefHash: sdk.RandomString(10),
	}
	require.NoError(t, item.Insert(context.TODO(), s.Mapper, db, &item2))

	item3 := sdk.CDNItem{
		ID:   sdk.UUID(),
		Type: sdk.CDNTypeItemStepLog,
		APIRef: sdk.CDNLogAPIRef{
			RunID:      3,
			WorkflowID: 2,
		},
		APIRefHash: sdk.RandomString(10),
	}
	require.NoError(t, item.Insert(context.TODO(), s.Mapper, db, &item3))

	vars := map[string]string{}
	uri := s.Router.GetRoute("POST", s.markItemToDeleteHandler, vars)
	require.NotEmpty(t, uri)
	req := newRequest(t, "POST", uri, sdk.CDNMarkDelete{RunID: 2})

	rec := httptest.NewRecorder()
	s.Router.Mux.ServeHTTP(rec, req)
	require.Equal(t, 204, rec.Code)

	item3DB, err := item.LoadByID(context.TODO(), s.Mapper, db, item3.ID)
	require.NoError(t, err)
	require.False(t, item3DB.ToDelete)

	item2DB, err := item.LoadByID(context.TODO(), s.Mapper, db, item2.ID)
	require.NoError(t, err)
	require.True(t, item2DB.ToDelete)

	item1DB, err := item.LoadByID(context.TODO(), s.Mapper, db, item1.ID)
	require.NoError(t, err)
	require.False(t, item1DB.ToDelete)

	vars2 := map[string]string{}
	uri2 := s.Router.GetRoute("POST", s.markItemToDeleteHandler, vars2)
	require.NotEmpty(t, uri2)
	req2 := newRequest(t, "POST", uri, sdk.CDNMarkDelete{WorkflowID: 1})

	rec2 := httptest.NewRecorder()
	s.Router.Mux.ServeHTTP(rec2, req2)
	require.Equal(t, 204, rec2.Code)

	item3DBAfter, err := item.LoadByID(context.TODO(), s.Mapper, db, item3.ID)
	require.NoError(t, err)
	require.False(t, item3DBAfter.ToDelete)

	item2DBAfter, err := item.LoadByID(context.TODO(), s.Mapper, db, item2.ID)
	require.NoError(t, err)
	require.True(t, item2DBAfter.ToDelete)

	item1DBAfter, err := item.LoadByID(context.TODO(), s.Mapper, db, item1.ID)
	require.NoError(t, err)
	require.True(t, item1DBAfter.ToDelete)
}

func TestGetItemLogsDownloadHandler(t *testing.T) {
	projectKey := sdk.RandomString(10)
	// Create cdn service with need storage and test item
	s, _ := newTestService(t)
	s.Client = cdsclient.New(cdsclient.Config{Host: "http://lolcat.api", InsecureSkipVerifyTLS: false})
	gock.InterceptClient(s.Client.(cdsclient.Raw).HTTPClient())
	gock.New("http://lolcat.api").Get("/project/" + projectKey + "/workflows/MyWorkflow/log/access").Reply(http.StatusOK).JSON(nil)
<<<<<<< HEAD

	s.Units = newRunningStorageUnits(t, s.Mapper, s.mustDBWithCtx(context.TODO()))
=======
	ctx, cancel := context.WithCancel(context.TODO())
	t.Cleanup(cancel)
	cdnUnits := newRunningStorageUnits(t, s.Mapper, s.mustDBWithCtx(ctx), ctx)

	s.Units = cdnUnits
>>>>>>> 019403d3

	hm := handledMessage{
		Msg: hook.Message{
			Full: "this is a message",
		},
		Status: sdk.StatusSuccess,
		Line:   2,
		Signature: log.Signature{
			ProjectKey:   projectKey,
			WorkflowID:   1,
			WorkflowName: "MyWorkflow",
			RunID:        1,
			NodeRunID:    1,
			NodeRunName:  "MyPipeline",
			JobName:      "MyJob",
			JobID:        1,
			Worker: &log.SignatureWorker{
				StepName:  "script1",
				StepOrder: 1,
			},
		},
	}

	content := buildMessage(hm)
	err := s.storeLogs(context.TODO(), sdk.CDNTypeItemStepLog, hm.Signature, hm.Status, content, hm.Line)
	require.NoError(t, err)

	signer, err := authentication.NewSigner("cdn-test", test.SigningKey)
	require.NoError(t, err)
	s.Common.ParsedAPIPublicKey = signer.GetVerifyKey()
	jwtToken := jwt.NewWithClaims(jwt.SigningMethodRS512, sdk.AuthSessionJWTClaims{
		ID: sdk.UUID(),
		StandardClaims: jwt.StandardClaims{
			Issuer:    "test",
			Subject:   sdk.UUID(),
			Id:        sdk.UUID(),
			IssuedAt:  time.Now().Unix(),
			ExpiresAt: time.Now().Add(time.Minute).Unix(),
		},
	})
	jwtTokenRaw, err := signer.SignJWT(jwtToken)
	require.NoError(t, err)

	apiRef := sdk.CDNLogAPIRef{
		ProjectKey:     hm.Signature.ProjectKey,
		WorkflowName:   hm.Signature.WorkflowName,
		WorkflowID:     hm.Signature.WorkflowID,
		RunID:          hm.Signature.RunID,
		NodeRunName:    hm.Signature.NodeRunName,
		NodeRunID:      hm.Signature.NodeRunID,
		NodeRunJobName: hm.Signature.JobName,
		NodeRunJobID:   hm.Signature.JobID,
		StepName:       hm.Signature.Worker.StepName,
		StepOrder:      hm.Signature.Worker.StepOrder,
	}
	apiRefHashU, err := hashstructure.Hash(apiRef, nil)
	require.NoError(t, err)
	apiRefHash := strconv.FormatUint(apiRefHashU, 10)

	uri := s.Router.GetRoute("GET", s.getItemDownloadHandler, map[string]string{
		"type":   string(sdk.CDNTypeItemStepLog),
		"apiRef": apiRefHash,
	})
	require.NotEmpty(t, uri)
	req := assets.NewJWTAuthentifiedRequest(t, jwtTokenRaw, "GET", uri, nil)
	rec := httptest.NewRecorder()
	s.Router.Mux.ServeHTTP(rec, req)
	require.Equal(t, 200, rec.Code)

	assert.Equal(t, "[EMERGENCY] this is a message\n", string(rec.Body.Bytes()))
}

func TestGetItemLogsLinesHandler(t *testing.T) {
	projectKey := sdk.RandomString(10)

	// Create cdn service with need storage and test item
	s, _ := newTestService(t)
	s.Client = cdsclient.New(cdsclient.Config{Host: "http://lolcat.api", InsecureSkipVerifyTLS: false})
	gock.InterceptClient(s.Client.(cdsclient.Raw).HTTPClient())
	gock.New("http://lolcat.api").Get("/project/" + projectKey + "/workflows/MyWorkflow/log/access").Reply(http.StatusOK).JSON(nil)
<<<<<<< HEAD

	s.Units = newRunningStorageUnits(t, s.Mapper, s.mustDBWithCtx(context.TODO()))
=======
	ctx, cancel := context.WithCancel(context.TODO())
	t.Cleanup(cancel)
	cdnUnits := newRunningStorageUnits(t, s.Mapper, s.mustDBWithCtx(context.TODO()), ctx)

	s.Units = cdnUnits
>>>>>>> 019403d3

	hm := handledMessage{
		Msg: hook.Message{
			Full: "this is a message",
		},
		Status: sdk.StatusSuccess,
		Line:   2,
		Signature: log.Signature{
			ProjectKey:   projectKey,
			WorkflowID:   1,
			WorkflowName: "MyWorkflow",
			RunID:        1,
			NodeRunID:    1,
			NodeRunName:  "MyPipeline",
			JobName:      "MyJob",
			JobID:        1,
			Worker: &log.SignatureWorker{
				StepName:  "script1",
				StepOrder: 1,
			},
		},
	}

	content := buildMessage(hm)
	err := s.storeLogs(context.TODO(), sdk.CDNTypeItemStepLog, hm.Signature, hm.Status, content, hm.Line)
	require.NoError(t, err)

	signer, err := authentication.NewSigner("cdn-test", test.SigningKey)
	require.NoError(t, err)
	s.Common.ParsedAPIPublicKey = signer.GetVerifyKey()
	jwtToken := jwt.NewWithClaims(jwt.SigningMethodRS512, sdk.AuthSessionJWTClaims{
		ID: sdk.UUID(),
		StandardClaims: jwt.StandardClaims{
			Issuer:    "test",
			Subject:   sdk.UUID(),
			Id:        sdk.UUID(),
			IssuedAt:  time.Now().Unix(),
			ExpiresAt: time.Now().Add(time.Minute).Unix(),
		},
	})
	jwtTokenRaw, err := signer.SignJWT(jwtToken)
	require.NoError(t, err)

	apiRef := sdk.CDNLogAPIRef{
		ProjectKey:     hm.Signature.ProjectKey,
		WorkflowName:   hm.Signature.WorkflowName,
		WorkflowID:     hm.Signature.WorkflowID,
		RunID:          hm.Signature.RunID,
		NodeRunName:    hm.Signature.NodeRunName,
		NodeRunID:      hm.Signature.NodeRunID,
		NodeRunJobName: hm.Signature.JobName,
		NodeRunJobID:   hm.Signature.JobID,
		StepName:       hm.Signature.Worker.StepName,
		StepOrder:      hm.Signature.Worker.StepOrder,
	}
	apiRefHashU, err := hashstructure.Hash(apiRef, nil)
	require.NoError(t, err)
	apiRefHash := strconv.FormatUint(apiRefHashU, 10)

	uri := s.Router.GetRoute("GET", s.getItemLogsLinesHandler, map[string]string{
		"type":   string(sdk.CDNTypeItemStepLog),
		"apiRef": apiRefHash,
	})
	require.NotEmpty(t, uri)
	req := assets.NewJWTAuthentifiedRequest(t, jwtTokenRaw, "GET", uri, nil)
	rec := httptest.NewRecorder()
	s.Router.Mux.ServeHTTP(rec, req)
	require.Equal(t, 200, rec.Code)

	var lines []redis.Line
	require.NoError(t, json.Unmarshal(rec.Body.Bytes(), &lines))
	require.Len(t, lines, 1)
	require.Equal(t, int64(2), lines[0].Number)
	require.Equal(t, "[EMERGENCY] this is a message\n", lines[0].Value)
<<<<<<< HEAD
}

func TestGetItemLogsStreamHandler(t *testing.T) {
	projectKey := sdk.RandomString(10)

	// Create cdn service with need storage and test item
	s, db := newTestService(t)
	require.NoError(t, s.initWebsocket())
	ts := httptest.NewServer(s.Router.Mux)

	s.Client = cdsclient.New(cdsclient.Config{Host: "http://lolcat.api", InsecureSkipVerifyTLS: false})
	gock.InterceptClient(s.Client.(cdsclient.Raw).HTTPClient())
	gock.New("http://lolcat.api").Get("/project/" + projectKey + "/workflows/MyWorkflow/log/access").Reply(http.StatusOK).JSON(nil)

	s.Units = newRunningStorageUnits(t, s.Mapper, db.DbMap)

	signature := log.Signature{
		ProjectKey:   projectKey,
		WorkflowID:   1,
		WorkflowName: "MyWorkflow",
		RunID:        1,
		NodeRunID:    1,
		NodeRunName:  "MyPipeline",
		JobName:      "MyJob",
		JobID:        1,
		Worker: &log.SignatureWorker{
			StepName:  "script1",
			StepOrder: 1,
		},
	}

	signer, err := authentication.NewSigner("cdn-test", test.SigningKey)
	require.NoError(t, err)
	s.Common.ParsedAPIPublicKey = signer.GetVerifyKey()
	jwtToken := jwt.NewWithClaims(jwt.SigningMethodRS512, sdk.AuthSessionJWTClaims{
		ID: sdk.UUID(),
		StandardClaims: jwt.StandardClaims{
			Issuer:    "test",
			Subject:   sdk.UUID(),
			Id:        sdk.UUID(),
			IssuedAt:  time.Now().Unix(),
			ExpiresAt: time.Now().Add(time.Minute).Unix(),
		},
	})
	jwtTokenRaw, err := signer.SignJWT(jwtToken)
	require.NoError(t, err)

	apiRef := sdk.CDNLogAPIRef{
		ProjectKey:     signature.ProjectKey,
		WorkflowName:   signature.WorkflowName,
		WorkflowID:     signature.WorkflowID,
		RunID:          signature.RunID,
		NodeRunName:    signature.NodeRunName,
		NodeRunID:      signature.NodeRunID,
		NodeRunJobName: signature.JobName,
		NodeRunJobID:   signature.JobID,
		StepName:       signature.Worker.StepName,
		StepOrder:      signature.Worker.StepOrder,
	}
	apiRefHashU, err := hashstructure.Hash(apiRef, nil)
	require.NoError(t, err)
	apiRefHash := strconv.FormatUint(apiRefHashU, 10)

	var messageCounter int64
	sendMessage := func() {
		hm := handledMessage{
			Msg:       hook.Message{Full: fmt.Sprintf("message %d", messageCounter)},
			Status:    sdk.StatusBuilding,
			Line:      messageCounter,
			Signature: signature,
		}
		content := buildMessage(hm)
		err = s.storeLogs(context.TODO(), sdk.CDNTypeItemStepLog, hm.Signature, hm.Status, content, hm.Line)
		require.NoError(t, err)
		messageCounter++
	}

	client := cdsclient.New(cdsclient.Config{
		Host:                  ts.URL,
		InsecureSkipVerifyTLS: true,
		SessionToken:          jwtTokenRaw,
	})

	uri := s.Router.GetRoute("GET", s.getItemLogsStreamHandler, map[string]string{
		"type":   string(sdk.CDNTypeItemStepLog),
		"apiRef": apiRefHash,
	})
	require.NotEmpty(t, uri)

	// Send some messages before stream
	for i := 0; i < 10; i++ {
		sendMessage()
	}

	// Open connection
	ctx, cancel := context.WithTimeout(context.TODO(), time.Second*10)
	t.Cleanup(func() { cancel() })
	chanMsgReceived := make(chan json.RawMessage, 10)
	chanErrorReceived := make(chan error, 10)
	go func() {
		chanErrorReceived <- client.RequestWebsocket(ctx, sdk.NewGoRoutines(), uri, nil, chanMsgReceived, chanErrorReceived)
	}()

	var lines []redis.Line
	for ctx.Err() == nil && len(lines) < 10 {
		select {
		case <-ctx.Done():
			break
		case err := <-chanErrorReceived:
			require.NoError(t, err)
			break
		case msg := <-chanMsgReceived:
			var line redis.Line
			require.NoError(t, json.Unmarshal(msg, &line))
			lines = append(lines, line)
		}
	}

	require.Len(t, lines, 10)
	require.Equal(t, "[EMERGENCY] message 0\n", lines[0].Value)
	require.Equal(t, int64(0), lines[0].Number)
	require.Equal(t, "[EMERGENCY] message 9\n", lines[9].Value)
	require.Equal(t, int64(9), lines[9].Number)

	// Send some messages
	for i := 0; i < 10; i++ {
		sendMessage()
	}

	for ctx.Err() == nil && len(lines) < 20 {
		select {
		case <-ctx.Done():
			break
		case err := <-chanErrorReceived:
			require.NoError(t, err)
			break
		case msg := <-chanMsgReceived:
			var line redis.Line
			require.NoError(t, json.Unmarshal(msg, &line))
			lines = append(lines, line)
		}
	}

	require.Len(t, lines, 20)
	require.Equal(t, "[EMERGENCY] message 19\n", lines[19].Value)
	require.Equal(t, int64(19), lines[19].Number)

	// Try another connection with offset
	ctx, cancel = context.WithTimeout(context.TODO(), time.Second*10)
	t.Cleanup(func() { cancel() })
	urlWithOffset, err := url.Parse(uri)
	require.NoError(t, err)
	q := urlWithOffset.Query()
	q.Set("offset", "15")
	urlWithOffset.RawQuery = q.Encode()
	go func() {
		chanErrorReceived <- client.RequestWebsocket(ctx, sdk.NewGoRoutines(), urlWithOffset.String(), nil, chanMsgReceived, chanErrorReceived)
	}()

	lines = make([]redis.Line, 0)
	for ctx.Err() == nil && len(lines) < 5 {
		select {
		case <-ctx.Done():
			break
		case err := <-chanErrorReceived:
			require.NoError(t, err)
			break
		case msg := <-chanMsgReceived:
			var line redis.Line
			require.NoError(t, json.Unmarshal(msg, &line))
			lines = append(lines, line)
		}
	}

	require.Len(t, lines, 5)
	require.Equal(t, "[EMERGENCY] message 15\n", lines[0].Value)
	require.Equal(t, int64(15), lines[0].Number)
	require.Equal(t, "[EMERGENCY] message 19\n", lines[4].Value)
	require.Equal(t, int64(19), lines[4].Number)
=======

	time.Sleep(1 * time.Second)
>>>>>>> 019403d3
}<|MERGE_RESOLUTION|>--- conflicted
+++ resolved
@@ -112,20 +112,14 @@
 func TestGetItemLogsDownloadHandler(t *testing.T) {
 	projectKey := sdk.RandomString(10)
 	// Create cdn service with need storage and test item
-	s, _ := newTestService(t)
+	s, db := newTestService(t)
 	s.Client = cdsclient.New(cdsclient.Config{Host: "http://lolcat.api", InsecureSkipVerifyTLS: false})
 	gock.InterceptClient(s.Client.(cdsclient.Raw).HTTPClient())
 	gock.New("http://lolcat.api").Get("/project/" + projectKey + "/workflows/MyWorkflow/log/access").Reply(http.StatusOK).JSON(nil)
-<<<<<<< HEAD
-
-	s.Units = newRunningStorageUnits(t, s.Mapper, s.mustDBWithCtx(context.TODO()))
-=======
+
 	ctx, cancel := context.WithCancel(context.TODO())
 	t.Cleanup(cancel)
-	cdnUnits := newRunningStorageUnits(t, s.Mapper, s.mustDBWithCtx(ctx), ctx)
-
-	s.Units = cdnUnits
->>>>>>> 019403d3
+	s.Units = newRunningStorageUnits(t, s.Mapper, db.DbMap, ctx)
 
 	hm := handledMessage{
 		Msg: hook.Message{
@@ -202,20 +196,14 @@
 	projectKey := sdk.RandomString(10)
 
 	// Create cdn service with need storage and test item
-	s, _ := newTestService(t)
+	s, db := newTestService(t)
 	s.Client = cdsclient.New(cdsclient.Config{Host: "http://lolcat.api", InsecureSkipVerifyTLS: false})
 	gock.InterceptClient(s.Client.(cdsclient.Raw).HTTPClient())
 	gock.New("http://lolcat.api").Get("/project/" + projectKey + "/workflows/MyWorkflow/log/access").Reply(http.StatusOK).JSON(nil)
-<<<<<<< HEAD
-
-	s.Units = newRunningStorageUnits(t, s.Mapper, s.mustDBWithCtx(context.TODO()))
-=======
+
 	ctx, cancel := context.WithCancel(context.TODO())
 	t.Cleanup(cancel)
-	cdnUnits := newRunningStorageUnits(t, s.Mapper, s.mustDBWithCtx(context.TODO()), ctx)
-
-	s.Units = cdnUnits
->>>>>>> 019403d3
+	s.Units = newRunningStorageUnits(t, s.Mapper, db.DbMap, ctx)
 
 	hm := handledMessage{
 		Msg: hook.Message{
@@ -290,7 +278,8 @@
 	require.Len(t, lines, 1)
 	require.Equal(t, int64(2), lines[0].Number)
 	require.Equal(t, "[EMERGENCY] this is a message\n", lines[0].Value)
-<<<<<<< HEAD
+
+	time.Sleep(1 * time.Second)
 }
 
 func TestGetItemLogsStreamHandler(t *testing.T) {
@@ -305,7 +294,9 @@
 	gock.InterceptClient(s.Client.(cdsclient.Raw).HTTPClient())
 	gock.New("http://lolcat.api").Get("/project/" + projectKey + "/workflows/MyWorkflow/log/access").Reply(http.StatusOK).JSON(nil)
 
-	s.Units = newRunningStorageUnits(t, s.Mapper, db.DbMap)
+	ctx, cancel := context.WithCancel(context.TODO())
+	t.Cleanup(cancel)
+	s.Units = newRunningStorageUnits(t, s.Mapper, db.DbMap, ctx)
 
 	signature := log.Signature{
 		ProjectKey:   projectKey,
@@ -386,7 +377,7 @@
 	}
 
 	// Open connection
-	ctx, cancel := context.WithTimeout(context.TODO(), time.Second*10)
+	ctx, cancel = context.WithTimeout(context.TODO(), time.Second*10)
 	t.Cleanup(func() { cancel() })
 	chanMsgReceived := make(chan json.RawMessage, 10)
 	chanErrorReceived := make(chan error, 10)
@@ -470,8 +461,4 @@
 	require.Equal(t, int64(15), lines[0].Number)
 	require.Equal(t, "[EMERGENCY] message 19\n", lines[4].Value)
 	require.Equal(t, int64(19), lines[4].Number)
-=======
-
-	time.Sleep(1 * time.Second)
->>>>>>> 019403d3
 }