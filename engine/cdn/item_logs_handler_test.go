package cdn

import (
	"context"
	"encoding/json"
	"fmt"
	"net/http"
	"net/http/httptest"
	"strconv"
	"testing"
	"time"

	"github.com/ovh/cds/engine/cdn/item"
	"github.com/ovh/cds/engine/cdn/storage"
	cdntest "github.com/ovh/cds/engine/cdn/test"
	"github.com/ovh/cds/sdk/cdn"

	"github.com/dgrijalva/jwt-go"
	"github.com/mitchellh/hashstructure"
	"github.com/stretchr/testify/assert"
	"github.com/stretchr/testify/require"
	"gopkg.in/h2non/gock.v1"

	"github.com/ovh/cds/engine/api/test/assets"
	"github.com/ovh/cds/engine/authentication"
	"github.com/ovh/cds/engine/cdn/redis"
	"github.com/ovh/cds/engine/test"
	"github.com/ovh/cds/sdk"
	"github.com/ovh/cds/sdk/cdsclient"
	"github.com/ovh/cds/sdk/log/hook"
)

func TestGetItemsAllLogsLinesHandler(t *testing.T) {
	projectKey := sdk.RandomString(10)
	s, db := newTestService(t)

	ctx, cancel := context.WithTimeout(context.TODO(), 5*time.Second)
	t.Cleanup(cancel)

	cdntest.ClearItem(t, ctx, s.Mapper, db)
	cdntest.ClearSyncRedisSet(t, s.Cache, "local_storage")

	s.Units = newRunningStorageUnits(t, s.Mapper, db.DbMap, ctx, s.Cache)

	// Add step 1
	hm1 := handledMessage{
		Msg: hook.Message{
			Full: "this is a message",
		},
		IsTerminated: sdk.StatusTerminated,
		Signature: cdn.Signature{
			ProjectKey:   projectKey,
			WorkflowID:   1,
			WorkflowName: "MyWorkflow",
			RunID:        1,
			NodeRunID:    1,
			NodeRunName:  "MyPipeline",
			JobName:      "MyJob",
			JobID:        1,
			Worker: &cdn.SignatureWorker{
				StepName:  "script1",
				StepOrder: 0,
			},
		},
	}
	content := buildMessage(hm1)
	err := s.storeLogs(context.TODO(), sdk.CDNTypeItemStepLog, hm1.Signature, hm1.IsTerminated, content)
	require.NoError(t, err)
	hash1 := sdk.CDNLogAPIRef{
		ProjectKey:     hm1.Signature.ProjectKey,
		WorkflowName:   hm1.Signature.WorkflowName,
		WorkflowID:     hm1.Signature.WorkflowID,
		RunID:          hm1.Signature.RunID,
		NodeRunName:    hm1.Signature.NodeRunName,
		NodeRunID:      hm1.Signature.NodeRunID,
		NodeRunJobName: hm1.Signature.JobName,
		NodeRunJobID:   hm1.Signature.JobID,
		StepOrder:      hm1.Signature.Worker.StepOrder,
		StepName:       hm1.Signature.Worker.StepName,
	}
	hashRef1, err := hash1.ToHash()
	require.NoError(t, err)

	// Add step 2
	hm2 := hm1
	hm2.Signature.Worker.StepOrder = 1
	content = buildMessage(hm2)
	err = s.storeLogs(context.TODO(), sdk.CDNTypeItemStepLog, hm2.Signature, hm2.IsTerminated, content)
	require.NoError(t, err)
	hash2 := sdk.CDNLogAPIRef{
		ProjectKey:     hm2.Signature.ProjectKey,
		WorkflowName:   hm2.Signature.WorkflowName,
		WorkflowID:     hm2.Signature.WorkflowID,
		RunID:          hm2.Signature.RunID,
		NodeRunName:    hm2.Signature.NodeRunName,
		NodeRunID:      hm2.Signature.NodeRunID,
		NodeRunJobName: hm2.Signature.JobName,
		NodeRunJobID:   hm2.Signature.JobID,
		StepOrder:      hm2.Signature.Worker.StepOrder,
		StepName:       hm2.Signature.Worker.StepName,
	}
	hashRef2, err := hash2.ToHash()
	require.NoError(t, err)

	// Add step 3
	hm3 := hm1
	hm3.Signature.Worker.StepOrder = 2
	hm3.Msg.Full = "First Line"
	hm3.IsTerminated = false
	content = buildMessage(hm3)
	err = s.storeLogs(context.TODO(), sdk.CDNTypeItemStepLog, hm3.Signature, hm3.IsTerminated, content)
	require.NoError(t, err)
	hash3 := sdk.CDNLogAPIRef{
		ProjectKey:     hm3.Signature.ProjectKey,
		WorkflowName:   hm3.Signature.WorkflowName,
		WorkflowID:     hm3.Signature.WorkflowID,
		RunID:          hm3.Signature.RunID,
		NodeRunName:    hm3.Signature.NodeRunName,
		NodeRunID:      hm3.Signature.NodeRunID,
		NodeRunJobName: hm3.Signature.JobName,
		NodeRunJobID:   hm3.Signature.JobID,
		StepOrder:      hm3.Signature.Worker.StepOrder,
		StepName:       hm3.Signature.Worker.StepName,
	}

	hm4 := hm3
	hm4.Msg.Full = "Second Line"
	hm4.IsTerminated = true
	content = buildMessage(hm4)
	err = s.storeLogs(context.TODO(), sdk.CDNTypeItemStepLog, hm4.Signature, hm4.IsTerminated, content)
	require.NoError(t, err)

	hashRef3, err := hash3.ToHash()
	require.NoError(t, err)

	it, err := item.LoadByAPIRefHashAndType(ctx, s.Mapper, s.mustDBWithCtx(ctx), hashRef3, sdk.CDNTypeItemStepLog)
	require.NoError(t, err)

	unit, err := storage.LoadUnitByName(ctx, s.Mapper, s.mustDBWithCtx(ctx), s.Units.Storages[0].Name())
	require.NoError(t, err)

	require.NoError(t, s.Units.FillWithUnknownItems(ctx, s.Units.Storages[0], 1000))
	require.NoError(t, s.Units.FillSyncItemChannel(ctx, s.Units.Storages[0], 1000))
	time.Sleep(1 * time.Second)

	cpt := 0
	for {
		cpt++
		_, err = storage.LoadItemUnitByUnit(ctx, s.Mapper, s.mustDBWithCtx(ctx), unit.ID, it.ID)
		if sdk.ErrorIs(err, sdk.ErrNotFound) {
			if cpt == 10 {
				t.Fail()
			}
			time.Sleep(250 * time.Millisecond)
			continue
		}
		if err != nil {
			t.Fail()
		}
		break
	}

	signer, err := authentication.NewSigner("cdn-test", test.SigningKey)
	require.NoError(t, err)
	s.Common.ParsedAPIPublicKey = signer.GetVerifyKey()
	jwtToken := jwt.NewWithClaims(jwt.SigningMethodRS512, sdk.AuthSessionJWTClaims{
		ID: sdk.UUID(),
		StandardClaims: jwt.StandardClaims{
			Issuer:    "test",
			Subject:   sdk.UUID(),
			Id:        sdk.UUID(),
			IssuedAt:  time.Now().Unix(),
			ExpiresAt: time.Now().Add(time.Minute).Unix(),
		},
	})
	jwtTokenRaw, err := signer.SignJWT(jwtToken)
	require.NoError(t, err)

	uri := fmt.Sprintf("%s?apiRefHash=%s&apiRefHash=%s&apiRefHash=%s", s.Router.GetRoute("GET", s.getItemsAllLogsLinesHandler, map[string]string{
		"type": string(sdk.CDNTypeItemStepLog),
	}), hashRef1, hashRef2, hashRef3)
	require.NotEmpty(t, uri)
	req := assets.NewJWTAuthentifiedRequest(t, jwtTokenRaw, "GET", uri, nil)
	rec := httptest.NewRecorder()
	s.Router.Mux.ServeHTTP(rec, req)
	require.Equal(t, 200, rec.Code)

	var logslines []sdk.CDNLogsLines
	require.NoError(t, json.Unmarshal(rec.Body.Bytes(), &logslines))
	require.Len(t, logslines, 3)

	require.Equal(t, int64(1), logslines[0].LinesCount)
	require.Equal(t, int64(1), logslines[1].LinesCount)
	require.Equal(t, int64(2), logslines[2].LinesCount)
}

func TestGetItemLogsLinesHandler(t *testing.T) {
	projectKey := sdk.RandomString(10)

	// Create cdn service with need storage and test item
	s, db := newTestService(t)
	s.Client = cdsclient.New(cdsclient.Config{Host: "http://lolcat.api", InsecureSkipVerifyTLS: false})
	gock.InterceptClient(s.Client.(cdsclient.Raw).HTTPClient())
	t.Cleanup(gock.Off)
	gock.New("http://lolcat.api").Get("/project/" + projectKey + "/workflows/1/type/step-log/access").Reply(http.StatusOK).JSON(nil)

	ctx, cancel := context.WithCancel(context.TODO())
	t.Cleanup(cancel)
	s.Units = newRunningStorageUnits(t, s.Mapper, db.DbMap, ctx, s.Cache)

	hm := handledMessage{
		Msg: hook.Message{
			Full: "this is a message",
		},
		IsTerminated: sdk.StatusTerminated,
		Signature: cdn.Signature{
			ProjectKey:   projectKey,
			WorkflowID:   1,
			WorkflowName: "MyWorkflow",
			RunID:        1,
			NodeRunID:    1,
			NodeRunName:  "MyPipeline",
			JobName:      "MyJob",
			JobID:        1,
			Worker: &cdn.SignatureWorker{
				StepName:  "script1",
				StepOrder: 1,
			},
		},
	}

	content := buildMessage(hm)
	err := s.storeLogs(context.TODO(), sdk.CDNTypeItemStepLog, hm.Signature, hm.IsTerminated, content)
	require.NoError(t, err)

	signer, err := authentication.NewSigner("cdn-test", test.SigningKey)
	require.NoError(t, err)
	s.Common.ParsedAPIPublicKey = signer.GetVerifyKey()
	jwtToken := jwt.NewWithClaims(jwt.SigningMethodRS512, sdk.AuthSessionJWTClaims{
		ID: sdk.UUID(),
		StandardClaims: jwt.StandardClaims{
			Issuer:    "test",
			Subject:   sdk.UUID(),
			Id:        sdk.UUID(),
			IssuedAt:  time.Now().Unix(),
			ExpiresAt: time.Now().Add(time.Minute).Unix(),
		},
	})
	jwtTokenRaw, err := signer.SignJWT(jwtToken)
	require.NoError(t, err)

	apiRef := sdk.CDNLogAPIRef{
		ProjectKey:     hm.Signature.ProjectKey,
		WorkflowName:   hm.Signature.WorkflowName,
		WorkflowID:     hm.Signature.WorkflowID,
		RunID:          hm.Signature.RunID,
		NodeRunName:    hm.Signature.NodeRunName,
		NodeRunID:      hm.Signature.NodeRunID,
		NodeRunJobName: hm.Signature.JobName,
		NodeRunJobID:   hm.Signature.JobID,
		StepName:       hm.Signature.Worker.StepName,
		StepOrder:      hm.Signature.Worker.StepOrder,
	}
	apiRefHashU, err := hashstructure.Hash(apiRef, nil)
	require.NoError(t, err)
	apiRefHash := strconv.FormatUint(apiRefHashU, 10)

	uri := s.Router.GetRoute("GET", s.getItemLogsLinesHandler, map[string]string{
		"type":   string(sdk.CDNTypeItemStepLog),
		"apiRef": apiRefHash,
	})
	require.NotEmpty(t, uri)
	req := assets.NewJWTAuthentifiedRequest(t, jwtTokenRaw, "GET", uri, nil)
	rec := httptest.NewRecorder()
	s.Router.Mux.ServeHTTP(rec, req)
	require.Equal(t, 200, rec.Code)

	assert.Equal(t, "1", rec.Header().Get("X-Total-Count"))

	var lines []redis.Line
	require.NoError(t, json.Unmarshal(rec.Body.Bytes(), &lines))
	require.Len(t, lines, 1)
	require.Equal(t, int64(0), lines[0].Number)
	require.Equal(t, "this is a message\n", lines[0].Value)
}

func TestGetItemLogsStreamHandler(t *testing.T) {
	projectKey := sdk.RandomString(10)

	// Create cdn service with need storage and test item
	s, db := newTestService(t)
	require.NoError(t, s.initWebsocket())
	ts := httptest.NewServer(s.Router.Mux)

	s.Client = cdsclient.New(cdsclient.Config{Host: "http://lolcat.api", InsecureSkipVerifyTLS: false})
	gock.InterceptClient(s.Client.(cdsclient.Raw).HTTPClient())
	t.Cleanup(gock.Off)
	gock.New("http://lolcat.api").Get("/project/" + projectKey + "/workflows/1/type/step-log/access").Times(1).Reply(http.StatusOK).JSON(nil)

	ctx, cancel := context.WithCancel(context.TODO())
	t.Cleanup(cancel)
	s.Units = newRunningStorageUnits(t, s.Mapper, db.DbMap, ctx, s.Cache)

	signature := cdn.Signature{
		ProjectKey:   projectKey,
		WorkflowID:   1,
		WorkflowName: "MyWorkflow",
		RunID:        1,
		NodeRunID:    1,
		NodeRunName:  "MyPipeline",
		JobName:      "MyJob",
		JobID:        123456789,
		Worker: &cdn.SignatureWorker{
			StepName:  "script1",
			StepOrder: 1,
		},
	}

	signer, err := authentication.NewSigner("cdn-test", test.SigningKey)
	require.NoError(t, err)
	s.Common.ParsedAPIPublicKey = signer.GetVerifyKey()
	jwtToken := jwt.NewWithClaims(jwt.SigningMethodRS512, sdk.AuthSessionJWTClaims{
		ID: sdk.UUID(),
		StandardClaims: jwt.StandardClaims{
			Issuer:    "test",
			Subject:   sdk.UUID(),
			Id:        sdk.UUID(),
			IssuedAt:  time.Now().Unix(),
			ExpiresAt: time.Now().Add(time.Minute).Unix(),
		},
	})
	jwtTokenRaw, err := signer.SignJWT(jwtToken)
	require.NoError(t, err)

	var messageCounter int64
	sendMessage := func() {
		hm := handledMessage{
			Msg:          hook.Message{Full: fmt.Sprintf("message %d", messageCounter)},
			IsTerminated: sdk.StatusNotTerminated,
			Signature:    signature,
		}
		content := buildMessage(hm)
		err = s.storeLogs(context.TODO(), sdk.CDNTypeItemStepLog, hm.Signature, hm.IsTerminated, content)
		require.NoError(t, err)
		messageCounter++
	}

	client := cdsclient.New(cdsclient.Config{
		Host:                  ts.URL,
		InsecureSkipVerifyTLS: true,
		SessionToken:          jwtTokenRaw,
	})

	uri := s.Router.GetRoute("GET", s.getItemLogsStreamHandler, nil)
	require.NotEmpty(t, uri)

	// Send some messages before stream
	for i := 0; i < 10; i++ {
		sendMessage()
	}

	// Open connection
	ctx, cancel = context.WithTimeout(context.TODO(), time.Second*10)
	t.Cleanup(func() { cancel() })
	chanMsgToSend := make(chan json.RawMessage)
	chanMsgReceived := make(chan json.RawMessage, 10)
	chanErrorReceived := make(chan error, 10)
	go func() {
		chanErrorReceived <- client.RequestWebsocket(ctx, sdk.NewGoRoutines(ctx), uri, chanMsgToSend, chanMsgReceived, chanErrorReceived)
	}()
	buf, err := json.Marshal(sdk.CDNStreamFilter{
		JobRunID: signature.JobID,
	})
	require.NoError(t, err)
	chanMsgToSend <- buf

	var lines []redis.Line
	for ctx.Err() == nil && len(lines) < 5 {
		select {
		case <-ctx.Done():
			break
		case err := <-chanErrorReceived:
			require.NoError(t, err)
			break
		case msg := <-chanMsgReceived:
			var line redis.Line
			require.NoError(t, json.Unmarshal(msg, &line))
			lines = append(lines, line)
		}
	}

<<<<<<< HEAD
	require.Len(t, lines, 5)
	require.Equal(t, "[EMERGENCY] message 5\n", lines[0].Value)
	require.Equal(t, int64(5), lines[0].Number)
	require.Equal(t, "[EMERGENCY] message 9\n", lines[4].Value)
	require.Equal(t, int64(9), lines[4].Number)
=======
	require.Len(t, lines, 10)
	require.Equal(t, "message 0\n", lines[0].Value)
	require.Equal(t, int64(0), lines[0].Number)
	require.Equal(t, "message 9\n", lines[9].Value)
	require.Equal(t, int64(9), lines[9].Number)
>>>>>>> 319eec4c

	// Send some messages
	for i := 0; i < 10; i++ {
		sendMessage()
	}

	for ctx.Err() == nil && len(lines) < 15 {
		select {
		case <-ctx.Done():
			break
		case err := <-chanErrorReceived:
			require.NoError(t, err)
			break
		case msg := <-chanMsgReceived:
			var line redis.Line
			require.NoError(t, json.Unmarshal(msg, &line))
			lines = append(lines, line)
		}
	}

<<<<<<< HEAD
	require.Len(t, lines, 15)
	require.Equal(t, "[EMERGENCY] message 19\n", lines[14].Value)
	require.Equal(t, int64(19), lines[14].Number)
=======
	require.Len(t, lines, 20)
	require.Equal(t, "message 19\n", lines[19].Value)
	require.Equal(t, int64(19), lines[19].Number)

	// Try another connection with offset
	ctx, cancel = context.WithTimeout(context.TODO(), time.Second*10)
	t.Cleanup(func() { cancel() })
	go func() {
		chanErrorReceived <- client.RequestWebsocket(ctx, sdk.NewGoRoutines(ctx), uri, chanMsgToSend, chanMsgReceived, chanErrorReceived)
	}()
	buf, err = json.Marshal(sdk.CDNStreamFilter{
		ItemType: sdk.CDNTypeItemStepLog,
		APIRef:   apiRefHash,
		Offset:   15,
	})
	require.NoError(t, err)
	chanMsgToSend <- buf

	lines = make([]redis.Line, 0)
	for ctx.Err() == nil && len(lines) < 5 {
		select {
		case <-ctx.Done():
			break
		case err := <-chanErrorReceived:
			require.NoError(t, err)
			break
		case msg := <-chanMsgReceived:
			var line redis.Line
			require.NoError(t, json.Unmarshal(msg, &line))
			lines = append(lines, line)
		}
	}

	require.Len(t, lines, 5)
	require.Equal(t, "message 15\n", lines[0].Value)
	require.Equal(t, int64(15), lines[0].Number)
	require.Equal(t, "message 19\n", lines[4].Value)
	require.Equal(t, int64(19), lines[4].Number)
>>>>>>> 319eec4c
}<|MERGE_RESOLUTION|>--- conflicted
+++ resolved
@@ -389,19 +389,11 @@
 		}
 	}
 
-<<<<<<< HEAD
-	require.Len(t, lines, 5)
-	require.Equal(t, "[EMERGENCY] message 5\n", lines[0].Value)
-	require.Equal(t, int64(5), lines[0].Number)
-	require.Equal(t, "[EMERGENCY] message 9\n", lines[4].Value)
-	require.Equal(t, int64(9), lines[4].Number)
-=======
 	require.Len(t, lines, 10)
 	require.Equal(t, "message 0\n", lines[0].Value)
 	require.Equal(t, int64(0), lines[0].Number)
 	require.Equal(t, "message 9\n", lines[9].Value)
 	require.Equal(t, int64(9), lines[9].Number)
->>>>>>> 319eec4c
 
 	// Send some messages
 	for i := 0; i < 10; i++ {
@@ -422,11 +414,6 @@
 		}
 	}
 
-<<<<<<< HEAD
-	require.Len(t, lines, 15)
-	require.Equal(t, "[EMERGENCY] message 19\n", lines[14].Value)
-	require.Equal(t, int64(19), lines[14].Number)
-=======
 	require.Len(t, lines, 20)
 	require.Equal(t, "message 19\n", lines[19].Value)
 	require.Equal(t, int64(19), lines[19].Number)
@@ -438,9 +425,7 @@
 		chanErrorReceived <- client.RequestWebsocket(ctx, sdk.NewGoRoutines(ctx), uri, chanMsgToSend, chanMsgReceived, chanErrorReceived)
 	}()
 	buf, err = json.Marshal(sdk.CDNStreamFilter{
-		ItemType: sdk.CDNTypeItemStepLog,
-		APIRef:   apiRefHash,
-		Offset:   15,
+		JobRunID: 123456789,
 	})
 	require.NoError(t, err)
 	chanMsgToSend <- buf
@@ -465,5 +450,4 @@
 	require.Equal(t, int64(15), lines[0].Number)
 	require.Equal(t, "message 19\n", lines[4].Value)
 	require.Equal(t, int64(19), lines[4].Number)
->>>>>>> 319eec4c
 }