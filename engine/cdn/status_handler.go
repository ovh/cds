--- conflicted
+++ resolved
@@ -8,22 +8,6 @@
 	"github.com/ovh/cds/engine/cdn/storage"
 	"github.com/ovh/cds/engine/service"
 	"github.com/ovh/cds/sdk"
-<<<<<<< HEAD
-	"github.com/ovh/cds/sdk/log"
-	"github.com/ovh/cds/sdk/telemetry"
-)
-
-var (
-	onceMetrics               sync.Once
-	metricsErrors             *stats.Int64Measure
-	metricsHits               *stats.Int64Measure
-	metricsStepLogReceived    *stats.Int64Measure
-	metricsServiceLogReceived *stats.Int64Measure
-	metricsItemCompletedByGC  *stats.Int64Measure
-	metricsWSClients          *stats.Int64Measure
-	metricsWSEvents           *stats.Int64Measure
-=======
->>>>>>> 9dfe914f
 )
 
 func (s *Service) statusHandler() service.Handler {
@@ -79,26 +63,4 @@
 	m.AddLine(s.DBConnectionFactory.Status(ctx))
 
 	return m
-<<<<<<< HEAD
-}
-
-func (s *Service) initMetrics(ctx context.Context) error {
-	var err error
-	onceMetrics.Do(func() {
-		metricsErrors = stats.Int64("cdn/tcp/router_errors", "number of errors", stats.UnitDimensionless)
-		metricsHits = stats.Int64("cdn/tcp/router_hits", "number of hits", stats.UnitDimensionless)
-		metricsStepLogReceived = stats.Int64("cdn/tcp/step/log/count", "number of worker log received", stats.UnitDimensionless)
-		metricsServiceLogReceived = stats.Int64("cdn/tcp/service/log/count", "number of service log received", stats.UnitDimensionless)
-		metricsItemCompletedByGC = stats.Int64("cdn/items/completed_by_gc", "number of items completed by GC", stats.UnitDimensionless)
-		metricsWSClients = stats.Int64("cdn/websocket_clients", "number of  websocket clients", stats.UnitDimensionless)
-		metricsWSEvents = stats.Int64("cdn/websocket_events", "number of websocket events", stats.UnitDimensionless)
-
-		err = telemetry.InitMetricsInt64(ctx, metricsErrors, metricsHits, metricsServiceLogReceived, metricsServiceLogReceived, metricsItemCompletedByGC)
-	})
-
-	log.Debug("cdn> Stats initialized")
-
-	return err
-=======
->>>>>>> 9dfe914f
 }