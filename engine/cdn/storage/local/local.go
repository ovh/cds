package local

import (
	"context"
	"fmt"
	"io"
	"os"
	"path/filepath"
	"time"

	"github.com/go-gorp/gorp"
	"github.com/rockbears/log"

	"github.com/ovh/cds/engine/cdn/storage"
	"github.com/ovh/cds/engine/cdn/storage/encryption"
	"github.com/ovh/cds/engine/gorpmapper"
	"github.com/ovh/cds/sdk"
)

type AbstractLocal struct {
	storage.AbstractUnit
	size     int64
	path     string
	isBuffer bool
}

type Local struct {
	AbstractLocal
	config storage.LocalStorageConfiguration
	encryption.ConvergentEncryption
}

func init() {
	storage.RegisterDriver("local", new(Local))
}

func (s *Local) Init(ctx context.Context, cfg interface{}) error {
	config, is := cfg.(*storage.LocalStorageConfiguration)
	if !is {
		return sdk.WithStack(fmt.Errorf("invalid configuration: %T", cfg))
	}
	s.path = config.Path
	s.config = *config
	s.ConvergentEncryption = encryption.New(config.Encryption)

	if err := os.MkdirAll(s.config.Path, os.FileMode(0700)); err != nil {
		return sdk.WithStack(err)
	}

	s.GoRoutines.Run(ctx, "cdn-local-compute-size", func(ctx context.Context) {
		s.computeSize(ctx)
	})

	return nil
}

func (s *AbstractLocal) filename(i sdk.CDNItemUnit) (string, error) {
	if !s.isBuffer {
		loc := i.Locator
		if err := os.MkdirAll(filepath.Join(s.path, loc[:3]), os.FileMode(0700)); err != nil {
			return "", sdk.WithStack(err)
		}
		return filepath.Join(s.path, loc[:3], loc), nil
	}
	if err := os.MkdirAll(filepath.Join(s.path, string(i.Type)), os.FileMode(0700)); err != nil {
		return "", sdk.WithStack(err)
	}
	return filepath.Join(s.path, string(i.Type), i.Item.APIRefHash), nil
}

func (s *AbstractLocal) ItemExists(ctx context.Context, m *gorpmapper.Mapper, db gorp.SqlExecutor, i sdk.CDNItem) (bool, error) {
	iu, err := s.ExistsInDatabase(ctx, m, db, i.ID)
	if err != nil {
		if sdk.ErrorIs(err, sdk.ErrNotFound) {
			return false, nil
		}
		return false, err
	}

	// Lookup on the filesystem according to the locator
	path, err := s.filename(*iu)
	if err != nil {
		return false, err
	}
	_, err = os.Stat(path)

	return !os.IsNotExist(err), nil
}

<<<<<<< HEAD
func (s *AbstractLocal) NewWriter(_ context.Context, i sdk.CDNItemUnit) (io.WriteCloser, error) {
=======
func (s *Local) NewWriter(ctx context.Context, i sdk.CDNItemUnit) (io.WriteCloser, error) {
>>>>>>> ae7caf63
	// Open the file from the filesystem according to the locator
	path, err := s.filename(i)
	if err != nil {
		return nil, err
	}
	log.Debug(ctx, "[%T] writing to %s", s, path)
	return os.OpenFile(path, os.O_CREATE|os.O_RDWR, os.FileMode(0640))
}

<<<<<<< HEAD
func (s *AbstractLocal) NewReader(_ context.Context, i sdk.CDNItemUnit) (io.ReadCloser, error) {
=======
func (s *Local) NewReader(ctx context.Context, i sdk.CDNItemUnit) (io.ReadCloser, error) {
>>>>>>> ae7caf63
	// Open the file from the filesystem according to the locator
	path, err := s.filename(i)
	if err != nil {
		return nil, sdk.WithStack(err)
	}
	log.Debug(ctx, "[%T] reading from %s", s, path)
	f, err := os.Open(path)
	return f, sdk.WithStack(err)
}

func (s *AbstractLocal) Status(_ context.Context) []sdk.MonitoringStatusLine {
	var lines []sdk.MonitoringStatusLine
	if finfo, err := os.Stat(s.path); os.IsNotExist(err) {
		lines = append(lines, sdk.MonitoringStatusLine{
			Component: "backend/" + s.Name(),
			Value:     fmt.Sprintf("directory: %v does not exist", s.path),
			Status:    sdk.MonitoringStatusAlert,
		})
	} else if !finfo.IsDir() {
		lines = append(lines, sdk.MonitoringStatusLine{
			Component: "backend/" + s.Name(),
			Value:     fmt.Sprintf("%v is not a directory", s.path),
			Status:    sdk.MonitoringStatusAlert,
		})
	}

	status := sdk.MonitoringStatusOK
	for _, v := range lines {
		if v.Status != sdk.MonitoringStatusOK {
			status = v.Status
		}
	}
	lines = append(lines, sdk.MonitoringStatusLine{
		Component: "backend/" + s.Name(),
		Value:     fmt.Sprintf("size: %d bytes", s.size),
		Status:    status,
	})
	return lines
}

func (s *AbstractLocal) computeSize(ctx context.Context) {
	tick := time.NewTicker(1 * time.Minute)
	defer tick.Stop()
	for {
		select {
		case <-ctx.Done():
			if ctx.Err() != nil {
				log.Error(ctx, "cdn:backend:local:computeSize: %v", ctx.Err())
			}
			return
		case <-tick.C:
			var err error
			s.size, err = s.dirSize(s.path)
			if err != nil {
				log.Error(ctx, "cdn:backend:local:computeSize:dirSize: %v", ctx.Err())
				continue
			}
		}
	}
}

func (s *AbstractLocal) dirSize(path string) (int64, error) {
	var size int64
	err := filepath.Walk(path, func(_ string, info os.FileInfo, err error) error {
		if err != nil {
			return err
		}
		if !info.IsDir() {
			size += info.Size()
		}
		return sdk.WithStack(err)
	})
	return size, err
}

<<<<<<< HEAD
func (s *AbstractLocal) Remove(_ context.Context, i sdk.CDNItemUnit) error {
=======
func (s *Local) Remove(ctx context.Context, i sdk.CDNItemUnit) error {
>>>>>>> ae7caf63
	path, err := s.filename(i)
	if err != nil {
		return err
	}
	log.Debug(ctx, "[%T] remove %s", s, path)
	if err := os.Remove(path); err != nil {
		if os.IsNotExist(err) {
			return sdk.ErrNotFound
		}
		return sdk.WithStack(err)
	}
	return nil
}<|MERGE_RESOLUTION|>--- conflicted
+++ resolved
@@ -87,11 +87,7 @@
 	return !os.IsNotExist(err), nil
 }
 
-<<<<<<< HEAD
-func (s *AbstractLocal) NewWriter(_ context.Context, i sdk.CDNItemUnit) (io.WriteCloser, error) {
-=======
-func (s *Local) NewWriter(ctx context.Context, i sdk.CDNItemUnit) (io.WriteCloser, error) {
->>>>>>> ae7caf63
+func (s *AbstractLocal) NewWriter(ctx context.Context, i sdk.CDNItemUnit) (io.WriteCloser, error) {
 	// Open the file from the filesystem according to the locator
 	path, err := s.filename(i)
 	if err != nil {
@@ -101,11 +97,7 @@
 	return os.OpenFile(path, os.O_CREATE|os.O_RDWR, os.FileMode(0640))
 }
 
-<<<<<<< HEAD
-func (s *AbstractLocal) NewReader(_ context.Context, i sdk.CDNItemUnit) (io.ReadCloser, error) {
-=======
-func (s *Local) NewReader(ctx context.Context, i sdk.CDNItemUnit) (io.ReadCloser, error) {
->>>>>>> ae7caf63
+func (s *AbstractLocal) NewReader(ctx context.Context, i sdk.CDNItemUnit) (io.ReadCloser, error) {
 	// Open the file from the filesystem according to the locator
 	path, err := s.filename(i)
 	if err != nil {
@@ -181,11 +173,7 @@
 	return size, err
 }
 
-<<<<<<< HEAD
-func (s *AbstractLocal) Remove(_ context.Context, i sdk.CDNItemUnit) error {
-=======
-func (s *Local) Remove(ctx context.Context, i sdk.CDNItemUnit) error {
->>>>>>> ae7caf63
+func (s *AbstractLocal) Remove(ctx context.Context, i sdk.CDNItemUnit) error {
 	path, err := s.filename(i)
 	if err != nil {
 		return err
