--- conflicted
+++ resolved
@@ -188,12 +188,8 @@
 	iu2 := sdk.CDNItemUnit{
 		ID:     sdk.UUID(),
 		ItemID: i2.ID,
-<<<<<<< HEAD
 		UnitID: cdnUnits.LogsBuffer().ID(),
-=======
-		UnitID: cdnUnits.Buffer.ID(),
 		Type:   i2.Type,
->>>>>>> e4f78def
 	}
 	require.NoError(t, storage.InsertItemUnit(context.TODO(), m, db, &iu2))
 
