package cds

import (
	"bytes"
	"context"
	"fmt"
	"io"
	"io/ioutil"

	"github.com/ovh/cds/engine/cdn/index"
	"github.com/ovh/cds/engine/cdn/storage"
	"github.com/ovh/cds/engine/cdn/storage/encryption"
	"github.com/ovh/cds/sdk"
	"github.com/ovh/cds/sdk/cdsclient"
<<<<<<< HEAD
=======
	"github.com/ovh/cds/sdk/telemetry"
	"go.opencensus.io/stats"
>>>>>>> 836dc51f
)

type CDS struct {
	client cdsclient.Interface
	storage.AbstractUnit
	encryption.ConvergentEncryption
	config storage.CDSStorageConfiguration
}

var (
	_                         storage.StorageUnit = new(CDS)
	metricsReaders                                = stats.Int64("cdn/storage/cds/readers", "nb readers", stats.UnitDimensionless)
	metricsReadersStepLogs                        = stats.Int64("cdn/storage/cds/readers/steps", "nb readers for steps logs", stats.UnitDimensionless)
	metricsReadersServiceLogs                     = stats.Int64("cdn/storage/cds/readers/services", "nb readers for service slogs", stats.UnitDimensionless)
	metricsWriters                                = stats.Int64("cdn/storage/cds/writers", "nb writers", stats.UnitDimensionless)
)

func init() {
	storage.RegisterDriver("cds", new(CDS))
}

func (c *CDS) GetClient() cdsclient.Interface {
	return c.client
}

func (c *CDS) Init(ctx context.Context, cfg interface{}) error {
	config, is := cfg.(*storage.CDSStorageConfiguration)
	if !is {
		return sdk.WithStack(fmt.Errorf("invalid configuration: %T", cfg))
	}
	c.config = *config
	c.ConvergentEncryption = encryption.New(config.Encryption)

	c.client = cdsclient.New(cdsclient.Config{
		Host:                              config.Host,
		InsecureSkipVerifyTLS:             config.InsecureSkipVerifyTLS,
		BuitinConsumerAuthenticationToken: config.Token,
	})

	if err := telemetry.InitMetricsInt64(ctx, metricsReaders, metricsWriters, metricsReadersStepLogs, metricsReadersServiceLogs); err != nil {
		return err
	}

	return nil
}

func (c *CDS) ItemExists(i index.Item) (bool, error) {
	return true, nil
}

func (c *CDS) NewWriter(ctx context.Context, i storage.ItemUnit) (io.WriteCloser, error) {
	return nil, nil
}

func (c *CDS) NewReader(ctx context.Context, i storage.ItemUnit) (io.ReadCloser, error) {
	telemetry.Record(ctx, metricsReaders, 1)
	switch i.Item.Type {
	case sdk.CDNTypeItemStepLog:
		bs, err := c.client.WorkflowNodeRunJobStepLog(i.Item.APIRef.ProjectKey, i.Item.APIRef.WorkflowName, i.Item.APIRef.NodeRunID, i.Item.APIRef.NodeRunJobID, i.Item.APIRef.StepOrder)
		if err != nil {
			return nil, err
		}
		rc := ioutil.NopCloser(bytes.NewReader([]byte(bs.StepLogs.Val)))
		telemetry.Record(ctx, metricsReadersStepLogs, 1)
		return rc, nil
	case sdk.CDNTypeItemServiceLog:
		log, err := c.ServiceLogs(i.Item.APIRef.ProjectKey, i.Item.APIRef.WorkflowName, i.Item.APIRef.NodeRunID, i.Item.APIRef.NodeRunJobID, i.Item.APIRef.RequirementServiceName)
		if err != nil {
			return nil, err
		}
<<<<<<< HEAD
		return ioutil.NopCloser(bytes.NewReader([]byte(log.Val))), nil
=======
		for _, l := range logs {
			if l.ServiceRequirementName != i.Item.ApiRef.RequirementServiceName {
				continue
			}
			rc := ioutil.NopCloser(bytes.NewReader([]byte(l.Val)))
			telemetry.Record(ctx, metricsReadersServiceLogs, 1)
			return rc, nil
		}
	default:
		return nil, sdk.WithStack(fmt.Errorf("unable to read type %s", i.Item.Type))
>>>>>>> 836dc51f
	}
	return nil, sdk.WithStack(fmt.Errorf("unable to find data for ref: %+v", i.Item.APIRef))
}

func (c *CDS) ServiceLogs(pKey string, wkfName string, nodeRunID int64, jobID int64, serviceName string) (*sdk.ServiceLog, error) {
	return c.client.WorkflowNodeRunJobServiceLog(pKey, wkfName, nodeRunID, jobID, serviceName)
}

func (c *CDS) ListProjects() ([]sdk.Project, error) {
	return c.client.ProjectList(false, false)
}

func (c *CDS) ListNodeRunIdentifiers(pKey string) ([]sdk.WorkflowNodeRunIdentifiers, error) {
	return c.client.WorkflowRunsAndNodesIDs(pKey)
}

func (c *CDS) FeatureEnabled(name string, params map[string]string) (sdk.FeatureEnabledResponse, error) {
	return c.client.FeatureEnabled(name, params)
}

func (c *CDS) GetWorkflowNodeRun(pKey string, nodeRunIdentifier sdk.WorkflowNodeRunIdentifiers) (*sdk.WorkflowNodeRun, error) {
	return c.client.WorkflowNodeRun(pKey, nodeRunIdentifier.WorkflowName, nodeRunIdentifier.RunNumber, nodeRunIdentifier.NodeRunID)
}

func (c *CDS) Status(ctx context.Context) []sdk.MonitoringStatusLine {
	if _, err := c.client.Version(); err != nil {
		return []sdk.MonitoringStatusLine{{Component: "backend/cds", Value: "cds KO" + err.Error(), Status: sdk.MonitoringStatusAlert}}
	}
	return []sdk.MonitoringStatusLine{{
		Component: "backend/cds",
		Value:     "connect OK",
		Status:    sdk.MonitoringStatusOK,
	}}
}<|MERGE_RESOLUTION|>--- conflicted
+++ resolved
@@ -7,16 +7,14 @@
 	"io"
 	"io/ioutil"
 
+	"go.opencensus.io/stats"
+
 	"github.com/ovh/cds/engine/cdn/index"
 	"github.com/ovh/cds/engine/cdn/storage"
 	"github.com/ovh/cds/engine/cdn/storage/encryption"
 	"github.com/ovh/cds/sdk"
 	"github.com/ovh/cds/sdk/cdsclient"
-<<<<<<< HEAD
-=======
 	"github.com/ovh/cds/sdk/telemetry"
-	"go.opencensus.io/stats"
->>>>>>> 836dc51f
 )
 
 type CDS struct {
@@ -87,20 +85,9 @@
 		if err != nil {
 			return nil, err
 		}
-<<<<<<< HEAD
-		return ioutil.NopCloser(bytes.NewReader([]byte(log.Val))), nil
-=======
-		for _, l := range logs {
-			if l.ServiceRequirementName != i.Item.ApiRef.RequirementServiceName {
-				continue
-			}
-			rc := ioutil.NopCloser(bytes.NewReader([]byte(l.Val)))
-			telemetry.Record(ctx, metricsReadersServiceLogs, 1)
-			return rc, nil
-		}
-	default:
-		return nil, sdk.WithStack(fmt.Errorf("unable to read type %s", i.Item.Type))
->>>>>>> 836dc51f
+		rc := ioutil.NopCloser(bytes.NewReader([]byte(log.Val)))
+		telemetry.Record(ctx, metricsReadersServiceLogs, 1)
+		return rc, nil
 	}
 	return nil, sdk.WithStack(fmt.Errorf("unable to find data for ref: %+v", i.Item.APIRef))
 }
