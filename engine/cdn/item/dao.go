package item

import (
	"context"
	"strconv"
	"time"

	"github.com/go-gorp/gorp"
	"github.com/lib/pq"

	"github.com/ovh/cds/engine/gorpmapper"
	"github.com/ovh/cds/sdk"
	"github.com/ovh/cds/sdk/log"
)

func getItems(ctx context.Context, m *gorpmapper.Mapper, db gorp.SqlExecutor, q gorpmapper.Query, opts ...gorpmapper.GetOptionFunc) ([]sdk.CDNItem, error) {
	var res []cdnItemDB
	if err := m.GetAll(ctx, db, q, &res, opts...); err != nil {
		return nil, err
	}

	var verifiedItems []sdk.CDNItem
	for _, i := range res {
		isValid, err := m.CheckSignature(i, i.Signature)
		if err != nil {
			return nil, err
		}
		if !isValid {
			log.Error(ctx, "item.get> item %s data corrupted", i.ID)
			continue
		}
		verifiedItems = append(verifiedItems, i.CDNItem)
	}

	return verifiedItems, nil
}

func getItem(ctx context.Context, m *gorpmapper.Mapper, db gorp.SqlExecutor, q gorpmapper.Query, opts ...gorpmapper.GetOptionFunc) (*sdk.CDNItem, error) {
	var i cdnItemDB
	found, err := m.Get(ctx, db, q, &i, opts...)
	if err != nil {
		return nil, sdk.WrapError(err, "cannot get item")
	}
	if !found {
		return nil, sdk.WithStack(sdk.ErrNotFound)
	}

	isValid, err := m.CheckSignature(i, i.Signature)
	if err != nil {
		return nil, err
	}
	if !isValid {
		log.Error(ctx, "item.get> item %s data corrupted", i.ID)
		return nil, sdk.WithStack(sdk.ErrNotFound)
	}
	return &i.CDNItem, nil
}

func LoadIDsToDelete(db gorp.SqlExecutor, size int) ([]string, error) {
	query := `
		SELECT id
		FROM item
		WHERE to_delete = true
		ORDER BY last_modified ASC
		LIMIT $1
	`
	var ids []string
	if _, err := db.Select(&ids, query, size); err != nil {
		return nil, sdk.WithStack(err)
	}
	return ids, nil
}

func DeleteByIDs(db gorp.SqlExecutor, ids []string) error {
	query := `
		DELETE FROM item WHERE id = ANY($1)
	`
	_, err := db.Exec(query, pq.StringArray(ids))
	return sdk.WithStack(err)
}

func LoadAll(ctx context.Context, m *gorpmapper.Mapper, db gorp.SqlExecutor, size int, opts ...gorpmapper.GetOptionFunc) ([]sdk.CDNItem, error) {
	query := gorpmapper.NewQuery("SELECT * FROM item ORDER BY created LIMIT $1").Args(size)
	return getItems(ctx, m, db, query, opts...)
}

// LoadByID returns an item from database for given id.
func LoadByID(ctx context.Context, m *gorpmapper.Mapper, db gorp.SqlExecutor, id string, opts ...gorpmapper.GetOptionFunc) (*sdk.CDNItem, error) {
	query := gorpmapper.NewQuery("SELECT * FROM item WHERE id = $1").Args(id)
	return getItem(ctx, m, db, query, opts...)
}

// LoadByIDs returns items from database for given ids.
func LoadByIDs(ctx context.Context, m *gorpmapper.Mapper, db gorp.SqlExecutor, ids []string, opts ...gorpmapper.GetOptionFunc) ([]sdk.CDNItem, error) {
	query := gorpmapper.NewQuery("SELECT * FROM item WHERE id = ANY($1)").Args(pq.StringArray(ids))
	return getItems(ctx, m, db, query, opts...)
}

// LoadAndLockByID returns an item from database for given id.
func LoadAndLockByID(ctx context.Context, m *gorpmapper.Mapper, db gorpmapper.SqlExecutorWithTx, id string, opts ...gorpmapper.GetOptionFunc) (*sdk.CDNItem, error) {
	query := gorpmapper.NewQuery("SELECT * FROM item WHERE id = $1 FOR UPDATE SKIP LOCKED").Args(id)
	return getItem(ctx, m, db, query, opts...)
}

// Insert in database.
func Insert(ctx context.Context, m *gorpmapper.Mapper, db gorpmapper.SqlExecutorWithTx, i *sdk.CDNItem) error {
	i.ID = sdk.UUID()
	i.Created = time.Now()
	i.LastModified = time.Now()

	cdnItem := toItemDB(*i)
	if err := m.InsertAndSign(ctx, db, cdnItem); err != nil {
		return sdk.WrapError(err, "unable to insert item item %s", i.ID)
	}
	*i = cdnItem.CDNItem
	return nil
}

// Update in database
func Update(ctx context.Context, m *gorpmapper.Mapper, db gorpmapper.SqlExecutorWithTx, i *sdk.CDNItem) error {
	i.LastModified = time.Now()
	cdnItem := toItemDB(*i)
	if err := m.UpdateAndSign(ctx, db, cdnItem); err != nil {
		return sdk.WrapError(err, "unable to update item item")
	}
	*i = cdnItem.CDNItem
	return nil
}

func MarkToDeleteByWorkflowID(db gorpmapper.SqlExecutorWithTx, workflowID int64) error {
	query := `
		UPDATE item SET to_delete = true WHERE (api_ref->>'workflow_id')::int = $1 
	`
	_, err := db.Exec(query, workflowID)
	return sdk.WrapError(err, "unable to mark item to delete for workflow %s", strconv.Itoa(int(workflowID)))
}

func MarkToDeleteByRunIDs(db gorpmapper.SqlExecutorWithTx, runID int64) error {
	query := `
		UPDATE item SET to_delete = true WHERE (api_ref->>'run_id')::int = $1 
	`
	_, err := db.Exec(query, runID)
	return sdk.WrapError(err, "unable to mark item to delete for run %d", runID)
}

// LoadByAPIRefHashAndType load an item by his job id, step order and type
func LoadByAPIRefHashAndType(ctx context.Context, m *gorpmapper.Mapper, db gorp.SqlExecutor, hash string, itemType sdk.CDNItemType, opts ...gorpmapper.GetOptionFunc) (*sdk.CDNItem, error) {
	query := gorpmapper.NewQuery(`
		SELECT *
		FROM item
		WHERE
			api_ref_hash = $1 AND
			type = $2
	`).Args(hash, itemType)
	return getItem(ctx, m, db, query, opts...)
}

// ComputeSizeByIDs returns the size used by givenn item IDs
func ComputeSizeByIDs(db gorp.SqlExecutor, itemIDs []string) (int64, error) {
	query := `
		SELECT SUM(size) FROM item
		WHERE id = ANY($1) 
	`
	size, err := db.SelectInt(query, pq.StringArray(itemIDs))
	if err != nil {
		return 0, sdk.WithStack(err)
	}
	return size, nil
}

<<<<<<< HEAD
func ListNodeRunByProject(db gorp.SqlExecutor, projectKey string) ([]int64, error) {
	var IDs []int64
	query := `
		SELECT 
			DISTINCT((api_ref->>'run_id')::int)
		FROM item 
		WHERE api_ref->>'project_key' = $1
	`
	_, err := db.Select(&IDs, query, projectKey)
	if err != nil {
		return nil, sdk.WithStack(err)
	}
	return IDs, nil
=======
// ComputeSizeByProjectKey returns the size used by a project
func ComputeSizeByProjectKey(db gorp.SqlExecutor, projectKey string) (int64, error) {
	query := `
		SELECT SUM(size) FROM item WHERE api_ref->>'project_key' = $1 
	`
	size, err := db.SelectInt(query, projectKey)
	if err != nil {
		return 0, sdk.WithStack(err)
	}
	return size, nil
>>>>>>> c97bacfc
}<|MERGE_RESOLUTION|>--- conflicted
+++ resolved
@@ -168,7 +168,6 @@
 	return size, nil
 }
 
-<<<<<<< HEAD
 func ListNodeRunByProject(db gorp.SqlExecutor, projectKey string) ([]int64, error) {
 	var IDs []int64
 	query := `
@@ -182,7 +181,8 @@
 		return nil, sdk.WithStack(err)
 	}
 	return IDs, nil
-=======
+}
+
 // ComputeSizeByProjectKey returns the size used by a project
 func ComputeSizeByProjectKey(db gorp.SqlExecutor, projectKey string) (int64, error) {
 	query := `
@@ -193,5 +193,4 @@
 		return 0, sdk.WithStack(err)
 	}
 	return size, nil
->>>>>>> c97bacfc
 }