--- conflicted
+++ resolved
@@ -118,7 +118,8 @@
 		return err
 	}
 
-<<<<<<< HEAD
+	statusSync.runPerProjectTotal[pKey] = len(nodeRunIds)
+
 	// Test if all noderun has been sync for this project
 	listNodeRuns, err := item.ListNodeRunByProject(s.mustDBWithCtx(ctx), pKey)
 	if err != nil {
@@ -129,30 +130,16 @@
 		nodeRunMap[id] = struct{}{}
 	}
 
-	nodeRunDone := 0
-	nodeRunFailed := 0
 	log.Info(ctx, "cdn:cds:sync:log: %d node run to sync for project %s", len(nodeRunIds), pKey)
 	// Browse node run
 	for _, nodeRunIdentifier := range nodeRunIds {
 		if _, has := nodeRunMap[nodeRunIdentifier.NodeRunID]; !has {
-			log.Info(ctx, "cdn:cds:sync:log: node run done for project %s:  %d/%d (+%d failed)", pKey, nodeRunDone, len(nodeRunIds), nodeRunFailed)
+			log.Info(ctx, "cdn:cds:sync:log: node run done for project %s:  %d/%d (+%d failed)", pKey, statusSync.runPerProjectDone[pKey], len(nodeRunIds), statusSync.runPerProjectFailed[pKey])
 			if err := s.syncNodeRun(ctx, cdsStorage, pKey, nodeRunIdentifier); err != nil {
-				nodeRunFailed++
+				statusSync.runPerProjectFailed[pKey]++
 				log.Error(ctx, "cdn:cds:sync:log: unable to sync node runs: %v", err)
 				continue
 			}
-=======
-	statusSync.runPerProjectTotal[pKey] = len(nodeRunIds)
-
-	log.Info(ctx, "cdn:cds:sync:log: %d node run to sync for project %s", len(nodeRunIds), pKey)
-	// Browse node run
-	for _, nodeRunIdentifier := range nodeRunIds {
-		log.Info(ctx, "cdn:cds:sync:log: node run done for project %s:  %d/%d (+%d failed)", pKey, statusSync.runPerProjectDone[pKey], len(nodeRunIds), statusSync.runPerProjectFailed[pKey])
-		if err := s.syncNodeRun(ctx, cdsStorage, pKey, nodeRunIdentifier); err != nil {
-			statusSync.runPerProjectFailed[pKey]++
-			log.Error(ctx, "cdn:cds:sync:log: unable to sync node runs: %v", err)
-			continue
->>>>>>> c97bacfc
 		}
 		statusSync.runPerProjectDone[pKey]++
 	}
