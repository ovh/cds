package cdn

import (
	"bufio"
	"context"
	"crypto/rsa"
	"encoding/base64"
	"fmt"
	"net"
	"strings"
	"time"

	"github.com/go-gorp/gorp"
	gocache "github.com/patrickmn/go-cache"

	"github.com/ovh/cds/engine/api/observability"
	"github.com/ovh/cds/sdk"
	"github.com/ovh/cds/sdk/jws"
	"github.com/ovh/cds/sdk/log"
	"github.com/ovh/cds/sdk/log/hook"
)

var (
	logCache = gocache.New(20*time.Minute, 30*time.Minute)
)

func (s *Service) RunTcpLogServer(ctx context.Context) {
	// Init hatcheries cache
	if err := s.refreshHatcheriesPK(ctx); err != nil {
		log.Error(ctx, "unable to init hatcheries cache: %v", err)
	}

	// Start TCP server
	log.Info(ctx, "Starting tcp server %s:%d", s.Cfg.TCP.Addr, s.Cfg.TCP.Port)
	listener, err := net.Listen("tcp", fmt.Sprintf("%s:%d", s.Cfg.TCP.Addr, s.Cfg.TCP.Port))
	if err != nil {
		log.Fatalf("unable to start tcp log server: %v", err)
	}

	//Gracefully shutdown the tcp server
	go func() {
		<-ctx.Done()
		log.Info(ctx, "CDN> Shutdown tcp log Server")
		_ = listener.Close()
	}()

	go func() {
		for {
			conn, err := listener.Accept()
			if err != nil {
				observability.Record(ctx, Errors, 1)
				log.Error(ctx, "unable to accept connection: %v", err)
				return
			}
			sdk.GoRoutine(ctx, "cdn-logServer", func(ctx context.Context) {
				observability.Record(ctx, Hits, 1)
				s.handleConnection(ctx, conn)
			})
		}
	}()
}

func (s *Service) handleConnectionChannel(ctx context.Context) chan<- handledMessage {
	chanMessages := make(chan handledMessage, 1000)
	sdk.GoRoutine(context.Background(), "cdn-msgreader-"+sdk.UUID(), func(ctx context.Context) {
		if err := s.processLogs(ctx, chanMessages); err != nil {
			log.Error(ctx, "error while processing logs: %v", err)
		}
	})
	return chanMessages
}

func (s *Service) handleConnection(ctx context.Context, conn net.Conn) {
	defer func() {
		_ = conn.Close()
	}()

	chanMessages := s.handleConnectionChannel(ctx)
	defer close(chanMessages)

	bufReader := bufio.NewReader(conn)
	for {
		bytes, err := bufReader.ReadBytes(byte(0))
		if err != nil {
			log.Info(ctx, "client left")
			return
		}
		// remove byte(0)
		bytes = bytes[:len(bytes)-1]

		if err := s.handleLogMessage(ctx, chanMessages, bytes); err != nil {
			observability.Record(ctx, Errors, 1)
			log.Error(ctx, "cdn.log> %v", err)
			continue
		}
	}
}

<<<<<<< HEAD
func (s *Service) handleLogMessage(ctx context.Context, messageReceived []byte) error {
	// Get Log Message
=======
func (s *Service) handleLogMessage(ctx context.Context, chanMessages chan<- handledMessage, messageReceived []byte) error {
>>>>>>> e0842e5e
	m := hook.Message{}
	if err := m.UnmarshalJSON(messageReceived); err != nil {
		return sdk.WrapError(err, "unable to unmarshall gelf message: %s", string(messageReceived))
	}

	// Extract Signature
	sig, ok := m.Extra["_"+log.ExtraFieldSignature]
	if !ok || sig == "" {
		return sdk.WithStack(fmt.Errorf("signature not found on log message: %+v", m))
	}

	// Unsafe parse of signature to get datas
	var signature log.Signature
	if err := jws.UnsafeParse(sig.(string), &signature); err != nil {
		return err
	}

	switch {
	case signature.Worker != nil:
		observability.Record(ctx, WorkerLogReceived, 1)
<<<<<<< HEAD
		return s.handleWorkerLog(ctx, signature.Worker.WorkerID, signature.Worker.WorkerName, sig, m)
=======
		return s.handleWorkerLog(ctx, chanMessages, signature.Worker.WorkerID, sig, m)
>>>>>>> e0842e5e
	case signature.Service != nil:
		observability.Record(ctx, ServiceLogReceived, 1)
		return s.handleServiceLog(ctx, signature.Service.HatcheryID, signature.Service.HatcheryName, signature.Service.WorkerName, sig, m)
	default:
		return sdk.WithStack(sdk.ErrWrongRequest)
	}
}

<<<<<<< HEAD
func (s *Service) handleWorkerLog(ctx context.Context, workerID string, workerName string, sig interface{}, m hook.Message) error {
=======
func (s *Service) handleWorkerLog(ctx context.Context, chanMessages chan<- handledMessage, workerID string, sig interface{}, m hook.Message) error {
>>>>>>> e0842e5e
	var signature log.Signature

	// Get worker data from cache
	workerData, err := s.getClearWorker(ctx, workerName)
	if err != nil {
		return err
	}

	// Verify Signature
	if err := jws.Verify(workerData.PrivateKey, sig.(string), &signature); err != nil {
		return err
	}
	if workerData.JobRunID == nil || *workerData.JobRunID != signature.JobID || workerData.ID != workerID {
		return sdk.WithStack(sdk.ErrForbidden)
	}

<<<<<<< HEAD
	// Send log to API
=======
	chanMessages <- handledMessage{
		signature: signature,
		m:         m,
	}

	return nil
}

type handledMessage struct {
	signature log.Signature
	m         hook.Message
}

func (s *Service) processLogs(ctx context.Context, chanMessages <-chan handledMessage) error {
	var t0 = time.Now()
	var nbMessages int
	defer func() {
		delta := time.Since(t0).Seconds()
		log.Info(ctx, "processLogs - %d messages received in %.3f seconds", nbMessages, delta)
	}()
	for {
		select {
		case <-ctx.Done():
			return ctx.Err()

		case msg, more := <-chanMessages:
			nbMessages++
			if msg.signature.Worker == nil {
				if !more {
					return nil
				}
				continue
			}

			tx, err := s.Db.Begin()
			if err != nil {
				log.Error(ctx, "unable to start tx: %v", err)
				continue
			}

			currentLog := buildMessage(msg.signature, msg.m)
			if err := s.processLog(ctx, tx, msg.signature, currentLog); err != nil {
				log.Error(ctx, "unable to process log: %+v", err)
				tx.Rollback() // nolint
				continue
			}

			if err := tx.Commit(); err != nil {
				log.Error(ctx, "unable to commit tx: %+v", err)
				tx.Rollback() // nolint
				continue
			}

			if !more {
				return nil
			}
		}
	}
}

func buildMessage(signature log.Signature, m hook.Message) string {
>>>>>>> e0842e5e
	logDate := time.Unix(0, int64(m.Time*1e9))
	logs := sdk.Log{
		JobID:        signature.JobID,
		LastModified: &logDate,
		NodeRunID:    signature.NodeRunID,
		Start:        &logDate,
		StepOrder:    signature.Worker.StepOrder,
		Val:          m.Full,
	}
	if !strings.HasSuffix(logs.Val, "\n") {
		logs.Val += "\n"
	}

	var lvl string
	switch m.Level {
	case int32(hook.LOG_DEBUG):
		lvl = "DEBUG"
	case int32(hook.LOG_INFO):
		lvl = "INFO"
	case int32(hook.LOG_NOTICE):
		lvl = "NOTICE"
	case int32(hook.LOG_WARNING):
		lvl = "WARN"
	case int32(hook.LOG_ERR):
		lvl = "ERROR"
	case int32(hook.LOG_CRIT):
		lvl = "CRITICAL"
	case int32(hook.LOG_ALERT):
		lvl = "ALERT"
	case int32(hook.LOG_EMERG):
		lvl = "EMERGENCY"
	}
	logs.Val = fmt.Sprintf("[%s] %s", lvl, logs.Val)
<<<<<<< HEAD
	if err := s.Client.QueueSendLogs(ctx, signature.JobID, logs); err != nil {
		return err
	}
	return nil
=======
	return logs.Val
}

func (s *Service) processLog(ctx context.Context, db gorp.SqlExecutor, signature log.Signature, message string) error {
	now := time.Now()
	l := sdk.Log{
		JobID:        signature.JobID,
		NodeRunID:    signature.NodeRunID,
		LastModified: &now,
		StepOrder:    signature.Worker.StepOrder,
		Val:          message,
	}
	return workflow.AddLog(db, nil, &l, s.Cfg.Log.StepMaxSize)
>>>>>>> e0842e5e
}

func (s *Service) handleServiceLog(ctx context.Context, hatcheryID int64, hatcheryName string, workerName string, sig interface{}, m hook.Message) error {
	var signature log.Signature
	var pk *rsa.PublicKey

	// Get hatchery public key from cache
	cacheData, ok := logCache.Get(fmt.Sprintf("hatchery-key-%d", hatcheryID))
	if !ok {
		// Refresh hatcheries cache
		if err := s.refreshHatcheriesPK(ctx); err != nil {
			return err
		}
		cacheData, ok = logCache.Get(fmt.Sprintf("hatchery-key-%d", hatcheryID))
		if !ok {
			return sdk.WrapError(sdk.ErrForbidden, "unable to find hatchery %d/%s", hatcheryID, hatcheryName)
		}

	}
	pk = cacheData.(*rsa.PublicKey)

	// Verify signature
	if err := jws.Verify(pk, sig.(string), &signature); err != nil {
		return err
	}

	// Get worker + check hatchery ID
	w, err := s.getClearWorker(ctx, workerName)
	if err != nil {
		return err
	}
	if w.HatcheryID != signature.Service.HatcheryID {
		return sdk.WrapError(sdk.ErrWrongRequest, "hatchery and worker does not match")
	}

	logs := sdk.ServiceLog{
		ServiceRequirementName: signature.Service.RequirementName,
		ServiceRequirementID:   signature.Service.RequirementID,
		WorkflowNodeJobRunID:   signature.JobID,
		WorkflowNodeRunID:      signature.NodeRunID,
		Val:                    m.Full,
	}
	if !strings.HasSuffix(logs.Val, "\n") {
		logs.Val += "\n"
	}

	if err := s.Client.QueueServiceLogs(ctx, []sdk.ServiceLog{logs}); err != nil {
		return err
	}
	return nil
}

func (s *Service) getClearWorker(ctx context.Context, workerName string) (sdk.Worker, error) {
	workerKey := fmt.Sprintf("worker-%s", workerName)

	// Get worker from cache
	cacheData, ok := logCache.Get(workerKey)
	if ok {
		return cacheData.(sdk.Worker), nil
	}

	// Get worker from API
	w, err := s.Client.WorkerGet(ctx, workerName)
	if err != nil {
		return sdk.Worker{}, err
	}
	publicKeyDecoded, err := base64.StdEncoding.DecodeString(string(w.PrivateKey))
	if err != nil {
		return sdk.Worker{}, sdk.WithStack(err)
	}
	w.PrivateKey = publicKeyDecoded
	logCache.Set(workerKey, *w, gocache.DefaultExpiration)

	return *w, nil
}

func (s *Service) refreshHatcheriesPK(ctx context.Context) error {
	//s.Client.
	srvs, err := s.Client.ServiceConfigurationGet(ctx, sdk.TypeHatchery)
	if err != nil {
		return sdk.WrapError(sdk.ErrNotFound, "unable to find hatcheries")
	}
	for _, s := range srvs {
		publicKey, err := base64.StdEncoding.DecodeString(s.PublicKey)
		if err != nil {
			return sdk.WithStack(err)
		}
		pk, err := jws.NewPublicKeyFromPEM(publicKey)
		if err != nil {
			return sdk.WithStack(err)
		}
		logCache.Set(fmt.Sprintf("hatchery-key-%d", s.ID), pk, gocache.DefaultExpiration)
	}
	return nil
}<|MERGE_RESOLUTION|>--- conflicted
+++ resolved
@@ -96,12 +96,7 @@
 	}
 }
 
-<<<<<<< HEAD
-func (s *Service) handleLogMessage(ctx context.Context, messageReceived []byte) error {
-	// Get Log Message
-=======
 func (s *Service) handleLogMessage(ctx context.Context, chanMessages chan<- handledMessage, messageReceived []byte) error {
->>>>>>> e0842e5e
 	m := hook.Message{}
 	if err := m.UnmarshalJSON(messageReceived); err != nil {
 		return sdk.WrapError(err, "unable to unmarshall gelf message: %s", string(messageReceived))
@@ -122,11 +117,7 @@
 	switch {
 	case signature.Worker != nil:
 		observability.Record(ctx, WorkerLogReceived, 1)
-<<<<<<< HEAD
-		return s.handleWorkerLog(ctx, signature.Worker.WorkerID, signature.Worker.WorkerName, sig, m)
-=======
-		return s.handleWorkerLog(ctx, chanMessages, signature.Worker.WorkerID, sig, m)
->>>>>>> e0842e5e
+		return s.handleWorkerLog(ctx, chanMessages, signature.Worker.WorkerName, signature.Worker.WorkerID, sig, m)
 	case signature.Service != nil:
 		observability.Record(ctx, ServiceLogReceived, 1)
 		return s.handleServiceLog(ctx, signature.Service.HatcheryID, signature.Service.HatcheryName, signature.Service.WorkerName, sig, m)
@@ -135,11 +126,7 @@
 	}
 }
 
-<<<<<<< HEAD
-func (s *Service) handleWorkerLog(ctx context.Context, workerID string, workerName string, sig interface{}, m hook.Message) error {
-=======
-func (s *Service) handleWorkerLog(ctx context.Context, chanMessages chan<- handledMessage, workerID string, sig interface{}, m hook.Message) error {
->>>>>>> e0842e5e
+func (s *Service) handleWorkerLog(ctx context.Context, chanMessages chan<- handledMessage, workerName string, workerID string, sig interface{}, m hook.Message) error {
 	var signature log.Signature
 
 	// Get worker data from cache
@@ -156,9 +143,6 @@
 		return sdk.WithStack(sdk.ErrForbidden)
 	}
 
-<<<<<<< HEAD
-	// Send log to API
-=======
 	chanMessages <- handledMessage{
 		signature: signature,
 		m:         m,
@@ -220,7 +204,6 @@
 }
 
 func buildMessage(signature log.Signature, m hook.Message) string {
->>>>>>> e0842e5e
 	logDate := time.Unix(0, int64(m.Time*1e9))
 	logs := sdk.Log{
 		JobID:        signature.JobID,
@@ -254,12 +237,6 @@
 		lvl = "EMERGENCY"
 	}
 	logs.Val = fmt.Sprintf("[%s] %s", lvl, logs.Val)
-<<<<<<< HEAD
-	if err := s.Client.QueueSendLogs(ctx, signature.JobID, logs); err != nil {
-		return err
-	}
-	return nil
-=======
 	return logs.Val
 }
 
@@ -272,8 +249,7 @@
 		StepOrder:    signature.Worker.StepOrder,
 		Val:          message,
 	}
-	return workflow.AddLog(db, nil, &l, s.Cfg.Log.StepMaxSize)
->>>>>>> e0842e5e
+	return s.Client.QueueSendLogs(ctx, signature.JobID, l)
 }
 
 func (s *Service) handleServiceLog(ctx context.Context, hatcheryID int64, hatcheryName string, workerName string, sig interface{}, m hook.Message) error {
