--- conflicted
+++ resolved
@@ -233,34 +233,17 @@
 		return err
 	}
 
-<<<<<<< HEAD
 	// Get worker + check hatchery ID
 	w, err := s.getClearWorker(ctx, workerName)
-=======
-	// Verified that worker has been spawn by this hatchery
-	workerCacheKey := fmt.Sprintf("service-worker-%s", workerName)
-	_, ok = logCache.Get(workerCacheKey)
-	if !ok {
-		// Verify that the worker has been spawn by this hatchery
-		wk, err := worker.LoadWorkerByName(ctx, s.Db, workerName)
-		if err != nil {
-			return err
-		}
-		if wk.HatcheryID == nil {
-			return sdk.WrapError(sdk.ErrWrongRequest, "hatchery %d cannot send service log for worker %s started by %s that is no more linked to an hatchery", signature.Service.HatcheryID, wk.ID, wk.HatcheryName)
-		}
-		if *wk.HatcheryID != signature.Service.HatcheryID {
-			return sdk.WrapError(sdk.ErrWrongRequest, "cannot send service log for worker %s from hatchery (expected: %d/actual: %d)", wk.ID, *wk.HatcheryID, signature.Service.HatcheryID)
-		}
-		logCache.Set(workerCacheKey, true, gocache.DefaultExpiration)
-	}
->>>>>>> dae0ac7c
-
-	if err != nil {
-		return err
-	}
-	if w.HatcheryID == nil || *w.HatcheryID != signature.Service.HatcheryID {
-		return sdk.NewErrorFrom(sdk.ErrWrongRequest, "handleServiceLog: hatchery and worker does not match")
+
+	if err != nil {
+		return err
+	}
+	if w.HatcheryID == nil {
+		return sdk.WrapError(sdk.ErrWrongRequest, "hatchery %d cannot send service log for worker %s started by %s that is no more linked to an hatchery", signature.Service.HatcheryID, w.ID, w.HatcheryName)
+	}
+	if *w.HatcheryID != signature.Service.HatcheryID {
+		return sdk.WrapError(sdk.ErrWrongRequest, "cannot send service log for worker %s from hatchery (expected: %d/actual: %d)", w.ID, *w.HatcheryID, signature.Service.HatcheryID)
 	}
 
 	logs := sdk.ServiceLog{
