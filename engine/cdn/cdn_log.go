package cdn

import (
	"bufio"
	"context"
	"crypto/rsa"
	"encoding/base64"
	"fmt"
	"net"
	"strconv"
	"strings"
	"time"

	gocache "github.com/patrickmn/go-cache"
	"github.com/spf13/cast"

	"github.com/ovh/cds/engine/cache"
	"github.com/ovh/cds/sdk"
	"github.com/ovh/cds/sdk/cdsclient"
	"github.com/ovh/cds/sdk/jws"
	"github.com/ovh/cds/sdk/log"
	"github.com/ovh/cds/sdk/log/hook"
	"github.com/ovh/cds/sdk/telemetry"
)

var (
	logCache                   = gocache.New(20*time.Minute, 20*time.Minute)
	keyJobLogIncomingQueue     = cache.Key("cdn", "log", "incoming", "job")
	keyServiceLogIncomingQueue = cache.Key("cdn", "log", "incoming", "service")
	keyJobLogSize              = cache.Key("cdn", "log", "incoming", "size")
)

var globalRateLimit *rateLimiter

func (s *Service) runTCPLogServer(ctx context.Context) {
	// Init hatcheries cache
	if err := s.refreshHatcheriesPK(ctx); err != nil {
		log.Error(ctx, "unable to init hatcheries cache: %v", err)
	}

	globalRateLimit = NewRateLimiter(ctx, s.Cfg.TCP.GlobalTCPRateLimit, 1024)

	// Start TCP server
	log.Info(ctx, "Starting tcp server %s:%d", s.Cfg.TCP.Addr, s.Cfg.TCP.Port)
	listener, err := net.Listen("tcp", fmt.Sprintf("%s:%d", s.Cfg.TCP.Addr, s.Cfg.TCP.Port))
	if err != nil {
		log.Fatalf("unable to start tcp log server: %v", err)
	}

	//Gracefully shutdown the tcp server
	s.GoRoutines.Run(ctx, "service.runTCPLogServer.shutdown", func(ctx context.Context) {
		<-ctx.Done()
		log.Info(ctx, "CDN> Shutdown tcp log Server")
		_ = listener.Close()
	})

<<<<<<< HEAD
	for i := int64(0); i < s.Cfg.Log.NbJobLogsGoroutines; i++ {
=======
	for i := int64(0); i < s.Cfg.NbJobLogsGoroutines; i++ {
		log.Info(ctx, "CDN> Starting dequeueJobLogs - cdn-worker-job-%d", i)
>>>>>>> a21565e9
		s.GoRoutines.Run(ctx, fmt.Sprintf("cdn-worker-job-%d", i), func(ctx context.Context) {
			if err := s.dequeueJobLogs(ctx); err != nil {
				log.Error(ctx, "dequeueJobLogs: unable to dequeue redis incoming job logs: %v", err)
			}
		})
	}
<<<<<<< HEAD
	for i := int64(0); i < s.Cfg.Log.NbServiceLogsGoroutines; i++ {
=======
	for i := int64(0); i < s.Cfg.NbServiceLogsGoroutines; i++ {
		log.Info(ctx, "CDN> Starting dequeueServiceLogs - cdn-worker-service-%d", i)
>>>>>>> a21565e9
		s.GoRoutines.Run(ctx, fmt.Sprintf("cdn-worker-service-%d", i), func(ctx context.Context) {
			if err := s.dequeueServiceLogs(ctx); err != nil {
				log.Error(ctx, "dequeueJobLogs: unable to dequeue redis incoming service logs: %v", err)
			}
		})
	}

	// Looking for something to dequeue
	// DEPRECATED
	s.GoRoutines.Run(ctx, "cdn-waiting-job", func(ctx context.Context) {
		s.waitingJobs(ctx)
	})

	s.GoRoutines.Run(ctx, "service.runTCPLogServer.accept", func(ctx context.Context) {
		for {
			conn, err := listener.Accept()
			if err != nil {
				telemetry.Record(ctx, s.Metrics.tcpServerErrorsCount, 1)
				log.Error(ctx, "unable to accept connection: %v", err)
				return
			}
			s.GoRoutines.Exec(ctx, "cdn-logServer", func(ctx context.Context) {
				telemetry.Record(ctx, s.Metrics.tcpServerHitsCount, 1)
				s.handleConnection(ctx, conn)
			})
		}
	})
}

func (s *Service) handleConnection(ctx context.Context, conn net.Conn) {
	defer func() {
		_ = conn.Close()
	}()

	lineRateLimiter := NewRateLimiter(ctx, float64(s.Cfg.Log.StepLinesRateLimit), 1)

	bufReader := bufio.NewReader(conn)

	b := make([]byte, 1024)
	currentBuffer := make([]byte, 0)
	for {
		// Can i try to read the next 1024B
		if err := globalRateLimit.WaitN(1024); err != nil {
			fields := log.Fields{}
			fields["stack_trace"] = fmt.Sprintf("%+v", err)
			log.ErrorWithFields(ctx, fields, "cdn.log> %v", err)
			continue
		}

		n, err := bufReader.Read(b)
		if err != nil {
			log.Debug("client left: (%v) %v", conn.RemoteAddr(), err)
			return
		}

		// Search for end of line separator
		for i := 0; i < n; i++ {
			if b[i] != byte(0) {
				currentBuffer = append(currentBuffer, b[i])
				continue
			}

			// Check if we can send line
			if err := lineRateLimiter.WaitN(1); err != nil {
				fields := log.Fields{}
				fields["stack_trace"] = fmt.Sprintf("%+v", err)
				log.ErrorWithFields(ctx, fields, "cdn.log> %v", err)
				continue
			}
			if err := s.handleLogMessage(ctx, currentBuffer); err != nil {
				telemetry.Record(ctx, s.Metrics.tcpServerErrorsCount, 1)
				isErrWithStack := sdk.IsErrorWithStack(err)
				fields := log.Fields{}
				if isErrWithStack {
					fields["stack_trace"] = fmt.Sprintf("%+v", err)
				}
				log.ErrorWithFields(ctx, fields, "cdn.log> %v", err)
			}
			currentBuffer = make([]byte, 0)
		}
	}
}

func (s *Service) handleLogMessage(ctx context.Context, messageReceived []byte) error {
	m := hook.Message{}
	if err := m.UnmarshalJSON(messageReceived); err != nil {
		return sdk.WrapError(err, "unable to unmarshall gelf message: %s", string(messageReceived))
	}

	// Extract Signature
	sig, ok := m.Extra["_"+log.ExtraFieldSignature]
	if !ok || sig == "" {
		return sdk.WithStack(fmt.Errorf("signature not found on log message: %+v", m))
	}

	// Unsafe parse of signature to get datas
	var signature log.Signature
	if err := jws.UnsafeParse(sig.(string), &signature); err != nil {
		return err
	}

	switch {
	case signature.Worker != nil:
		telemetry.Record(ctx, s.Metrics.tcpServerStepLogCount, 1)
		return s.handleWorkerLog(ctx, signature.Worker.WorkerName, signature.Worker.WorkerID, sig, m)
	case signature.Service != nil:
		telemetry.Record(ctx, s.Metrics.tcpServerServiceLogCount, 1)
		return s.handleServiceLog(ctx, signature.Service.HatcheryID, signature.Service.HatcheryName, signature.Service.WorkerName, sig, m)
	default:
		return sdk.WithStack(sdk.ErrWrongRequest)
	}
}

func (s *Service) handleWorkerLog(ctx context.Context, workerName string, workerID string, sig interface{}, m hook.Message) error {
	var signature log.Signature

	// Get worker data from cache
	workerData, err := s.getClearWorker(ctx, workerName)
	if err != nil {
		return err
	}

	// Verify Signature
	if err := jws.Verify(workerData.PrivateKey, sig.(string), &signature); err != nil {
		return sdk.WrapError(err, "worker key: %d", len(workerData.PrivateKey))
	}
	if workerData.JobRunID == nil || *workerData.JobRunID != signature.JobID || workerData.ID != workerID {
		return sdk.WithStack(sdk.ErrForbidden)
	}

	var line int64
	lineI := m.Extra["_"+log.ExtraFieldLine]
	if lineI != nil {
		line = int64(lineI.(float64))
	}

	terminatedI := m.Extra["_"+log.ExtraFieldTerminated]
	terminated := cast.ToBool(terminatedI)

	hm := handledMessage{
		Signature:    signature,
		Msg:          m,
		Line:         line,
		IsTerminated: terminated,
	}

	if s.cdnEnabled(ctx, signature.ProjectKey) {
		if err := s.Cache.Enqueue(keyJobLogIncomingQueue, hm); err != nil {
			log.Error(ctx, "cdn:handleWorkerLog: unable to enqueue in %s: %v", keyJobLogIncomingQueue, err)
		}
	}

	// DEPRECATED - Save in queue for cds api call
	sizeKey := cache.Key(keyJobLogSize, strconv.Itoa(int(signature.JobID)))
	var currentSize int64
	if _, err := s.Cache.Get(sizeKey, &currentSize); err != nil {
		return err
	}
	if currentSize >= s.Cfg.Log.StepMaxSize {
		return nil
	}

	cacheKey := cache.Key(keyJobLogQueue, strconv.Itoa(int(signature.JobID)))
	if err := s.Cache.Enqueue(cacheKey, hm); err != nil {
		return err
	}

	// Update size for the job
	newSize := currentSize + int64(len(hm.Msg.Full))
	if err := s.Cache.SetWithTTL(sizeKey, newSize, 3600); err != nil {
		return err
	}
	return nil
}

func buildMessage(hm handledMessage) string {
	val := hm.Msg.Full
	if !strings.HasSuffix(val, "\n") {
		val += "\n"
	}
	return fmt.Sprintf("[%s] %s", getLevelString(hm.Msg.Level), val)
}

func getLevelString(level int32) string {
	var lvl string
	switch level {
	case int32(hook.LOG_DEBUG):
		lvl = "DEBUG"
	case int32(hook.LOG_INFO):
		lvl = "INFO"
	case int32(hook.LOG_NOTICE):
		lvl = "NOTICE"
	case int32(hook.LOG_WARNING):
		lvl = "WARN"
	case int32(hook.LOG_ERR):
		lvl = "ERROR"
	case int32(hook.LOG_CRIT):
		lvl = "CRITICAL"
	case int32(hook.LOG_ALERT):
		lvl = "ALERT"
	case int32(hook.LOG_EMERG):
		lvl = "EMERGENCY"
	}
	return lvl
}

func (s *Service) handleServiceLog(ctx context.Context, hatcheryID int64, hatcheryName string, workerName string, sig interface{}, m hook.Message) error {
	var signature log.Signature
	var pk *rsa.PublicKey

	// Get hatchery public key from cache
	cacheData, ok := logCache.Get(fmt.Sprintf("hatchery-key-%d", hatcheryID))
	if !ok {
		// Refresh hatcheries cache
		if err := s.refreshHatcheriesPK(ctx); err != nil {
			return err
		}
		cacheData, ok = logCache.Get(fmt.Sprintf("hatchery-key-%d", hatcheryID))
		if !ok {
			return sdk.WrapError(sdk.ErrForbidden, "unable to find hatchery %d/%s", hatcheryID, hatcheryName)
		}
	}
	pk = cacheData.(*rsa.PublicKey)

	// Verify signature
	if err := jws.Verify(pk, sig.(string), &signature); err != nil {
		return err
	}

	// Get worker + check hatchery ID
	w, err := s.getClearWorker(ctx, workerName)

	if err != nil {
		return err
	}
	if w.HatcheryID == nil {
		return sdk.WrapError(sdk.ErrWrongRequest, "hatchery %d cannot send service log for worker %s started by %s that is no more linked to an hatchery", signature.Service.HatcheryID, w.ID, w.HatcheryName)
	}
	if *w.HatcheryID != signature.Service.HatcheryID {
		return sdk.WrapError(sdk.ErrWrongRequest, "cannot send service log for worker %s from hatchery (expected: %d/actual: %d)", w.ID, *w.HatcheryID, signature.Service.HatcheryID)
	}

	var line int64
	lineI := m.Extra["_"+log.ExtraFieldLine]
	if lineI != nil {
		line = int64(lineI.(float64))
	}

	var terminated bool
	terminatedI := m.Extra["_"+log.ExtraFieldTerminated]
	if terminatedI != nil {
		terminated = terminatedI.(bool)
	}

	hm := handledMessage{
		Signature:    signature,
		Msg:          m,
		Line:         line,
		IsTerminated: terminated,
	}
	if s.cdnEnabled(ctx, signature.ProjectKey) {
		if err := s.Cache.Enqueue(keyServiceLogIncomingQueue, hm); err != nil {
			return err
		}
	}

	// DEPRECATED: call CDS API
	logs := sdk.ServiceLog{
		ServiceRequirementName: signature.Service.RequirementName,
		ServiceRequirementID:   signature.Service.RequirementID,
		WorkflowNodeJobRunID:   signature.JobID,
		WorkflowNodeRunID:      signature.NodeRunID,
		Val:                    buildMessage(hm),
	}
	if err := s.Client.QueueServiceLogs(ctx, []sdk.ServiceLog{logs}); err != nil {
		return err
	}
	///
	return nil
}

func (s *Service) getClearWorker(ctx context.Context, workerName string) (sdk.Worker, error) {
	workerKey := fmt.Sprintf("worker-%s", workerName)

	// Get worker from cache
	cacheData, ok := logCache.Get(workerKey)
	if ok {
		return cacheData.(sdk.Worker), nil
	}

	// Get worker from API
	w, err := s.Client.WorkerGet(ctx, workerName, cdsclient.WithQueryParameter("withKey", "true"))
	if err != nil {
		return sdk.Worker{}, err
	}
	publicKeyDecoded, err := base64.StdEncoding.DecodeString(string(w.PrivateKey))
	if err != nil {
		return sdk.Worker{}, sdk.WithStack(err)
	}
	w.PrivateKey = publicKeyDecoded
	logCache.Set(workerKey, *w, gocache.DefaultExpiration)

	return *w, nil
}

func (s *Service) refreshHatcheriesPK(ctx context.Context) error {
	srvs, err := s.Client.ServiceConfigurationGet(ctx, sdk.TypeHatchery)
	if err != nil {
		return sdk.WrapError(sdk.ErrNotFound, "unable to find hatcheries")
	}
	for _, s := range srvs {
		publicKey, err := base64.StdEncoding.DecodeString(s.PublicKey)
		if err != nil {
			return sdk.WithStack(err)
		}
		pk, err := jws.NewPublicKeyFromPEM(publicKey)
		if err != nil {
			return sdk.WithStack(err)
		}
		logCache.Set(fmt.Sprintf("hatchery-key-%d", s.ID), pk, gocache.DefaultExpiration)
	}
	return nil
}

func (s *Service) cdnEnabled(ctx context.Context, projectKey string) bool {
	cacheKey := fmt.Sprintf("cdn-job-logs-enabled-project-%s", projectKey)
	enabled, has := logCache.Get(cacheKey)
	if !has {
		m := make(map[string]string, 1)
		m["project_key"] = projectKey
		resp, err := s.Client.FeatureEnabled("cdn-job-logs", m)
		if err != nil {
			log.Error(ctx, "unable to get job logs feature for project %s: %v", projectKey, err)
			return false
		}
		logCache.Set(cacheKey, resp.Enabled, gocache.DefaultExpiration)
		return resp.Enabled
	}
	return enabled.(bool)
}<|MERGE_RESOLUTION|>--- conflicted
+++ resolved
@@ -54,24 +54,16 @@
 		_ = listener.Close()
 	})
 
-<<<<<<< HEAD
 	for i := int64(0); i < s.Cfg.Log.NbJobLogsGoroutines; i++ {
-=======
-	for i := int64(0); i < s.Cfg.NbJobLogsGoroutines; i++ {
 		log.Info(ctx, "CDN> Starting dequeueJobLogs - cdn-worker-job-%d", i)
->>>>>>> a21565e9
 		s.GoRoutines.Run(ctx, fmt.Sprintf("cdn-worker-job-%d", i), func(ctx context.Context) {
 			if err := s.dequeueJobLogs(ctx); err != nil {
 				log.Error(ctx, "dequeueJobLogs: unable to dequeue redis incoming job logs: %v", err)
 			}
 		})
 	}
-<<<<<<< HEAD
 	for i := int64(0); i < s.Cfg.Log.NbServiceLogsGoroutines; i++ {
-=======
-	for i := int64(0); i < s.Cfg.NbServiceLogsGoroutines; i++ {
 		log.Info(ctx, "CDN> Starting dequeueServiceLogs - cdn-worker-service-%d", i)
->>>>>>> a21565e9
 		s.GoRoutines.Run(ctx, fmt.Sprintf("cdn-worker-service-%d", i), func(ctx context.Context) {
 			if err := s.dequeueServiceLogs(ctx); err != nil {
 				log.Error(ctx, "dequeueJobLogs: unable to dequeue redis incoming service logs: %v", err)
