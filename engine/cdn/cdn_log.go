package cdn

import (
	"bufio"
	"context"
	"crypto/rsa"
	"encoding/base64"
	"fmt"
	"net"
	"strings"
	"time"

	gocache "github.com/patrickmn/go-cache"

	"github.com/ovh/cds/sdk"
	"github.com/ovh/cds/sdk/jws"
	"github.com/ovh/cds/sdk/log"
	"github.com/ovh/cds/sdk/log/hook"
)

var (
	logCache = gocache.New(20*time.Minute, 30*time.Minute)
)

func (s *Service) RunTcpLogServer(ctx context.Context) {
	// Init hatcheries cache
	if err := s.refreshHatcheriesPK(ctx); err != nil {
		log.Error(ctx, "unable to init hatcheries cache: %v", err)
	}

	// Start TCP server
	log.Info(ctx, "Starting tcp server %s:%d", s.Cfg.TCP.Addr, s.Cfg.TCP.Port)
	listener, err := net.Listen("tcp", fmt.Sprintf("%s:%d", s.Cfg.TCP.Addr, s.Cfg.TCP.Port))
	if err != nil {
		log.Fatalf("unable to start tcp log server: %v", err)
	}

	//Gracefully shutdown the tcp server
	go func() {
		select {
		case <-ctx.Done():
			log.Info(ctx, "CDN> Shutdown tcp log Server")
			_ = listener.Close()
		}
	}()

	go func() {
		for {
			conn, err := listener.Accept()
			if err != nil {
				log.Error(ctx, "unable to accept connection: %v", err)
				return
			}
			sdk.GoRoutine(ctx, "cdn-logServer", func(ctx context.Context) {
				s.handleConnection(ctx, conn)
			})
		}
	}()
}

func (s *Service) handleConnection(ctx context.Context, conn net.Conn) {
	defer func() {
		_ = conn.Close()
	}()
	bufReader := bufio.NewReader(conn)
	for {
		bytes, err := bufReader.ReadBytes(byte(0))
		if err != nil {
			log.Info(ctx, "client left")
			return
		}
		// remove byte(0)
		bytes = bytes[:len(bytes)-1]

		if err := s.handleLogMessage(ctx, bytes); err != nil {
			log.Error(ctx, "cdn.log> %v", err)
			continue
		}
	}
}

func (s *Service) handleLogMessage(ctx context.Context, messageReceived []byte) error {
	// Get Log Message
	m := hook.Message{}
	if err := m.UnmarshalJSON(messageReceived); err != nil {
		return sdk.WrapError(err, "unable to unmarshall gelf message: %s", string(messageReceived))
	}

	// Extract Signature
	sig, ok := m.Extra["_"+log.ExtraFieldSignature]
	if !ok || sig == "" {
		return sdk.WithStack(fmt.Errorf("signature not found on log message: %+v", m))
	}

	// Unsafe parse of signature to get datas
	var signature log.Signature
	if err := jws.UnsafeParse(sig.(string), &signature); err != nil {
		return err
	}

	switch {
	case signature.Worker != nil:
		return s.handleWorkerLog(ctx, signature.Worker.WorkerID, signature.Worker.WorkerName, sig, m)
	case signature.Service != nil:
		return s.handleServiceLog(ctx, signature.Service.HatcheryID, signature.Service.HatcheryName, signature.Service.WorkerName, sig, m)
	default:
		return sdk.WithStack(sdk.ErrWrongRequest)
	}
}

func (s *Service) handleWorkerLog(ctx context.Context, workerID string, workerName string, sig interface{}, m hook.Message) error {
	var signature log.Signature

	// Get worker data from cache
	workerData, err := s.getClearWorker(ctx, workerName)
	if err != nil {
		return err
	}

	// Verify Signature
	if err := jws.Verify(workerData.PrivateKey, sig.(string), &signature); err != nil {
		return err
	}
	if workerData.JobRunID == nil || *workerData.JobRunID != signature.JobID || workerData.ID != workerID {
		return sdk.WithStack(sdk.ErrForbidden)
	}

	// Send log to API
	logDate := time.Unix(0, int64(m.Time*1e9))
	logs := sdk.Log{
		JobID:        signature.JobID,
		LastModified: &logDate,
		NodeRunID:    signature.NodeRunID,
		Start:        &logDate,
		StepOrder:    signature.Worker.StepOrder,
		Val:          m.Full,
	}
	if !strings.HasSuffix(logs.Val, "\n") {
		logs.Val += "\n"
	}
<<<<<<< HEAD

	if err := s.Client.QueueSendLogs(ctx, signature.JobID, logs); err != nil {
=======
	var lvl string
	switch m.Level {
	case int32(hook.LOG_DEBUG):
		lvl = "DEBUG"
	case int32(hook.LOG_INFO):
		lvl = "INFO"
	case int32(hook.LOG_NOTICE):
		lvl = "NOTICE"
	case int32(hook.LOG_WARNING):
		lvl = "WARN"
	case int32(hook.LOG_ERR):
		lvl = "ERROR"
	case int32(hook.LOG_CRIT):
		lvl = "CRITICAL"
	case int32(hook.LOG_ALERT):
		lvl = "ALERT"
	case int32(hook.LOG_EMERG):
		lvl = "EMERGENCY"
	}
	logs.Val = fmt.Sprintf("[%s] %s", lvl, logs.Val)
	tx, err := s.Db.Begin()
	if err != nil {
		return sdk.WithStack(err)
	}
	defer tx.Rollback() // nolint

	if err := workflow.AddLog(tx, pbJob, &logs, s.Cfg.Log.StepMaxSize); err != nil {
>>>>>>> 2fae99de
		return err
	}
	return nil
}

func (s *Service) handleServiceLog(ctx context.Context, hatcheryID int64, hatcheryName string, workerName string, sig interface{}, m hook.Message) error {
	var signature log.Signature
	var pk *rsa.PublicKey

	// Get hatchery public key from cache
	cacheData, ok := logCache.Get(fmt.Sprintf("hatchery-key-%d", hatcheryID))
	if !ok {
		// Refresh hatcheries cache
		if err := s.refreshHatcheriesPK(ctx); err != nil {
			return err
		}
		cacheData, ok = logCache.Get(fmt.Sprintf("hatchery-key-%d", hatcheryID))
		if !ok {
			return sdk.WrapError(sdk.ErrForbidden, "unable to find hatchery %d/%s", hatcheryID, hatcheryName)
		}

	}
	pk = cacheData.(*rsa.PublicKey)

	// Verify signature
	if err := jws.Verify(pk, sig.(string), &signature); err != nil {
		return err
	}

	// Get worker + check hatchery ID
	w, err := s.getClearWorker(ctx, workerName)
	if err != nil {
		return err
	}
	if w.HatcheryID != signature.Service.HatcheryID {
		return sdk.WrapError(sdk.ErrWrongRequest, "hatchery and worker does not match")
	}

	logs := sdk.ServiceLog{
		ServiceRequirementName: signature.Service.RequirementName,
		ServiceRequirementID:   signature.Service.RequirementID,
		WorkflowNodeJobRunID:   signature.JobID,
		WorkflowNodeRunID:      signature.NodeRunID,
		Val:                    m.Full,
	}
	if !strings.HasSuffix(logs.Val, "\n") {
		logs.Val += "\n"
	}

	if err := s.Client.QueueServiceLogs(ctx, []sdk.ServiceLog{logs}); err != nil {
		return err
	}
	return nil
}

func (s *Service) getClearWorker(ctx context.Context, workerName string) (sdk.Worker, error) {
	workerKey := fmt.Sprintf("worker-%s", workerName)

	// Get worker from cache
	cacheData, ok := logCache.Get(workerKey)
	if ok {
		return cacheData.(sdk.Worker), nil
	}

	// Get worker from API
	w, err := s.Client.WorkerGet(ctx, workerName)
	if err != nil {
		return sdk.Worker{}, err
	}
	bts := make([]byte, 32)
	_, err = base64.StdEncoding.Decode(bts, w.PrivateKey)
	if err != nil {
		return sdk.Worker{}, sdk.WithStack(err)
	}
	w.PrivateKey = bts
	logCache.Set(workerKey, *w, gocache.DefaultExpiration)

	return *w, nil
}

func (s *Service) refreshHatcheriesPK(ctx context.Context) error {
	//s.Client.
	srvs, err := s.Client.ServiceConfigurationGet(ctx, sdk.TypeHatchery)
	if err != nil {
		return sdk.WrapError(sdk.ErrNotFound, "unable to find hatcheries")
	}
	for _, s := range srvs {
		bts := make([]byte, 0)
		_, err := base64.StdEncoding.Decode(bts, []byte(s.PublicKey))
		if err != nil {
			return sdk.WithStack(err)
		}
		pk, err := jws.NewPublicKeyFromPEM(bts)
		if err != nil {
			return sdk.WithStack(err)
		}
		logCache.Set(fmt.Sprintf("hatchery-key-%d", s.ID), pk, gocache.DefaultExpiration)
	}
	return nil
}<|MERGE_RESOLUTION|>--- conflicted
+++ resolved
@@ -138,10 +138,7 @@
 	if !strings.HasSuffix(logs.Val, "\n") {
 		logs.Val += "\n"
 	}
-<<<<<<< HEAD
-
-	if err := s.Client.QueueSendLogs(ctx, signature.JobID, logs); err != nil {
-=======
+
 	var lvl string
 	switch m.Level {
 	case int32(hook.LOG_DEBUG):
@@ -162,14 +159,7 @@
 		lvl = "EMERGENCY"
 	}
 	logs.Val = fmt.Sprintf("[%s] %s", lvl, logs.Val)
-	tx, err := s.Db.Begin()
-	if err != nil {
-		return sdk.WithStack(err)
-	}
-	defer tx.Rollback() // nolint
-
-	if err := workflow.AddLog(tx, pbJob, &logs, s.Cfg.Log.StepMaxSize); err != nil {
->>>>>>> 2fae99de
+	if err := s.Client.QueueSendLogs(ctx, signature.JobID, logs); err != nil {
 		return err
 	}
 	return nil
