--- conflicted
+++ resolved
@@ -6,8 +6,6 @@
 	"crypto/rsa"
 	"encoding/base64"
 	"fmt"
-	"strconv"
-
 	"net"
 	"strconv"
 	"strings"
@@ -51,10 +49,7 @@
 		_ = listener.Close()
 	}()
 
-<<<<<<< HEAD
-=======
 	//  Looking for something to dequeue
->>>>>>> 10e3e4be
 	sdk.GoRoutine(ctx, "cdn-waiting-job", func(ctx context.Context) {
 		s.waitingJobs(ctx)
 	})
@@ -98,68 +93,6 @@
 	}
 }
 
-<<<<<<< HEAD
-func (s *Service) dequeueJobMessages(ctx context.Context, jobLogsQueueKey string, jobID string) error {
-	var t0 = time.Now()
-	var t1 = time.Now()
-	var nbMessages int
-	defer func() {
-		delta := t1.Sub(t0)
-		log.Info(ctx, "processLogs - %d messages received in %v", nbMessages, delta)
-	}()
-
-	defer func() {
-		// Remove heartbeat
-		_ = s.Cache.Delete(cache.Key(keyJobHearbeat, jobID))
-	}()
-
-	tick := time.NewTicker(5 * time.Second)
-	for {
-		select {
-		case <-ctx.Done():
-			return ctx.Err()
-		case <-tick.C:
-			b, err := s.Cache.Exist(jobLogsQueueKey)
-			if err != nil {
-				log.Error(ctx, "unable to check if queue still exist: %v", err)
-				continue
-			} else if !b {
-				// leave dequeue if queue does not exist anymore
-				log.Info(ctx, "leaving job queue %s (queue no more exists)", jobLogsQueueKey)
-				return nil
-			}
-			// heartbeat
-			heartbeatKey := cache.Key(keyJobHearbeat, jobID)
-			if err := s.Cache.SetWithTTL(heartbeatKey, true, 30); err != nil {
-				log.Error(ctx, "unable to hearbeat %s: %v", heartbeatKey, err)
-				continue
-			}
-		default:
-			dequeuCtx, cancel := context.WithTimeout(ctx, 15*time.Second)
-			var hm handledMessage
-			if err := s.Cache.DequeueWithContext(dequeuCtx, jobLogsQueueKey, 30, &hm); err != nil {
-				cancel()
-				if strings.Contains(err.Error(), "context deadline exceeded") {
-					return nil
-				}
-				log.Error(ctx, "unable to dequeue job logs queue %s: %v", jobLogsQueueKey, err)
-				continue
-			}
-			cancel()
-			if hm.Signature.Worker == nil {
-				continue
-			}
-			nbMessages++
-			t1 = time.Now()
-			if err := s.processLog(ctx, hm); err != nil {
-				log.Error(ctx, "unable to process log: %+v", err)
-			}
-		}
-	}
-}
-
-=======
->>>>>>> 10e3e4be
 func (s *Service) handleLogMessage(ctx context.Context, messageReceived []byte) error {
 	m := hook.Message{}
 	if err := m.UnmarshalJSON(messageReceived); err != nil {
@@ -181,11 +114,7 @@
 	switch {
 	case signature.Worker != nil:
 		observability.Record(ctx, WorkerLogReceived, 1)
-<<<<<<< HEAD
 		return s.handleWorkerLog(ctx, signature.Worker.WorkerName, signature.Worker.WorkerID, sig, m)
-=======
-		return s.handleWorkerLog(ctx, signature.Worker.WorkerID, sig, m)
->>>>>>> 10e3e4be
 	case signature.Service != nil:
 		observability.Record(ctx, ServiceLogReceived, 1)
 		return s.handleServiceLog(ctx, signature.Service.HatcheryID, signature.Service.HatcheryName, signature.Service.WorkerName, sig, m)
@@ -194,11 +123,7 @@
 	}
 }
 
-<<<<<<< HEAD
 func (s *Service) handleWorkerLog(ctx context.Context, workerName string, workerID string, sig interface{}, m hook.Message) error {
-=======
-func (s *Service) handleWorkerLog(ctx context.Context, workerID string, sig interface{}, m hook.Message) error {
->>>>>>> 10e3e4be
 	var signature log.Signature
 
 	// Get worker data from cache
@@ -215,7 +140,6 @@
 		return sdk.WithStack(sdk.ErrForbidden)
 	}
 
-<<<<<<< HEAD
 	var line int64
 	lineI := m.Extra["_"+log.ExtraFieldLine]
 	if lineI != nil {
@@ -228,37 +152,24 @@
 		status = statusI.(string)
 	}
 
-	hMessage := handledMessage{
+	hm := handledMessage{
 		Signature: signature,
 		Msg:       m,
 		Line:      line,
 		Status:    status,
 	}
 	cacheKey := cache.Key(keyJobLogQueue, strconv.Itoa(int(signature.JobID)))
-	if err := s.Cache.Enqueue(cacheKey, hMessage); err != nil {
-		return err
-	}
-=======
-	hm := handledMessage{
-		Signature: signature,
-		Msg:       m,
-	}
-	cacheKey := cache.Key(keyJobLogQueue, strconv.Itoa(int(signature.JobID)))
 	if err := s.Cache.Enqueue(cacheKey, hm); err != nil {
 		return err
 	}
->>>>>>> 10e3e4be
 	return nil
 }
 
 type handledMessage struct {
 	Signature log.Signature
 	Msg       hook.Message
-<<<<<<< HEAD
 	Line      int64
 	Status    string
-=======
->>>>>>> 10e3e4be
 }
 
 func buildMessage(signature log.Signature, m hook.Message) string {
@@ -298,22 +209,6 @@
 	return logs.Val
 }
 
-<<<<<<< HEAD
-func (s *Service) processLog(ctx context.Context, hm handledMessage) error {
-	currentLog := buildMessage(hm.Signature, hm.Msg)
-	now := time.Now()
-	l := sdk.Log{
-		JobID:        hm.Signature.JobID,
-		NodeRunID:    hm.Signature.NodeRunID,
-		LastModified: &now,
-		StepOrder:    hm.Signature.Worker.StepOrder,
-		Val:          currentLog,
-	}
-	return s.Client.QueueSendLogs(ctx, hm.Signature.JobID, l)
-}
-
-=======
->>>>>>> 10e3e4be
 func (s *Service) handleServiceLog(ctx context.Context, hatcheryID int64, hatcheryName string, workerName string, sig interface{}, m hook.Message) error {
 	var signature log.Signature
 	var pk *rsa.PublicKey
@@ -405,74 +300,6 @@
 		logCache.Set(fmt.Sprintf("hatchery-key-%d", s.ID), pk, gocache.DefaultExpiration)
 	}
 	return nil
-}
-
-func (s *Service) waitingJobs(ctx context.Context) {
-	for {
-		if ctx.Err() != nil {
-			return
-		}
-		// List all queues
-		keyListQueue := cache.Key(keyJobLogQueue, "*")
-		listKeys, err := s.Cache.Keys(keyListQueue)
-		if err != nil {
-			log.Error(ctx, "unable to list jobs queues %s", keyListQueue)
-			continue
-		}
-
-		// For each key, check if heartbeat key exist
-		for _, k := range listKeys {
-			keyParts := strings.Split(k, ":")
-			jobID := keyParts[len(keyParts)-1]
-
-			heatbeatKey := cache.Key(keyJobHearbeat, jobID)
-			ok, err := s.Cache.Exist(heatbeatKey)
-			if err != nil {
-				log.Error(ctx, "unable to check if heartbeat key %s exist", heatbeatKey)
-				continue
-			}
-			// If heartbeat exist, skip
-			if ok {
-				continue
-			}
-
-			// Take a lock
-			lockKey := cache.Key(keyJobLock, jobID)
-			b, err := s.Cache.Lock(lockKey, 5*time.Second, 100, 10)
-			if err != nil {
-				log.Error(ctx, "unable to lock job %s", lockKey)
-				continue
-			}
-			if !b {
-				continue
-			}
-			// take queue
-			jobQueueKey := cache.Key(keyJobLogQueue, jobID)
-
-			//hearbeat
-			heartbeatKey := cache.Key(keyJobHearbeat, jobID)
-			if err := s.Cache.SetWithTTL(heartbeatKey, true, 30); err != nil {
-				log.Error(ctx, "unable to hearbeat %s: %v", heartbeatKey, err)
-				continue
-			}
-			log.Info(ctx, "Dequeue %s", jobQueueKey)
-			sdk.GoRoutine(ctx, "cdn-dequeue-job-message", func(ctx context.Context) {
-				if err := s.dequeueJobMessages(ctx, jobQueueKey, jobID); err != nil {
-					log.Error(ctx, "unable to dequeue redis incoming job queue: %v", err)
-				}
-			})
-
-			// Release lock
-			if err := s.Cache.Unlock(lockKey); err != nil {
-				log.Error(ctx, "unable to unlock job %s", lockKey)
-				continue
-			}
-		}
-	}
-<<<<<<< HEAD
-=======
-	logCache.Set(fmt.Sprintf("hatchery-key-%d", hatcheryID), pk, gocache.DefaultExpiration)
-	return pk, nil
 }
 
 func (s *Service) waitingJobs(ctx context.Context) {
@@ -567,12 +394,19 @@
 				continue
 			}
 			nbMessages++
-			t1 = time.Now()
+			now := time.Now()
+			t1 = now
 
 			currentLog := buildMessage(hm.Signature, hm.Msg)
-			if err := workflow.AppendLog(s.Db, hm.Signature.JobID, hm.Signature.NodeRunID, hm.Signature.Worker.StepOrder, currentLog, s.Cfg.Log.StepMaxSize); err != nil {
-				log.Error(ctx, "unable to process log: %+v", err)
-			}
+
+			l := sdk.Log{
+				JobID:        hm.Signature.JobID,
+				NodeRunID:    hm.Signature.NodeRunID,
+				LastModified: &now,
+				StepOrder:    hm.Signature.Worker.StepOrder,
+				Val:          currentLog,
+			}
+			return s.Client.QueueSendLogs(ctx, hm.Signature.JobID, l)
 		}
 	}
 }
@@ -609,5 +443,4 @@
 		return "", err
 	}
 	return jobQueueKey, nil
->>>>>>> 10e3e4be
 }