--- conflicted
+++ resolved
@@ -32,10 +32,8 @@
 	LogCache            *lru.Redis
 	Mapper              *gorpmapper.Mapper
 	Units               *storage.RunningStorageUnits
-<<<<<<< HEAD
 	WSServer            *websocketServer
 	WSBroker            *websocket.Broker
-=======
 	Metrics             struct {
 		tcpServerErrorsCount     *stats.Int64Measure
 		tcpServerHitsCount       *stats.Int64Measure
@@ -46,8 +44,9 @@
 		itemPerStorageUnitCount  *stats.Int64Measure
 		ItemSize                 *stats.Float64Measure
 		StorageThroughput        *stats.Float64Measure
+		metricsWSClients         *stats.Int64Measure
+		metricsWSEvents          *stats.Int64Measure
 	}
->>>>>>> 9dfe914f
 }
 
 // Configuration is the hooks configuration structure
