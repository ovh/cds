package openstack

import (
	"context"
	"fmt"
	"strings"
	"sync"
	"time"

	"github.com/dgrijalva/jwt-go"
	"github.com/ovh/cds/engine/service"

	"github.com/gophercloud/gophercloud/openstack/compute/v2/images"
	"github.com/gophercloud/gophercloud/openstack/compute/v2/servers"
	"github.com/gorilla/mux"

	"github.com/ovh/cds/engine/api"
	"github.com/ovh/cds/engine/api/services"
	"github.com/ovh/cds/sdk"
	"github.com/ovh/cds/sdk/cdsclient"
	"github.com/ovh/cds/sdk/hatchery"
	"github.com/ovh/cds/sdk/log"
)

var (
	hatcheryOpenStack *HatcheryOpenstack

	workersAlive map[string]int64

	ipsInfos = struct {
		mu  sync.RWMutex
		ips map[string]ipInfos
	}{
		mu:  sync.RWMutex{},
		ips: map[string]ipInfos{},
	}
)

// New instanciates a new Hatchery Openstack
func New() *HatcheryOpenstack {
	s := new(HatcheryOpenstack)
	s.Router = &api.Router{
		Mux: mux.NewRouter(),
	}
	return s
}

func (s *HatcheryOpenstack) Init(config interface{}) (cdsclient.ServiceConfig, error) {
	var cfg cdsclient.ServiceConfig
	sConfig, ok := config.(HatcheryConfiguration)
	if !ok {
		return cfg, sdk.WithStack(fmt.Errorf("invalid openstack hatchery configuration"))
	}

	cfg.Host = sConfig.API.HTTP.URL
	cfg.Token = sConfig.API.Token
	cfg.InsecureSkipVerifyTLS = sConfig.API.HTTP.Insecure
	cfg.RequestSecondsTimeout = sConfig.API.RequestTimeout
	return cfg, nil
}

// ApplyConfiguration apply an object of type HatcheryConfiguration after checking it
func (h *HatcheryOpenstack) ApplyConfiguration(cfg interface{}) error {
	if err := h.CheckConfiguration(cfg); err != nil {
		return err
	}

	var ok bool
	h.Config, ok = cfg.(HatcheryConfiguration)
	if !ok {
		return fmt.Errorf("Invalid configuration")
	}

	h.Name = h.Config.Name
	h.HTTPURL = h.Config.URL

	h.Type = services.TypeHatchery
	h.MaxHeartbeatFailures = h.Config.API.MaxHeartbeatFailures
	h.Common.Common.ServiceName = "cds-hatchery-openstack"
	var err error
	h.Common.Common.PrivateKey, err = jwt.ParseRSAPrivateKeyFromPEM([]byte(h.Config.RSAPrivateKey))
	if err != nil {
		return fmt.Errorf("unable to parse RSA private Key: %v", err)
	}

	return nil
}

// Status returns sdk.MonitoringStatus, implements interface service.Service
func (h *HatcheryOpenstack) Status() sdk.MonitoringStatus {
	m := h.CommonMonitoring()
	m.Lines = append(m.Lines, sdk.MonitoringStatusLine{Component: "Workers", Value: fmt.Sprintf("%d/%d", len(h.WorkersStarted()), h.Config.Provision.MaxWorker), Status: sdk.MonitoringStatusOK})
	return m
}

// CheckConfiguration checks the validity of the configuration object
func (h *HatcheryOpenstack) CheckConfiguration(cfg interface{}) error {
	hconfig, ok := cfg.(HatcheryConfiguration)
	if !ok {
		return fmt.Errorf("Invalid configuration")
	}

	if hconfig.API.HTTP.URL == "" {
		return fmt.Errorf("API HTTP(s) URL is mandatory")
	}

	if hconfig.API.Token == "" {
		return fmt.Errorf("API Token URL is mandatory")
	}

	if hconfig.Tenant == "" && hconfig.Domain == "" {
		return fmt.Errorf("One of Openstack-tenant (auth v2) or Openstack-domain (auth v3) is mandatory")
	}

	if hconfig.User == "" {
		return fmt.Errorf("Openstack-user is mandatory")
	}

	if hconfig.Address == "" {
		return fmt.Errorf("Openstack-auth-endpoint is mandatory")
	}

	if hconfig.Password == "" {
		return fmt.Errorf("Openstack-password is mandatory")
	}

	if hconfig.Region == "" {
		return fmt.Errorf("Openstack-region is mandatory")
	}

	if hconfig.Name == "" {
		return fmt.Errorf("please enter a name in your openstack hatchery configuration")
	}

	if hconfig.IPRange != "" {
		ips, err := IPinRanges(hconfig.IPRange)
		if err != nil {
			return fmt.Errorf("flag or environment variable openstack-ip-range error: %s", err)
		}
		for _, ip := range ips {
			ipsInfos.ips[ip] = ipInfos{}
		}
	}

	return nil
}

// Serve start the hatchery server
func (h *HatcheryOpenstack) Serve(ctx context.Context) error {
	return h.CommonServe(ctx, h)
}

//Configuration returns Hatchery CommonConfiguration
func (h *HatcheryOpenstack) Configuration() service.HatcheryCommonConfiguration {
	return h.Config.HatcheryCommonConfiguration
}

// ModelType returns type of hatchery
func (*HatcheryOpenstack) ModelType() string {
	return sdk.Openstack
}

// WorkerModelsEnabled returns Worker model enabled
func (h *HatcheryOpenstack) WorkerModelsEnabled() ([]sdk.Model, error) {
	return h.CDSClient().WorkerModelsEnabled()
}

// CanSpawn return wether or not hatchery can spawn model
// requirements are not supported
func (h *HatcheryOpenstack) CanSpawn(model *sdk.Model, jobID int64, requirements []sdk.Requirement) bool {
	for _, r := range requirements {
		if r.Type == sdk.ServiceRequirement || r.Type == sdk.MemoryRequirement {
			return false
		}
	}
	return true
}

func (h *HatcheryOpenstack) main() {
	serverListTick := time.NewTicker(10 * time.Second).C
	killAwolServersTick := time.NewTicker(30 * time.Second).C
	killErrorServersTick := time.NewTicker(60 * time.Second).C
	killDisabledWorkersTick := time.NewTicker(60 * time.Second).C

	for {
		select {
		case <-serverListTick:
			h.updateServerList()
		case <-killAwolServersTick:
			h.killAwolServers()
		case <-killErrorServersTick:
			h.killErrorServers()
		case <-killDisabledWorkersTick:
			h.killDisabledWorkers()
		}
	}
}

func (h *HatcheryOpenstack) updateServerList() {
	var out string
	var total int
	status := map[string]int{}

	for _, s := range h.getServers() {
		out += fmt.Sprintf("- [%s] %s:%s ", s.Updated, s.Status, s.Name)
		if _, ok := status[s.Status]; !ok {
			status[s.Status] = 0
		}
		status[s.Status]++
		total++
	}
	var st string
	for k, s := range status {
		st += fmt.Sprintf("%d %s ", s, k)
	}
	log.Debug("Got %d servers %s", total, st)
	if total > 0 {
		log.Debug(out)
	}
}

func (h *HatcheryOpenstack) killAwolServers() {
	ctx, cancel := context.WithTimeout(context.Background(), 10*time.Second)
	defer cancel()
	workers, err := h.CDSClient().WorkerList(ctx)
	now := time.Now().Unix()
	if err != nil {
		log.Warning("killAwolServers> Cannot fetch worker list: %s", err)
		return
	}

	for _, s := range h.getServers() {
		log.Debug("killAwolServers> Checking %s %v", s.Name, s.Metadata)
		if s.Status == "BUILD" {
			continue
		}

		var inWorkersList bool
		for _, w := range workers {
			if _, ok := workersAlive[w.Name]; !ok {
				log.Debug("killAwolServers> add %s to map workersAlive", w.Name)
				workersAlive[w.Name] = now
			}

			if w.Name == s.Name {
				inWorkersList = true
				workersAlive[w.Name] = now
				break
			}
		}

		workerHatcheryName, _ := s.Metadata["hatchery_name"]
		workerName, isWorker := s.Metadata["worker"]
		registerOnly, _ := s.Metadata["register_only"]
		workerModelName, _ := s.Metadata["worker_model_name"]
		workerModelNameLastModified, _ := s.Metadata["worker_model_last_modified"]
		model, _ := s.Metadata["model"]
		flavor, _ := s.Metadata["flavor"]

		var toDeleteKilled bool
		if isWorker {
			if _, wasAlive := workersAlive[workerName]; wasAlive {
				if !inWorkersList {
					toDeleteKilled = true
					log.Debug("killAwolServers> %s toDeleteKilled --> true", workerName)
					delete(workersAlive, workerName)
				}
			}
		}

		// Delete workers, if not identified by CDS API
		// Wait for 10 minutes, to avoid killing worker babies
		log.Debug("killAwolServers> server %s status: %s last update: %s toDeleteKilled:%t inWorkersList:%t", s.Name, s.Status, time.Since(s.Updated), toDeleteKilled, inWorkersList)
<<<<<<< HEAD
		if isWorker && (workerHatcheryName == "" || workerHatcheryName == h.Name) &&
			(s.Status == "SHUTOFF" || toDeleteKilled || (!inWorkersList && time.Since(s.Updated) > 6*time.Minute)) {
=======
		if isWorker && (workerHatcheryName == "" || workerHatcheryName == h.Service().Name) &&
			(s.Status == "SHUTOFF" || toDeleteKilled || (!inWorkersList && time.Since(s.Updated) > 10*time.Minute)) {
>>>>>>> 81df2408

			// if it's was a worker model for registration
			// check if we need to create a new openstack image from it
			// by comparing userDateLastModified from worker model
			if !h.Config.DisableCreateImage && s.Status == "SHUTOFF" && registerOnly == "true" {
				h.killAwolServersComputeImage(workerModelName, workerModelNameLastModified, s.ID, model, flavor)
			}

			log.Debug("killAwolServers> Deleting server %s status: %s last update: %s registerOnly:%s toDeleteKilled:%t inWorkersList:%t", s.Name, s.Status, time.Since(s.Updated), registerOnly, toDeleteKilled, inWorkersList)
			_ = h.deleteServer(s)
		}
	}
	// then clean workersAlive map
	toDelete := []string{}
	for workerName, t := range workersAlive {
		if t != now {
			toDelete = append(toDelete, workerName)
		}
	}
	for _, workerName := range toDelete {
		delete(workersAlive, workerName)
	}
	log.Debug("killAwolServers> workersAlive: %+v", workersAlive)
}

func (h *HatcheryOpenstack) killAwolServersComputeImage(workerModelName, workerModelNameLastModified, serverID, model, flavor string) {
	oldImagesID := []string{}
	for _, img := range h.getImages() {
		if w, _ := img.Metadata["worker_model_name"]; w == workerModelName {
			oldImagesID = append(oldImagesID, img.ID)
			if d, ok := img.Metadata["worker_model_last_modified"]; ok && d.(string) == workerModelNameLastModified {
				// no need to recreate an image
				return
			}
		}
	}

	log.Info("killAwolServersComputeImage> create image before deleting server")
	imageID, err := servers.CreateImage(h.openstackClient, serverID, servers.CreateImageOpts{
		Name: "cds_image_" + workerModelName,
		Metadata: map[string]string{
			"worker_model_name":          workerModelName,
			"model":                      model,
			"flavor":                     flavor,
			"created_by":                 "cdsHatchery_" + h.Name,
			"worker_model_last_modified": workerModelNameLastModified,
		},
	}).ExtractImageID()
	if err != nil {
		log.Error("killAwolServersComputeImage> error on create image for worker model %s: %s", workerModelName, err)
	} else {
		log.Info("killAwolServersComputeImage> image %s created for worker model %s - waiting %ds for saving created img...", imageID, workerModelName, h.Config.CreateImageTimeout)

		startTime := time.Now().Unix()
		var newImageIsActive bool
		for time.Now().Unix()-startTime < int64(h.Config.CreateImageTimeout) {
			newImage, err := images.Get(h.openstackClient, imageID).Extract()
			if err != nil {
				log.Error("killAwolServersComputeImage> error on get new image %s for worker model %s: %s", imageID, workerModelName, err)
			}
			if newImage.Status == "ACTIVE" {
				// new image is created, end wait
				log.Info("killAwolServersComputeImage> image %s created for worker model %s is active", imageID, workerModelName)
				newImageIsActive = true
				break
			}
			time.Sleep(15 * time.Second)
		}

		if !newImageIsActive {
			log.Info("killAwolServersComputeImage> timeout while creating new image. Deleting new image for %s with ID %s", workerModelName, imageID)
			if err := images.Delete(h.openstackClient, imageID).ExtractErr(); err != nil {
				log.Error("killAwolServersComputeImage> error while deleting new image %s", imageID)
			}
		}

		for _, oldImageID := range oldImagesID {
			log.Info("killAwolServersComputeImage> deleting old image for %s with ID %s", workerModelName, oldImageID)
			if err := images.Delete(h.openstackClient, oldImageID).ExtractErr(); err != nil {
				log.Error("killAwolServersComputeImage> error while deleting old image %s", oldImageID)
			}
		}

		h.resetImagesCache()
	}
}

func (h *HatcheryOpenstack) killErrorServers() {
	for _, s := range h.getServers() {
		//Remove server without IP Address
		if s.Status == "ACTIVE" {
			if len(s.Addresses) == 0 && time.Since(s.Updated) > 10*time.Minute {
				log.Info("killErrorServers> len(s.Addresses):%d s.Updated: %v", len(s.Addresses), time.Since(s.Updated))
				_ = h.deleteServer(s)
			}
		}

		//Remove Error server
		if s.Status == "ERROR" {
			log.Info("killErrorServers> s.Status: %s", s.Status)
			_ = h.deleteServer(s)
		}
	}
}

func (h *HatcheryOpenstack) killDisabledWorkers() {
	ctx, cancel := context.WithTimeout(context.Background(), 10*time.Second)
	defer cancel()

	workerPoolDisabled, err := hatchery.WorkerPool(ctx, h, sdk.StatusDisabled)
	if err != nil {
		log.Error("killDisabledWorkers> Pool> Error: %v", err)
		return
	}

	srvs := h.getServers()

	for _, w := range workerPoolDisabled {
		for _, s := range srvs {
			if s.Name == w.Name {
				log.Info("killDisabledWorkers> killDisabledWorkers %v", s.Name)
				_ = h.deleteServer(s)
				break
			}
		}
	}
}

func (h *HatcheryOpenstack) deleteServer(s servers.Server) error {
	log.Info("Deleting worker %s", s.Name)

	// If its a worker "register", check registration before deleting it
	if strings.Contains(s.Name, "register-") {
		modelPath := s.Metadata["worker_model_path"]
		//Send registering logs....
		consoleLog, err := h.getConsoleLog(s)
		if err != nil {
			log.Error("killAndRemove> unable to get console log from registering server %s: %v", s.Name, err)
		}
		if err := hatchery.CheckWorkerModelRegister(h, modelPath); err != nil {
			var spawnErr = sdk.SpawnErrorForm{
				Error: err.Error(),
				Logs:  []byte(consoleLog),
			}
			tuple := strings.SplitN(modelPath, "/", 2)
			if err := h.CDSClient().WorkerModelSpawnError(tuple[0], tuple[1], spawnErr); err != nil {
				log.Error("CheckWorkerModelRegister> error on call client.WorkerModelSpawnError on worker model %s for register: %s", modelPath, spawnErr)
			}
		}

	}

	r := servers.Delete(h.openstackClient, s.ID)
	if err := r.ExtractErr(); err != nil {
		log.Warning("deleteServer> Cannot delete worker %s: %s", s.Name, err)
		return err
	}
	return nil
}

// WorkersStarted returns the number of instances started but
// not necessarily register on CDS yet
func (h *HatcheryOpenstack) WorkersStarted() []string {
	srvs := h.getServers()
	res := make([]string, len(srvs))
	for i, s := range srvs {
		res[i] = s.Metadata["worker"]
	}
	return res
}

// WorkersStartedByModel returns the number of instances of given model started but
// not necessarily register on CDS yet
func (h *HatcheryOpenstack) WorkersStartedByModel(model *sdk.Model) int {
	var x int
	for _, s := range h.getServers() {
		if strings.Contains(strings.ToLower(s.Name), strings.ToLower(model.Name)) {
			x++
		}
	}
	log.Debug("WorkersStartedByModel> %s : %d", model.Name, x)
	return x
}

// NeedRegistration return true if worker model need regsitration
func (h *HatcheryOpenstack) NeedRegistration(m *sdk.Model) bool {
	if m.NeedRegistration {
		log.Debug("NeedRegistration> true as worker model %s model.NeedRegistration=true", m.Name)
		return true
	}
	for _, img := range h.getImages() {
		w, _ := img.Metadata["worker_model_name"]
		if w == m.Name {
			if d, ok := img.Metadata["worker_model_last_modified"]; ok {
				if fmt.Sprintf("%d", m.UserLastModified.Unix()) == d.(string) {
					log.Debug("NeedRegistration> false. An image is already available for this worker model %s workerModel.UserLastModified", m.Name)
					return false
				}
			}
		}
	}
	log.Debug("NeedRegistration> true. No existing image found for this worker model %s", m.Name)
	return true
}<|MERGE_RESOLUTION|>--- conflicted
+++ resolved
@@ -271,13 +271,8 @@
 		// Delete workers, if not identified by CDS API
 		// Wait for 10 minutes, to avoid killing worker babies
 		log.Debug("killAwolServers> server %s status: %s last update: %s toDeleteKilled:%t inWorkersList:%t", s.Name, s.Status, time.Since(s.Updated), toDeleteKilled, inWorkersList)
-<<<<<<< HEAD
 		if isWorker && (workerHatcheryName == "" || workerHatcheryName == h.Name) &&
-			(s.Status == "SHUTOFF" || toDeleteKilled || (!inWorkersList && time.Since(s.Updated) > 6*time.Minute)) {
-=======
-		if isWorker && (workerHatcheryName == "" || workerHatcheryName == h.Service().Name) &&
 			(s.Status == "SHUTOFF" || toDeleteKilled || (!inWorkersList && time.Since(s.Updated) > 10*time.Minute)) {
->>>>>>> 81df2408
 
 			// if it's was a worker model for registration
 			// check if we need to create a new openstack image from it
