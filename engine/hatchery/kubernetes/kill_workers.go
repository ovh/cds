package kubernetes

import (
	"context"
	"strconv"
	"strings"
	"time"

	"github.com/rockbears/log"
	"github.com/sirupsen/logrus"
	metav1 "k8s.io/apimachinery/pkg/apis/meta/v1"

	"github.com/ovh/cds/sdk"
	"github.com/ovh/cds/sdk/cdn"
	"github.com/ovh/cds/sdk/hatchery"
	cdslog "github.com/ovh/cds/sdk/log"
)

func (h *HatcheryKubernetes) killAwolWorkers(ctx context.Context) error {
	pods, err := h.k8sClient.CoreV1().Pods(h.Config.Namespace).List(metav1.ListOptions{LabelSelector: LABEL_WORKER})
	if err != nil {
		return err
	}
	var globalErr error
	for _, pod := range pods.Items {

		labels := pod.GetLabels()
		toDelete := false
		for _, container := range pod.Status.ContainerStatuses {

			if (container.State.Terminated != nil && (container.State.Terminated.Reason == "Completed" || container.State.Terminated.Reason == "Error")) ||
				(container.State.Waiting != nil && container.State.Waiting.Reason == "ErrImagePull") {
				toDelete = true
			}
		}

		// If no job identifiers, no services on pod
		jobIdentifiers := h.getJobIdentiers(labels)
		if jobIdentifiers != nil {
			// Browse container to send end log for each service
			servicesLogs := make([]cdslog.Message, 0)
			for _, container := range pod.Spec.Containers {
				subsStr := containerServiceNameRegexp.FindAllStringSubmatch(container.Name, -1)
				if len(subsStr) < 1 {
					continue
				}
				if len(subsStr[0]) < 3 {
					log.Error(ctx, "getServiceLogs> cannot find service id in the container name (%s) : %v", container.Name, subsStr)
					continue
				}
				reqServiceID, _ := strconv.ParseInt(subsStr[0][1], 10, 64)
				finalLog := cdslog.Message{
					Level: logrus.InfoLevel,
					Value: string("End of Job"),
<<<<<<< HEAD
					Signature: cdn.Signature{
						Service: &cdn.SignatureService{
=======
					Signature: cdslog.Signature{
						Service: &cdslog.SignatureService{
>>>>>>> ae7caf63
							HatcheryID:      h.Service().ID,
							HatcheryName:    h.ServiceName(),
							RequirementID:   reqServiceID,
							RequirementName: subsStr[0][2],
							WorkerName:      pod.ObjectMeta.Name,
						},
						ProjectKey:   labels[hatchery.LabelServiceProjectKey],
						WorkflowName: labels[hatchery.LabelServiceWorkflowName],
						WorkflowID:   jobIdentifiers.WorkflowID,
						RunID:        jobIdentifiers.RunID,
						NodeRunName:  labels[hatchery.LabelServiceNodeRunName],
						JobName:      labels[hatchery.LabelServiceJobName],
						JobID:        jobIdentifiers.JobID,
						NodeRunID:    jobIdentifiers.NodeRunID,
						Timestamp:    time.Now().UnixNano(),
					},
				}
				servicesLogs = append(servicesLogs, finalLog)
			}
			if len(servicesLogs) > 0 {
				h.Common.SendServiceLog(ctx, servicesLogs, sdk.StatusNotTerminated)
			}
		}

		if toDelete {
			// If its a worker "register", check registration before deleting it
			if strings.HasPrefix(pod.Name, "register-") {
				var modelPath string
				for _, e := range pod.Spec.Containers[0].Env {
					if e.Name == "CDS_MODEL_PATH" {
						modelPath = e.Value
					}
				}

				if err := hatchery.CheckWorkerModelRegister(h, modelPath); err != nil {
					var spawnErr = sdk.SpawnErrorForm{
						Error: err.Error(),
					}
					tuple := strings.SplitN(modelPath, "/", 2)
					if err := h.CDSClient().WorkerModelSpawnError(tuple[0], tuple[1], spawnErr); err != nil {
						log.Error(ctx, "killAndRemove> error on call client.WorkerModelSpawnError on worker model %s for register: %s", modelPath, err)
					}
				}

			}
			if err := h.k8sClient.CoreV1().Pods(pod.Namespace).Delete(pod.Name, nil); err != nil {
				globalErr = err
				log.Error(ctx, "hatchery:kubernetes> killAwolWorkers> Cannot delete pod %s (%s)", pod.Name, err)
			}
		}
	}
	return globalErr
}<|MERGE_RESOLUTION|>--- conflicted
+++ resolved
@@ -51,14 +51,9 @@
 				reqServiceID, _ := strconv.ParseInt(subsStr[0][1], 10, 64)
 				finalLog := cdslog.Message{
 					Level: logrus.InfoLevel,
-					Value: string("End of Job"),
-<<<<<<< HEAD
+					Value: "End of Job",
 					Signature: cdn.Signature{
 						Service: &cdn.SignatureService{
-=======
-					Signature: cdslog.Signature{
-						Service: &cdslog.SignatureService{
->>>>>>> ae7caf63
 							HatcheryID:      h.Service().ID,
 							HatcheryName:    h.ServiceName(),
 							RequirementID:   reqServiceID,
