--- conflicted
+++ resolved
@@ -59,13 +59,8 @@
 
 			commonMessage := cdslog.Message{
 				Level: logrus.InfoLevel,
-<<<<<<< HEAD
 				Signature: cdn.Signature{
 					Service: &cdn.SignatureService{
-=======
-				Signature: cdslog.Signature{
-					Service: &cdslog.SignatureService{
->>>>>>> ae7caf63
 						HatcheryID:      h.Service().ID,
 						HatcheryName:    h.ServiceName(),
 						RequirementID:   reqServiceID,
