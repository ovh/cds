package swarm

import (
	"strconv"
	"strings"

	types "github.com/docker/docker/api/types"
	context "golang.org/x/net/context"

	"github.com/ovh/cds/sdk"
	"github.com/ovh/cds/sdk/hatchery"
	"github.com/ovh/cds/sdk/log"
)

const (
	bridge  = "bridge"
	docker0 = "docker0"
)

func (h *HatcherySwarm) killAndRemove(dockerClient *dockerClient, ID string) error {
	container, err := dockerClient.ContainerInspect(context.Background(), ID)
	if err != nil {
		//If there is an error, we try to remove the container
		if strings.Contains(err.Error(), "No such container") {
			log.Debug("hatchery> swarm> killAndRemove> cannot InspectContainer: %v", err)
			return nil
		}
		log.Info("hatchery> swarm> killAndRemove> cannot InspectContainer: %v", err)
	} else {
		// If its a worker "register", check registration before deleting it
		if strings.Contains(container.Name, "register-") {
			modelID, err := strconv.ParseInt(container.Config.Labels["worker_model"], 10, 64)
			if err != nil {
				log.Error("hatchery> swarm> killAndRemove> unable to get model from registering container %s", container.Name)
			} else {
				hatchery.CheckWorkerModelRegister(h, modelID)
			}
		}
	}

	if err := h.killAndRemoveContainer(dockerClient, ID); err != nil {
		return sdk.WrapError(err, "hatchery> swarm> killAndRemove> %s on %s", ID[:7], dockerClient.name)
	}

	//If there is no network settings, stop here
	if container.NetworkSettings == nil {
		return nil
	}

	for _, cnetwork := range container.NetworkSettings.Networks {
		//Get the network
<<<<<<< HEAD
		network, err := h.dockerClient.NetworkInspect(context.Background(), cnetwork.NetworkID, types.NetworkInspectOptions{})
=======
		network, err := dockerClient.NetworkInspect(context.Background(), cnetwork.NetworkID)
>>>>>>> f7c09910
		if err != nil {
			if !strings.Contains(err.Error(), "No such network") {
				return sdk.WrapError(err, "hatchery> swarm> killAndRemove> unable to get network for % on %s", ID[:7], dockerClient.name)
			}
			continue
		}

		//If it's the default docker bridge... skip
		if network.Driver != bridge || network.Name == docker0 || network.Name == bridge {
			continue
		}

		// If we succeed to get the network, kill and remove all the container on the network
		if netname, ok := network.Labels["worker_net"]; ok {
			log.Debug("hatchery> swarm> killAndRemove> Remove network %s", netname)
			for id := range network.Containers {
				if err := h.killAndRemoveContainer(dockerClient, id); err != nil {
					log.Error("hatchery> swarm> killAndRemove> unable to kill and remove container %s on %s err:%s", id[:12], dockerClient.name, err)
				}
			}
		}

		//Finally remove the network
		if err := dockerClient.NetworkRemove(context.Background(), network.ID); err != nil {
			log.Error("hatchery> swarm> killAndRemove> unable to kill and remove network %s from %s err:%s", network.ID[:12], dockerClient.name, err)
		}
	}
	return nil
}

func (h *HatcherySwarm) killAndRemoveContainer(dockerClient *dockerClient, ID string) error {
	log.Debug("hatchery> swarm> killAndRemove> remove container %s on %s", ID, dockerClient.name)
	if err := dockerClient.ContainerKill(context.Background(), ID, "SIGKILL"); err != nil {
		if !strings.Contains(err.Error(), "is not running") && !strings.Contains(err.Error(), "No such container") {
			return sdk.WrapError(err, "hatchery> swarm> killAndRemove> err on kill container %v from %s", err, dockerClient.name)
		}
	}

	if err := dockerClient.ContainerRemove(context.Background(), ID, types.ContainerRemoveOptions{Force: true}); err != nil {
		// container could be already removed by a previous call to docker
		if !strings.Contains(err.Error(), "No such container") {
			return sdk.WrapError(err, "hatchery> swarm> killAndRemove> Unable to remove container %s form %s", ID, dockerClient.name)
		}
	}

	return nil
}

func (h *HatcherySwarm) killAwolNetworks() error {
<<<<<<< HEAD
	//Checking networks
	nets, errLN := h.dockerClient.NetworkList(context.Background(), types.NetworkListOptions{})
	if errLN != nil {
		log.Warning("killAwolNetworks> Cannot get networks: %s", errLN)
		return errLN
	}

	for i := range nets {
		n, err := h.dockerClient.NetworkInspect(context.Background(), nets[i].ID, types.NetworkInspectOptions{})
		if err != nil {
			log.Warning("killAwolNetworks> Unable to get network info: %v", err)
			continue
=======
	for _, dockerClient := range h.dockerClients {
		//Checking networks
		nets, errLN := dockerClient.NetworkList(context.Background(), types.NetworkListOptions{})
		if errLN != nil {
			log.Warning("hatchery> swarm> killAwolNetworks> Cannot get networks on %s: %s", dockerClient.name, errLN)
			return errLN
>>>>>>> f7c09910
		}

		for i := range nets {
			n, err := dockerClient.NetworkInspect(context.Background(), nets[i].ID)
			if err != nil {
				log.Warning("hatchery> swarm> killAwolNetworks> Unable to get network info: %v", err)
				continue
			}

			if n.Driver != bridge || n.Name == docker0 || n.Name == bridge {
				continue
			}

			if _, ok := n.Labels["worker_net"]; !ok {
				continue
			}

			if len(n.Containers) > 0 {
				continue
			}

			log.Debug("hatchery> swarm> killAwolNetworks> Delete network %s from %s", n.Name, dockerClient.name)
			if err := dockerClient.NetworkRemove(context.Background(), n.ID); err != nil {
				log.Warning("hatchery> swarm> killAwolNetworks> Unable to delete network %s err:%s", n.Name, err)
			}
		}
	}
	return nil
}<|MERGE_RESOLUTION|>--- conflicted
+++ resolved
@@ -49,11 +49,7 @@
 
 	for _, cnetwork := range container.NetworkSettings.Networks {
 		//Get the network
-<<<<<<< HEAD
-		network, err := h.dockerClient.NetworkInspect(context.Background(), cnetwork.NetworkID, types.NetworkInspectOptions{})
-=======
-		network, err := dockerClient.NetworkInspect(context.Background(), cnetwork.NetworkID)
->>>>>>> f7c09910
+		network, err := dockerClient.NetworkInspect(context.Background(), cnetwork.NetworkID, types.NetworkInspectOptions{})
 		if err != nil {
 			if !strings.Contains(err.Error(), "No such network") {
 				return sdk.WrapError(err, "hatchery> swarm> killAndRemove> unable to get network for % on %s", ID[:7], dockerClient.name)
@@ -103,31 +99,16 @@
 }
 
 func (h *HatcherySwarm) killAwolNetworks() error {
-<<<<<<< HEAD
-	//Checking networks
-	nets, errLN := h.dockerClient.NetworkList(context.Background(), types.NetworkListOptions{})
-	if errLN != nil {
-		log.Warning("killAwolNetworks> Cannot get networks: %s", errLN)
-		return errLN
-	}
-
-	for i := range nets {
-		n, err := h.dockerClient.NetworkInspect(context.Background(), nets[i].ID, types.NetworkInspectOptions{})
-		if err != nil {
-			log.Warning("killAwolNetworks> Unable to get network info: %v", err)
-			continue
-=======
 	for _, dockerClient := range h.dockerClients {
 		//Checking networks
 		nets, errLN := dockerClient.NetworkList(context.Background(), types.NetworkListOptions{})
 		if errLN != nil {
 			log.Warning("hatchery> swarm> killAwolNetworks> Cannot get networks on %s: %s", dockerClient.name, errLN)
 			return errLN
->>>>>>> f7c09910
 		}
 
 		for i := range nets {
-			n, err := dockerClient.NetworkInspect(context.Background(), nets[i].ID)
+			n, err := dockerClient.NetworkInspect(context.Background(), nets[i].ID, types.NetworkInspectOptions{})
 			if err != nil {
 				log.Warning("hatchery> swarm> killAwolNetworks> Unable to get network info: %v", err)
 				continue
