--- conflicted
+++ resolved
@@ -159,11 +159,12 @@
 				continue
 			}
 			ctxDocker, cancel := context.WithTimeout(context.Background(), 10*time.Second)
-			defer cancel()
 			if _, errPing := d.Ping(ctxDocker); errPing != nil {
 				log.Error(ctx, "hatchery> swarm> unable to ping docker host:%s", errPing)
+				cancel()
 				continue
 			}
+			cancel()
 			log.Info(ctx, "hatchery> swarm> connected to %s (%s)", hostName, cfg.Host)
 
 			h.dockerClients[hostName] = &dockerClient{
@@ -196,7 +197,7 @@
 	defer end()
 
 	if spawnArgs.JobID == 0 && !spawnArgs.RegisterOnly {
-		return sdk.WithStack(fmt.Errorf("unable to spawn worker, no Job ID and no Register."))
+		return sdk.WithStack(fmt.Errorf("unable to spawn worker, no Job ID and no Register"))
 	}
 
 	telemetry.Current(ctx, telemetry.Tag(telemetry.TagWorker, spawnArgs.WorkerName))
@@ -212,13 +213,13 @@
 	_, next := telemetry.Span(ctx, "swarm.chooseDockerEngine")
 	for dname, dclient := range h.dockerClients {
 		ctxList, cancelList := context.WithTimeout(context.Background(), 3*time.Second)
-		defer cancelList()
-
 		containers, errc := dclient.ContainerList(ctxList, types.ContainerListOptions{All: true})
 		if errc != nil {
 			log.Error(ctx, "hatchery> swarm> SpawnWorker> unable to list containers on %s: %v", dname, errc)
+			cancelList()
 			continue
 		}
+		cancelList()
 
 		if len(containers) == 0 {
 			dockerClient = h.dockerClients[dname]
@@ -757,13 +758,8 @@
 			endLog := cdslog.Message{
 				Level: logrus.InfoLevel,
 				Value: string("End of Job"),
-<<<<<<< HEAD
 				Signature: cdn.Signature{
 					Service: &cdn.SignatureService{
-=======
-				Signature: cdslog.Signature{
-					Service: &cdslog.SignatureService{
->>>>>>> ae7caf63
 						HatcheryID:      h.Service().ID,
 						HatcheryName:    h.ServiceName(),
 						RequirementID:   jobIdentifiers.ServiceID,
