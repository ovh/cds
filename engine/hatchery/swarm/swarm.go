package swarm

import (
	"bytes"
	"crypto/tls"
	"fmt"
	"html/template"
	"io/ioutil"
	"net"
	"net/http"
	"os"
	"path/filepath"
	"strconv"
	"strings"
	"time"

	"github.com/ovh/cds/engine/service"

	types "github.com/docker/docker/api/types"
	docker "github.com/docker/docker/client"
	"github.com/docker/go-connections/tlsconfig"
	"github.com/gorilla/mux"
	context "golang.org/x/net/context"

	"github.com/ovh/cds/engine/api"
	"github.com/ovh/cds/engine/api/observability"
	"github.com/ovh/cds/sdk"
	"github.com/ovh/cds/sdk/hatchery"
	"github.com/ovh/cds/sdk/log"
	"github.com/ovh/cds/sdk/namesgenerator"
)

// New instanciates a new Hatchery Swarm
func New() *HatcherySwarm {
	s := new(HatcherySwarm)
	s.Router = &api.Router{
		Mux: mux.NewRouter(),
	}
	return s
}

// InitHatchery connect the hatchery to the docker api
func (h *HatcherySwarm) InitHatchery(ctx context.Context) error {
	h.dockerClients = map[string]*dockerClient{}

	if len(h.Config.DockerEngines) == 0 {
		d, errc := docker.NewClientWithOpts(docker.FromEnv)
		if errc != nil {
			log.Error(ctx, "hatchery> swarm> Please export docker client env variables DOCKER_HOST, DOCKER_TLS_VERIFY, DOCKER_CERT_PATH")
			log.Error(ctx, "hatchery> swarm> unable to connect to a docker client:%s", errc)
			return errc
		}
		ctxDocker, cancel := context.WithTimeout(context.Background(), 5*time.Second)
		defer cancel()
		if _, errPing := d.Ping(ctxDocker); errPing != nil {
			log.Error(ctx, "hatchery> swarm> unable to ping docker host:%s", errPing)
			return errPing
		}
		h.dockerClients["default"] = &dockerClient{
			Client:        *d,
			MaxContainers: h.Config.MaxContainers,
			name:          "default",
		}
		log.Info(ctx, "hatchery> swarm> connected to default docker engine")

	} else {
		for hostName, cfg := range h.Config.DockerEngines {
			log.Info(ctx, "hatchery> swarm> connecting to %s: %s", hostName, cfg.Host)
			httpClient := new(http.Client)
			// max time for a docker pull, but for most of docker request, there is a request with
			// a lower timeout, using context.WithTimeout
			httpClient.Timeout = 10 * time.Minute
			var tlsc *tls.Config
			if cfg.CertPath != "" {
				options := tlsconfig.Options{
					CAFile:             filepath.Join(cfg.CertPath, "ca.pem"),
					CertFile:           filepath.Join(cfg.CertPath, "cert.pem"),
					KeyFile:            filepath.Join(cfg.CertPath, "key.pem"),
					InsecureSkipVerify: cfg.InsecureSkipTLSVerify,
				}
				var err error
				tlsc, err = tlsconfig.Client(options)
				if err != nil {
					log.Error(ctx, "hatchery> swarm> docker client error (CertPath=%s): %v", cfg.CertPath, err)
					continue
				}
			} else if cfg.TLSCAPEM != "" && cfg.TLSCERTPEM != "" && cfg.TLSKEYPEM != "" {
				tempDir, err := ioutil.TempDir("", "cert-"+hostName)
				if err != nil {
					log.Error(ctx, "hatchery> swarm> docker client error: unable to create temp dir: %v", err)
					continue
				}
				if err := ioutil.WriteFile(filepath.Join(tempDir, "ca.pem"), []byte(cfg.TLSCAPEM), os.FileMode(0600)); err != nil {
					log.Error(ctx, "hatchery> swarm> docker client error: unable to create ca.pem: %v", err)
					continue
				}
				if err := ioutil.WriteFile(filepath.Join(tempDir, "cert.pem"), []byte(cfg.TLSCERTPEM), os.FileMode(0600)); err != nil {
					log.Error(ctx, "hatchery> swarm> docker client error: unable to create cert.pem: %v", err)
					continue
				}
				if err := ioutil.WriteFile(filepath.Join(tempDir, "key.pem"), []byte(cfg.TLSKEYPEM), os.FileMode(0600)); err != nil {
					log.Error(ctx, "hatchery> swarm> docker client error: unable to create key.pem:  %v", err)
					continue
				}
				options := tlsconfig.Options{
					CAFile:             filepath.Join(tempDir, "ca.pem"),
					CertFile:           filepath.Join(tempDir, "cert.pem"),
					KeyFile:            filepath.Join(tempDir, "key.pem"),
					InsecureSkipVerify: cfg.InsecureSkipTLSVerify,
				}
				tlsc, err = tlsconfig.Client(options)
				if err != nil {
					log.Error(ctx, "hatchery> swarm> docker client error: unable to set tlsconfig: %v", err)
					continue
				}
			}

			if tlsc != nil {
				httpClient.Transport = &http.Transport{
					DialContext: (&net.Dialer{
						Timeout:   30 * time.Second,
						KeepAlive: 0 * time.Second,
						DualStack: true,
					}).DialContext,
					MaxIdleConns:          100,
					IdleConnTimeout:       20 * time.Second,
					TLSHandshakeTimeout:   10 * time.Second,
					ExpectContinueTimeout: 1 * time.Second,
					ResponseHeaderTimeout: 30 * time.Second,
					TLSClientConfig:       tlsc,
				}
			} else {
				httpClient.Transport = &http.Transport{
					DialContext: (&net.Dialer{
						Timeout:   30 * time.Second,
						KeepAlive: 0 * time.Second,
						DualStack: true,
					}).DialContext,
					MaxIdleConns:          100,
					IdleConnTimeout:       20 * time.Second,
					TLSHandshakeTimeout:   10 * time.Second,
					ExpectContinueTimeout: 1 * time.Second,
					ResponseHeaderTimeout: 30 * time.Second,
				}
			}

			d, errc := docker.NewClientWithOpts(docker.WithHost(cfg.Host), docker.WithVersion(cfg.APIVersion), docker.WithHTTPClient(httpClient))
			if errc != nil {
				log.Error(ctx, "hatchery> swarm> unable to connect to a docker client:%s for host %s (%s)", hostName, cfg.Host, errc)
				continue
			}
			ctxDocker, cancel := context.WithTimeout(context.Background(), 10*time.Second)
			defer cancel()
			if _, errPing := d.Ping(ctxDocker); errPing != nil {
				log.Error(ctx, "hatchery> swarm> unable to ping docker host:%s", errPing)
				continue
			}
			log.Info(ctx, "hatchery> swarm> connected to %s (%s)", hostName, cfg.Host)

			h.dockerClients[hostName] = &dockerClient{
				Client:        *d,
				MaxContainers: cfg.MaxContainers,
				name:          hostName,
			}
		}
		if len(h.dockerClients) == 0 {
			log.Error(ctx, "hatchery> swarm> no docker host available. Please check errors")
			return fmt.Errorf("no docker engine available")
		}
	}

	sdk.GoRoutine(context.Background(), "swarm", func(ctx context.Context) { h.routines(ctx) })

	return nil
}

// SpawnWorker start a new docker container
// User can add option on prerequisite, as --port and --privileged
// but only hatchery NOT 'shared.infra' can launch containers with options
func (h *HatcherySwarm) SpawnWorker(ctx context.Context, spawnArgs hatchery.SpawnArguments) error {
	ctx, end := observability.Span(ctx, "swarm.SpawnWorker")
	defer end()

	if spawnArgs.JobID == 0 && !spawnArgs.RegisterOnly {
		return sdk.WithStack(fmt.Errorf("unable to spawn worker, no Job ID and no Register."))
	}

	//name is the name of the worker and the name of the container
	name := fmt.Sprintf("swarmy-%s-%s", strings.ToLower(spawnArgs.Model.Name), strings.Replace(namesgenerator.GetRandomNameCDS(0), "_", "-", -1))
	if spawnArgs.RegisterOnly {
		name = "register-" + name
	}

	observability.Current(ctx, observability.Tag(observability.TagWorker, name))
	log.Debug("hatchery> swarm> SpawnWorker> Spawning worker %s", name)

	// Choose a dockerEngine
	var dockerClient *dockerClient
	var foundDockerClient bool

	//  To choose a docker client by the number of containers
	fillrate := float64(-1)

	_, next := observability.Span(ctx, "swarm.chooseDockerEngine")
	for dname, dclient := range h.dockerClients {
		ctxList, cancelList := context.WithTimeout(context.Background(), 3*time.Second)
		defer cancelList()

		containers, errc := dclient.ContainerList(ctxList, types.ContainerListOptions{All: true})
		if errc != nil {
			log.Error(ctx, "hatchery> swarm> SpawnWorker> unable to list containers on %s: %v", dname, errc)
			continue
		}

		if len(containers) == 0 {
			dockerClient = h.dockerClients[dname]
			foundDockerClient = true
			break
		}

		var nbContainersFromHatchery int
		for _, cont := range containers {
			if _, ok := cont.Labels["hatchery"]; ok {
				nbContainersFromHatchery++
			}
		}

		// If client has enough space to start a container
		if nbContainersFromHatchery < h.dockerClients[dname].MaxContainers {
			clientFillRate := float64(nbContainersFromHatchery) / float64(h.dockerClients[dname].MaxContainers)
			if fillrate > clientFillRate || fillrate == -1 {
				fillrate = clientFillRate
				dockerClient = h.dockerClients[dname]
				foundDockerClient = true
			}
			if fillrate == 0 {
				break
			}
		}
	}
	next()

	if !foundDockerClient {
		return fmt.Errorf("unable to found suitable docker engine")
	}

	//Memory for the worker
	memory := int64(h.Config.DefaultMemory)

	if spawnArgs.Model.ModelDocker.Memory != 0 {
		memory = spawnArgs.Model.ModelDocker.Memory
	}

	var network, networkAlias string
	services := []string{}

	if spawnArgs.JobID > 0 {
		for _, r := range spawnArgs.Requirements {
			if r.Type == sdk.MemoryRequirement {
				var err error
				memory, err = strconv.ParseInt(r.Value, 10, 64)
				if err != nil {
					log.Warning(ctx, "hatchery> swarm> SpawnWorker>Unable to parse memory requirement %d :%v", memory, err)
					return err
				}
			} else if r.Type == sdk.ServiceRequirement {
				//Create a network if not already created
				if network == "" {
					network = name + "-net"
					networkAlias = "worker"
					if err := h.createNetwork(ctx, dockerClient, network); err != nil {
						log.Warning(ctx, "hatchery> swarm> SpawnWorker> Unable to create network %s on %s for jobID %d : %v", network, dockerClient.name, spawnArgs.JobID, err)
						next()
						return err
					}
				}
				//name= <alias> => the name of the host put in /etc/hosts of the worker
				//value= "postgres:latest env_1=blabla env_2=blabla" => we can add env variables in requirement name
				img, envm := hatchery.ParseRequirementModel(r.Value)

				serviceMemory := int64(1024)
				if sm, ok := envm["CDS_SERVICE_MEMORY"]; ok {
					i, err := strconv.ParseUint(sm, 10, 32)
					if err != nil {
						log.Warning(ctx, "SpawnWorker> Unable to parse service option CDS_SERVICE_MEMORY=%s : %s", sm, err)
					} else {
						// too low values are checked in HatcherySwarm.createAndStartContainer() below
						serviceMemory = int64(i)
					}
				}

				var cmdArgs []string
				if sa, ok := envm["CDS_SERVICE_ARGS"]; ok {
					cmdArgs = hatchery.ParseArgs(sa)
				}
				if cmdArgs == nil {
					cmdArgs = []string{}
				}

				env := make([]string, 0, len(envm))
				for key, val := range envm {
					env = append(env, key+"="+val)
				}

				serviceName := r.Name + "-" + name

				//labels are used to make container cleanup easier. We "link" the service to its worker this way.
				labels := map[string]string{
					"service_worker": name,
					"service_name":   serviceName,
					"hatchery":       h.Config.Name,
				}

				if spawnArgs.JobID > 0 {
					labels["service_job_id"] = fmt.Sprintf("%d", spawnArgs.JobID)
					labels["service_id"] = fmt.Sprintf("%d", r.ID)
					labels["service_req_name"] = r.Name
				}

				//Start the services
				args := containerArgs{
					name:         serviceName,
					image:        img,
					network:      network,
					networkAlias: r.Name,
					cmd:          cmdArgs,
					env:          env,
					labels:       labels,
					memory:       serviceMemory,
					entryPoint:   nil,
				}

				if err := h.createAndStartContainer(ctx, dockerClient, args, spawnArgs); err != nil {
					log.Warning(ctx, "hatchery> swarm> SpawnWorker> Unable to start required container on %s: %s", dockerClient.name, err)
					return err
				}
				services = append(services, serviceName)
			}
		}
	}

	if spawnArgs.RegisterOnly {
		spawnArgs.Model.ModelDocker.Cmd += " register"
		memory = hatchery.MemoryRegisterContainer
	}

	//labels are used to make container cleanup easier
	labels := map[string]string{
		"worker_model_path":   spawnArgs.Model.Group.Name + "/" + spawnArgs.Model.Name,
		"worker_name":         name,
		"worker_requirements": strings.Join(services, ","),
		"hatchery":            h.Config.Name,
	}

	// Add new options on hatchery swarm to allow advanced docker option such as addHost, priviledge, port mapping and so one: #4594
	dockerOpts, errDockerOpts := h.computeDockerOpts(spawnArgs.Requirements)
	if errDockerOpts != nil {
		return errDockerOpts
	}

	udataParam := sdk.WorkerArgs{
		API:               h.Configuration().API.HTTP.URL,
		Token:             spawnArgs.WorkerToken,
		HTTPInsecure:      h.Config.API.HTTP.Insecure,
		Name:              name,
		Model:             spawnArgs.Model.Group.Name + "/" + spawnArgs.Model.Name,
		TTL:               h.Config.WorkerTTL,
		HatcheryName:      h.Name(),
		GraylogHost:       h.Configuration().Provision.WorkerLogsOptions.Graylog.Host,
		GraylogPort:       h.Configuration().Provision.WorkerLogsOptions.Graylog.Port,
		GraylogExtraKey:   h.Configuration().Provision.WorkerLogsOptions.Graylog.ExtraKey,
		GraylogExtraValue: h.Configuration().Provision.WorkerLogsOptions.Graylog.ExtraValue,
	}

	udataParam.WorkflowJobID = spawnArgs.JobID

	tmpl, errt := template.New("cmd").Parse(spawnArgs.Model.ModelDocker.Cmd)
	if errt != nil {
		return errt
	}
	var buffer bytes.Buffer
	if errTmpl := tmpl.Execute(&buffer, udataParam); errTmpl != nil {
		return errTmpl
	}
	cmds := strings.Fields(spawnArgs.Model.ModelDocker.Shell)
	cmds = append(cmds, buffer.String())

	// copy envs to avoid data race
	modelEnvs := make(map[string]string, len(spawnArgs.Model.ModelDocker.Envs))
	for k, v := range spawnArgs.Model.ModelDocker.Envs {
		modelEnvs[k] = v
	}

	envsWm := map[string]string{}
	envsWm["CDS_FORCE_EXIT"] = "1"
	envsWm["CDS_MODEL_MEMORY"] = fmt.Sprintf("%d", memory)
	envsWm["CDS_API"] = udataParam.API
	envsWm["CDS_TOKEN"] = udataParam.Token
	envsWm["CDS_NAME"] = udataParam.Name
	envsWm["CDS_MODEL_PATH"] = udataParam.Model
	envsWm["CDS_HATCHERY_NAME"] = udataParam.HatcheryName
	envsWm["CDS_FROM_WORKER_IMAGE"] = fmt.Sprintf("%v", udataParam.FromWorkerImage)
	envsWm["CDS_INSECURE"] = fmt.Sprintf("%v", udataParam.HTTPInsecure)

	if spawnArgs.JobID > 0 {
		envsWm["CDS_BOOKED_WORKFLOW_JOB_ID"] = fmt.Sprintf("%d", spawnArgs.JobID)
	}

	envTemplated, errEnv := sdk.TemplateEnvs(udataParam, modelEnvs)
	if errEnv != nil {
		return errEnv
	}

	for envName, envValue := range envTemplated {
		envsWm[envName] = envValue
	}

	envs := make([]string, len(envsWm))
	i := 0
	for envName, envValue := range envsWm {
		envs[i] = envName + "=" + envValue
		i++
	}

	args := containerArgs{
		name:         name,
		image:        spawnArgs.Model.ModelDocker.Image,
		network:      network,
		networkAlias: networkAlias,
		cmd:          cmds,
		labels:       labels,
		memory:       memory,
		dockerOpts:   *dockerOpts,
		entryPoint:   []string{},
		env:          envs,
	}

	//start the worker
	if err := h.createAndStartContainer(ctx, dockerClient, args, spawnArgs); err != nil {
		log.Warning(ctx, "hatchery> swarm> SpawnWorker> Unable to start container %s on %s with image %s err:%v", args.name, dockerClient.name, spawnArgs.Model.ModelDocker.Image, err)
		return err
	}

	return nil
}

// ModelType returns type of hatchery
func (*HatcherySwarm) ModelType() string {
	return sdk.Docker
}

const (
	timeoutPullImage = 10 * time.Minute
)

// CanSpawn checks if the model can be spawned by this hatchery
// it checks on every docker engine is one of the docker has availability
func (h *HatcherySwarm) CanSpawn(ctx context.Context, model *sdk.Model, jobID int64, requirements []sdk.Requirement) bool {
	for dockerName, dockerClient := range h.dockerClients {
		//List all containers to check if we can spawn a new one
		cs, errList := h.getContainers(dockerClient, types.ContainerListOptions{All: true})
		if errList != nil {
			log.Error(ctx, "hatchery> swarm> CanSpawn> Unable to list containers on %s: %s", dockerName, errList)
			continue
		}

		var nbContainersFromHatchery int
		for _, cont := range cs {
			if _, ok := cont.Labels["hatchery"]; ok {
				nbContainersFromHatchery++
			}
		}

		//List all workers
<<<<<<< HEAD
		ws, errWList := h.getWorkerContainers(cs, types.ContainerListOptions{})
=======
		ws, errWList := h.getWorkerContainers(ctx, dockerClient, cs, types.ContainerListOptions{})
>>>>>>> 3b661b33
		if errWList != nil {
			log.Error(ctx, "hatchery> swarm> CanSpawn> Unable to list workers on %s: %s", dockerName, errWList)
			continue
		}

		//Checking the number of container on each docker engine
		if nbContainersFromHatchery >= dockerClient.MaxContainers {
			log.Debug("hatchery> swarm> CanSpawn> max containers reached on %s. current:%d max:%d", dockerName, nbContainersFromHatchery, dockerClient.MaxContainers)
			continue
		}

		//Get links from requirements
		links := map[string]string{}
		for _, r := range requirements {
			if r.Type == sdk.ServiceRequirement {
				links[r.Name] = strings.Split(r.Value, " ")[0]
			}
		}

		// hatcherySwarm.ratioService: Percent reserved for spawning worker with service requirement
		// if no link -> we need to check ratioService
		if len(links) == 0 {
			ratioService := h.Configuration().Provision.RatioService
			if ratioService != nil && *ratioService >= 100 {
				log.Debug("hatchery> swarm> CanSpawn> ratioService 100 by conf on %s - no spawn worker without CDS Service", dockerName)
				return false
			}
			if nbContainersFromHatchery > 0 {
				percentFree := 100 - (100 * len(ws) / dockerClient.MaxContainers)
				if ratioService != nil && percentFree <= *ratioService {
					log.Debug("hatchery> swarm> CanSpawn> ratio reached on %s. percentFree:%d ratioService:%d", dockerName, percentFree, *ratioService)
					return false
				}
			}
		}

		//Ready to spawn
		log.Debug("hatchery> swarm> CanSpawn> %s can be spawned", model.Name)
		return true
	}
	return false
}

<<<<<<< HEAD
func (h *HatcherySwarm) getWorkerContainers(containers []types.Container, option types.ContainerListOptions) ([]types.Container, error) {
	res := []types.Container{}
	//We only count worker
	for _, cont := range containers {
=======
func (h *HatcherySwarm) getWorkerContainers(ctx context.Context, dockerClient *dockerClient, containers []types.Container, option types.ContainerListOptions) ([]types.Container, error) {
	if containers == nil {
		var errList error
		// get only started containers
		containers, errList = h.getContainers(dockerClient, option)
		if errList != nil {
			log.Error(ctx, "hatchery> swarm> getWorkerContainers> Unable to list containers: %s", errList)
			return nil, errList
		}
	}

	res := []types.Container{}
	//We only count worker
	for _, c := range containers {
		cont, err := h.getContainer(dockerClient, c.Names[0], option)
		if err != nil {
			log.Error(ctx, "hatchery> swarm> getWorkerContainers> Unable to get worker %s: %v", c.Names[0], err)
			continue
		}
		// the container could be nil
		if cont == nil {
			continue
		}
>>>>>>> 3b661b33
		if _, ok := cont.Labels["worker_name"]; ok {
			if hatch, ok := cont.Labels["hatchery"]; !ok || hatch == h.Config.Name {
				res = append(res, cont)
			}
		}
	}
	return res, nil
}

// WorkersStarted returns the number of instances started but
// not necessarily register on CDS yet
func (h *HatcherySwarm) WorkersStarted(ctx context.Context) []string {
	res := make([]string, 0)
	for _, dockerClient := range h.dockerClients {
<<<<<<< HEAD
		// get only started containers
		containers, errList := h.getContainers(dockerClient, types.ContainerListOptions{All: true})
		if errList != nil {
			log.Error("hatchery> swarm> WorkersStarted> Unable to list containers: %s", errList)
			return nil
		}
		workers, _ := h.getWorkerContainers(containers, types.ContainerListOptions{})
=======
		workers, _ := h.getWorkerContainers(ctx, dockerClient, nil, types.ContainerListOptions{})
>>>>>>> 3b661b33
		for _, w := range workers {
			res = append(res, w.Labels["worker_name"])
		}
	}
	return res
}

// WorkersStartedByModel returns the number of started workers
func (h *HatcherySwarm) WorkersStartedByModel(ctx context.Context, model *sdk.Model) int {
	list := []string{}
	for _, dockerClient := range h.dockerClients {
<<<<<<< HEAD
		// get only started containers
		containers, errList := h.getContainers(dockerClient, types.ContainerListOptions{All: true})
		if errList != nil {
			log.Error("hatchery> swarm> WorkersStartedByModel> Unable to list containers: %s", errList)
			return 0
		}
		workers, errList := h.getWorkerContainers(containers, types.ContainerListOptions{})
=======
		workers, errList := h.getWorkerContainers(ctx, dockerClient, nil, types.ContainerListOptions{})
>>>>>>> 3b661b33
		if errList != nil {
			log.Error(ctx, "hatchery> swarm> WorkersStartedByModel> Unable to list containers: %s", errList)
			return 0
		}

		for _, c := range workers {
			log.Debug("Container : %s %s [%s]", c.ID, c.Image, c.Status)
			if c.Image == model.ModelDocker.Image {
				list = append(list, c.ID)
			}
		}
	}
	log.Debug("hatchery> swarm> WorkersStartedByModel> %s \t %d", model.Name, len(list))
	return len(list)
}

// Serve start the hatchery server
func (h *HatcherySwarm) Serve(ctx context.Context) error {
	return h.CommonServe(ctx, h)
}

//Configuration returns Hatchery CommonConfiguration
func (h *HatcherySwarm) Configuration() service.HatcheryCommonConfiguration {
	return h.Config.HatcheryCommonConfiguration
}

// WorkerModelsEnabled returns Worker model enabled
func (h *HatcherySwarm) WorkerModelsEnabled() ([]sdk.Model, error) {
	return h.CDSClient().WorkerModelsEnabled()
}

func (h *HatcherySwarm) routines(ctx context.Context) {
	ticker := time.NewTicker(10 * time.Second)
	defer ticker.Stop()

	for {
		select {
		case <-ticker.C:
			sdk.GoRoutine(ctx, "getServicesLogs", func(ctx context.Context) {
				if err := h.getServicesLogs(); err != nil {
					log.Error(ctx, "Hatchery> swarm> Cannot get service logs : %v", err)
				}
			})

			sdk.GoRoutine(ctx, "killAwolWorker", func(ctx context.Context) {
				_ = h.killAwolWorker(ctx)
			})
		case <-ctx.Done():
			if ctx.Err() != nil {
				log.Error(ctx, "Hatchery> Swarm> Exiting routines")
			}
			return
		}
	}
}

func (h *HatcherySwarm) listAwolWorkers(dockerClientName string, containers []types.Container) ([]types.Container, error) {
	ctx, cancel := context.WithTimeout(context.Background(), 10*time.Second)
	defer cancel()
	apiworkers, err := h.CDSClient().WorkerList(ctx)
	if err != nil {
		return nil, sdk.WrapError(err, "Cannot get workers on %s", dockerClientName)
	}

<<<<<<< HEAD
	workers, errList := h.getWorkerContainers(containers, types.ContainerListOptions{All: true})
=======
	containers, errList := h.getWorkerContainers(ctx, dockerClient, nil, types.ContainerListOptions{All: true})
>>>>>>> 3b661b33
	if errList != nil {
		return nil, sdk.WrapError(err, "Cannot list containers on %s", dockerClientName)
	}

	//Checking workers
	oldContainers := []types.Container{}
	for _, c := range workers {
		if !strings.Contains(c.Status, "Exited") && time.Now().Add(-1*time.Minute).Unix() < c.Created {
			log.Debug("hatchery> swarm> listAwolWorkers> container %s(status=%s) is too young", c.Names[0], c.Status)
			continue
		}

		//If there isn't any worker registered on the API. Kill the container
		if len(apiworkers) == 0 {
			oldContainers = append(oldContainers, c)
			continue
		}
		//Loop on all worker registered on the API
		//Try to find the worker matching this container
		var found = false
		for _, n := range apiworkers {
			if n.Name == c.Names[0] || n.Name == strings.Replace(c.Names[0], "/", "", 1) {
				found = true
				// If worker is disabled, kill it
				if n.Status == sdk.StatusDisabled {
					log.Debug("hatchery> swarm> listAwolWorkers> Worker %s is disabled. Kill it with fire!", c.Names[0])
					oldContainers = append(oldContainers, c)
					break
				}
			}
		}
		//If the container doesn't match any worker : Kill it.
		if !found {
			oldContainers = append(oldContainers, c)
		}
	}

	return oldContainers, nil
}

func (h *HatcherySwarm) killAwolWorker(ctx context.Context) error {
	for _, dockerClient := range h.dockerClients {
		containers, errC := h.getContainers(dockerClient, types.ContainerListOptions{All: true})
		if errC != nil {
			log.Warning("hatchery> swarm> killAwolWorker> Cannot list containers: %s on %s", errC, dockerClient.name)
			return errC
		}

		oldContainers, err := h.listAwolWorkers(dockerClient.name, containers)
		if err != nil {
			log.Warning(ctx, "hatchery> swarm> killAwolWorker> Cannot list workers %s on %s", err, dockerClient.name)
			return err
		}

		// Delete the workers
		for _, c := range oldContainers {
			log.Debug("hatchery> swarm> killAwolWorker> Delete worker %s on %s", c.Names[0], dockerClient.name)
			if err := h.killAndRemove(ctx, dockerClient, c.ID); err != nil {
				log.Debug("hatchery> swarm> killAwolWorker> %v", err)
			}
		}

<<<<<<< HEAD
=======
		containers, errC := h.getContainers(dockerClient, types.ContainerListOptions{All: true})
		if errC != nil {
			log.Warning(ctx, "hatchery> swarm> killAwolWorker> Cannot list containers: %s on %s", errC, dockerClient.name)
			return errC
		}

>>>>>>> 3b661b33
		// Checking services
		for _, c := range containers {
			if c.Labels["service_worker"] == "" || c.Names[0] != c.Labels["service_worker"] {
				continue
			}
<<<<<<< HEAD
			if !strings.Contains(c.Status, "Exited") && time.Now().Add(-1*time.Minute).Unix() < c.Created {
				log.Debug("hatchery> swarm> killAwolWorker> container %s(status=%s) is too young - service associated to worker %s", c.Names[0], c.Status, c.Labels["service_worker"])
=======
			//check if the service is linked to a worker which doesn't exist
			if w, _ := h.getContainer(dockerClient, c.Labels["service_worker"], types.ContainerListOptions{All: true}); w == nil {
				// perhaps worker is not already started, we remove service only if worker is not here
				// and service created more than 1 min (if service exited -> remove it)
				if !strings.Contains(c.Status, "Exited") && time.Now().Add(-1*time.Minute).Unix() < c.Created {
					log.Debug("hatchery> swarm> killAwolWorker> container %s(status=%s) is too young - service associated to worker %s", c.Names[0], c.Status, c.Labels["service_worker"])
					continue
				}

				log.Debug("hatchery> swarm> killAwolWorker> Delete worker (service) %s on %s", c.Names[0], dockerClient.name)
				if err := h.killAndRemove(ctx, dockerClient, c.ID); err != nil {
					log.Error(ctx, "hatchery> swarm> killAwolWorker> service %v on %s", err, dockerClient.name)
				}
>>>>>>> 3b661b33
				continue
			}

			log.Debug("hatchery> swarm> killAwolWorker> Delete worker (service) %s on %s", c.Names[0], dockerClient.name)
			if err := h.killAndRemove(dockerClient, c.ID); err != nil {
				log.Error("hatchery> swarm> killAwolWorker> service %v on %s", err, dockerClient.name)
			}
			continue
		}
	}
	return h.killAwolNetworks(ctx)
}

// NeedRegistration return true if worker model need regsitration
func (h *HatcherySwarm) NeedRegistration(ctx context.Context, m *sdk.Model) bool {
	if m.NeedRegistration || m.LastRegistration.Unix() < m.UserLastModified.Unix() {
		return true
	}
	return false
}<|MERGE_RESOLUTION|>--- conflicted
+++ resolved
@@ -359,17 +359,17 @@
 	}
 
 	udataParam := sdk.WorkerArgs{
-		API:               h.Configuration().API.HTTP.URL,
+		API:               h.Config.API.HTTP.URL,
 		Token:             spawnArgs.WorkerToken,
 		HTTPInsecure:      h.Config.API.HTTP.Insecure,
 		Name:              name,
 		Model:             spawnArgs.Model.Group.Name + "/" + spawnArgs.Model.Name,
 		TTL:               h.Config.WorkerTTL,
 		HatcheryName:      h.Name(),
-		GraylogHost:       h.Configuration().Provision.WorkerLogsOptions.Graylog.Host,
-		GraylogPort:       h.Configuration().Provision.WorkerLogsOptions.Graylog.Port,
-		GraylogExtraKey:   h.Configuration().Provision.WorkerLogsOptions.Graylog.ExtraKey,
-		GraylogExtraValue: h.Configuration().Provision.WorkerLogsOptions.Graylog.ExtraValue,
+		GraylogHost:       h.Config.Provision.WorkerLogsOptions.Graylog.Host,
+		GraylogPort:       h.Config.Provision.WorkerLogsOptions.Graylog.Port,
+		GraylogExtraKey:   h.Config.Provision.WorkerLogsOptions.Graylog.ExtraKey,
+		GraylogExtraValue: h.Config.Provision.WorkerLogsOptions.Graylog.ExtraValue,
 	}
 
 	udataParam.WorkflowJobID = spawnArgs.JobID
@@ -472,11 +472,7 @@
 		}
 
 		//List all workers
-<<<<<<< HEAD
 		ws, errWList := h.getWorkerContainers(cs, types.ContainerListOptions{})
-=======
-		ws, errWList := h.getWorkerContainers(ctx, dockerClient, cs, types.ContainerListOptions{})
->>>>>>> 3b661b33
 		if errWList != nil {
 			log.Error(ctx, "hatchery> swarm> CanSpawn> Unable to list workers on %s: %s", dockerName, errWList)
 			continue
@@ -499,7 +495,7 @@
 		// hatcherySwarm.ratioService: Percent reserved for spawning worker with service requirement
 		// if no link -> we need to check ratioService
 		if len(links) == 0 {
-			ratioService := h.Configuration().Provision.RatioService
+			ratioService := h.Config.Provision.RatioService
 			if ratioService != nil && *ratioService >= 100 {
 				log.Debug("hatchery> swarm> CanSpawn> ratioService 100 by conf on %s - no spawn worker without CDS Service", dockerName)
 				return false
@@ -520,36 +516,10 @@
 	return false
 }
 
-<<<<<<< HEAD
 func (h *HatcherySwarm) getWorkerContainers(containers []types.Container, option types.ContainerListOptions) ([]types.Container, error) {
 	res := []types.Container{}
 	//We only count worker
 	for _, cont := range containers {
-=======
-func (h *HatcherySwarm) getWorkerContainers(ctx context.Context, dockerClient *dockerClient, containers []types.Container, option types.ContainerListOptions) ([]types.Container, error) {
-	if containers == nil {
-		var errList error
-		// get only started containers
-		containers, errList = h.getContainers(dockerClient, option)
-		if errList != nil {
-			log.Error(ctx, "hatchery> swarm> getWorkerContainers> Unable to list containers: %s", errList)
-			return nil, errList
-		}
-	}
-
-	res := []types.Container{}
-	//We only count worker
-	for _, c := range containers {
-		cont, err := h.getContainer(dockerClient, c.Names[0], option)
-		if err != nil {
-			log.Error(ctx, "hatchery> swarm> getWorkerContainers> Unable to get worker %s: %v", c.Names[0], err)
-			continue
-		}
-		// the container could be nil
-		if cont == nil {
-			continue
-		}
->>>>>>> 3b661b33
 		if _, ok := cont.Labels["worker_name"]; ok {
 			if hatch, ok := cont.Labels["hatchery"]; !ok || hatch == h.Config.Name {
 				res = append(res, cont)
@@ -564,17 +534,13 @@
 func (h *HatcherySwarm) WorkersStarted(ctx context.Context) []string {
 	res := make([]string, 0)
 	for _, dockerClient := range h.dockerClients {
-<<<<<<< HEAD
 		// get only started containers
 		containers, errList := h.getContainers(dockerClient, types.ContainerListOptions{All: true})
 		if errList != nil {
-			log.Error("hatchery> swarm> WorkersStarted> Unable to list containers: %s", errList)
+			log.Error(ctx, "hatchery> swarm> WorkersStarted> Unable to list containers: %s", errList)
 			return nil
 		}
 		workers, _ := h.getWorkerContainers(containers, types.ContainerListOptions{})
-=======
-		workers, _ := h.getWorkerContainers(ctx, dockerClient, nil, types.ContainerListOptions{})
->>>>>>> 3b661b33
 		for _, w := range workers {
 			res = append(res, w.Labels["worker_name"])
 		}
@@ -586,17 +552,13 @@
 func (h *HatcherySwarm) WorkersStartedByModel(ctx context.Context, model *sdk.Model) int {
 	list := []string{}
 	for _, dockerClient := range h.dockerClients {
-<<<<<<< HEAD
 		// get only started containers
 		containers, errList := h.getContainers(dockerClient, types.ContainerListOptions{All: true})
 		if errList != nil {
-			log.Error("hatchery> swarm> WorkersStartedByModel> Unable to list containers: %s", errList)
+			log.Error(ctx, "hatchery> swarm> WorkersStartedByModel> Unable to list containers: %s", errList)
 			return 0
 		}
 		workers, errList := h.getWorkerContainers(containers, types.ContainerListOptions{})
-=======
-		workers, errList := h.getWorkerContainers(ctx, dockerClient, nil, types.ContainerListOptions{})
->>>>>>> 3b661b33
 		if errList != nil {
 			log.Error(ctx, "hatchery> swarm> WorkersStartedByModel> Unable to list containers: %s", errList)
 			return 0
@@ -661,11 +623,7 @@
 		return nil, sdk.WrapError(err, "Cannot get workers on %s", dockerClientName)
 	}
 
-<<<<<<< HEAD
 	workers, errList := h.getWorkerContainers(containers, types.ContainerListOptions{All: true})
-=======
-	containers, errList := h.getWorkerContainers(ctx, dockerClient, nil, types.ContainerListOptions{All: true})
->>>>>>> 3b661b33
 	if errList != nil {
 		return nil, sdk.WrapError(err, "Cannot list containers on %s", dockerClientName)
 	}
@@ -710,7 +668,7 @@
 	for _, dockerClient := range h.dockerClients {
 		containers, errC := h.getContainers(dockerClient, types.ContainerListOptions{All: true})
 		if errC != nil {
-			log.Warning("hatchery> swarm> killAwolWorker> Cannot list containers: %s on %s", errC, dockerClient.name)
+			log.Warning(ctx, "hatchery> swarm> killAwolWorker> Cannot list containers: %s on %s", errC, dockerClient.name)
 			return errC
 		}
 
@@ -728,44 +686,19 @@
 			}
 		}
 
-<<<<<<< HEAD
-=======
-		containers, errC := h.getContainers(dockerClient, types.ContainerListOptions{All: true})
-		if errC != nil {
-			log.Warning(ctx, "hatchery> swarm> killAwolWorker> Cannot list containers: %s on %s", errC, dockerClient.name)
-			return errC
-		}
-
->>>>>>> 3b661b33
 		// Checking services
 		for _, c := range containers {
 			if c.Labels["service_worker"] == "" || c.Names[0] != c.Labels["service_worker"] {
 				continue
 			}
-<<<<<<< HEAD
 			if !strings.Contains(c.Status, "Exited") && time.Now().Add(-1*time.Minute).Unix() < c.Created {
 				log.Debug("hatchery> swarm> killAwolWorker> container %s(status=%s) is too young - service associated to worker %s", c.Names[0], c.Status, c.Labels["service_worker"])
-=======
-			//check if the service is linked to a worker which doesn't exist
-			if w, _ := h.getContainer(dockerClient, c.Labels["service_worker"], types.ContainerListOptions{All: true}); w == nil {
-				// perhaps worker is not already started, we remove service only if worker is not here
-				// and service created more than 1 min (if service exited -> remove it)
-				if !strings.Contains(c.Status, "Exited") && time.Now().Add(-1*time.Minute).Unix() < c.Created {
-					log.Debug("hatchery> swarm> killAwolWorker> container %s(status=%s) is too young - service associated to worker %s", c.Names[0], c.Status, c.Labels["service_worker"])
-					continue
-				}
-
-				log.Debug("hatchery> swarm> killAwolWorker> Delete worker (service) %s on %s", c.Names[0], dockerClient.name)
-				if err := h.killAndRemove(ctx, dockerClient, c.ID); err != nil {
-					log.Error(ctx, "hatchery> swarm> killAwolWorker> service %v on %s", err, dockerClient.name)
-				}
->>>>>>> 3b661b33
 				continue
 			}
 
 			log.Debug("hatchery> swarm> killAwolWorker> Delete worker (service) %s on %s", c.Names[0], dockerClient.name)
-			if err := h.killAndRemove(dockerClient, c.ID); err != nil {
-				log.Error("hatchery> swarm> killAwolWorker> service %v on %s", err, dockerClient.name)
+			if err := h.killAndRemove(ctx, dockerClient, c.ID); err != nil {
+				log.Error(ctx, "hatchery> swarm> killAwolWorker> service %v on %s", err, dockerClient.name)
 			}
 			continue
 		}
