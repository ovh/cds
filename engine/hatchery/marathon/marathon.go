package marathon

import (
	"bytes"
	"context"
	"fmt"
	"html/template"
	"math"
	"net/url"
	"strconv"
	"strings"
	"sync"
	"time"

	"github.com/dgrijalva/jwt-go"
	"github.com/ovh/cds/engine/service"

	"github.com/gambol99/go-marathon"
	"github.com/gorilla/mux"

	"github.com/ovh/cds/engine/api"
	"github.com/ovh/cds/engine/api/observability"
	"github.com/ovh/cds/engine/api/services"
	"github.com/ovh/cds/sdk"
	"github.com/ovh/cds/sdk/cdsclient"
	"github.com/ovh/cds/sdk/hatchery"
	"github.com/ovh/cds/sdk/log"
	"github.com/ovh/cds/sdk/namesgenerator"
)

// New instanciates a new Hatchery Marathon
func New() *HatcheryMarathon {
	s := new(HatcheryMarathon)
	s.Router = &api.Router{
		Mux: mux.NewRouter(),
	}
	return s
}

func (s *HatcheryMarathon) Init(config interface{}) (cdsclient.ServiceConfig, error) {
	var cfg cdsclient.ServiceConfig
	sConfig, ok := config.(HatcheryConfiguration)
	if !ok {
		return cfg, sdk.WithStack(fmt.Errorf("invalid marathon hatchery configuration"))
	}

	cfg.Host = sConfig.API.HTTP.URL
	cfg.Token = sConfig.API.Token
	cfg.InsecureSkipVerifyTLS = sConfig.API.HTTP.Insecure
	cfg.RequestSecondsTimeout = sConfig.API.RequestTimeout
	return cfg, nil
}

// ApplyConfiguration apply an object of type HatcheryConfiguration after checking it
func (h *HatcheryMarathon) ApplyConfiguration(cfg interface{}) error {
	if err := h.CheckConfiguration(cfg); err != nil {
		return err
	}

	var ok bool
	h.Config, ok = cfg.(HatcheryConfiguration)
	if !ok {
		return fmt.Errorf("Invalid configuration")
	}

	h.Common.Common.ServiceName = h.Config.Name
	h.Common.Common.ServiceType = services.TypeHatchery
	h.HTTPURL = h.Config.URL
	h.MaxHeartbeatFailures = h.Config.API.MaxHeartbeatFailures

	var err error
	h.Common.Common.PrivateKey, err = jwt.ParseRSAPrivateKeyFromPEM([]byte(h.Config.RSAPrivateKey))
	if err != nil {
		return fmt.Errorf("unable to parse RSA private Key: %v", err)
	}

	return nil
}

// Status returns sdk.MonitoringStatus, implements interface service.Service
func (h *HatcheryMarathon) Status(ctx context.Context) sdk.MonitoringStatus {
	m := h.CommonMonitoring()
	m.Lines = append(m.Lines, sdk.MonitoringStatusLine{Component: "Workers", Value: fmt.Sprintf("%d/%d", len(h.WorkersStarted(ctx)), h.Config.Provision.MaxWorker), Status: sdk.MonitoringStatusOK})

	return m
}

// CheckConfiguration checks the validity of the configuration object
func (h *HatcheryMarathon) CheckConfiguration(cfg interface{}) error {
	hconfig, ok := cfg.(HatcheryConfiguration)
	if !ok {
		return fmt.Errorf("Invalid configuration")
	}

	if hconfig.API.HTTP.URL == "" {
		return fmt.Errorf("API HTTP(s) URL is mandatory")
	}

	if hconfig.API.Token == "" {
		return fmt.Errorf("API Token URL is mandatory")
	}

	if hconfig.MarathonURL == "" {
		return fmt.Errorf("Marathon URL is mandatory")
	}

	if hconfig.MarathonIDPrefix == "" {
		return fmt.Errorf("Marathon ID Prefix is mandatory")
	}

	if hconfig.Name == "" {
		return fmt.Errorf("please enter a name in your marathon hatchery configuration")
	}

	h.marathonLabels = map[string]string{}
	if hconfig.MarathonLabels != "" {
		array := strings.Split(hconfig.MarathonLabels, ",")
		for _, s := range array {
			if !strings.Contains(s, "=") {
				continue
			}
			tuple := strings.Split(s, "=")
			if len(tuple) != 2 {
				return fmt.Errorf("malformatted configuration Marathon Labels")
			}
			h.marathonLabels[tuple[0]] = tuple[1]
		}
	}

	httpClient := cdsclient.NewHTTPClient(time.Minute, hconfig.API.HTTP.Insecure)

	config := marathon.NewDefaultConfig()
	config.URL = hconfig.MarathonURL
	config.HTTPBasicAuthUser = hconfig.MarathonUser
	config.HTTPBasicPassword = hconfig.MarathonPassword
	config.HTTPClient = httpClient

	marathonClient, err := marathon.NewClient(config)
	if err != nil {
		return fmt.Errorf("Connection failed on %s", h.Config.MarathonURL)
	}

	h.marathonClient = marathonClient
	return nil
}

// Serve start the hatchery server
func (h *HatcheryMarathon) Serve(ctx context.Context) error {
	return h.CommonServe(ctx, h)
}

//Configuration returns Hatchery CommonConfiguration
func (h *HatcheryMarathon) Configuration() service.HatcheryCommonConfiguration {
	return h.Config.HatcheryCommonConfiguration
}

// ModelType returns type of hatchery
func (*HatcheryMarathon) ModelType() string {
	return sdk.Docker
}

// WorkerModelsEnabled returns Worker model enabled
func (h *HatcheryMarathon) WorkerModelsEnabled() ([]sdk.Model, error) {
	return h.CDSClient().WorkerModelsEnabled()
}

// CanSpawn return wether or not hatchery can spawn model
// requirements services are not supported
func (h *HatcheryMarathon) CanSpawn(ctx context.Context, model *sdk.Model, jobID int64, requirements []sdk.Requirement) bool {
	//Service requirement are not supported
	for _, r := range requirements {
		if r.Type == sdk.ServiceRequirement {
			log.Debug("CanSpawn> Job %d has a service requirement. Marathon can't spawn a worker for this job", jobID)
			return false
		}
	}

	deployments, errd := h.marathonClient.Deployments()
	if errd != nil {
		log.Info(ctx, "CanSpawn> Error on h.marathonClient.Deployments() : %s", errd)
		return false
	}
	// Do not DOS marathon, if deployment queue is longer than MaxConcurrentProvisioning (default 10)
	maxProvisionning := h.Configuration().Provision.MaxConcurrentProvisioning
	if maxProvisionning == 0 {
		maxProvisionning = 10
	}

	if len(deployments) >= maxProvisionning {
		log.Info(ctx, "CanSpawn> %d item in deployment queue, waiting", len(deployments))
		return false
	}

	apps, err := h.listApplications(h.Config.MarathonIDPrefix)
	if err != nil {
		log.Info(ctx, "CanSpawn> Error on m.listApplications() : %s", errd)
		return false
	}
	if len(apps) >= h.Configuration().Provision.MaxWorker {
		log.Info(ctx, "CanSpawn> max number of containers reached, aborting. Current: %d. Max: %d", len(apps), h.Configuration().Provision.MaxWorker)
		return false
	}

	return true
}

// SpawnWorker creates an application on mesos via marathon
// requirements services are not supported
func (h *HatcheryMarathon) SpawnWorker(ctx context.Context, spawnArgs hatchery.SpawnArguments) error {
	ctx, end := observability.Span(ctx, "hatcheryMarathon.SpawnWorker")
	defer end()

	if spawnArgs.JobID > 0 {
		log.Debug("spawnWorker> spawning worker %s (%s) for job %d", spawnArgs.Model.Name, spawnArgs.Model.ModelDocker.Image, spawnArgs.JobID)
	} else {
		log.Debug("spawnWorker> spawning worker %s (%s)", spawnArgs.Model.Name, spawnArgs.Model.ModelDocker.Image)
	}

	// Estimate needed memory, we will set 110% of required memory
	memory := int64(h.Config.DefaultMemory)

	instance := 1
	workerName := fmt.Sprintf("%s-%s", strings.ToLower(spawnArgs.Model.Name), strings.Replace(namesgenerator.GetRandomNameCDS(0), "_", "-", -1))
	if spawnArgs.RegisterOnly {
		workerName = "register-" + workerName
	}
	forcePull := strings.HasSuffix(spawnArgs.Model.ModelDocker.Image, ":latest")

	udataParam := sdk.WorkerArgs{
		API:               h.Configuration().API.HTTP.URL,
		Token:             spawnArgs.WorkerToken,
		HTTPInsecure:      h.Config.API.HTTP.Insecure,
		Name:              workerName,
		TTL:               h.Config.WorkerTTL,
		Model:             spawnArgs.Model.GetPath(spawnArgs.Model.Group.Name),
		HatcheryName:      h.Name(),
		GraylogHost:       h.Configuration().Provision.WorkerLogsOptions.Graylog.Host,
		GraylogPort:       h.Configuration().Provision.WorkerLogsOptions.Graylog.Port,
		GraylogExtraKey:   h.Configuration().Provision.WorkerLogsOptions.Graylog.ExtraKey,
		GraylogExtraValue: h.Configuration().Provision.WorkerLogsOptions.Graylog.ExtraValue,
	}

	udataParam.WorkflowJobID = spawnArgs.JobID

	tmpl, errt := template.New("cmd").Parse(spawnArgs.Model.ModelDocker.Cmd)
	if errt != nil {
		return errt
	}
	var buffer bytes.Buffer
	if errTmpl := tmpl.Execute(&buffer, udataParam); errTmpl != nil {
		return errTmpl
	}

	cmd := buffer.String()
	if spawnArgs.RegisterOnly {
		cmd += " register"
		memory = hatchery.MemoryRegisterContainer
	}

	//Check if there is a memory requirement
	//if there is a service requirement: exit
	if spawnArgs.JobID > 0 {
		for _, r := range spawnArgs.Requirements {
			if r.Type == sdk.MemoryRequirement {
				var err error
				memory, err = strconv.ParseInt(r.Value, 10, 64)
				if err != nil {
<<<<<<< HEAD
					log.Warning("spawnMarathonDockerWorker> unable to parse memory requirement %d: %v", memory, err)
=======
					log.Warning(ctx, "spawnMarathonDockerWorker> %s unable to parse memory requirement %d: %v", logJob, memory, err)
>>>>>>> 3b661b33
					return err
				}
			}
		}
	}

	mem := float64(memory * 110 / 100)

	if spawnArgs.Model.ModelDocker.Envs == nil {
		spawnArgs.Model.ModelDocker.Envs = map[string]string{}
	}

	envsWm := map[string]string{}
	envsWm["CDS_FORCE_EXIT"] = "0"
	envsWm["CDS_MODEL_MEMORY"] = fmt.Sprintf("%d", memory)
	envsWm["CDS_API"] = udataParam.API
	envsWm["CDS_TOKEN"] = udataParam.Token
	envsWm["CDS_NAME"] = udataParam.Name
	envsWm["CDS_MODEL_PATH"] = udataParam.Model
	envsWm["CDS_HATCHERY_NAME"] = udataParam.HatcheryName
	envsWm["CDS_FROM_WORKER_IMAGE"] = fmt.Sprintf("%v", udataParam.FromWorkerImage)
	envsWm["CDS_INSECURE"] = fmt.Sprintf("%v", udataParam.HTTPInsecure)

	if spawnArgs.JobID > 0 {
		envsWm["CDS_BOOKED_WORKFLOW_JOB_ID"] = fmt.Sprintf("%d", spawnArgs.JobID)
	}

	envTemplated, errEnv := sdk.TemplateEnvs(udataParam, spawnArgs.Model.ModelDocker.Envs)
	if errEnv != nil {
		return errEnv
	}

	for envName, envValue := range envTemplated {
		envsWm[envName] = envValue
	}

	application := &marathon.Application{
		ID:  fmt.Sprintf("%s/%s", h.Config.MarathonIDPrefix, workerName),
		Cmd: &cmd,
		Container: &marathon.Container{
			Docker: &marathon.Docker{
				ForcePullImage: &forcePull,
				Image:          spawnArgs.Model.ModelDocker.Image,
				Network:        "BRIDGE",
			},
			Type: "DOCKER",
		},
		Env:       &envsWm,
		CPUs:      2,
		Instances: &instance,
		Mem:       &mem,
		Labels:    &h.marathonLabels,
	}

	_, next := observability.Span(ctx, "marathonClient.CreateApplication")
	if _, err := h.marathonClient.CreateApplication(application); err != nil {
		next()
		return err
	}
	next()

	ticker := time.NewTicker(time.Second * 5)
	// ticker.Stop -> do not close goroutine..., so
	// if we range t := ticker.C --> leak goroutine
	stop := make(chan bool, 1)
	defer func() {
		stop <- true
		ticker.Stop()
	}()
	go func() {
		t0 := time.Now()
		for {
			select {
			case t := <-ticker.C:
				delta := math.Floor(t.Sub(t0).Seconds())
				log.Debug("spawnMarathonDockerWorker> worker %s spawning in progress [%d seconds] please wait...", application.ID, int(delta))
			case <-stop:
				return
			}
		}
	}()

	log.Debug("spawnMarathonDockerWorker> worker %s spawning in progress, please wait...", application.ID)
	_, next = observability.Span(ctx, "marathonClient.ApplicationDeployments")
	deployments, err := h.marathonClient.ApplicationDeployments(application.ID)
	next()
	if err != nil {
		ticker.Stop()
		return fmt.Errorf("spawnMarathonDockerWorker> failed to list deployments: %s", err.Error())
	}

	if len(deployments) == 0 {
		ticker.Stop()
		return nil
	}

	_, next = observability.Span(ctx, "waitDeployment")
	wg := &sync.WaitGroup{}
	var errorsChan = make(chan error, len(deployments))

	for _, deploy := range deployments {
		wg.Add(1)
		go func(id string) {
<<<<<<< HEAD
			goCtx, cncl := context.WithTimeout(ctx, (time.Duration(h.Config.WorkerSpawnTimeout)+1)*time.Second)
			tick := time.NewTicker(500 * time.Millisecond)
			defer func() {
				close(errorsChan)
				cncl()
				tick.Stop()
=======
			defer wg.Done()
			go func() {
				time.Sleep((time.Duration(h.Config.WorkerSpawnTimeout) + 1) * time.Second)
				if done {
					return
				}
				// try to delete deployment
				log.Debug("spawnMarathonDockerWorker> %s timeout (%d) on deployment %s", logJob, h.Config.WorkerSpawnTimeout, id)
				if _, err := h.marathonClient.DeleteDeployment(id, true); err != nil {
					log.Warning(ctx, "spawnMarathonDockerWorker> %s error on delete timeouted deployment %s: %s", logJob, id, err.Error())
				}
				successChan <- false
>>>>>>> 3b661b33
				wg.Done()

<<<<<<< HEAD
			}()
			for {
				select {
				case _ = <-goCtx.Done():
					if _, err := h.marathonClient.DeleteDeployment(id, true); err != nil {
						errorsChan <- fmt.Errorf("error on delete timeouted deployment %s: %v", id, err.Error())
					} else {
						errorsChan <- fmt.Errorf("deployment for %s timeout", id)
					}
					return
				case _ = <-tick.C:
					found, err := h.marathonClient.HasDeployment(id)
					if err != nil {
						errorsChan <- fmt.Errorf("error on deployment %s: %s", id, err.Error())
					}
					if !found {
						log.Debug("spawnMarathonDockerWorker> deployment %s succeeded", id)
						errorsChan <- nil
						return
					}
				}
=======
			if err := h.marathonClient.WaitOnDeployment(id, time.Duration(h.Config.WorkerSpawnTimeout)*time.Second); err != nil {
				log.Warning(ctx, "spawnMarathonDockerWorker> %s error on deployment %s: %s", logJob, id, err.Error())
				successChan <- false
				return
>>>>>>> 3b661b33
			}
		}(deploy.DeploymentID)
	}

	wg.Wait()
	next()

	errors := sdk.MultiError{}
	for b := range errorsChan {
		if b != nil {
			errors.Append(b)
		}
	}
	if errors.IsEmpty() {
		return nil
	}

	return fmt.Errorf("spawnMarathonDockerWorker> %s", errors.Error())
}

func (h *HatcheryMarathon) listApplications(idPrefix string) ([]string, error) {
	values := url.Values{}
	values.Set("embed", "apps.counts")
	values.Set("id", h.Config.MarathonIDPrefix)
	return h.marathonClient.ListApplications(values)
}

// WorkersStarted returns the number of instances started but
// not necessarily register on CDS yet
func (h *HatcheryMarathon) WorkersStarted(ctx context.Context) []string {
	apps, err := h.listApplications(h.Config.MarathonIDPrefix)
	if err != nil {
		log.Warning(ctx, "WorkersStarted> error on list applications err:%s", err)
		return nil
	}
	res := make([]string, len(apps))
	for i, s := range apps {
		res[i] = strings.Replace(s, h.Config.MarathonIDPrefix, "", 1)
		res[i] = strings.TrimPrefix(res[i], "/")
	}
	return res
}

// WorkersStartedByModel returns the number of instances of given model started but
// not necessarily register on CDS yet
func (h *HatcheryMarathon) WorkersStartedByModel(model *sdk.Model) int {
	apps, err := h.listApplications(h.Config.MarathonIDPrefix)
	if err != nil {
		return 0
	}

	var x int
	for _, app := range apps {
		if strings.Contains(app, strings.ToLower(model.Name)) {
			x++
		}
	}

	return x
}

// InitHatchery only starts killing routine of worker not registered
func (h *HatcheryMarathon) InitHatchery(ctx context.Context) error {
	h.startKillAwolWorkerRoutine()
	return nil
}

func (h *HatcheryMarathon) startKillAwolWorkerRoutine() {
	go func() {
		for {
			time.Sleep(10 * time.Second)
			if err := h.killDisabledWorkers(); err != nil {
				log.Warning(context.Background(), "Cannot kill disabled workers: %s", err)
			}
		}
	}()

	go func() {
		for {
			time.Sleep(10 * time.Second)
			if err := h.killAwolWorkers(); err != nil {
				log.Warning(context.Background(), "Cannot kill awol workers: %s", err)
			}
		}
	}()
}

func (h *HatcheryMarathon) killDisabledWorkers() error {
	ctx, cancel := context.WithTimeout(context.Background(), 10*time.Second)
	defer cancel()
	workers, err := h.CDSClient().WorkerList(ctx)
	if err != nil {
		return err
	}

	apps, err := h.listApplications(h.Config.MarathonIDPrefix)
	if err != nil {
		return err
	}

	for wk, w := range workers {
		if w.Status != sdk.StatusDisabled {
			continue
		}

		// check that there is a worker matching
		for ak, app := range apps {
			if strings.HasSuffix(app, w.Name) {
				log.Info(ctx, "killing disabled worker %s id:%s wk:%d ak:%d", app, w.ID, wk, ak)
				if _, err := h.marathonClient.DeleteApplication(app, true); err != nil {
<<<<<<< HEAD
					log.Warning("killDisabledWorkers> Error while delete app %s err:%s", app, err)
=======
					log.Warning(ctx, "killDisabledWorkers> Error while delete app %s err:%s", app, err)
					// continue to next app
>>>>>>> 3b661b33
				}
				break
			}
		}
	}

	return nil
}

func (h *HatcheryMarathon) killAwolWorkers() error {
	ctx, cancel := context.WithTimeout(context.Background(), 10*time.Second)
	defer cancel()
	workers, err := h.CDSClient().WorkerList(ctx)
	if err != nil {
		return err
	}

	values := url.Values{}
	values.Set("embed", "apps.counts")
	values.Set("id", h.Config.MarathonIDPrefix)

	apps, err := h.marathonClient.Applications(values)
	if err != nil {
		return err
	}

	var found bool
	// then for each RUNNING marathon application
	for _, app := range apps.Apps {
		log.Debug("killAwolWorkers> check app %s", app.ID)

		t, err := time.Parse(time.RFC3339, app.Version)
		if err != nil {
			log.Warning(ctx, "killAwolWorkers> app %s - Cannot parse last update: %s", app.ID, err)
			break
		}

		// We let 2 minutes to worker to start and 5 minutes to a worker to register
		var maxDeploymentDuration = time.Duration(2) * time.Minute
		if strings.Contains(app.ID, "register-") {
			maxDeploymentDuration = time.Duration(5) * time.Minute
		}

		// check that there is a worker matching
		found = false
		for _, w := range workers {
			if strings.HasSuffix(app.ID, w.Name) && w.Status != sdk.StatusDisabled {
				found = true
				log.Debug("killAwolWorkers> apps %s is found on workers list with status %s", app.ID, w.Status)
				break
			}
		}

		// then if it's not found, kill it !
		if !found && time.Since(t) > maxDeploymentDuration {
			log.Debug("killAwolWorkers> killing awol worker %s", app.ID)
			// If its a worker "register", check registration before deleting it
			if strings.Contains(app.ID, "register-") && app.Env != nil {
				model := (*app.Env)["CDS_MODEL_PATH"]
				if err := hatchery.CheckWorkerModelRegister(h, model); err != nil {
					var spawnErr = sdk.SpawnErrorForm{
						Error: err.Error(),
					}
					tuple := strings.SplitN(model, "/", 2)
					if err := h.CDSClient().WorkerModelSpawnError(tuple[0], tuple[1], spawnErr); err != nil {
						log.Error(ctx, "killAndRemove> error on call client.WorkerModelSpawnError on worker model %s for register: %s", model, err)
					}
				}
			}
			if _, err := h.marathonClient.DeleteApplication(app.ID, true); err != nil {
				log.Warning(ctx, "killAwolWorkers> Error while delete app %s err:%s", app.ID, err)
				// continue to next app
			}
		}
	}

	return nil
}

// NeedRegistration return true if worker model need regsitration
func (h *HatcheryMarathon) NeedRegistration(ctx context.Context, wm *sdk.Model) bool {
	if wm.NeedRegistration || wm.LastRegistration.Unix() < wm.UserLastModified.Unix() {
		return true
	}
	return false
}<|MERGE_RESOLUTION|>--- conflicted
+++ resolved
@@ -265,11 +265,7 @@
 				var err error
 				memory, err = strconv.ParseInt(r.Value, 10, 64)
 				if err != nil {
-<<<<<<< HEAD
-					log.Warning("spawnMarathonDockerWorker> unable to parse memory requirement %d: %v", memory, err)
-=======
-					log.Warning(ctx, "spawnMarathonDockerWorker> %s unable to parse memory requirement %d: %v", logJob, memory, err)
->>>>>>> 3b661b33
+					log.Warning(ctx, "spawnMarathonDockerWorker> unable to parse memory requirement %d: %v", memory, err)
 					return err
 				}
 			}
@@ -373,30 +369,14 @@
 	for _, deploy := range deployments {
 		wg.Add(1)
 		go func(id string) {
-<<<<<<< HEAD
 			goCtx, cncl := context.WithTimeout(ctx, (time.Duration(h.Config.WorkerSpawnTimeout)+1)*time.Second)
 			tick := time.NewTicker(500 * time.Millisecond)
 			defer func() {
 				close(errorsChan)
 				cncl()
 				tick.Stop()
-=======
-			defer wg.Done()
-			go func() {
-				time.Sleep((time.Duration(h.Config.WorkerSpawnTimeout) + 1) * time.Second)
-				if done {
-					return
-				}
-				// try to delete deployment
-				log.Debug("spawnMarathonDockerWorker> %s timeout (%d) on deployment %s", logJob, h.Config.WorkerSpawnTimeout, id)
-				if _, err := h.marathonClient.DeleteDeployment(id, true); err != nil {
-					log.Warning(ctx, "spawnMarathonDockerWorker> %s error on delete timeouted deployment %s: %s", logJob, id, err.Error())
-				}
-				successChan <- false
->>>>>>> 3b661b33
 				wg.Done()
 
-<<<<<<< HEAD
 			}()
 			for {
 				select {
@@ -418,12 +398,6 @@
 						return
 					}
 				}
-=======
-			if err := h.marathonClient.WaitOnDeployment(id, time.Duration(h.Config.WorkerSpawnTimeout)*time.Second); err != nil {
-				log.Warning(ctx, "spawnMarathonDockerWorker> %s error on deployment %s: %s", logJob, id, err.Error())
-				successChan <- false
-				return
->>>>>>> 3b661b33
 			}
 		}(deploy.DeploymentID)
 	}
@@ -534,12 +508,7 @@
 			if strings.HasSuffix(app, w.Name) {
 				log.Info(ctx, "killing disabled worker %s id:%s wk:%d ak:%d", app, w.ID, wk, ak)
 				if _, err := h.marathonClient.DeleteApplication(app, true); err != nil {
-<<<<<<< HEAD
-					log.Warning("killDisabledWorkers> Error while delete app %s err:%s", app, err)
-=======
 					log.Warning(ctx, "killDisabledWorkers> Error while delete app %s err:%s", app, err)
-					// continue to next app
->>>>>>> 3b661b33
 				}
 				break
 			}
