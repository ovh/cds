--- conflicted
+++ resolved
@@ -85,64 +85,6 @@
 
 }
 
-<<<<<<< HEAD
-type TestWorker struct {
-	t *testing.T
-}
-
-func (w TestWorker) Blur(i interface{}) error {
-	w.t.Log("Blur")
-	return nil
-}
-
-func (_ TestWorker) Client() cdsclient.WorkerInterface {
-	return nil
-}
-
-func (_ TestWorker) Environ() []string {
-	return os.Environ()
-}
-
-func (_ TestWorker) HTTPPort() int32 {
-	return 0
-}
-
-func (_ TestWorker) Name() string {
-	return "test"
-}
-
-func (_ TestWorker) Workspace() afero.Fs {
-	return afero.NewOsFs()
-}
-
-func (_ TestWorker) Register(ctx context.Context) error {
-	return nil
-}
-func (_ TestWorker) Take(ctx context.Context, job sdk.WorkflowNodeJobRun) error {
-	return nil
-}
-func (_ TestWorker) ProcessJob(job sdk.WorkflowNodeJobRunData) (sdk.Result, error) {
-	return sdk.Result{}, nil
-}
-func (w TestWorker) SendLog(ctx context.Context, level workerruntime.Level, format string) {
-	w.t.Log("SendLog> [" + string(level) + "] " + format)
-
-}
-func (_ TestWorker) Unregister() error {
-	return nil
-}
-
-func (_ TestWorker) InstallKey(key sdk.Variable, destinationPath string) (*workerruntime.KeyResponse, error) {
-	return &workerruntime.KeyResponse{
-		PKey: destinationPath,
-		Type: sdk.KeyTypeSSH,
-	}, nil
-}
-
-var _ workerruntime.Runtime = new(TestWorker)
-
-=======
->>>>>>> 0cf6fbf3
 func TestRunScriptAction(t *testing.T) {
 	wk, ctx := setupTest(t)
 	res, err := RunScriptAction(ctx, wk,
