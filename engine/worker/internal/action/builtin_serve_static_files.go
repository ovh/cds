package action

import (
	"context"
	"errors"
	"fmt"
	"os"
	"path/filepath"
	"strings"

	"github.com/ovh/cds/engine/worker/pkg/workerruntime"
	"github.com/ovh/cds/sdk"

	"github.com/spf13/afero"
)

func RunServeStaticFiles(ctx context.Context, wk workerruntime.Runtime, a sdk.Action, secrets []sdk.Variable) (sdk.Result, error) {
	res := sdk.Result{Status: sdk.StatusSuccess}

	jobID, err := workerruntime.JobID(ctx)
	if err != nil {
		return res, err
	}

	path := strings.TrimSpace(sdk.ParameterValue(a.Parameters, "path"))
	if path == "" {
		path = "."
	}

	name := sdk.ParameterFind(a.Parameters, "name")
	if name == nil || name.Value == "" {
		return res, errors.New("name parameter is empty. aborting")
	}
	staticKey := sdk.ParameterValue(a.Parameters, "static-key")

	workdir, err := workerruntime.WorkingDirectory(ctx)
	if err != nil {
		return res, sdk.WrapError(err, "cannot get working directory")
	}
	var abs string
	if x, ok := wk.Workspace().(*afero.BasePathFs); ok {
		abs, _ = x.RealPath(workdir.Name())
	} else {
		abs = workdir.Name()
	}
	wkDirFS := afero.NewBasePathFs(afero.NewOsFs(), abs)

	// Global all files matching filePath
	filesPath, err := afero.Glob(wkDirFS, path)
	if err != nil {
		return res, fmt.Errorf("cannot perform globbing of pattern '%s': %s", path, err)
	}

	if len(filesPath) == 0 {
		return res, fmt.Errorf("pattern '%s' matched no file", path)
	}

	entrypoint := sdk.ParameterFind(a.Parameters, "entrypoint")
	if entrypoint == nil {
		entrypoint = &sdk.Parameter{}
	}

	// To set entrypoint dynamically when the path is a single file
	if entrypoint.Value == "" && len(filesPath) == 1 {
		fileStat, errS := os.Stat(filesPath[0])
		if errS != nil {
			return res, fmt.Errorf("cannot stat file %s : %v", filesPath[0], errS)
		}
		if !fileStat.IsDir() {
			entrypoint.Value = filepath.Base(filesPath[0])
		}
	}

	if entrypoint.Value == "" {
		entrypoint.Value = "index.html"
	}

	wk.SendLog(ctx, workerruntime.LevelInfo, "Fetching files in progress...")
<<<<<<< HEAD
	file, _, err := sdk.CreateTarFromPaths(wkDirFS, path, filesPath, &sdk.TarOptions{TrimDirName: filepath.Dir(path)})
=======
	file, _, err := sdk.CreateTarFromPaths(wk.BaseDir(), path, filesPath, &sdk.TarOptions{TrimDirName: filepath.Dir(path)})
>>>>>>> 732961a5
	if err != nil {
		return res, fmt.Errorf("cannot tar files: %v", err)
	}

	integrationName := sdk.DefaultIfEmptyStorage(strings.TrimSpace(sdk.ParameterValue(a.Parameters, "destination")))
	projectKey := sdk.ParameterValue(wk.Parameters(), "cds.project")

	wk.SendLog(ctx, workerruntime.LevelInfo, fmt.Sprintf(`Upload and serving files in progress... with entrypoint "%s"`, entrypoint.Value))
	publicURL, _, _, err := wk.Client().QueueStaticFilesUpload(ctx, projectKey, integrationName, jobID, name.Value, entrypoint.Value, staticKey, file)
	if err != nil {
		return res, fmt.Errorf("Cannot upload static files: %v", err)
	}

	wk.SendLog(ctx, workerruntime.LevelInfo, fmt.Sprintf("Your files are serving at this URL: %s", publicURL))
	wk.SendLog(ctx, workerruntime.LevelInfo, "If you are in the CDS UI you can find all your static files in the artifact tab")

	return res, nil
}<|MERGE_RESOLUTION|>--- conflicted
+++ resolved
@@ -38,7 +38,7 @@
 		return res, sdk.WrapError(err, "cannot get working directory")
 	}
 	var abs string
-	if x, ok := wk.Workspace().(*afero.BasePathFs); ok {
+	if x, ok := wk.BaseDir().(*afero.BasePathFs); ok {
 		abs, _ = x.RealPath(workdir.Name())
 	} else {
 		abs = workdir.Name()
@@ -76,11 +76,7 @@
 	}
 
 	wk.SendLog(ctx, workerruntime.LevelInfo, "Fetching files in progress...")
-<<<<<<< HEAD
 	file, _, err := sdk.CreateTarFromPaths(wkDirFS, path, filesPath, &sdk.TarOptions{TrimDirName: filepath.Dir(path)})
-=======
-	file, _, err := sdk.CreateTarFromPaths(wk.BaseDir(), path, filesPath, &sdk.TarOptions{TrimDirName: filepath.Dir(path)})
->>>>>>> 732961a5
 	if err != nil {
 		return res, fmt.Errorf("cannot tar files: %v", err)
 	}
