--- conflicted
+++ resolved
@@ -435,89 +435,7 @@
 	wk.blur = b
 
 	return nil
-<<<<<<< HEAD
-}
-
-func (wk *CurrentWorker) V2AddRunResult(ctx context.Context, req workerruntime.V2RunResultRequest) (*workerruntime.V2AddResultResponse, error) {
-	ctx = workerruntime.SetRunJobID(ctx, wk.currentJobV2.runJob.ID)
-	var runResult = req.RunResult
-
-	// Create the run result on API side
-	if err := wk.clientV2.V2QueueJobRunResultCreate(ctx, wk.currentJobV2.runJob.Region, wk.currentJobV2.runJob.ID, runResult); err != nil {
-		return nil, sdk.NewError(sdk.ErrUnknownError, err)
-	}
-
-	// Generate a worker signature
-	sig := cdn.Signature{
-		JobName:       wk.currentJobV2.runJob.Job.Name,
-		RunJobID:      wk.currentJobV2.runJob.ID,
-		ProjectKey:    wk.currentJobV2.runJob.ProjectKey,
-		WorkflowName:  wk.currentJobV2.runJob.WorkflowName,
-		WorkflowRunID: wk.currentJobV2.runJob.WorkflowRunID,
-		RunNumber:     wk.currentJobV2.runJob.RunNumber,
-		RunAttempt:    wk.currentJobV2.runJob.RunAttempt,
-		Region:        wk.currentJobV2.runJob.Region,
-
-		Timestamp: time.Now().UnixNano(),
-
-		Worker: &cdn.SignatureWorker{
-			WorkerID:      wk.id,
-			WorkerName:    wk.Name(),
-			RunResultName: runResult.Name(),
-			RunResultType: runResult.Typ(),
-			RunResultID:   runResult.ID,
-		},
-	}
-
-	signature, err := jws.Sign(wk.signer, sig)
-	if err != nil {
-		return nil, sdk.NewError(sdk.ErrUnknownError, err)
-	}
-
-	// Returns the signature and CDN info
-
-	response := workerruntime.V2AddResultResponse{
-		RunResult:  runResult,
-		Signature:  signature,
-		CDNAddress: wk.CDNHttpURL(),
-	}
-
-	return &response, nil
 }
 
 var _ workerruntime.Runtime = new(CurrentWorker)
 
-func (wk *CurrentWorker) AddStepOutput(ctx context.Context, outputName string, outputValue string) {
-	ctx = workerruntime.SetRunJobID(ctx, wk.currentJobV2.runJob.ID)
-	stepStatus := wk.currentJobV2.runJob.StepsStatus[wk.currentJobV2.currentStepName]
-	if stepStatus.Outputs == nil {
-		stepStatus.Outputs = sdk.JobResultOutput{}
-	}
-	stepStatus.Outputs[outputName] = outputValue
-	wk.currentJobV2.runJob.StepsStatus[wk.currentJobV2.currentStepName] = stepStatus
-}
-
-func (wk *CurrentWorker) V2UpdateRunResult(ctx context.Context, req workerruntime.V2RunResultRequest) (*workerruntime.V2UpdateResultResponse, error) {
-	ctx = workerruntime.SetRunJobID(ctx, wk.currentJobV2.runJob.ID)
-	var runResult = req.RunResult
-
-	runResult.Status = sdk.V2WorkflowRunResultStatusCompleted
-
-	log.Info(ctx, "updating run result %s to status completed", runResult.ID)
-
-	// Update the run result on API side
-	if err := wk.clientV2.V2QueueJobRunResultUpdate(ctx, wk.currentJobV2.runJob.Region, wk.currentJobV2.runJob.ID, runResult); err != nil {
-		return nil, sdk.NewError(sdk.ErrUnknownError, err)
-	}
-
-	duration := time.Since(runResult.IssuedAt)
-	wk.clientV2.V2QueuePushJobInfo(ctx, wk.currentJobV2.runJob.Region, wk.currentJobV2.runJob.ID, sdk.V2SendJobRunInfo{
-		Level:   sdk.WorkflowRunInfoLevelInfo,
-		Message: fmt.Sprintf("Job %q issued a new result %q in %.3f seconds", wk.currentJobV2.runJob.JobID, runResult.Name(), duration.Seconds()),
-		Time:    time.Now(),
-	})
-
-	return &workerruntime.V2UpdateResultResponse{RunResult: runResult}, nil
-=======
->>>>>>> 224090fb
-}