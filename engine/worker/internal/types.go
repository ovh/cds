package internal

import (
	"context"
	"encoding/json"
	"fmt"
	"os"
	"strings"
	"time"

	"github.com/ovh/cds/engine/worker/pkg/workerruntime"
	"github.com/sirupsen/logrus"
	"github.com/spf13/afero"
	"gopkg.in/square/go-jose.v2"

	"github.com/ovh/cds/sdk"
	"github.com/ovh/cds/sdk/cdsclient"
	"github.com/ovh/cds/sdk/jws"
	"github.com/ovh/cds/sdk/log"
	loghook "github.com/ovh/cds/sdk/log/hook"
)

const (
	// WorkerServerPort is name of environment variable set to local worker HTTP server port
	WorkerServerPort = "CDS_EXPORT_PORT"

	// CDS API URL
	CDSApiUrl = "CDS_API_URL"
)

type logger struct {
	hook   *loghook.Hook
	logger *logrus.Logger
}

type CurrentWorker struct {
	id         string
	model      sdk.Model
	basedir    afero.Fs
	manualExit bool
	logger     struct {
<<<<<<< HEAD
		stepLogger *logrus.Logger
=======
		logChan    chan sdk.Log
		llist      *list.List
		gelfLogger *logger
>>>>>>> e0842e5e
	}
	httpPort int32
	register struct {
		apiEndpoint string
		token       string
		model       string
	}
	currentJob struct {
		wJob         *sdk.WorkflowNodeJobRun
		newVariables []sdk.Variable
		params       []sdk.Parameter
		secrets      []sdk.Variable
		context      context.Context
		signer       jose.Signer
	}
	status struct {
		Name   string `json:"name"`
		Status string `json:"status"`
	}
	client cdsclient.WorkerInterface
}

// BuiltInAction defines builtin action signature
type BuiltInAction func(context.Context, workerruntime.Runtime, sdk.Action, []sdk.Variable) (sdk.Result, error)

func (wk *CurrentWorker) Init(name, hatcheryName, apiEndpoint, token string, model string, insecure bool, workspace afero.Fs) error {
	wk.status.Name = name
	wk.basedir = workspace
	wk.register.model = model
	wk.register.token = token
	wk.register.apiEndpoint = apiEndpoint
	wk.client = cdsclient.NewWorker(apiEndpoint, name, cdsclient.NewHTTPClient(time.Second*360, insecure))
	return nil
}

func (wk *CurrentWorker) GetContext() context.Context {
	return wk.currentJob.context
}

func (wk *CurrentWorker) SetContext(c context.Context) {
	wk.currentJob.context = c
}

func (wk *CurrentWorker) Parameters() []sdk.Parameter {
	return wk.currentJob.params
}

func (wk *CurrentWorker) SendLog(ctx context.Context, level workerruntime.Level, s string) {
	if wk.currentJob.wJob == nil {
		log.Error(wk.GetContext(), "unable to send log: %s. Job is nil", s)
		return
	}
	if err := wk.Blur(&s); err != nil {
		log.Error(wk.GetContext(), "unable to blur log: %v", err)
		return
	}

	stepOrder, err := workerruntime.StepOrder(ctx)
<<<<<<< HEAD
=======
	if wk.logger.gelfLogger == nil {
		if !strings.HasSuffix(s, "\n") {
			s += "\n"
		}
		if err != nil {
			log.Error(ctx, "SendLog> %v", err)
		}
		if err := wk.sendLog(jobID, fmt.Sprintf("[%s] ", level)+s, stepOrder, false); err != nil {
			log.Error(ctx, "SendLog> %v", err)
		}
		return
	}
>>>>>>> e0842e5e

	var logLevel logrus.Level
	switch level {
	case workerruntime.LevelDebug:
		logLevel = logrus.DebugLevel
	case workerruntime.LevelInfo:
		logLevel = logrus.InfoLevel
	case workerruntime.LevelWarn:
		logLevel = logrus.WarnLevel
	case workerruntime.LevelError:
		logLevel = logrus.ErrorLevel
	}

	dataToSign := log.Signature{
		Worker: &log.SignatureWorker{
			WorkerID:   wk.id,
			WorkerName: wk.Name(),
			StepOrder:  int64(stepOrder),
		},
		NodeRunID: wk.currentJob.wJob.WorkflowNodeRunID,
		JobID:     wk.currentJob.wJob.ID,
		NodeRunID: wk.currentJob.wJob.WorkflowNodeRunID,
		Timestamp: time.Now().UnixNano(),
	}
	signature, err := jws.Sign(wk.currentJob.signer, dataToSign)
	if err != nil {
		log.Error(ctx, "unable to sign logs: %v", err)
	}
	wk.logger.gelfLogger.logger.WithField(log.ExtraFieldSignature, signature).Log(logLevel, s)
}

func (wk *CurrentWorker) Name() string {
	return wk.status.Name
}

func (wk *CurrentWorker) Client() cdsclient.WorkerInterface {
	return wk.client
}

func (wk *CurrentWorker) BaseDir() afero.Fs {
	return wk.basedir
}

func (wk *CurrentWorker) Environ() []string {
	env := os.Environ()
	newEnv := []string{"CI=1"}
	// filter technical env variables
	for _, e := range env {
		if strings.HasPrefix(e, "CDS_") {
			continue
		}
		newEnv = append(newEnv, e)
	}

	//We have to let it here for some legacy reason
	newEnv = append(newEnv, "CDS_KEY=********")

	// worker export http port
	newEnv = append(newEnv, fmt.Sprintf("%s=%d", WorkerServerPort, wk.HTTPPort()))

	// Api Endpoint in CDS_API_URL var
	newEnv = append(newEnv, fmt.Sprintf("%s=%s", CDSApiUrl, wk.register.apiEndpoint))

	//set up environment variables from pipeline build job parameters
	for _, p := range wk.currentJob.params {
		// avoid put private key in environment var as it's a binary value
		if strings.HasPrefix(p.Name, "cds.key.") && strings.HasSuffix(p.Name, ".priv") {
			continue
		}
		if p.Type == sdk.KeyParameter && !strings.HasSuffix(p.Name, ".pub") {
			continue
		}

		newEnv = append(newEnv, sdk.EnvVartoENV(p)...)

		envName := strings.Replace(p.Name, ".", "_", -1)
		envName = strings.Replace(envName, "-", "_", -1)
		envName = strings.ToUpper(envName)
		newEnv = append(newEnv, fmt.Sprintf("%s=%s", envName, p.Value))
	}

	for _, p := range wk.currentJob.newVariables {
		envName := strings.Replace(p.Name, ".", "_", -1)
		envName = strings.Replace(envName, "-", "_", -1)
		envName = strings.ToUpper(envName)
		newEnv = append(newEnv, fmt.Sprintf("%s=%s", envName, p.Value))
	}
	return newEnv
}

func (w *CurrentWorker) Blur(i interface{}) error {
	data, err := json.Marshal(i)
	if err != nil {
		return err
	}

	dataS := string(data)
	for i := range w.currentJob.secrets {
		if len(w.currentJob.secrets[i].Value) >= sdk.SecretMinLength {
			dataS = strings.Replace(dataS, w.currentJob.secrets[i].Value, sdk.PasswordPlaceholder, -1)
		}
	}

	if err := json.Unmarshal([]byte(dataS), i); err != nil {
		return err
	}

	return nil
}

func (w *CurrentWorker) HTTPPort() int32 {
	return w.httpPort
}<|MERGE_RESOLUTION|>--- conflicted
+++ resolved
@@ -38,17 +38,9 @@
 	model      sdk.Model
 	basedir    afero.Fs
 	manualExit bool
-	logger     struct {
-<<<<<<< HEAD
-		stepLogger *logrus.Logger
-=======
-		logChan    chan sdk.Log
-		llist      *list.List
-		gelfLogger *logger
->>>>>>> e0842e5e
-	}
-	httpPort int32
-	register struct {
+	gelfLogger *logger
+	httpPort   int32
+	register   struct {
 		apiEndpoint string
 		token       string
 		model       string
@@ -104,21 +96,6 @@
 	}
 
 	stepOrder, err := workerruntime.StepOrder(ctx)
-<<<<<<< HEAD
-=======
-	if wk.logger.gelfLogger == nil {
-		if !strings.HasSuffix(s, "\n") {
-			s += "\n"
-		}
-		if err != nil {
-			log.Error(ctx, "SendLog> %v", err)
-		}
-		if err := wk.sendLog(jobID, fmt.Sprintf("[%s] ", level)+s, stepOrder, false); err != nil {
-			log.Error(ctx, "SendLog> %v", err)
-		}
-		return
-	}
->>>>>>> e0842e5e
 
 	var logLevel logrus.Level
 	switch level {
@@ -138,7 +115,6 @@
 			WorkerName: wk.Name(),
 			StepOrder:  int64(stepOrder),
 		},
-		NodeRunID: wk.currentJob.wJob.WorkflowNodeRunID,
 		JobID:     wk.currentJob.wJob.ID,
 		NodeRunID: wk.currentJob.wJob.WorkflowNodeRunID,
 		Timestamp: time.Now().UnixNano(),
@@ -147,7 +123,7 @@
 	if err != nil {
 		log.Error(ctx, "unable to sign logs: %v", err)
 	}
-	wk.logger.gelfLogger.logger.WithField(log.ExtraFieldSignature, signature).Log(logLevel, s)
+	wk.gelfLogger.logger.WithField(log.ExtraFieldSignature, signature).Log(logLevel, s)
 }
 
 func (wk *CurrentWorker) Name() string {
