package internal

import (
	"context"
	"encoding/base64"
	"strings"
	"time"

	"github.com/ovh/cds/engine/worker/pkg/workerruntime"
	"github.com/ovh/cds/sdk"
	"github.com/ovh/cds/sdk/jws"
	"github.com/ovh/cds/sdk/log"
	"github.com/ovh/cds/sdk/log/hook"
)

func (w *CurrentWorker) Take(ctx context.Context, job sdk.WorkflowNodeJobRun) error {
	ctxQueueTakeJob, cancelQueueTakeJob := context.WithTimeout(ctx, 20*time.Second)
	defer cancelQueueTakeJob()
	info, err := w.client.QueueTakeJob(ctxQueueTakeJob, job)
	if err != nil {
		return sdk.WrapError(err, "Unable to take job %d", job.ID)
	}
	t := ""
	log.Info(ctx, "takeWorkflowJob> Job %d taken%s", job.ID, t)

	ctx, cancel := context.WithCancel(ctx)
	defer cancel()

	w.currentJob.context = workerruntime.SetJobID(ctx, job.ID)
	w.currentJob.context = ctx

	// Set build variables
	w.currentJob.wJob = &info.NodeJobRun
	w.currentJob.secrets = info.Secrets
	// Reset build variables
	w.currentJob.newVariables = nil

	secretKey := make([]byte, 32)
	if _, err := base64.StdEncoding.Decode(secretKey, []byte(info.SigningKey)); err != nil {
		return sdk.WithStack(err)
	}
	signer, err := jws.NewHMacSigner(secretKey)
	if err != nil {
		return sdk.WithStack(err)
	}
	w.currentJob.signer = signer

<<<<<<< HEAD
	log.Info(ctx, "Setup step logger")
	logger, err := log.New(info.GelfServiceAddr)
	if err != nil {
		return sdk.WithStack(err)
=======
	if info.GelfServiceAddr != "" {
		log.Info(ctx, "Setup step logger %s", info.GelfServiceAddr)
		throttlePolicy := hook.NewDefaultThrottlePolicy()

		var graylogCfg = &hook.Config{
			Addr:     info.GelfServiceAddr,
			Protocol: "tcp",
			ThrottlePolicy: &hook.ThrottlePolicyConfig{
				Amount: 100,
				Period: 10 * time.Millisecond,
				Policy: throttlePolicy,
			},
		}

		l, h, err := log.New(ctx, graylogCfg)
		if err != nil {
			return sdk.WithStack(err)
		}

		w.logger.gelfLogger = new(logger)
		w.logger.gelfLogger.logger = l
		w.logger.gelfLogger.hook = h
>>>>>>> e0842e5e
	}
	w.logger.stepLogger = logger

	start := time.Now()

	//This goroutine try to get the job every 5 seconds, if it fails, it cancel the build.
	tick := time.NewTicker(5 * time.Second)
	go func(cancel context.CancelFunc, jobID int64, tick *time.Ticker) {
		var nbConnrefused int
		for {
			select {
			case <-ctx.Done():
				return
			case _, ok := <-tick.C:
				if !ok {
					return
				}
				var j *sdk.WorkflowNodeJobRun
				var err error
				ctxGetJSON, cancelGetJSON := context.WithTimeout(ctx, 5*time.Second)
				defer cancelGetJSON()

				if j, err = w.Client().QueueJobInfo(ctxGetJSON, jobID); err != nil {
					if sdk.ErrorIs(err, sdk.ErrWorkflowNodeRunJobNotFound) {
						log.Info(ctx, "takeWorkflowJob> Unable to load workflow job - Not Found (Request) %d: %v", jobID, err)
						cancel()
						return
					}
					log.Error(ctx, "takeWorkflowJob> Unable to load workflow job (Request) %d: %v", jobID, err)

					// If we got a "connection refused", retry 5 times
					if strings.Contains(err.Error(), "connection refused") {
						nbConnrefused++
					}
					if nbConnrefused >= 5 {
						cancel()
						return
					}

					continue // do not kill the worker here, could be a timeout
				}

				nbConnrefused = 0
				if j == nil || j.Status != sdk.StatusBuilding {
					log.Info(ctx, "takeWorkflowJob> The job is not more in Building Status. Current Status: %s - Cancelling context - err: %v", j.Status, err)
					cancel()
					return
				}

			}
		}
	}(cancel, job.ID, tick)

	//Run !
	res := w.ProcessJob(*info)
	tick.Stop()

	res.RemoteTime = time.Now()
	res.Duration = sdk.Round(time.Since(start), time.Second).String()

	//Wait until the logchannel is empty
	res.BuildID = job.ID

	// Send the reason as a spawninfo
	if res.Status != sdk.StatusSuccess && res.Reason != "" {
		sp := sdk.SpawnMsg{ID: sdk.MsgWorkflowError.ID, Args: []interface{}{res.Reason}}
		infos := []sdk.SpawnInfo{{
			RemoteTime:  time.Now(),
			Message:     sp,
			UserMessage: sp.DefaultUserMessage(),
		}}
		if err := w.Client().QueueJobSendSpawnInfo(ctx, job.ID, infos); err != nil {
			log.Error(ctx, "processJob> Unable to send spawn info: %v", err)
		}
	}

	var lasterr error
	for try := 1; try <= 10; try++ {
		log.Info(ctx, "takeWorkflowJob> Sending build result...")
		ctxSendResult, cancelSendResult := context.WithTimeout(ctx, 120*time.Second)
		lasterr = w.client.QueueSendResult(ctxSendResult, job.ID, res)
		if lasterr == nil {
			log.Info(ctx, "takeWorkflowJob> Send build result OK")
			cancelSendResult()
			return nil
		}
		cancelSendResult()
		if ctx.Err() != nil {
			log.Info(ctx, "takeWorkflowJob> Cannot send build result: HTTP %v - worker cancelled - giving up", lasterr)
			return nil
		}
		log.Warning(ctx, "takeWorkflowJob> Cannot send build result for job id %d: HTTP %v - try: %d - new try in 15s", job.ID, lasterr, try)
		time.Sleep(15 * time.Second)
	}
	log.Error(ctx, "takeWorkflowJob> Could not send built result 10 times, giving up. job: %d", job.ID)
	if lasterr == nil {
		lasterr = err
	}
	return lasterr
}<|MERGE_RESOLUTION|>--- conflicted
+++ resolved
@@ -45,37 +45,27 @@
 	}
 	w.currentJob.signer = signer
 
-<<<<<<< HEAD
-	log.Info(ctx, "Setup step logger")
-	logger, err := log.New(info.GelfServiceAddr)
+	log.Info(ctx, "Setup step logger %s", info.GelfServiceAddr)
+	throttlePolicy := hook.NewDefaultThrottlePolicy()
+
+	var graylogCfg = &hook.Config{
+		Addr:     info.GelfServiceAddr,
+		Protocol: "tcp",
+		ThrottlePolicy: &hook.ThrottlePolicyConfig{
+			Amount: 100,
+			Period: 10 * time.Millisecond,
+			Policy: throttlePolicy,
+		},
+	}
+
+	l, h, err := log.New(ctx, graylogCfg)
 	if err != nil {
 		return sdk.WithStack(err)
-=======
-	if info.GelfServiceAddr != "" {
-		log.Info(ctx, "Setup step logger %s", info.GelfServiceAddr)
-		throttlePolicy := hook.NewDefaultThrottlePolicy()
+	}
 
-		var graylogCfg = &hook.Config{
-			Addr:     info.GelfServiceAddr,
-			Protocol: "tcp",
-			ThrottlePolicy: &hook.ThrottlePolicyConfig{
-				Amount: 100,
-				Period: 10 * time.Millisecond,
-				Policy: throttlePolicy,
-			},
-		}
-
-		l, h, err := log.New(ctx, graylogCfg)
-		if err != nil {
-			return sdk.WithStack(err)
-		}
-
-		w.logger.gelfLogger = new(logger)
-		w.logger.gelfLogger.logger = l
-		w.logger.gelfLogger.hook = h
->>>>>>> e0842e5e
-	}
-	w.logger.stepLogger = logger
+	w.gelfLogger = new(logger)
+	w.gelfLogger.logger = l
+	w.gelfLogger.hook = h
 
 	start := time.Now()
 
