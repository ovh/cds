--- conflicted
+++ resolved
@@ -22,14 +22,12 @@
 
 func cachePushHandler(ctx context.Context, wk *CurrentWorker) http.HandlerFunc {
 	return func(w http.ResponseWriter, r *http.Request) {
-<<<<<<< HEAD
-		cdnArtifact := wk.FeatureEnabled(sdk.FeatureCDNArtifact)
-=======
 		ctx := workerruntime.SetJobID(ctx, wk.currentJob.wJob.ID)
 		ctx = workerruntime.SetStepOrder(ctx, wk.currentJob.currentStepIndex)
 		ctx = workerruntime.SetStepName(ctx, wk.currentJob.currentStepName)
 
->>>>>>> 3f2af5c8
+		cdnArtifact := wk.FeatureEnabled(sdk.FeatureCDNArtifact)
+
 		data, err := ioutil.ReadAll(r.Body)
 		if err != nil {
 			err = sdk.Error{
