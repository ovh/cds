--- conflicted
+++ resolved
@@ -10,16 +10,9 @@
 	"github.com/ovh/cds/sdk"
 )
 
-<<<<<<< HEAD
 func getArtifactParams(action *sdk.Action) (string, string) {
 	var tag, filePattern string
-=======
-func runArtifactUpload(a *sdk.Action, actionBuild sdk.ActionBuild) sdk.Result {
-	res := sdk.Result{Status: sdk.StatusSuccess}
-	var project, pipeline, application, environment, tag, filePattern string
-	enabled := true
 
->>>>>>> b6cb7ae8
 	// Replace step argument in action arguments
 	for _, p := range action.Parameters {
 		switch p.Name {
@@ -30,10 +23,6 @@
 		case "tag":
 			fmt.Printf("runArtifactUpload: tag=%s\n", p.Value)
 			tag = p.Value
-			break
-		case "enabled":
-			fmt.Printf("runArtifactUpload: enabled=%s\n", p.Value)
-			enabled = (p.Value != "false")
 			break
 		}
 	}
@@ -63,14 +52,6 @@
 			environment = p.Value
 			break
 		}
-<<<<<<< HEAD
-=======
-	}
-
-	if !enabled {
-		sendLog(actionBuild.ID, sdk.ArtifactUpload, fmt.Sprintf("Artifact Upload is disabled. return\n"))
-		return res
->>>>>>> b6cb7ae8
 	}
 
 	if tag == "" {
