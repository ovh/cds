package main

import (
	"context"
	"encoding/json"
	"fmt"
	"os"
	"os/signal"
	"syscall"
	"time"

	"github.com/google/gops/agent"
	"github.com/spf13/cobra"
	"github.com/spf13/viper"

	"github.com/ovh/cds/engine/api/worker"
	"github.com/ovh/cds/sdk"
	"github.com/ovh/cds/sdk/log"
)

func cmdMain(w *currentWorker) *cobra.Command {
	var mainCmd = &cobra.Command{
		Use:   "worker",
		Short: "CDS Worker",
		Run:   mainCommandRun(w),
	}

	pflags := mainCmd.PersistentFlags()

	pflags.String("log-level", "notice", "Log Level : debug, info, notice, warning, critical")
	viper.BindPFlag("log_level", pflags.Lookup("log-level"))

	pflags.String("api", "", "URL of CDS API")
	viper.BindPFlag("api", pflags.Lookup("api"))

	pflags.String("token", "", "CDS Token")
	viper.BindPFlag("token", pflags.Lookup("token"))

	pflags.String("name", "", "Name of worker")
	viper.BindPFlag("name", pflags.Lookup("name"))

	pflags.Int("model", 0, "Model of worker")
	viper.BindPFlag("model", pflags.Lookup("model"))

	pflags.Int("hatchery", 0, "Hatchery ID spawing worker")
	viper.BindPFlag("hatchery", pflags.Lookup("hatchery"))

	pflags.String("hatchery-name", "", "Hatchery Name spawing worker")
	viper.BindPFlag("hatchery_name", pflags.Lookup("hatchery-name"))

	flags := mainCmd.Flags()

	flags.Bool("single-use", false, "Exit after executing an action")
	viper.BindPFlag("single_use", flags.Lookup("single-use"))

	flags.Bool("force-exit", false, "If single_use=true, force exit. This is useful if it's spawned by an Hatchery (default: worker wait 30min for being killed by hatchery)")
	viper.BindPFlag("force_exit", flags.Lookup("force-exit"))

	flags.String("basedir", "", "This directory (default TMPDIR os environment var) will contains worker working directory and temporary files")
	viper.BindPFlag("basedir", flags.Lookup("basedir"))

	flags.Int("ttl", 30, "Worker time to live (minutes)")
	viper.BindPFlag("ttl", flags.Lookup("ttl"))

	flags.Int64("booked-pb-job-id", 0, "Booked Pipeline Build job id")
	viper.BindPFlag("booked_pb_job_id", flags.Lookup("booked-pb-job-id"))

	flags.Int64("booked-workflow-job-id", 0, "Booked Workflow job id")
	viper.BindPFlag("booked_workflow_job_id", flags.Lookup("booked-workflow-job-id"))

	flags.Int64("booked-job-id", 0, "Booked job id")
	viper.BindPFlag("booked_job_id", flags.Lookup("booked-job-id"))

	flags.String("grpc-api", "", "CDS GRPC tcp address")
	viper.BindPFlag("grpc_api", flags.Lookup("grpc-api"))

	flags.Bool("grpc-insecure", false, "Disable GRPC TLS encryption")
	viper.BindPFlag("grpc_insecure", flags.Lookup("grpc-insecure"))

	flags.String("graylog-protocol", "", "Ex: --graylog-protocol=xxxx-yyyy")
	viper.BindPFlag("graylog_protocol", flags.Lookup("graylog-protocol"))

	flags.String("graylog-host", "", "Ex: --graylog-host=xxxx-yyyy")
	viper.BindPFlag("graylog_host", flags.Lookup("graylog-host"))

	flags.String("graylog-port", "", "Ex: --graylog-port=12202")
	viper.BindPFlag("graylog_port", flags.Lookup("graylog-port"))

	flags.String("graylog-extra-key", "", "Ex: --graylog-extra-key=xxxx-yyyy")
	viper.BindPFlag("graylog_extra_key", flags.Lookup("graylog-extra-key"))

	flags.String("graylog-extra-value", "", "Ex: --graylog-extra-value=xxxx-yyyy")
	viper.BindPFlag("graylog_extra_value", flags.Lookup("graylog-extra-value"))

	return mainCmd
}

func mainCommandRun(w *currentWorker) func(cmd *cobra.Command, args []string) {
	return func(cmd *cobra.Command, args []string) {
		//Initliaze context
		ctx := context.Background()
		ctx, cancel := context.WithCancel(ctx)

		initViper(w)

		if viper.GetString("log_level") == "debug" {
			if err := agent.Listen(nil); err != nil {
				sdk.Exit("Error on starting gops agent", err)
			}
		}

		hostname, errh := os.Hostname() // no check of err here
		if errh != nil {
			hostname = fmt.Sprintf("error compute hostname: %s", errh)
		}
		log.Info("What a good time to be alive, I'm in version %s, my hostname is %s", sdk.VERSION, hostname)
		w.initServer(ctx)

		// Gracefully shutdown connections
		c := make(chan os.Signal, 1)
		signal.Notify(c, os.Interrupt, syscall.SIGTERM, syscall.SIGKILL)
		defer func() {
			signal.Stop(c)
			cancel()
		}()

		go func() {
			select {
			case <-c:
				defer cancel()
				return
			case <-ctx.Done():
				return
			}
		}()

		time.AfterFunc(time.Duration(viper.GetInt("ttl"))*time.Minute, func() {
			if w.nbActionsDone == 0 {
				log.Debug("Suicide")
				cancel()
			}
		})

		//Register
		t0 := time.Now()
		for w.id == "" && ctx.Err() == nil {
			if t0.Add(6 * time.Minute).Before(time.Now()) {
				log.Error("Unable to register to CDS. Exiting...")
				cancel()
				os.Exit(1)
			}
			if err := w.doRegister(); err != nil {
				log.Error("Unable to register to CDS (%v). Retry", err)
			}
			time.Sleep(2 * time.Second)
		}

		//Register every 10 seconds if we have nothing to do
		registerTick := time.NewTicker(10 * time.Second)

		// start logger routine with a large buffer
		w.logger.logChan = make(chan sdk.Log, 100000)
		go w.logProcessor(ctx)

		// start queue polling
		pbjobs := make(chan sdk.PipelineBuildJob, 1)
		wjobs := make(chan sdk.WorkflowNodeJobRun, 1)
		errs := make(chan error, 1)

		//Before start the loop, take the bookJobID
		if w.bookedPBJobID != 0 {
			w.processBookedPBJob(pbjobs)
		}
		if w.bookedWJobID != 0 {
			w.processBookedWJob(wjobs)
		}
		if err := w.client.WorkerSetStatus(sdk.StatusWaiting); err != nil {
			log.Error("WorkerSetStatus> error on WorkerSetStatus(sdk.StatusWaiting): %s", err)
		}

		go func(ctx context.Context) {
			if err := w.client.QueuePolling(ctx, wjobs, pbjobs, errs, 2*time.Second, 0); err != nil {
				log.Error("Queues polling stopped: %v", err)
			}
		}(ctx)

		//Definition of the function which must be called to stop the worker
		var endFunc = func() {
			w.drainLogsAndCloseLogger(ctx)
			registerTick.Stop()
			w.unregister()
			cancel()

			if viper.GetBool("force_exit") {
				return
			}

			if w.hatchery.id > 0 {
				log.Info("Waiting 30min to be killed by hatchery, if not killed, worker will exit")
				time.Sleep(30 * time.Minute)
			}

			if err := ctx.Err(); err != nil {
				log.Error("Exiting worker: %v", err)
			} else {
				log.Info("Exiting worker")
			}
		}

		go func(errs chan error) {
			for {
				select {
				case err := <-errs:
					log.Error("An error has occured: %v", err)
				}
			}
		}(errs)

		// main loop
		for {
			if ctx.Err() != nil {
				endFunc()
				return
			}

			select {
			case <-ctx.Done():
				endFunc()
				return

			case j := <-pbjobs:
				if j.ID == 0 {
					continue
				}

				requirementsOK, _ := checkRequirements(w, &j.Job.Action, j.ExecGroups, j.ID)

				t := ""
				if j.ID == w.bookedPBJobID {
					t = ", this was my booked job"
				}

				//Take the job
				if requirementsOK {
<<<<<<< HEAD
					log.Info("checkQueue> Taking PipelineBuildJob %d%s", j.ID, t)
					canWorkOnAnotherJob := w.takePipelineBuildJob(ctx, j.ID, j.ID == w.bookedPBJobID)
=======
					log.Debug("checkQueue> Try take the PipelineBuildJob %d%s", j.ID, t)
					canWorkOnAnotherJob := w.takePipelineBuildJob(ctx, j.ID, j.ID == w.bookedJobID)
>>>>>>> 4ce0760d
					if canWorkOnAnotherJob {
						continue
					}
				} else {
					if err := w.client.WorkerSetStatus(sdk.StatusWaiting); err != nil {
						log.Error("WorkerSetStatus> error on WorkerSetStatus(sdk.StatusWaiting): %s", err)
					}
					log.Debug("Unable to run this job, let's continue %d%s", j.ID, t)
					continue
				}

				if !viper.GetBool("single_use") {
					//Continue
					log.Debug("PipelineBuildJob is done. single_use to false, keep worker alive")
					if err := w.client.WorkerSetStatus(sdk.StatusWaiting); err != nil {
						log.Error("WorkerSetStatus> error on WorkerSetStatus(sdk.StatusWaiting): %s", err)
					}
					continue
				}

				// Unregister from engine and stop the register goroutine
				log.Info("PipelineBuildJob is done. Unregistering...")
				cancel()
			case j := <-wjobs:
				if j.ID == 0 {
					continue
				}

				requirementsOK, _ := checkRequirements(w, &j.Job.Action, nil, j.ID)
				t := ""
				if j.ID == w.bookedWJobID {
					t = ", this was my booked job"
				}

				//Take the job
				if requirementsOK {
					log.Debug("checkQueue> Try take the job %d%s", j.ID, t)
					if canWorkOnAnotherJob, err := w.takeWorkflowJob(ctx, j); err != nil {
						log.Info("Unable to run this job  %d%s. Take info:%s, continue:%t", j.ID, t, err, canWorkOnAnotherJob)
						if !canWorkOnAnotherJob {
							errs <- err
						} else {
							continue
						}
					}
				} else {
					if err := w.client.WorkerSetStatus(sdk.StatusWaiting); err != nil {
						log.Error("WorkerSetStatus> error on WorkerSetStatus(sdk.StatusWaiting): %s", err)
					}
					log.Debug("Unable to run this job, let's continue %d%s", j.ID, t)
					continue
				}

				if !viper.GetBool("single_use") {
					//Continue
					log.Debug("Job is done. single_use to false, keep worker alive")
					if err := w.client.WorkerSetStatus(sdk.StatusWaiting); err != nil {
						log.Error("WorkerSetStatus> error on WorkerSetStatus(sdk.StatusWaiting): %s", err)
					}
					continue
				}

				// Unregister from engine
				log.Info("Job is done. Unregistering...")
				cancel()
			case <-registerTick.C:
				w.doRegister()
			}
		}
	}
}

func (w *currentWorker) processBookedPBJob(pbjobs chan<- sdk.PipelineBuildJob) {
	log.Debug("Try to take the pipeline build job %d", w.bookedPBJobID)
	b, _, err := sdk.Request("GET", fmt.Sprintf("/queue/%d/infos", w.bookedPBJobID), nil)
	if err != nil {
		log.Error("Unable to load pipeline build job %d: %v", w.bookedPBJobID, err)
		return
	}

	j := &sdk.PipelineBuildJob{}
	if err := json.Unmarshal(b, j); err != nil {
		log.Error("Unable to load pipeline build job %d: %v", w.bookedPBJobID, err)
		return
	}

	requirementsOK, errRequirements := checkRequirements(w, &j.Job.Action, j.ExecGroups, w.bookedPBJobID)
	if !requirementsOK {
		var details string
		for _, r := range errRequirements {
			details += fmt.Sprintf(" %s(%s)", r.Value, r.Type)
		}
		infos := []sdk.SpawnInfo{{
			RemoteTime: time.Now(),
			Message:    sdk.SpawnMsg{ID: sdk.MsgSpawnInfoWorkerForJobError.ID, Args: []interface{}{w.status.Name, details}},
		}}
		if err := sdk.AddSpawnInfosPipelineBuildJob(j.ID, infos); err != nil {
			log.Warning("Cannot record AddSpawnInfosPipelineBuildJob for job (err spawn): %d %s", j.ID, err)
		}
		return
	}

	// requirementsOK is ok
	pbjobs <- *j
}

func (w *currentWorker) processBookedWJob(wjobs chan<- sdk.WorkflowNodeJobRun) {
	log.Debug("Try to take the workflow node job %d", w.bookedWJobID)
	wjob, err := w.client.QueueJobInfo(w.bookedWJobID)
	if err != nil {
		log.Error("Unable to load workflow node job %d: %v", w.bookedWJobID, err)
		return
	}

	requirementsOK, errRequirements := checkRequirements(w, &wjob.Job.Action, nil, wjob.ID)
	if !requirementsOK {
		var details string
		for _, r := range errRequirements {
			details += fmt.Sprintf(" %s(%s)", r.Value, r.Type)
		}
		infos := []sdk.SpawnInfo{{
			RemoteTime: time.Now(),
			Message:    sdk.SpawnMsg{ID: sdk.MsgSpawnInfoWorkerForJobError.ID, Args: []interface{}{w.status.Name, details}},
		}}
		if err := w.client.QueueJobSendSpawnInfo(true, wjob.ID, infos); err != nil {
			log.Warning("Cannot record QueueJobSendSpawnInfo for job (err spawn): %d %s", wjob.ID, err)
		}
		return
	}

	// requirementsOK is ok
	wjobs <- *wjob
}

func (w *currentWorker) doRegister() error {
	if w.id == "" {
		var info string
		if w.bookedPBJobID > 0 {
			info = fmt.Sprintf(", I was born to work on pipeline build job %d", w.bookedPBJobID)
		}
		if w.bookedWJobID > 0 {
			info = fmt.Sprintf(", I was born to work on workflow node job %d", w.bookedWJobID)
		}
		log.Info("Registering on CDS engine%s Version:%s", info, sdk.VERSION)
		form := worker.RegistrationForm{
			Name:         w.status.Name,
			Token:        w.token,
			Hatchery:     w.hatchery.id,
			HatcheryName: w.hatchery.name,
			ModelID:      w.model.ID,
		}
		if err := w.register(form); err != nil {
			log.Info("Cannot register: %s", err)
			return err
		}
		log.Debug("I am registered, with groupID:%d and model:%v", w.groupID, w.model)
	}
	return nil
}<|MERGE_RESOLUTION|>--- conflicted
+++ resolved
@@ -242,13 +242,8 @@
 
 				//Take the job
 				if requirementsOK {
-<<<<<<< HEAD
-					log.Info("checkQueue> Taking PipelineBuildJob %d%s", j.ID, t)
-					canWorkOnAnotherJob := w.takePipelineBuildJob(ctx, j.ID, j.ID == w.bookedPBJobID)
-=======
 					log.Debug("checkQueue> Try take the PipelineBuildJob %d%s", j.ID, t)
-					canWorkOnAnotherJob := w.takePipelineBuildJob(ctx, j.ID, j.ID == w.bookedJobID)
->>>>>>> 4ce0760d
+          canWorkOnAnotherJob := w.takePipelineBuildJob(ctx, j.ID, j.ID == w.bookedPBJobID)
 					if canWorkOnAnotherJob {
 						continue
 					}
