package main

import (
	"context"
	"encoding/json"
	"fmt"
	"os"
	"os/signal"
	"syscall"
	"time"

	"github.com/spf13/cobra"
	"github.com/spf13/viper"

	"github.com/ovh/cds/engine/api/worker"
	"github.com/ovh/cds/sdk"
	"github.com/ovh/cds/sdk/log"
)

func cmdMain(w *currentWorker) *cobra.Command {
	var mainCmd = &cobra.Command{
		Use:   "worker",
		Short: "CDS Worker",
		Run:   mainCommandRun(w),
	}

	pflags := mainCmd.PersistentFlags()

	pflags.String("log-level", "notice", "Log Level : debug, info, notice, warning, critical")
	viper.BindPFlag("log_level", pflags.Lookup("log-level"))

	pflags.String("api", "", "URL of CDS API")
	viper.BindPFlag("api", pflags.Lookup("api"))

	pflags.String("token", "", "CDS Token")
	viper.BindPFlag("token", pflags.Lookup("token"))

	pflags.String("name", "", "Name of worker")
	viper.BindPFlag("name", pflags.Lookup("name"))

	pflags.Int("model", 0, "Model of worker")
	viper.BindPFlag("model", pflags.Lookup("model"))

	pflags.Int("hatchery", 0, "Hatchery ID spawing worker")
	viper.BindPFlag("hatchery", pflags.Lookup("hatchery"))

	pflags.String("hatchery-name", "", "Hatchery Name spawing worker")
	viper.BindPFlag("hatchery_name", pflags.Lookup("hatchery-name"))

	flags := mainCmd.Flags()

	flags.Bool("single-use", false, "Exit after executing an action")
	viper.BindPFlag("single_use", flags.Lookup("single-use"))

	flags.Bool("force-exit", false, "If single_use=true, force exit. This is useful if it's spawned by an Hatchery (default: worker wait 30min for being killed by hatchery)")
	viper.BindPFlag("force_exit", flags.Lookup("force-exit"))

	flags.String("basedir", "", "Worker working directory")
	viper.BindPFlag("basedir", flags.Lookup("basedir"))

	flags.Int("ttl", 30, "Worker time to live (minutes)")
	viper.BindPFlag("ttl", flags.Lookup("ttl"))

	flags.Int64("booked-job-id", 0, "Booked job id")
	viper.BindPFlag("booked_job_id", flags.Lookup("booked-job-id"))

	flags.String("grpc-api", "", "CDS GRPC tcp address")
	viper.BindPFlag("grpc_api", flags.Lookup("grpc-api"))

	flags.Bool("grpc-insecure", false, "Disable GRPC TLS encryption")
	viper.BindPFlag("grpc_insecure", flags.Lookup("grpc-insecure"))

	flags.String("graylog-protocol", "", "Ex: --graylog-protocol=xxxx-yyyy")
	viper.BindPFlag("graylog_protocol", flags.Lookup("graylog-protocol"))

	flags.String("graylog-host", "", "Ex: --graylog-host=xxxx-yyyy")
	viper.BindPFlag("graylog_host", flags.Lookup("graylog-host"))

	flags.String("graylog-port", "", "Ex: --graylog-port=12202")
	viper.BindPFlag("graylog_port", flags.Lookup("graylog-port"))

	flags.String("graylog-extra-key", "", "Ex: --graylog-extra-key=xxxx-yyyy")
	viper.BindPFlag("graylog_extra_key", flags.Lookup("graylog-extra-key"))

	flags.String("graylog-extra-value", "", "Ex: --graylog-extra-value=xxxx-yyyy")
	viper.BindPFlag("graylog_extra_value", flags.Lookup("graylog-extra-value"))

	return mainCmd
}

func mainCommandRun(w *currentWorker) func(cmd *cobra.Command, args []string) {
	return func(cmd *cobra.Command, args []string) {
		//Initliaze context
		ctx := context.Background()
		ctx, cancel := context.WithCancel(ctx)

		w.alive = true
		initViper(w)
		log.Info("What a good time to be alive")
		w.initServer(ctx)

		// Gracefully shutdown connections
		c := make(chan os.Signal, 1)
		signal.Notify(c, os.Interrupt, syscall.SIGTERM, syscall.SIGKILL)
		defer func() {
			signal.Stop(c)
			cancel()
		}()

		go func() {
			select {
			case <-c:
				defer cancel()
				return
			case <-ctx.Done():
				return
			}
		}()

		time.AfterFunc(time.Duration(viper.GetInt("ttl"))*time.Minute, func() {
			log.Debug("Suicide")
			if w.nbActionsDone == 0 {
				cancel()
			}
		})

		//Register
		t0 := time.Now()
		for w.id == "" && ctx.Err() == nil {
			if t0.Add(6 * time.Minute).Before(time.Now()) {
				log.Error("Unable to register to CDS. Exiting...")
				cancel()
				os.Exit(1)
			}
			if err := w.doRegister(); err != nil {
				log.Error("Unable to register to CDS (%v). Retry", err)
			}
			time.Sleep(2 * time.Second)
		}

		//Register every 10 seconds if we have nothing to do
		registerTick := time.NewTicker(10 * time.Second)

		// start logger routine with a large buffer
		w.logger.logChan = make(chan sdk.Log, 100000)
		go w.logProcessor()

		// start queue polling
		pbjobs := make(chan sdk.PipelineBuildJob, 1)
		wjobs := make(chan sdk.WorkflowNodeJobRun, 1)
		errs := make(chan error, 1)

		//Before start the loop, take the bookJobID
		if w.bookedJobID != 0 {
			w.processBookedJob(pbjobs)
		}

		go func(ctx context.Context) {
			if err := w.client.QueuePolling(ctx, wjobs, pbjobs, errs, 2*time.Second); err != nil {
				log.Error("Queues polling stopped: %v", err)
			}
		}(ctx)

		// main loop
		for {
			if ctx.Err() != nil {
				w.drainLogsAndCloseLogger(ctx)
				w.unregister()
				log.Info("Exiting worker on error: %v", ctx.Err())
				if viper.GetBool("force_exit") {
					return
				}
				if w.hatchery.id > 0 {
					log.Info("Waiting 30min to be killed by hatchery, if not killed, worker will exit")
					time.Sleep(30 * time.Minute)
				}
				return
			}

			if !w.alive && viper.GetBool("single_use") {
				registerTick.Stop()
				defer cancel()
				w.drainLogsAndCloseLogger(ctx)
				if viper.GetBool("force_exit") {
					return
				}
				if w.hatchery.id > 0 {
					log.Info("Waiting 30min to be killed by hatchery, if not killed, worker will exit")
					time.Sleep(30 * time.Minute)
				}
				log.Info("Exiting single-use worker")
				return
			}

			select {
			case <-ctx.Done():
				if err := ctx.Err(); err != nil {
					log.Error("Exiting worker: %v", err)
				} else {
					log.Info("Exiting worker")
				}
				w.drainLogsAndCloseLogger(ctx)
				registerTick.Stop()
				w.unregister()
				return

			case j := <-pbjobs:
				if j.ID == 0 {
					continue
				}

				requirementsOK, _ := checkRequirements(w, &j)

				t := ""
				if j.ID == w.bookedJobID {
					t = ", this was my booked job"
				}

				//Take the job
				if requirementsOK {
					log.Info("checkQueue> Taking job %d%s", j.ID, t)
					w.takePipelineBuildJob(ctx, j.ID, j.ID == w.bookedJobID)
				} else {
					log.Debug("Unable to run this job, let's continue %d%s", j.ID, t)
					continue
				}

				if !viper.GetBool("single_use") {
					//Continue
					w.client.WorkerSetStatus(sdk.StatusWaiting)
					continue
				}

				// Unregister from engine
				log.Debug("Job is done. Unregistering...")
				if err := w.unregister(); err != nil {
					log.Warning("takeJob> could not unregister: %s", err)
				}

			case j := <-wjobs:

				log.Debug("%#v", j)

				if j.ID == 0 {
					continue
				}

				//Check requirements
				requirementsOK := true
				w.client.WorkerSetStatus(sdk.StatusChecking)
				for _, r := range j.Job.Action.Requirements {
					ok, err := checkRequirement(w, r)
					if err != nil {
						postCheckRequirementError(&r, err)
						requirementsOK = false
						continue
					}
					if !ok {
						requirementsOK = false
						continue
					}
				}

				//Take the job
				if requirementsOK {
					t := ""
					if j.ID == w.bookedJobID {
						t = ", this was my booked job"
					}
					log.Info("checkQueue> Taking job %d%s", j.ID, t)
					if err := w.takeWorkflowJob(ctx, j); err != nil {
						errs <- err
					}
				} else {
					log.Debug("Unable to run this job, let's continue")
					continue
				}

				if !viper.GetBool("single_use") {
					//Continue
					w.client.WorkerSetStatus(sdk.StatusWaiting)
					continue
				}

				// Unregister from engine
				log.Debug("Job is done. Unregistering...")
				if err := w.unregister(); err != nil {
					log.Warning("takeJob> could not unregister: %s", err)
				}

<<<<<<< HEAD
			case j := <-wjobs:

				log.Debug("%#v", j)

				if j.ID == 0 {
					continue
				}

				//Check requirements
				requirementsOK := true
				w.client.WorkerSetStatus(sdk.StatusChecking)
				for _, r := range j.Job.Action.Requirements {
					ok, err := checkRequirement(w, r)
					if err != nil {
						postCheckRequirementError(&r, err)
						requirementsOK = false
						continue
					}
					if !ok {
						requirementsOK = false
						continue
					}
				}

				//Take the job
				if requirementsOK {
					t := ""
					if j.ID == w.bookedJobID {
						t = ", this was my booked job"
					}
					log.Info("checkQueue> Taking job %d%s", j.ID, t)
					if err := w.takeWorkflowJob(ctx, j); err != nil {
						errs <- err
					}
				} else {
					log.Debug("Unable to run this job, let's continue")
					continue
				}

				if !viper.GetBool("single_use") {
					//Continue
					w.client.WorkerSetStatus(sdk.StatusWaiting)
					continue
				}

				// Unregister from engine
				log.Debug("Job is done. Unregistering...")
				if err := w.unregister(); err != nil {
					log.Warning("takeJob> could not unregister: %s", err)
				}

=======
>>>>>>> 65c8b352
			case err := <-errs:
				log.Error("%v", err)

			case <-registerTick.C:
				w.doRegister()
			}
		}
	}
}

func (w *currentWorker) processBookedJob(pbjobs chan<- sdk.PipelineBuildJob) {
	log.Debug("Try to take the job %d", w.bookedJobID)
	b, _, err := sdk.Request("GET", fmt.Sprintf("/queue/%d/infos", w.bookedJobID), nil)
	if err != nil {
		log.Error("Unable to load pipeline build job %d: %v", w.bookedJobID, err)
		return
	}

	j := &sdk.PipelineBuildJob{}
	if err := json.Unmarshal(b, j); err != nil {
		log.Error("Unable to load pipeline build job %d: %v", w.bookedJobID, err)
		return
	}

	requirementsOK, errRequirements := checkRequirements(w, j)
	if !requirementsOK {
		var details string
		for _, r := range errRequirements {
			details += fmt.Sprintf(" %s(%s)", r.Value, r.Type)
		}
		infos := []sdk.SpawnInfo{{
			RemoteTime: time.Now(),
			Message:    sdk.SpawnMsg{ID: sdk.MsgSpawnInfoWorkerForJobError.ID, Args: []interface{}{w.status.Name, details}},
		}}
		if err := sdk.AddSpawnInfosPipelineBuildJob(j.ID, infos); err != nil {
			log.Warning("Cannot record AddSpawnInfosPipelineBuildJob for job (err spawn): %d %s", j.ID, err)
		}
		return
	}

	// requirementsOK is ok
	pbjobs <- *j
}

func (w *currentWorker) doRegister() error {
	if w.id == "" {
		var info string
		if w.bookedJobID > 0 {
			info = fmt.Sprintf(", I was born to work on job %d", w.bookedJobID)
		}
		log.Info("Registering on CDS engine%s", info)
		form := worker.RegistrationForm{
			Name:         w.status.Name,
			Token:        w.token,
			Hatchery:     w.hatchery.id,
			HatcheryName: w.hatchery.name,
			Model:        w.modelID,
		}
		if err := w.register(form); err != nil {
			log.Info("Cannot register: %s", err)
			return err
		}
		w.alive = true
	}
	return nil
}<|MERGE_RESOLUTION|>--- conflicted
+++ resolved
@@ -238,9 +238,6 @@
 				}
 
 			case j := <-wjobs:
-
-				log.Debug("%#v", j)
-
 				if j.ID == 0 {
 					continue
 				}
@@ -251,13 +248,12 @@
 				for _, r := range j.Job.Action.Requirements {
 					ok, err := checkRequirement(w, r)
 					if err != nil {
-						postCheckRequirementError(&r, err)
 						requirementsOK = false
-						continue
+						break
 					}
 					if !ok {
 						requirementsOK = false
-						continue
+						break
 					}
 				}
 
@@ -288,60 +284,6 @@
 					log.Warning("takeJob> could not unregister: %s", err)
 				}
 
-<<<<<<< HEAD
-			case j := <-wjobs:
-
-				log.Debug("%#v", j)
-
-				if j.ID == 0 {
-					continue
-				}
-
-				//Check requirements
-				requirementsOK := true
-				w.client.WorkerSetStatus(sdk.StatusChecking)
-				for _, r := range j.Job.Action.Requirements {
-					ok, err := checkRequirement(w, r)
-					if err != nil {
-						postCheckRequirementError(&r, err)
-						requirementsOK = false
-						continue
-					}
-					if !ok {
-						requirementsOK = false
-						continue
-					}
-				}
-
-				//Take the job
-				if requirementsOK {
-					t := ""
-					if j.ID == w.bookedJobID {
-						t = ", this was my booked job"
-					}
-					log.Info("checkQueue> Taking job %d%s", j.ID, t)
-					if err := w.takeWorkflowJob(ctx, j); err != nil {
-						errs <- err
-					}
-				} else {
-					log.Debug("Unable to run this job, let's continue")
-					continue
-				}
-
-				if !viper.GetBool("single_use") {
-					//Continue
-					w.client.WorkerSetStatus(sdk.StatusWaiting)
-					continue
-				}
-
-				// Unregister from engine
-				log.Debug("Job is done. Unregistering...")
-				if err := w.unregister(); err != nil {
-					log.Warning("takeJob> could not unregister: %s", err)
-				}
-
-=======
->>>>>>> 65c8b352
 			case err := <-errs:
 				log.Error("%v", err)
 
