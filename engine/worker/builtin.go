--- conflicted
+++ resolved
@@ -9,16 +9,11 @@
 	"github.com/ovh/cds/sdk/plugin"
 )
 
-<<<<<<< HEAD
 func runBuiltin(a *sdk.Action, pbJob sdk.PipelineBuildJob, stepOrder int) sdk.Result {
-=======
-func runBuiltin(a *sdk.Action, pbJob sdk.PipelineBuildJob) sdk.Result {
->>>>>>> 981cbb24
 	res := sdk.Result{Status: sdk.StatusFail}
 	switch a.Name {
 	case sdk.ArtifactUpload:
 		filePattern, tag := getArtifactParams(a)
-<<<<<<< HEAD
 		return runArtifactUpload(filePattern, tag, pbJob, stepOrder)
 	case sdk.ArtifactDownload:
 		return runArtifactDownload(a, pbJob, stepOrder)
@@ -33,22 +28,6 @@
 }
 
 func runPlugin(a *sdk.Action, pbJob sdk.PipelineBuildJob, stepOrder int) sdk.Result {
-=======
-		return runArtifactUpload(filePattern, tag, pbJob)
-	case sdk.ArtifactDownload:
-		return runArtifactDownload(a, pbJob)
-	case sdk.ScriptAction:
-		return runScriptAction(a, pbJob)
-	case sdk.JUnitAction:
-		return runParseJunitTestResultAction(a, pbJob)
-	}
-
-	sendLog(pbJob.ID, name, fmt.Sprintf("Unknown builtin step: %s\n", name), pbJob.PipelineBuildID)
-	return res
-}
-
-func runPlugin(a *sdk.Action, pbJob sdk.PipelineBuildJob) sdk.Result {
->>>>>>> 981cbb24
 	res := sdk.Result{Status: sdk.StatusFail}
 	//For the moment we consider that plugin name = action name = plugin binary file name
 	pluginName := a.Name
@@ -67,17 +46,12 @@
 	//Get the plugin interface
 	_plugin, err := pluginClient.Instance()
 	if err != nil {
-<<<<<<< HEAD
 		result := sdk.Result{
 			Status: sdk.StatusFail,
 			Reason: fmt.Sprintf("Unable to init plugin %s: %s\n", pluginName, err),
 		}
 		sendLog(pbJob.ID, result.Reason, pbJob.PipelineBuildID, stepOrder, true)
 		return result
-=======
-		sendLog(pbJob.ID, "PLUGIN", fmt.Sprintf("Unable to init plugin %s: %s\n", pluginName, err), pbJob.PipelineBuildID)
-		return sdk.Result{Status: sdk.StatusFail}
->>>>>>> 981cbb24
 	}
 
 	//Manage all parameters
@@ -92,24 +66,13 @@
 	}
 
 	//Call the Run function on the plugin interface
-<<<<<<< HEAD
-	pluginAction := plugin.Action{
-		IDActionBuild: pbJob.ID,
-		Args:          pluginArgs,
-	}
-
-	pluginResult := _plugin.Run(pluginAction)
-=======
 	pluginAction := plugin.Job{
 		IDPipelineBuild:    pbJob.PipelineBuildID,
 		IDPipelineJobBuild: pbJob.ID,
 		Args:               pluginArgs,
 	}
 
-	sendLog(pbJob.ID, "PLUGIN", fmt.Sprintf("Starting plugin: %s\n", pluginName), pbJob.PipelineBuildID)
 	pluginResult := _plugin.Run(pluginAction)
-	sendLog(pbJob.ID, "PLUGIN", fmt.Sprintf("Plugin %s finished with status: %s\n", pluginName, pluginResult), pbJob.PipelineBuildID)
->>>>>>> 981cbb24
 
 	if pluginResult == plugin.Success {
 		res.Status = sdk.StatusSuccess
