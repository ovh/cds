package main

import (
	"context"
	"encoding/json"
	"fmt"
	"os"
	"os/signal"
	"strings"
	"syscall"
	"time"

	"github.com/google/gops/agent"
	"github.com/spf13/cobra"

	"github.com/ovh/cds/sdk"
	"github.com/ovh/cds/sdk/log"
)

func cmdRun(w *currentWorker) *cobra.Command {
	c := &cobra.Command{
		Use:    "run",
		Hidden: true, // user should not use this command directly
		Run:    runCmd(w),
	}

	initFlagsRun(c)
	return c
}

func runCmd(w *currentWorker) func(cmd *cobra.Command, args []string) {
	return func(cmd *cobra.Command, args []string) {
		//Initialize  context
		ctx := context.Background()
		ctx, cancel := context.WithCancel(ctx)

		initFlags(cmd, w)

		if FlagString(cmd, flagLogLevel) == "debug" {
			if err := agent.Listen(nil); err != nil {
				sdk.Exit("Error on starting gops agent", err)
			}
		}

		hostname, errh := os.Hostname() // no check of err here
		if errh != nil {
			sdk.Exit(fmt.Sprintf("error compute hostname: %s", errh))
		}
		log.Info("CDS Worker starting")
		log.Info("version: %s", sdk.VERSION)
		log.Info("hostname: %s", hostname)
		log.Info("auto-update: %t", w.autoUpdate)
		log.Info("single-use: %t", w.singleUse)

		httpServerCtx, stopHTTPServer := context.WithCancel(context.Background())
		w.initServer(httpServerCtx)

		// Gracefully shutdown connections
		c := make(chan os.Signal, 1)
		signal.Notify(c, os.Interrupt, syscall.SIGTERM, syscall.SIGKILL)
		defer func() {
			log.Info("Run signal.Stop. Hostname: %s", hostname)
			signal.Stop(c)
			stopHTTPServer()
			cancel()
		}()

		go func() {
			select {
			case <-c:
				defer cancel()
				return
			case <-ctx.Done():
				return
			}
		}()

		ttl := FlagInt(cmd, flagTTL)
		time.AfterFunc(time.Duration(ttl)*time.Minute, func() {
			if w.nbActionsDone == 0 {
				cancel()
			}
		})

		//Register
		t0 := time.Now()
		for w.id == "" && ctx.Err() == nil {
			if t0.Add(6 * time.Minute).Before(time.Now()) {
				log.Error("Unable to register to CDS. Exiting...")
				cancel()
				os.Exit(1)
			}
			if err := w.doRegister(); err != nil {
				log.Error("Unable to register to CDS (%v). Retry", err)
			}
			time.Sleep(2 * time.Second)
		}

		//Register every 10 seconds
		registerTick := time.NewTicker(10 * time.Second)
		refreshTick := time.NewTicker(30 * time.Second)

		updateTick := time.NewTicker(5 * time.Minute)

		// start logger routine with a large buffer
		w.logger.logChan = make(chan sdk.Log, 100000)
		go w.logProcessor(ctx)

		// start queue polling
		var pbjobs chan sdk.PipelineBuildJob
		if !w.disableOldWorkflows {
			pbjobs = make(chan sdk.PipelineBuildJob, 50)
		}
		wjobs := make(chan sdk.WorkflowNodeJobRun, 50)
		errs := make(chan error, 1)

		//Before start the loop, take the bookJobID
		if !w.disableOldWorkflows && w.bookedPBJobID != 0 {
			w.processBookedPBJob(pbjobs)
		}
<<<<<<< HEAD
		var exceptJobID int64
		if w.bookedWJobID != 0 {
			if errP := w.processBookedWJob(wjobs); errP != nil {
				// Unbook job
				if errR := w.client.QueueJobRelease(true, w.bookedWJobID); errR != nil {
					log.Error("runCmd> QueueJobRelease> Cannot release job")
				}
				exceptJobID = w.bookedWJobID
				w.bookedWJobID = 0
			} else {
				exceptJobID = w.bookedWJobID
			}
		}
		if err := w.client.WorkerSetStatus(sdk.StatusWaiting); err != nil {
			log.Error("WorkerSetStatus> error on WorkerSetStatus(sdk.StatusWaiting): %s", err)
		}

		go func(ctx context.Context, exceptID *int64) {
			if err := w.client.QueuePolling(ctx, wjobs, pbjobs, errs, 10*time.Second, 0, "", nil, exceptID); err != nil {
				log.Info("Queues polling stopped: %v", err)
			}
		}(ctx, &exceptJobID)
=======
>>>>>>> dc10dfc7

		//Definition of the function which must be called to stop the worker
		var endFunc = func() {
			log.Info("Stopping the worker")
			w.drainLogsAndCloseLogger(ctx)
			registerTick.Stop()
			refreshTick.Stop()
			updateTick.Stop()
			w.unregister()
			cancel()
			stopHTTPServer()

			if FlagBool(cmd, flagForceExit) {
				log.Info("Exiting worker with force_exit true")
				return
			}

			if w.hatchery.name != "" {
				log.Info("Waiting 30min to be killed by hatchery, if not killed, worker will exit")
				time.Sleep(30 * time.Minute)
			}

			if err := ctx.Err(); err != nil {
				log.Error("Exiting worker: %v", err)
			} else {
				log.Info("Exiting worker")
			}
		}

		var exceptJobID int64
		if w.bookedWJobID != 0 {
			if errP := w.processBookedWJob(wjobs); errP != nil {
				// Unbook job
				if errR := w.client.QueueJobRelease(true, w.bookedWJobID); errR != nil {
					log.Error("runCmd> QueueJobRelease> Cannot release job")
				}
				exceptJobID = w.bookedWJobID
				w.bookedWJobID = 0
				// this worker was spawned for a job
				// this job can't be process (errP != nil)
				// so, call endFunc() now, this worker don't have to work
				// on another job
				endFunc()
				return
			}
			exceptJobID = w.bookedWJobID
		}
		if err := w.client.WorkerSetStatus(sdk.StatusWaiting); err != nil {
			log.Error("WorkerSetStatus> error on WorkerSetStatus(sdk.StatusWaiting): %s", err)
		}

		go func(ctx context.Context, exceptID *int64) {
			if err := w.client.QueuePolling(ctx, wjobs, pbjobs, errs, 2*time.Second, 0, "", nil, exceptID); err != nil {
				log.Info("Queues polling stopped: %v", err)
			}
		}(ctx, &exceptJobID)

		// Errors check loops
		go func(errs chan error) {
			for {
				select {
				case err := <-errs:
					log.Error("An error has occured: %v", err)
					if strings.Contains(err.Error(), "not authenticated") {
						endFunc()
						return
					}
				}
			}
		}(errs)

		// Register (heartbeat loop)
		go func() {
			var nbErrors int
			for {
				select {
				case <-ctx.Done():
					return
				case <-refreshTick.C:
					if err := w.client.WorkerRefresh(); err != nil {
						log.Error("Heartbeat failed: %v", err)
						nbErrors++
						if nbErrors == 5 {
							errs <- err
						}
					}
					nbErrors = 0
				case <-registerTick.C:
					if err := w.doRegister(); err != nil {
						log.Error("Register failed: %v", err)
						nbErrors++
						if nbErrors == 5 {
							errs <- err
						}
					}
					nbErrors = 0
				}
			}
		}()

		// main loop
		for {
			if ctx.Err() != nil {
				endFunc()
				return
			}

			select {
			case <-ctx.Done():
				endFunc()
				return

			case j := <-pbjobs:
				if w.disableOldWorkflows || j.ID == 0 {
					continue
				}

				if err := w.client.WorkerSetStatus(sdk.StatusChecking); err != nil {
					log.Error("WorkerSetStatus> error on WorkerSetStatus(sdk.StatusChecking): %s", err)
				}
				requirementsOK, _ := checkRequirements(w, &j.Job.Action, j.ExecGroups, j.ID)

				t := ""
				if j.ID == w.bookedPBJobID {
					t = ", this was my booked job"
				}

				//Take the job
				if requirementsOK {
					log.Debug("checkQueue> Try take the PipelineBuildJob %d%s", j.ID, t)
					canWorkOnAnotherJob := w.takePipelineBuildJob(ctx, j.ID, j.ID == w.bookedPBJobID)
					if canWorkOnAnotherJob {
						continue
					}
				} else if ttl > 0 {
					if err := w.client.WorkerSetStatus(sdk.StatusWaiting); err != nil {
						log.Error("WorkerSetStatus> error on WorkerSetStatus(sdk.StatusWaiting): %s", err)
					}
					log.Debug("Unable to run pipeline build job %d, requirements not OK, let's continue %s", j.ID, t)
					continue
				}

				var continueTakeJob bool
				if !w.singleUse {
					log.Debug("PipelineBuildJob is done. single_use to false, keep worker alive")
					continueTakeJob = true
				}
				// If the bookedJob has been proceed and the TTL is null the worker has to stop
				if j.ID != w.bookedPBJobID && ttl == 0 {
					log.Debug("PipelineBuildJob is done. ttl not null, keep worker alive")
					continueTakeJob = true
				}

				if continueTakeJob {
					//Continue
					if err := w.client.WorkerSetStatus(sdk.StatusWaiting); err != nil {
						log.Error("WorkerSetStatus> error on WorkerSetStatus(sdk.StatusWaiting): %s", err)
					}
					continue
				}

				// Unregister from engine and stop the register goroutine
				log.Info("PipelineBuildJob is done. Unregistering...")
				cancel()
			case j := <-wjobs:
				if j.ID == 0 {
					continue
				}
				log.Debug("checkQueue> Receive workflow job %d", j.ID)

				var requirementsOK, pluginsOK bool
				var t string
				if exceptJobID != j.ID && w.bookedWJobID == 0 { // If we already check the requirements before and it was OK
					requirementsOK, _ = checkRequirements(w, &j.Job.Action, nil, j.ID)
					if j.ID == w.bookedWJobID {
						t = ", this was my booked job"
					}

					var errPlugins error
					pluginsOK, errPlugins = checkPlugins(w, j)
					if !pluginsOK {
						log.Error("Plugins doesn't match: %v", errPlugins)
					}
				} else { // Because already checked previously
					requirementsOK = true
					pluginsOK = true
				}

				//Take the job
				if requirementsOK && pluginsOK {
					log.Debug("checkQueue> Try take the job %d%s", j.ID, t)
					if canWorkOnAnotherJob, err := w.takeWorkflowJob(ctx, j); err != nil {
						log.Info("Unable to run this job  %d%s. Take info:%s, continue:%t", j.ID, t, err, canWorkOnAnotherJob)
						w.bookedWJobID = 0
						if !canWorkOnAnotherJob {
							errs <- err
						} else {
							continue
						}
					}
				} else if ttl > 0 {
					// If requirements are KO and the ttl > 0, keep alive
					if err := w.client.WorkerSetStatus(sdk.StatusWaiting); err != nil {
						log.Error("WorkerSetStatus> error on WorkerSetStatus(sdk.StatusWaiting): %s", err)
					}
					w.bookedWJobID = 0
					log.Debug("Unable to run this job %d%s, requirements not ok. let's continue", j.ID, t)
					continue
				}

				var continueTakeJob = true

				// Is the worker is "single use": unregister and exit the worker
				if w.singleUse {
					continueTakeJob = false
				}

				// If the TTL is null: unregister and exit the worker
				if ttl == 0 {
					continueTakeJob = false
				}

				if continueTakeJob {
					//Continue
					if err := w.client.WorkerSetStatus(sdk.StatusWaiting); err != nil {
						log.Error("WorkerSetStatus> error on WorkerSetStatus(sdk.StatusWaiting): %s", err)
					}
					w.bookedWJobID = 0
					continue
				}

				// Unregister from engine
				log.Info("Job is done. Unregistering...")
				cancel()
			case <-updateTick.C:
				w.doUpdate()
			}
		}
	}
}

func (w *currentWorker) processBookedPBJob(pbjobs chan<- sdk.PipelineBuildJob) {
	log.Debug("Try to take the pipeline build job %d", w.bookedPBJobID)
	b, _, err := sdk.Request("GET", fmt.Sprintf("/queue/%d/infos", w.bookedPBJobID), nil)
	if err != nil {
		log.Error("Unable to load pipeline build job %d: %v on Request", w.bookedPBJobID, err)
		return
	}

	j := &sdk.PipelineBuildJob{}
	if err := json.Unmarshal(b, j); err != nil {
		log.Error("Unable to load pipeline build job %d: %v on Unmarshal", w.bookedPBJobID, err)
		return
	}

	if err := w.client.WorkerSetStatus(sdk.StatusChecking); err != nil {
		log.Error("WorkerSetStatus> error on WorkerSetStatus(sdk.StatusChecking): %s", err)
	}
	requirementsOK, errRequirements := checkRequirements(w, &j.Job.Action, j.ExecGroups, w.bookedPBJobID)
	if !requirementsOK {
		var details string
		for _, r := range errRequirements {
			details += fmt.Sprintf(" %s(%s)", r.Value, r.Type)
		}
		infos := []sdk.SpawnInfo{{
			RemoteTime: time.Now(),
			Message:    sdk.SpawnMsg{ID: sdk.MsgSpawnInfoWorkerForJobError.ID, Args: []interface{}{w.status.Name, details}},
		}}
		if err := sdk.AddSpawnInfosPipelineBuildJob(j.ID, infos); err != nil {
			log.Warning("Cannot record AddSpawnInfosPipelineBuildJob for job (err spawn): %d %s", j.ID, err)
		}
		return
	}

	// requirementsOK is ok
	pbjobs <- *j
}

func (w *currentWorker) processBookedWJob(wjobs chan<- sdk.WorkflowNodeJobRun) error {
	log.Debug("Try to take the workflow node job %d", w.bookedWJobID)
	wjob, err := w.client.QueueJobInfo(w.bookedWJobID)
	if err != nil {
		return sdk.WrapError(err, "processBookedWJob> Unable to load workflow node job %d", w.bookedWJobID)
	}

	requirementsOK, errRequirements := checkRequirements(w, &wjob.Job.Action, nil, wjob.ID)
	if !requirementsOK {
		var details string
		for _, r := range errRequirements {
			details += fmt.Sprintf(" %s(%s)", r.Value, r.Type)
		}
		infos := []sdk.SpawnInfo{{
			RemoteTime: time.Now(),
			Message:    sdk.SpawnMsg{ID: sdk.MsgSpawnInfoWorkerForJobError.ID, Args: []interface{}{w.status.Name, details}},
		}}
		if err := w.client.QueueJobSendSpawnInfo(true, wjob.ID, infos); err != nil {
			return sdk.WrapError(err, "processBookedWJob> Cannot record QueueJobSendSpawnInfo for job (err spawn): %d", wjob.ID)
		}
		return fmt.Errorf("processBookedWJob> the worker have no all requirements")
	}

	pluginsOK, errPlugins := checkPlugins(w, *wjob)
	if !pluginsOK {
		var details = errPlugins.Error()

		infos := []sdk.SpawnInfo{{
			RemoteTime: time.Now(),
			Message:    sdk.SpawnMsg{ID: sdk.MsgSpawnInfoWorkerForJobError.ID, Args: []interface{}{w.status.Name, details}},
		}}
		if err := w.client.QueueJobSendSpawnInfo(true, wjob.ID, infos); err != nil {
			return sdk.WrapError(err, "processBookedWJob> Cannot record QueueJobSendSpawnInfo for job (err spawn): %d", wjob.ID)
		}
		return fmt.Errorf("processBookedWJob> the worker have no all plugins")
	}

	// requirementsOK is ok
	wjobs <- *wjob

	return nil
}

func (w *currentWorker) doUpdate() {
	if w.autoUpdate {
		version, err := w.client.Version()
		if err != nil {
			log.Error("Error while getting version from CDS API: %s", err)
		}
		if version.Version != sdk.VERSION {
			sdk.Exit("Exiting this CDS Worker process - auto updating worker")
		}
	}
}

func (w *currentWorker) doRegister() error {
	if w.id == "" {
		var info string
		if w.bookedPBJobID > 0 {
			info = fmt.Sprintf(", I was born to work on pipeline build job %d", w.bookedPBJobID)
		}
		if w.bookedWJobID > 0 {
			info = fmt.Sprintf(", I was born to work on workflow node job %d", w.bookedWJobID)
		}
		log.Info("Registering on CDS engine%s Version:%s", info, sdk.VERSION)

		form := sdk.WorkerRegistrationForm{
			Name:         w.status.Name,
			Token:        w.token,
			HatcheryName: w.hatchery.name,
			ModelID:      w.model.ID,
		}
		if err := w.register(form); err != nil {
			log.Error("Cannot register: %s", err)
			return err
		}
	}
	return nil
}<|MERGE_RESOLUTION|>--- conflicted
+++ resolved
@@ -118,31 +118,6 @@
 		if !w.disableOldWorkflows && w.bookedPBJobID != 0 {
 			w.processBookedPBJob(pbjobs)
 		}
-<<<<<<< HEAD
-		var exceptJobID int64
-		if w.bookedWJobID != 0 {
-			if errP := w.processBookedWJob(wjobs); errP != nil {
-				// Unbook job
-				if errR := w.client.QueueJobRelease(true, w.bookedWJobID); errR != nil {
-					log.Error("runCmd> QueueJobRelease> Cannot release job")
-				}
-				exceptJobID = w.bookedWJobID
-				w.bookedWJobID = 0
-			} else {
-				exceptJobID = w.bookedWJobID
-			}
-		}
-		if err := w.client.WorkerSetStatus(sdk.StatusWaiting); err != nil {
-			log.Error("WorkerSetStatus> error on WorkerSetStatus(sdk.StatusWaiting): %s", err)
-		}
-
-		go func(ctx context.Context, exceptID *int64) {
-			if err := w.client.QueuePolling(ctx, wjobs, pbjobs, errs, 10*time.Second, 0, "", nil, exceptID); err != nil {
-				log.Info("Queues polling stopped: %v", err)
-			}
-		}(ctx, &exceptJobID)
-=======
->>>>>>> dc10dfc7
 
 		//Definition of the function which must be called to stop the worker
 		var endFunc = func() {
