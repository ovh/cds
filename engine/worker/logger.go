package main

import (
	"container/list"
	"context"
	"encoding/json"
	"fmt"
	"io/ioutil"
	"net/http"
	"strings"
	"time"

	"github.com/golang/protobuf/ptypes"

	"github.com/ovh/cds/engine/api/grpc"
	"github.com/ovh/cds/sdk"
	"github.com/ovh/cds/sdk/log"
	"github.com/ovh/cds/sdk/plugin"
)

var logsecrets []sdk.Variable

func (wk *currentWorker) sendLog(buildID int64, value string, stepOrder int, final bool) error {
	for i := range logsecrets {
		if len(logsecrets[i].Value) >= 6 {
			value = strings.Replace(value, logsecrets[i].Value, "**"+logsecrets[i].Name+"**", -1)
		}
	}

	var id = wk.currentJob.pbJob.PipelineBuildID
	if wk.currentJob.wJob != nil {
		id = wk.currentJob.wJob.WorkflowNodeRunID
	}

	l := sdk.NewLog(buildID, value, id, stepOrder)
	if final {
		l.Done, _ = ptypes.TimestampProto(time.Now())
	} else {
		l.Done, _ = ptypes.TimestampProto(time.Time{})
	}
	wk.logger.logChan <- *l
	return nil
}

func (wk *currentWorker) logProcessor(ctx context.Context) error {
	if wk.grpc.conn != nil {
		if err := wk.grpcLogger(ctx, wk.logger.logChan); err != nil {
			log.Error("GPPC logger : %s", err)
		} else {
			return nil
		}
	} else {
		ticker := time.NewTicker(250 * time.Millisecond)
		defer func() {
			ticker.Stop()
		}()

		wk.logger.llist = list.New()
		for {
			select {
			case l := <-wk.logger.logChan:
				wk.logger.llist.PushBack(l)
<<<<<<< HEAD

			case <-time.After(250 * time.Millisecond):
				var logs []*sdk.Log
				var currentStepLog *sdk.Log
				// While list is not empty
				for wk.logger.llist.Len() > 0 {
					// get older log line
					l := wk.logger.llist.Front().Value.(sdk.Log)
					wk.logger.llist.Remove(wk.logger.llist.Front())

					// then count how many lines are exactly the same
					count := 1
					for wk.logger.llist.Len() > 0 {
						n := wk.logger.llist.Front().Value.(sdk.Log)
						if string(n.Val) != string(l.Val) {
							break
						}
						count++
						wk.logger.llist.Remove(wk.logger.llist.Front())
					}

					// and if count > 1, then add it at the beginning of the log
					if count > 1 {
						l.Val = fmt.Sprintf("[x%d]", count) + l.Val
					}
					// and append to the loerrorgs batch
					l.Val = strings.Trim(strings.Replace(l.Val, "\n", " ", -1), " \t\n") + "\n"

					// First log
					if currentStepLog == nil {
						currentStepLog = &l
					} else if l.StepOrder == currentStepLog.StepOrder {
						currentStepLog.Val += l.Val
						currentStepLog.LastModified = l.LastModified
						currentStepLog.Done = l.Done
					} else {
						// new Step
						logs = append(logs, currentStepLog)
						currentStepLog = &l

					}
				}

				// insert last step
				if currentStepLog != nil {
					logs = append(logs, currentStepLog)
				}

				if len(logs) == 0 {
					continue
				}

				for _, l := range logs {
					log.Debug("LOG: %v", l.Val)
					// Buffer log list is empty, sending batch to API
					data, err := json.Marshal(l)
					if err != nil {
						log.Error("Error: cannot marshal logs: %s", err)
						continue
					}

					var path string
					if wk.currentJob.wJob != nil {
						path = fmt.Sprintf("/queue/workflows/%d/log", wk.currentJob.wJob.ID)
					} else {
						path = fmt.Sprintf("/build/%d/log", l.PipelineBuildJobID)
					}

					if _, _, err := sdk.Request("POST", path, data); err != nil {
						log.Error("error: cannot send logs: %s", err)
						continue
					}
				}
=======
			case <-ctx.Done():
				return ctx.Err()
			case <-ticker.C:
				wk.sendHTTPLog()
>>>>>>> 6d694de8
			}
		}
	}

	return nil
}

func (wk *currentWorker) sendHTTPLog() {
	var logs []*sdk.Log
	var currentStepLog *sdk.Log
	// While list is not empty
	for wk.logger.llist.Len() > 0 {
		// get older log line
		l := wk.logger.llist.Front().Value.(sdk.Log)
		wk.logger.llist.Remove(wk.logger.llist.Front())

		// then count how many lines are exactly the same
		count := 1
		for wk.logger.llist.Len() > 0 {
			n := wk.logger.llist.Front().Value.(sdk.Log)
			if n.Val != l.Val {
				break
			}
			count++
			wk.logger.llist.Remove(wk.logger.llist.Front())
		}

		// and if count > 1, then add it at the beginning of the log
		if count > 1 {
			l.Val = fmt.Sprintf("[x%d]", count) + l.Val
		}
		// and append to the loerrorgs batch
		l.Val = strings.Trim(strings.Replace(l.Val, "\n", " ", -1), " \t\n") + "\n"

		// First log
		if currentStepLog == nil {
			currentStepLog = &l
		} else if l.StepOrder == currentStepLog.StepOrder {
			currentStepLog.Val += l.Val
			currentStepLog.LastModified = l.LastModified
			currentStepLog.Done = l.Done
		} else {
			// new Step
			logs = append(logs, currentStepLog)
			currentStepLog = &l

		}
	}

	// insert last step
	if currentStepLog != nil {
		logs = append(logs, currentStepLog)
	}

	if len(logs) == 0 {
		return
	}

	for _, l := range logs {
		log.Debug("LOG: %v", l.Val)
		// Buffer log list is empty, sending batch to API
		data, err := json.Marshal(l)
		if err != nil {
			log.Error("Error: cannot marshal logs: %s", err)
			continue
		}

		var path string
		if wk.currentJob.wJob != nil {
			path = fmt.Sprintf("/queue/workflows/%d/log", wk.currentJob.wJob.ID)
		} else {
			path = fmt.Sprintf("/build/%d/log", l.PipelineBuildJobID)
		}

		if _, _, err := sdk.Request("POST", path, data); err != nil {
			log.Error("error: cannot send logs: %s", err)
			continue
		}
	}
}

func (wk *currentWorker) grpcLogger(ctx context.Context, inputChan chan sdk.Log) error {
	log.Info("Logging through grpc")

	stream, err := grpc.NewBuildLogClient(wk.grpc.conn).AddBuildLog(ctx)
	if err != nil {
		return err
	}

	streamWorkflow, err := grpc.NewWorkflowQueueClient(wk.grpc.conn).SendLog(ctx)
	if err != nil {
		return err
	}

	for {
		l, ok := <-inputChan
		if ok {

			log.Debug("LOG: %v", l.Val)
			var errSend error
			if wk.currentJob.wJob == nil {
				errSend = stream.Send(&l)
			} else {
				errSend = streamWorkflow.Send(&l)
			}

			if errSend != nil {
				log.Error("grpcLogger> Error sending message : %s", errSend)
				//Close all
				stream.CloseSend()
				streamWorkflow.CloseSend()
				wk.grpc.conn.Close()
				wk.grpc.conn = nil
				//Reinject log
				inputChan <- l
				return nil
			}
		} else {
			streamWorkflow.CloseSend()
			return stream.CloseSend()
		}
	}
}

func (wk *currentWorker) drainLogsAndCloseLogger(c context.Context) error {
	var i int
	for (len(wk.logger.logChan) > 0 || (wk.logger.llist != nil && wk.logger.llist.Len() > 0)) && i < 60 {
		log.Debug("Draining logs...")
		i++
		time.Sleep(1 * time.Second)
	}
	return c.Err()
}

func (wk *currentWorker) logHandler(w http.ResponseWriter, r *http.Request) {
	data, errRead := ioutil.ReadAll(r.Body)
	if errRead != nil {
		newError := sdk.NewError(sdk.ErrWrongRequest, errRead)
		writeError(w, r, newError)
		return
	}

	var pluginLog plugin.Log
	if err := json.Unmarshal(data, &pluginLog); err != nil {
		newError := sdk.NewError(sdk.ErrWrongRequest, err)
		writeError(w, r, newError)
		return
	}
	wk.sendLog(pluginLog.BuildID, pluginLog.Value, pluginLog.StepOrder, false)
}<|MERGE_RESOLUTION|>--- conflicted
+++ resolved
@@ -60,86 +60,10 @@
 			select {
 			case l := <-wk.logger.logChan:
 				wk.logger.llist.PushBack(l)
-<<<<<<< HEAD
-
-			case <-time.After(250 * time.Millisecond):
-				var logs []*sdk.Log
-				var currentStepLog *sdk.Log
-				// While list is not empty
-				for wk.logger.llist.Len() > 0 {
-					// get older log line
-					l := wk.logger.llist.Front().Value.(sdk.Log)
-					wk.logger.llist.Remove(wk.logger.llist.Front())
-
-					// then count how many lines are exactly the same
-					count := 1
-					for wk.logger.llist.Len() > 0 {
-						n := wk.logger.llist.Front().Value.(sdk.Log)
-						if string(n.Val) != string(l.Val) {
-							break
-						}
-						count++
-						wk.logger.llist.Remove(wk.logger.llist.Front())
-					}
-
-					// and if count > 1, then add it at the beginning of the log
-					if count > 1 {
-						l.Val = fmt.Sprintf("[x%d]", count) + l.Val
-					}
-					// and append to the loerrorgs batch
-					l.Val = strings.Trim(strings.Replace(l.Val, "\n", " ", -1), " \t\n") + "\n"
-
-					// First log
-					if currentStepLog == nil {
-						currentStepLog = &l
-					} else if l.StepOrder == currentStepLog.StepOrder {
-						currentStepLog.Val += l.Val
-						currentStepLog.LastModified = l.LastModified
-						currentStepLog.Done = l.Done
-					} else {
-						// new Step
-						logs = append(logs, currentStepLog)
-						currentStepLog = &l
-
-					}
-				}
-
-				// insert last step
-				if currentStepLog != nil {
-					logs = append(logs, currentStepLog)
-				}
-
-				if len(logs) == 0 {
-					continue
-				}
-
-				for _, l := range logs {
-					log.Debug("LOG: %v", l.Val)
-					// Buffer log list is empty, sending batch to API
-					data, err := json.Marshal(l)
-					if err != nil {
-						log.Error("Error: cannot marshal logs: %s", err)
-						continue
-					}
-
-					var path string
-					if wk.currentJob.wJob != nil {
-						path = fmt.Sprintf("/queue/workflows/%d/log", wk.currentJob.wJob.ID)
-					} else {
-						path = fmt.Sprintf("/build/%d/log", l.PipelineBuildJobID)
-					}
-
-					if _, _, err := sdk.Request("POST", path, data); err != nil {
-						log.Error("error: cannot send logs: %s", err)
-						continue
-					}
-				}
-=======
 			case <-ctx.Done():
 				return ctx.Err()
 			case <-ticker.C:
 				wk.sendHTTPLog()
->>>>>>> 6d694de8
 			}
 		}
 	}
