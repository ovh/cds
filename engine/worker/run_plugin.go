--- conflicted
+++ resolved
@@ -42,21 +42,13 @@
 		if ctx.Err() != nil {
 			shouldExit = true
 		}
-		defer func() {
-			sendLog(accumulator)
-		}()
 
 		b, err := c.BuffOut.ReadByte()
-<<<<<<< HEAD
-		if err == io.EOF && shouldExit {
-			return
-=======
 		if err == io.EOF {
 			if shouldExit {
 				return
 			}
 			continue
->>>>>>> f88a8688
 		}
 
 		content := string(b)
