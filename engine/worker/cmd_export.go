--- conflicted
+++ resolved
@@ -37,13 +37,8 @@
 
 * another step of the current job with ` + "`{{.cds.build.varname}}`" + `
 * the next stages in same pipeline ` + "`{{.cds.build.varname}}`" + `
-<<<<<<< HEAD
-* the next pipelines ` + "`{{.workflow.pipelineName.build.varname}}`" + ` with ` + "`pipelineName`" + ` the name of the pipeline in your worklow
+* the next pipelines ` + "`{{.workflow.pipelineName.build.varname}}`" + ` with ` + "`pipelineName`" + ` the name of the pipeline in your workflow
 
-=======
-* the next pipelines ` + "`{{.workflow.pipelineName.build.varname}}`" + ` with ` + "`pipelineName`" + ` the name of the pipeline in your workflow
-	
->>>>>>> 36686789
 	`,
 	Run: exportCmd,
 }
