--- conflicted
+++ resolved
@@ -622,7 +622,6 @@
 	return res, nil
 }
 
-<<<<<<< HEAD
 type RedisPubSub struct {
 	*redis.PubSub
 }
@@ -655,7 +654,8 @@
 		}
 	}
 	return redisMsg.Payload, nil
-=======
+}
+
 func (s *RedisStore) ScoredSetScanMaxScore(ctx context.Context, key string) (*SetValueWithScore, error) {
 	values, err := s.Client.ZRevRangeByScoreWithScores(key, redis.ZRangeBy{
 		Min:    "-inf",
@@ -680,5 +680,4 @@
 	res.Value = json.RawMessage(rawValue)
 
 	return &res, nil
->>>>>>> 019403d3
 }