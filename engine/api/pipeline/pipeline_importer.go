--- conflicted
+++ resolved
@@ -284,11 +284,8 @@
 		//Insert stage's Jobs
 		for i := range s.Jobs {
 			jobAction := &s.Jobs[i]
-<<<<<<< HEAD
-=======
 			jobAction.Enabled = true
 			jobAction.Action.Enabled = true
->>>>>>> 5f94f461
 			if errs := CheckJob(db, jobAction); errs != nil {
 				log.Debug("CheckJob > %s", errs)
 				return errs
