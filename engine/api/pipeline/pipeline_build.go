--- conflicted
+++ resolved
@@ -339,8 +339,8 @@
 			stageI++
 			abI = 0
 		}
-		// TODO PIPELINEBUILD
-		/*
+
+
 			// if there is no action build in stage, add a new one
 			if len(pbs[pbI].Stages[stageI].ActionBuilds) == 0 && abID.Valid {
 				ab := sdk.ActionBuild{ID: abID.Int64, ActionName: actionName.String, Status: sdk.StatusFromString(abStatus.String)}
@@ -353,7 +353,7 @@
 				pbs[pbI].Stages[stageI].ActionBuilds = append(pbs[pbI].Stages[stageI].ActionBuilds, ab)
 				abI++
 			}
-		*/
+
 	}
 	return pbs, nil
 }
@@ -1183,19 +1183,9 @@
 		}
 
 		if c.loadstages {
-<<<<<<< HEAD
-			// TODO PIPELINEBUILD
-			/*
-				err := loadStageAndActionBuilds(db, &pb)
-				if err != nil {
-					return nil, fmt.Errorf("LoadPipelineBuildHistoryByApplicationAndPipeline> Cannot load stages from pipeline build %d: %s", pb.ID, err)
-				}
-			*/
-=======
 			if err := loadStageAndActionBuilds(db, &pb); err != nil {
 				return nil, fmt.Errorf("LoadPipelineBuildHistoryByApplicationAndPipeline> Cannot load stages from pipeline build %d: %s", pb.ID, err)
 			}
->>>>>>> 0c2ce36f
 		}
 
 		if c.loadparameters {
@@ -1212,50 +1202,6 @@
 		pbs = append(pbs, pb)
 	}
 	rows.Close()
-<<<<<<< HEAD
-=======
-
-	if len(pbs) < limit {
-
-		if c.loadstages || c.loadparameters {
-			// Load all pipeline history
-			phs, err := SelectBuildsInHistory(db, pipelineID, applicationID, environmentID, limit, status)
-			if err != nil {
-				return nil, fmt.Errorf("LoadPipelineBuildHistoryByApplication> Cannot load pipeline history with stages: %s", err)
-			}
-			pbs = append(pbs, phs...)
-
-		} else {
-			if status == "" && branchName == "" {
-				query = fmt.Sprintf(LoadPipelineHistoryRequest, "", "ph.application_id= $1 AND ph.pipeline_id = $2 AND ph.environment_id = $3", "LIMIT $4")
-				rows, errQuery = db.Query(query, applicationID, pipelineID, environmentID, limit)
-			} else if status != "" && branchName == "" {
-				query = fmt.Sprintf(LoadPipelineHistoryRequest, "", "ph.application_id= $1 AND ph.pipeline_id = $2 AND ph.environment_id = $3 AND ph.status = $5", "LIMIT $4")
-				rows, errQuery = db.Query(query, applicationID, pipelineID, environmentID, limit, status)
-			} else if status == "" && branchName != "" {
-				query = fmt.Sprintf(LoadPipelineHistoryRequest, "", "ph.application_id= $1 AND ph.pipeline_id = $2 AND ph.environment_id = $3 ph.vcs_changes_branch = $5", "LIMIT $4")
-				rows, errQuery = db.Query(query, applicationID, pipelineID, environmentID, limit, branchName)
-			} else {
-				query = fmt.Sprintf(LoadPipelineHistoryRequest, "", "ph.application_id= $1 AND ph.pipeline_id = $2 AND ph.environment_id = $3 AND ph.status = $5 AND ph.vcs_changes_branch = $6", "LIMIT $4")
-				rows, errQuery = db.Query(query, applicationID, pipelineID, environmentID, limit, status, branchName)
-			}
-			if errQuery != nil {
-				return nil, fmt.Errorf("LoadPipelineBuildHistoryByApplication> Cannot load pipeline history: %s", errQuery)
-			}
-
-			for rows.Next() {
-				var pb sdk.PipelineBuild
-				if err := scanPbShort(&pb, rows); err != nil {
-					rows.Close()
-					return nil, fmt.Errorf("LoadPipelineBuildHistoryByApplication> Cannot read db result when loading pipeline build: %s", err)
-				}
-				pbs = append(pbs, pb)
-			}
-			rows.Close()
-		}
-	}
-
->>>>>>> 0c2ce36f
 	return pbs, nil
 }
 
@@ -1334,110 +1280,94 @@
 	return nil
 }
 
-// RestartPipelineBuild restarts failed actions build
 func RestartPipelineBuild(db *sql.DB, pb sdk.PipelineBuild) error {
-	// TODO PIPELINEBUILD
-	/*
-		var actionBuilds []sdk.ActionBuild
-		var err error
-		if pb.Status == sdk.StatusSuccess {
-			actionBuilds, err = loadActionBuildsByStagePosition(db, pb.ID, 1)
-		} else {
-			actionBuilds, err = loadAllActionBuilds(db, pb.ID)
-		}
-		if err != nil {
-			return fmt.Errorf("RestartPipelineBuild> Cannot load action builds for pipeline ID %d : %s", pb.ID, err)
-		}
-
-		tx, err := db.Begin()
-		if err != nil {
-			return fmt.Errorf("RestartPipelineBuild> Cannot start tx: %s", err)
-		}
-		defer tx.Rollback()
-
-		for _, ab := range actionBuilds {
-			if ab.Status != sdk.StatusDisabled && ab.Status != sdk.StatusSkipped && (ab.Status == sdk.StatusFail || pb.Status == sdk.StatusSuccess) {
-				log.Notice("RestartPipelineBuild: Action %s: restarting\n", ab.ActionName)
-				err = RestartActionBuild(tx, ab.ID)
-				if err != nil {
-					return err
-				}
-			}
-		}
-
-		if pb.Status == sdk.StatusSuccess {
-			// Select other actions build
-			actionBuildIDs := []int64{}
-			query := `SELECT action_build.id FROM action_build
-				  JOIN pipeline_action ON pipeline_action.id = action_build.pipeline_action_id
-				  JOIN pipeline_stage ON pipeline_stage.id = pipeline_action.pipeline_stage_id
-		 		  WHERE action_build.pipeline_build_id = $1 and pipeline_stage.build_order > 1
-		 		  	AND action_build.status not in ($2, $3)`
-			rows, err := tx.Query(query, pb.ID, sdk.StatusDisabled.String(), sdk.StatusSkipped.String())
+	var actionBuilds []sdk.ActionBuild
+	var err error
+	if pb.Status == sdk.StatusSuccess {
+		actionBuilds, err = loadActionBuildsByStagePosition(db, pb.ID, 1)
+	} else {
+		actionBuilds, err = loadAllActionBuilds(db, pb.ID)
+	}
+	if err != nil {
+		return fmt.Errorf("RestartPipelineBuild> Cannot load action builds for pipeline ID %d : %s", pb.ID, err)
+	}
+
+	tx, err := db.Begin()
+	if err != nil {
+		return fmt.Errorf("RestartPipelineBuild> Cannot start tx: %s", err)
+	}
+	defer tx.Rollback()
+
+	for _, ab := range actionBuilds {
+		if ab.Status != sdk.StatusDisabled && ab.Status != sdk.StatusSkipped && (ab.Status == sdk.StatusFail || pb.Status == sdk.StatusSuccess) {
+			log.Notice("RestartPipelineBuild: Action %s: restarting\n", ab.ActionName)
+			err = RestartActionBuild(tx, ab.ID)
 			if err != nil {
 				return err
 			}
-			defer rows.Close()
-
-			for rows.Next() {
-				var abID int64
-				err = rows.Scan(&abID)
-				if err != nil {
-					return err
-				}
-				actionBuildIDs = append(actionBuildIDs, abID)
-			}
-
-<<<<<<< HEAD
-			for _, id := range actionBuildIDs {
-				err := build.DeleteBuildLogs(tx, id)
-				if err != nil {
-					return err
-				}
-				queryDelete := `DELETE FROM action_build WHERE id = $1`
-				_, err = tx.Exec(queryDelete, id)
-				if err != nil {
-					log.Warning("RestartPipelineBuild> Cannot remove action builds %d: %s\n", id, err)
-					return err
-				}
-			}
-
-			// Delete test results
-			err = build.DeletePipelineTestResults(db, pb.ID)
+		}
+	}
+
+	if pb.Status == sdk.StatusSuccess {
+		// Select other actions build
+		actionBuildIDs := []int64{}
+		query := `SELECT action_build.id FROM action_build
+			  JOIN pipeline_action ON pipeline_action.id = action_build.pipeline_action_id
+			  JOIN pipeline_stage ON pipeline_stage.id = pipeline_action.pipeline_stage_id
+	 		  WHERE action_build.pipeline_build_id = $1 and pipeline_stage.build_order > 1
+	 		  	AND action_build.status not in ($2, $3)`
+		rows, err := tx.Query(query, pb.ID, sdk.StatusDisabled.String(), sdk.StatusSkipped.String())
+		if err != nil {
+			return err
+		}
+		defer rows.Close()
+
+		for rows.Next() {
+			var abID int64
+			err = rows.Scan(&abID)
 			if err != nil {
-=======
+				return err
+			}
+			actionBuildIDs = append(actionBuildIDs, abID)
+		}
+
 		for _, id := range actionBuildIDs {
 			if err := DeleteBuildLogs(tx, id); err != nil {
->>>>>>> 0c2ce36f
 				return err
 			}
-
-			// Update start time
-			queryUpdateStart := `UPDATE pipeline_build set start = current_timestamp WHERE id = $1`
-			_, err = tx.Exec(queryUpdateStart, pb.ID)
+			queryDelete := `DELETE FROM action_build WHERE id = $1`
+			_, err = tx.Exec(queryDelete, id)
 			if err != nil {
+				log.Warning("RestartPipelineBuild> Cannot remove action builds %d: %s\n", id, err)
 				return err
 			}
-
-		}
-
-<<<<<<< HEAD
-		err = UpdatePipelineBuildStatus(tx, pb, sdk.StatusBuilding)
-=======
+		}
+
 		// Delete test results
 		err = DeletePipelineTestResults(db, pb.ID)
->>>>>>> 0c2ce36f
 		if err != nil {
-			return fmt.Errorf("RestartPipelineBuild> UpdatePipelineBuildStatus> %s", err)
-		}
-
-		err = tx.Commit()
+			return err
+		}
+
+		// Update start time
+		queryUpdateStart := `UPDATE pipeline_build set start = current_timestamp WHERE id = $1`
+		_, err = tx.Exec(queryUpdateStart, pb.ID)
 		if err != nil {
-			return fmt.Errorf("RestartPipelineBuild> Cannot commit tx: %s", err)
-		}
-
-		return nil
-	*/
+			return err
+		}
+
+	}
+
+	err = UpdatePipelineBuildStatus(tx, pb, sdk.StatusBuilding)
+	if err != nil {
+		return fmt.Errorf("RestartPipelineBuild> UpdatePipelineBuildStatus> %s", err)
+	}
+
+	err = tx.Commit()
+	if err != nil {
+		return fmt.Errorf("RestartPipelineBuild> Cannot commit tx: %s", err)
+	}
+
 	return nil
 }
 
