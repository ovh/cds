package pipeline

import (
	"database/sql"
	"encoding/json"
	"fmt"
	"strconv"
	"time"

	"github.com/go-gorp/gorp"

	"github.com/ovh/cds/engine/api/artifact"
	"github.com/ovh/cds/engine/api/event"
	"github.com/ovh/cds/engine/api/repositoriesmanager"
	"github.com/ovh/cds/engine/api/stats"
	"github.com/ovh/cds/engine/log"
	"github.com/ovh/cds/sdk"
)

const (
	SELECT_PB = `
		SELECT
			pb.id as id, pb.application_id as appID, pb.pipeline_id as pipID, pb.environment_id as envID,
			application.name as appName, pipeline.name as pipName, environment.name as envName,
			pb.build_number as build_number, pb.version as version, pb.status as status,
			pb.args as args, pb.stages as stages,
			pb.start as start, pb.done as done,
			pb.manual_trigger as manual_trigger, pb.triggered_by as triggered_by,
			pb.vcs_changes_branch as vcs_branch, pb.vcs_changes_hash as vcs_hash, pb.vcs_changes_author as vcs_author,
			pb.parent_pipeline_build_id as parent_pipeline_build,
			"user".username as username,
			pb.scheduled_trigger as scheduled_trigger
		FROM pipeline_build pb
		JOIN application ON application.id = pb.application_id
		JOIN pipeline ON pipeline.id = pb.pipeline_id
		JOIN environment ON environment.id = pb.environment_id
		LEFT JOIN "user" ON "user".id = pb.triggered_by
	`
)

// SelectBuildForUpdate  Select a build and lock a build
func SelectBuildForUpdate(db gorp.SqlExecutor, buildID int64) error {
	var id int64
	query := `SELECT id
	          FROM pipeline_build
	          WHERE id = $1 AND status = $2
		  FOR UPDATE NOWAIT`
	return db.QueryRow(query, buildID, sdk.StatusBuilding.String()).Scan(&id)
}

// LoadPipelineBuildID Load only id of pipeline build
func LoadPipelineBuildID(db gorp.SqlExecutor, applicationID, pipelineID, environmentID, buildNumber int64) (int64, error) {
	var pbID int64
	query := `SELECT id
	          FROM pipeline_build
	          WHERE application_id = $1 AND pipeline_id = $2 AND environment_id = $3 AND build_number = $4`
	if err := db.QueryRow(query, applicationID, pipelineID, environmentID, buildNumber).Scan(&pbID); err != nil {
		return 0, err
	}
	return pbID, nil
}

// LoadBuildingPipelines Load all building pipeline
func LoadBuildingPipelines(db gorp.SqlExecutor) ([]sdk.PipelineBuild, error) {
	whereCondition := `
		WHERE pb.status = $1
		ORDER by pb.id ASC
	`
	query := fmt.Sprintf("%s %s", SELECT_PB, whereCondition)
	var rows []sdk.PipelineBuildDbResult
	_, err := db.Select(&rows, query, sdk.StatusBuilding.String())
	if err != nil {
		return nil, err
	}

	pbs := []sdk.PipelineBuild{}
	for _, r := range rows {
		pb, errScan := scanPipelineBuild(r)
		if errScan != nil {
			return nil, errScan
		}
		pbs = append(pbs, *pb)
	}
	return pbs, nil
}

// LoadRecentPipelineBuild retrieves pipelines in database having a build running or finished
// less than a minute ago
func LoadRecentPipelineBuild(db gorp.SqlExecutor, args ...FuncArg) ([]sdk.PipelineBuild, error) {
	whereCondition := `
		WHERE pb.status = $1 OR (pb.status != $1 AND pb.done > NOW() -  INTERVAL '1 minutes')
		ORDER by pb.id ASC
	`
	query := fmt.Sprintf("%s %s", SELECT_PB, whereCondition)
	var rows []sdk.PipelineBuildDbResult
	_, err := db.Select(&rows, query, sdk.StatusBuilding.String())
	if err != nil {
		return nil, err
	}

	pbs := []sdk.PipelineBuild{}
	for _, r := range rows {
		pb, errScan := scanPipelineBuild(r)
		if errScan != nil {
			return nil, errScan
		}
		pbs = append(pbs, *pb)
	}
	return pbs, nil
}

// LoadRecentPipelineBuild retrieves pipelines in database having a build running or finished
// less than a minute ago
func LoadUserRecentPipelineBuild(db gorp.SqlExecutor, userID int64) ([]sdk.PipelineBuild, error) {
	whereCondition := `
		JOIN pipeline_group ON pipeline_group.pipeline_id = pb.pipeline_id
		JOIN group_user ON group_user.group_id = pipeline_group.group_id
		WHERE pb.status = $1 OR (pb.status != $1 AND pb.done > NOW() - INTERVAL '1 minutes')
		AND group_user.user_id = $2
		ORDER by pb.id ASC
	`
	query := fmt.Sprintf("%s %s", SELECT_PB, whereCondition)
	var rows []sdk.PipelineBuildDbResult
	_, err := db.Select(&rows, query, sdk.StatusBuilding.String(), userID)
	if err != nil {
		return nil, err
	}

	pbs := []sdk.PipelineBuild{}
	for _, r := range rows {
		pb, errScan := scanPipelineBuild(r)
		if errScan != nil {
			return nil, errScan
		}
		pbs = append(pbs, *pb)
	}
	return pbs, nil
}

func LoadPipelineBuildByApplicationPipelineEnvBuildNumber(db gorp.SqlExecutor, applicationID, pipelineID, environmentID, buildNumber int64) (*sdk.PipelineBuild, error) {
	whereCondition := `
		WHERE pb.application_id = $1 AND pb.pipeline_id = $2 AND pb.environment_id = $3  AND pb.build_number = $4
	`
	query := fmt.Sprintf("%s %s", SELECT_PB, whereCondition)
	var row sdk.PipelineBuildDbResult
	if err := db.SelectOne(&row, query, applicationID, pipelineID, environmentID, buildNumber); err != nil {
		return nil, err
	}
	return scanPipelineBuild(row)
}

// LoadPipelineBuildByHash look for a pipeline build triggered by a change with given hash
func LoadPipelineBuildByHash(db gorp.SqlExecutor, hash string) ([]sdk.PipelineBuild, error) {
	whereCondition := `
		WHERE pb.vcs_changes_hash = $1
	`
	var rows []sdk.PipelineBuildDbResult
	query := fmt.Sprintf("%s %s", SELECT_PB, whereCondition)
	if _, errQuery := db.Select(&rows, query, hash); errQuery != nil {
		return nil, errQuery
	}
	pbs := []sdk.PipelineBuild{}
	for _, r := range rows {
		pb, errScan := scanPipelineBuild(r)
		if errScan != nil {
			return nil, errScan
		}
		pbs = append(pbs, *pb)
	}
	return pbs, nil
}

// LoadPipelineBuildsByApplicationAndPipeline Load pipeline builds from application/pipeline/env status, branchname
func LoadPipelineBuildsByApplicationAndPipeline(db gorp.SqlExecutor, applicationID, pipelineID, environmentID int64, limit int, status, branchName string) ([]sdk.PipelineBuild, error) {
	whereCondition := `
		WHERE pb.application_id = $1 AND pb.pipeline_id = $2 AND pb.environment_id = $3 %s
	`
	query := fmt.Sprintf("%s %s", SELECT_PB, whereCondition)

	var rows []sdk.PipelineBuildDbResult
	var errQuery error
	if status == "" && branchName == "" {
		query = fmt.Sprintf(query, "LIMIT $4")
		_, errQuery = db.Select(&rows, query, applicationID, pipelineID, environmentID, limit)
	} else if status != "" && branchName == "" {
		query = fmt.Sprintf(query, " AND pb.status = $5 LIMIT $4")
		_, errQuery = db.Select(&rows, query, applicationID, pipelineID, environmentID, limit, status)
	} else if status == "" && branchName != "" {
		query = fmt.Sprintf(query, " AND pb.vcs_changes_branch = $5  LIMIT $4")
		_, errQuery = db.Select(&rows, query, applicationID, pipelineID, environmentID, limit, branchName)
	} else {
		query = fmt.Sprintf(query, " AND pb.status = $5 AND pb.vcs_changes_branch = $6  LIMIT $4")
		_, errQuery = db.Select(&rows, query, applicationID, pipelineID, environmentID, limit, status, branchName)
	}
	if errQuery != nil {
		return nil, errQuery
	}

	pbs := []sdk.PipelineBuild{}
	for _, r := range rows {
		pb, errScan := scanPipelineBuild(r)
		if errScan != nil {
			return nil, errScan
		}
		pbs = append(pbs, *pb)
	}
	return pbs, nil
}

func LoadPipelineBuildByID(db gorp.SqlExecutor, id int64) (*sdk.PipelineBuild, error) {
	whereCondition := `
		WHERE pb.id = $1
	`
	query := fmt.Sprintf("%s %s", SELECT_PB, whereCondition)
	var row sdk.PipelineBuildDbResult
	if err := db.SelectOne(&row, query, id); err != nil {
		return nil, err
	}
	return scanPipelineBuild(row)
}

// LoadPipelineBuildChildren load triggered pipeline from given build
func LoadPipelineBuildChildren(db gorp.SqlExecutor, pipelineID int64, applicationID int64, buildNumber int64, environmentID int64) ([]sdk.PipelineBuild, error) {
	pbs := []sdk.PipelineBuild{}

	pbID, errLoad := LoadPipelineBuildID(db, applicationID, pipelineID, environmentID, buildNumber)
	if errLoad != nil {
		return nil, errLoad
	}

	whereCondition := `
		WHERE pb.parent_pipeline_build_id = $1
	`
	query := fmt.Sprintf("%s %s", SELECT_PB, whereCondition)
	var rows []sdk.PipelineBuildDbResult
	_, err := db.Select(&rows, query, pbID)
	if err != nil {
		return nil, err
	}

	for _, r := range rows {
		pb, errScan := scanPipelineBuild(r)
		if errScan != nil {
			return nil, errScan
		}
		pbs = append(pbs, *pb)
	}
	return pbs, nil
}

func scanPipelineBuild(pbResult sdk.PipelineBuildDbResult) (*sdk.PipelineBuild, error) {
	pb := sdk.PipelineBuild{
		ID: pbResult.ID,
		Application: sdk.Application{
			ID:   pbResult.ApplicationID,
			Name: pbResult.ApplicatioName,
		},
		Pipeline: sdk.Pipeline{
			ID:   pbResult.PipelineID,
			Name: pbResult.PipelineName,
		},
		Environment: sdk.Environment{
			ID:   pbResult.EnvironmentID,
			Name: pbResult.EnvironmentName,
		},
		BuildNumber: pbResult.BuildNumber,
		Version:     pbResult.Version,
		Status:      sdk.StatusFromString(pbResult.Status),
		Start:       pbResult.Start,
		Trigger: sdk.PipelineBuildTrigger{
			ManualTrigger: pbResult.ManualTrigger,
		},
	}

	if pbResult.Done.Valid {
		pb.Done = pbResult.Done.Time
	}
	if pbResult.TriggeredBy.Valid && pbResult.Username.Valid {
		pb.Trigger.TriggeredBy = &sdk.User{
			ID:       pbResult.TriggeredBy.Int64,
			Username: pbResult.Username.String,
		}
	}
	if pbResult.VCSChangesAuthor.Valid {
		pb.Trigger.VCSChangesAuthor = pbResult.VCSChangesAuthor.String
	}
	if pbResult.VCSChangesBranch.Valid {
		pb.Trigger.VCSChangesBranch = pbResult.VCSChangesBranch.String
	}
	if pbResult.VCSChangesHash.Valid {
		pb.Trigger.VCSChangesHash = pbResult.VCSChangesHash.String
	}

	if err := json.Unmarshal([]byte(pbResult.Args), &pb.Parameters); err != nil {
		log.Warning("scanPipelineBuild> Unable to Unmarshal parameter %s", pbResult.Args)
		return nil, err
	}
	if err := json.Unmarshal([]byte(pbResult.Stages), &pb.Stages); err != nil {
		log.Warning("scanPipelineBuild> Unable to Unmarshal stages %s", pbResult.Stages)
		return nil, err
	}

	return &pb, nil
}

// UpdatePipelineBuildStatusAndStage Update pipeline build status + stage
func UpdatePipelineBuildStatusAndStage(db gorp.SqlExecutor, pb *sdk.PipelineBuild) error {
	stagesB, errStage := json.Marshal(pb.Stages)
	if errStage != nil {
		return errStage
	}
	query := `UPDATE pipeline_build set status = $1, stages = $2 WHERE id = $3`
	_, err := db.Exec(query, pb.Status.String(), string(stagesB), pb.ID)
	return err
}

// DeletePipelineBuild Delete a pipeline build
func DeletePipelineBuild(db gorp.SqlExecutor, applicationID, pipelineID, environmentID, buildNumber int64) error {
	query := `
		DELETE FROM pipeline_build
		WHERE application_id = $1 AND pipeline_id = $2 AND environment_id = $3
		AND build_number = $4
	`

	_, errDelete := db.Query(query, applicationID, pipelineID, environmentID, buildNumber)
	return errDelete
}

// DeletePipelineBuildByID  Delete pipeline build by his ID
func DeletePipelineBuildByID(db gorp.SqlExecutor, pbID int64) error {
	query := `
		DELETE FROM pipeline_build
		WHERE id = $1
	`

	_, errDelete := db.Query(query, pbID)
	return errDelete
}

// GetLastBuildNumber returns the last build number at the time of query.
// Should be used only for non-sensitive query
func GetLastBuildNumberInTx(db *gorp.DbMap, pipID, appID, envID int64) (int64, error) {
	// JIRA CD-1164: When starting a lot of pipeline in a short time,
	// there is a race condition when fetching the last build number used.
	// The solution implemented here is to lock the actual last build.
	// We then try to select build number twice until we got the same value locked
	// This is why GetLastBuildNumber now requires a transaction.
	tx, err := db.Begin()
	if err != nil {
		return 0, err
	}
	defer tx.Rollback()

	lastBuildNumber, errBN := GetLastBuildNumber(tx, pipID, appID, envID)
	if errBN != nil {
		return 0, errBN
	}

	if err := tx.Commit(); err != nil {
		return 0, err
	}
	return lastBuildNumber, nil
}

// GetLastBuildNumber Get the last build number
func GetLastBuildNumber(db gorp.SqlExecutor, pipID, appID, envID int64) (int64, error) {
	var lastBuildNumber int64
	query := `SELECT build_number FROM pipeline_build WHERE pipeline_id = $1 AND application_id = $2 AND environment_id = $3 ORDER BY build_number DESC LIMIT 1 FOR UPDATE`
	if err := db.QueryRow(query, pipID, appID, envID).Scan(&lastBuildNumber); err != nil && err != sql.ErrNoRows {
		return 0, err
	}
	return lastBuildNumber, nil
}

// InsertBuildVariable adds a variable exported in user scripts and forwarded by building worker
func InsertBuildVariable(db gorp.SqlExecutor, pbID int64, v sdk.Variable) error {

	// Load args from pipeline build and lock it
	query := `SELECT args FROM pipeline_build WHERE id = $1 FOR UPDATE`
	var argsJSON string
	if err := db.QueryRow(query, pbID).Scan(&argsJSON); err != nil {
		return err
	}

	// Load parameters
	var params []sdk.Parameter
	if err := json.Unmarshal([]byte(argsJSON), &params); err != nil {
		return err
	}

	// Add build variable
	params = append(params, sdk.Parameter{
		Name:  "cds.build." + v.Name,
		Type:  sdk.StringParameter,
		Value: v.Value,
	})

	// Update pb in database
	data, errJson := json.Marshal(params)
	if errJson != nil {
		return errJson
	}

	query = `UPDATE pipeline_build SET args = $1 WHERE id = $2`
	if _, err := db.Exec(query, string(data), pbID); err != nil {
		return err
	}

	// now load all related action build
	pbJobs, errJobs := GetPipelineBuildJobByPipelineBuildID(db, pbID)
	if errJobs != nil {
		return errJobs
	}

	for _, j := range pbJobs {
		j.Parameters = append(j.Parameters, sdk.Parameter{
			Name:  "cds.build." + v.Name,
			Type:  sdk.StringParameter,
			Value: v.Value,
		})

		// Update
		if err := UpdatePipelineBuildJob(db, &j); err != nil {
			return err
		}
	}
	return nil
}

// InsertPipelineBuild insert build informations in database so Scheduler can pick it up
func InsertPipelineBuild(tx gorp.SqlExecutor, project *sdk.Project, p *sdk.Pipeline, app *sdk.Application, applicationPipelineArgs []sdk.Parameter, params []sdk.Parameter, env *sdk.Environment, version int64, trigger sdk.PipelineBuildTrigger) (*sdk.PipelineBuild, error) {
	var buildNumber int64
	var pb sdk.PipelineBuild
	var client sdk.RepositoriesManagerClient

	//Initialize client for repository manager
	if app.RepositoriesManager != nil && app.RepositoryFullname != "" {
		client, _ = repositoriesmanager.AuthorizedClient(tx, project.Key, app.RepositoriesManager.Name)
	}

	// Load last finished build
	buildNumber, err := GetLastBuildNumber(tx, p.ID, app.ID, env.ID)
	if err != nil && err != sql.ErrNoRows {
		return nil, err
	}
	pb.BuildNumber = buildNumber + 1

	pb.Trigger = trigger

	// Reset version number when:
	// - provided version is invalid
	// - there is no parent
	// - the parent is not in the child application AND pipeline type is sdk.BuildPipeline
	pb.Version = version
	if pb.Version <= 0 ||
		trigger.ParentPipelineBuild == nil ||
		(app.ID != trigger.ParentPipelineBuild.Application.ID && p.Type == sdk.BuildPipeline) {
		log.Debug("InsertPipelineBuild: Set version to buildnumber (provided: %d), has parent (%t), appID (%d)", version, trigger.ParentPipelineBuild != nil, app.ID)
		pb.Version = pb.BuildNumber
	}
	sdk.AddParameter(&params, "cds.pipeline", sdk.StringParameter, p.Name)
	sdk.AddParameter(&params, "cds.project", sdk.StringParameter, p.ProjectKey)
	sdk.AddParameter(&params, "cds.application", sdk.StringParameter, app.Name)
	sdk.AddParameter(&params, "cds.environment", sdk.StringParameter, env.Name)
	sdk.AddParameter(&params, "cds.buildNumber", sdk.StringParameter, strconv.FormatInt(pb.BuildNumber, 10))
	sdk.AddParameter(&params, "cds.version", sdk.StringParameter, strconv.FormatInt(pb.Version, 10))

	if client != nil {
		repo, err := client.RepoByFullname(app.RepositoryFullname)
		if err != nil {
			log.Warning("InsertPipelineBuild> Unable to get repository %s from %s : %s", app.RepositoriesManager.Name, app.RepositoryFullname, err)
			return nil, err
		}
		sdk.AddParameter(&params, "git.url", sdk.StringParameter, repo.SSHCloneURL)
		sdk.AddParameter(&params, "git.http_url", sdk.StringParameter, repo.HTTPCloneURL)
	}

	if pb.Trigger.TriggeredBy != nil {
		//Load user information to store them as args
		sdk.AddParameter(&params, "cds.triggered_by.username", sdk.StringParameter, pb.Trigger.TriggeredBy.Username)
		sdk.AddParameter(&params, "cds.triggered_by.fullname", sdk.StringParameter, pb.Trigger.TriggeredBy.Fullname)
		sdk.AddParameter(&params, "cds.triggered_by.email", sdk.StringParameter, pb.Trigger.TriggeredBy.Email)
	}

	//Set git.Branch and git.Hash
	if pb.Trigger.VCSChangesBranch != "" {
		sdk.AddParameter(&params, "git.branch", sdk.StringParameter, pb.Trigger.VCSChangesBranch)
		sdk.AddParameter(&params, "git.hash", sdk.StringParameter, pb.Trigger.VCSChangesHash)
	} else {
		//We consider default branch is master
		defautlBranch := "master"
		lastGitHash := map[string]string{}
		if client != nil {
			branches, _ := client.Branches(app.RepositoryFullname)
			for _, b := range branches {
				//If application is linked to a repository manager, we try to found de default branch
				if b.Default {
					defautlBranch = b.DisplayID
				}
				//And we store LatestCommit for each branches
				lastGitHash[b.DisplayID] = b.LatestCommit
			}
		}

		// If branch is not provided from parent
		// then maybe it was directly set by pipeline parameters
		// if not, then it's master
		found := false
		hashFound := false
		for _, p := range params {
			if p.Name == "git.branch" && p.Value != "" {
				found = true
				pb.Trigger.VCSChangesBranch = p.Value
			}
			if p.Name == "git.hash" && p.Value != "" {
				hashFound = true
				pb.Trigger.VCSChangesHash = p.Value
			}
		}

		if !found {
			//If git.branch was not found is pipeline parameters, we set de previously found defaultBranch
			sdk.AddParameter(&params, "git.branch", sdk.StringParameter, defautlBranch)
			pb.Trigger.VCSChangesBranch = defautlBranch

			//And we try to put the lastestCommit for this branch
			if lastGitHash[defautlBranch] != "" {
				sdk.AddParameter(&params, "git.hash", sdk.StringParameter, lastGitHash[defautlBranch])
				pb.Trigger.VCSChangesHash = lastGitHash[defautlBranch]
			}
		} else {
			//If git.branch was found but git.hash wasn't found in pipeline parameters
			//we try to found the LatestCommit
			if !hashFound && lastGitHash[pb.Trigger.VCSChangesBranch] != "" {
				sdk.AddParameter(&params, "git.hash", sdk.StringParameter, lastGitHash[pb.Trigger.VCSChangesBranch])
				pb.Trigger.VCSChangesHash = lastGitHash[pb.Trigger.VCSChangesBranch]
			}
		}
	}

	//Retreive commit information
	if client != nil && pb.Trigger.VCSChangesHash != "" {
		commit, err := client.Commit(app.RepositoryFullname, pb.Trigger.VCSChangesHash)
		if err != nil {
			log.Warning("InsertPipelineBuild> Cannot get commit: %s\n", err)
			return nil, err
		}
		sdk.AddParameter(&params, "git.author", sdk.StringParameter, commit.Author.Name)
		sdk.AddParameter(&params, "git.message", sdk.StringParameter, commit.Message)
	}

	// Process Pipeline Argument
	mapVar, err := ProcessPipelineBuildVariables(p.Parameter, applicationPipelineArgs, params)
	if err != nil {
		log.Warning("InsertPipelineBuild> Cannot process args: %s\n", err)
		return nil, err
	}

	// sdk.Build should have sdk.Variable instead of []string
	var argsFinal []sdk.Parameter
	for _, v := range mapVar {
		argsFinal = append(argsFinal, v)
	}

	argsJSON, err := json.Marshal(argsFinal)
	if err != nil {
		log.Warning("InsertPipelineBuild> Cannot marshal build parameters: %s\n", err)
		return nil, err
	}

	if err := LoadPipelineStage(tx, p); err != nil {
		return nil, err
	}

	// Init Action build
	for stageIndex := range p.Stages {
		stage := &p.Stages[stageIndex]
		if stageIndex == 0 {
			stage.Status = sdk.StatusWaiting
		}
	}

	stages, errJSON := json.Marshal(p.Stages)
	if errJSON != nil {
		return nil, errJSON
	}

	err = insertPipelineBuild(tx, string(argsJSON), app.ID, p.ID, &pb, env.ID, string(stages))
	if err != nil {
		log.Warning("InsertPipelineBuild> Cannot insert pipeline build: %s\n", err)
		return nil, err
	}

	pb.Status = sdk.StatusBuilding
	pb.Pipeline = *p
	pb.Parameters = params
	pb.Application = *app
	pb.Environment = *env

	// Update stats
	stats.PipelineEvent(tx, p.Type, project.ID, app.ID)

	//Send notification
	//Load previous pipeline (some app, pip, env and branch)
	//Load branch
	branch := ""
	for _, param := range pb.Parameters {
		if param.Name == ".git.branch" {
			branch = param.Value
			break
		}
	}
	//Get the history
	var previous *sdk.PipelineBuild
	history, err := LoadPipelineBuildsByApplicationAndPipeline(tx, pb.Application.ID, pb.Pipeline.ID, pb.Environment.ID, 2, "", branch)
	if err != nil {
		log.Critical("InsertPipelineBuild> error while loading previous pipeline build: %s", err)
	}
	//Be sure to get the previous one
	if len(history) == 2 {
		for i := range history {
			if previous == nil || previous.BuildNumber > history[i].BuildNumber {
				previous = &history[i]
			}
		}
	}

	event.PublishPipelineBuild(tx, &pb, previous)
	return &pb, nil
}

func insertPipelineBuild(db gorp.SqlExecutor, args string, applicationID, pipelineID int64, pb *sdk.PipelineBuild, envID int64, stages string) error {
	query := `INSERT INTO pipeline_build (pipeline_id, build_number, version, status, args, start, application_id,environment_id, done, manual_trigger, triggered_by, parent_pipeline_build_id, vcs_changes_branch, vcs_changes_hash, vcs_changes_author, scheduled_trigger, stages)
						VALUES ($1, $2, $3, $4, $5, $6, $7, $8, $9, $10, $11, $12, $13, $14, $15, $16, $17) RETURNING id`

	var triggeredBy, parentPipelineID int64
	if pb.Trigger.TriggeredBy != nil {
		triggeredBy = pb.Trigger.TriggeredBy.ID
	}
	if pb.Trigger.ParentPipelineBuild != nil {
		parentPipelineID = pb.Trigger.ParentPipelineBuild.ID
	}

	statement := db.QueryRow(
		query, pipelineID, pb.BuildNumber, pb.Version, sdk.StatusBuilding.String(),
		args, time.Now(), applicationID, envID, time.Now(), pb.Trigger.ManualTrigger,
		sql.NullInt64{Int64: triggeredBy, Valid: triggeredBy != 0},
		sql.NullInt64{Int64: parentPipelineID, Valid: parentPipelineID != 0},
		pb.Trigger.VCSChangesBranch, pb.Trigger.VCSChangesHash, pb.Trigger.VCSChangesAuthor, pb.Trigger.ScheduledTrigger, stages)
	err := statement.Scan(&pb.ID)
	if err != nil {
		return fmt.Errorf("App:%d,Pip:%d,Env:%d> %s", applicationID, pipelineID, envID, err)
	}

	return nil
}

//BuildExists checks if a build already exist
func BuildExists(db gorp.SqlExecutor, appID, pipID, envID int64, trigger *sdk.PipelineBuildTrigger) (bool, error) {
	query := `
		select count(1)
		from pipeline_build
		where application_id = $1
		and pipeline_id = $2
		and environment_id = $3
		and vcs_changes_hash = $4
		and vcs_changes_branch = $5
		and vcs_changes_author = $6
	`
	var count int
	if err := db.QueryRow(query, appID, pipID, envID, trigger.VCSChangesHash, trigger.VCSChangesBranch, trigger.VCSChangesAuthor).Scan(&count); err != nil {
		return false, err
	}
	return count > 0, nil

}

// GetBranchHistory  Get last build for all branches
// TODO REFACTOR
func GetBranchHistory(db gorp.SqlExecutor, projectKey, appName string, page, nbPerPage int) ([]sdk.PipelineBuild, error) {
	pbs := []sdk.PipelineBuild{}

	if page < 1 {
		page = 1
	}
	offset := nbPerPage * (page - 1)
	query := `
		WITH lastestBuild AS (
			(
				SELECT
					pb.application_id, pb.pipeline_id, pb.environment_id,
					appName, pipName, envName,
					pb.start, pb.done, pb.status, pb.version, pb.build_number,
					pb.manual_trigger, pb.scheduled_trigger, pb.triggered_by, pb.vcs_changes_branch, pb.vcs_changes_hash, pb.vcs_changes_author
				FROM
					pipeline_build pb
				JOIN (
					SELECT distinct(pipeline_id, environment_id, vcs_changes_branch) record, pipeline_id, environment_id, vcs_changes_branch, max(start) as start,
						application_id, application.name as appName, pipeline.name as pipName, environment.name as envName
					FROM pipeline_build
					JOIN application ON application.id = application_id
					JOIN pipeline ON pipeline.id = pipeline_id
					JOIN project ON project.id = application.project_id AND project.id = pipeline.project_id
					JOIN environment ON environment.id = environment_id AND
					(
						environment.project_id is NULL
						OR
						environment.project_id = project.id
					)
					WHERE vcs_changes_branch != ''
						AND vcs_changes_branch IS NOT NULL
						AND project.projectkey= $1
						AND application.name = $2
						AND pipeline.type = 'build'
					GROUP by pipeline_id, environment_id, application_id, vcs_changes_branch, appName, pipName, envName
					ORDER BY start DESC
				) hh ON hh.pipeline_id = pb.pipeline_id AND hh.application_id =pb.application_id AND hh.environment_id = pb.environment_id AND hh.start = pb.start
			)
		)
		SELECT
			lastestBuild.pipeline_id, lastestBuild.application_id, lastestBuild.environment_id,
			lastestBuild.appName, lastestBuild.pipName, lastestBuild.envName,
			lastestBuild.start, lastestBuild.done, lastestBuild.status, lastestBuild.version, lastestBuild.build_number,
			lastestBuild.manual_trigger, "user".username, lastestBuild.vcs_changes_branch, lastestBuild.vcs_changes_hash, lastestBuild.vcs_changes_author
		FROM lastestBuild
		JOIN (
			SELECT max(start) as start , application_id, pipeline_id, environment_id ,vcs_changes_branch
			FROM lastestBuild
			GROUP BY application_id, pipeline_id, environment_id ,vcs_changes_branch
		) m ON
			m.start = lastestBuild.start AND
			m.application_id = lastestBuild.application_id AND
			m.pipeline_id = lastestBuild.pipeline_id AND
			m.environment_id = lastestBuild.environment_id AND
			m.vcs_changes_branch = lastestBuild.vcs_changes_branch
		LEFT JOIN "user" ON "user".id = lastestBuild.triggered_by
		ORDER by lastestBuild.start DESC
		OFFSET $3
		LIMIT $4
	`
	rows, err := db.Query(query, projectKey, appName, offset, nbPerPage)
	if err != nil {
		return nil, err
	}
	defer rows.Close()
	for rows.Next() {
		var pb sdk.PipelineBuild
		var status string
		var user sdk.User
		var manual sql.NullBool
		var hash, author, username sql.NullString

		err = rows.Scan(&pb.Pipeline.ID, &pb.Application.ID, &pb.Environment.ID,
			&pb.Application.Name, &pb.Pipeline.Name, &pb.Environment.Name,
			&pb.Start, &pb.Done, &status, &pb.Version, &pb.BuildNumber,
			&manual, &username, &pb.Trigger.VCSChangesBranch, &hash, &author,
		)
		if err != nil {
			return nil, err
		}

		if username.Valid {
			user.Username = username.String
		}
		pb.Trigger.TriggeredBy = &user

		pb.Status = sdk.StatusFromString(status)

		if manual.Valid {
			pb.Trigger.ManualTrigger = manual.Bool
		}
		if hash.Valid {
			pb.Trigger.VCSChangesHash = hash.String
		}
		if author.Valid {
			pb.Trigger.VCSChangesAuthor = author.String
		}
		pbs = append(pbs, pb)
	}
	return pbs, nil
}

// GetDeploymentHistory Get all last deployment
// TODO Refactor
func GetDeploymentHistory(db gorp.SqlExecutor, projectKey, appName string) ([]sdk.PipelineBuild, error) {
	pbs := []sdk.PipelineBuild{}
	query := `
		SELECT DISTINCT ON (pipName, envName) pipName, MAX(start),
			appName, envName,
			pb.version, pb.status, pb.done, pb.build_number,
			pb.manual_trigger, pb.scheduled_trigger, username, pb.vcs_changes_branch, pb.vcs_changes_hash, pb.vcs_changes_author
		FROM
		(
			(
				SELECT
					appName, pipName, envName,
					pb.version, pb.status, pb.done, pb.start, pb.build_number,
					pb.manual_trigger, pb.scheduled_trigger, "user".username, pb.vcs_changes_branch, pb.vcs_changes_hash, pb.vcs_changes_author
				FROM pipeline_build pb
				JOIN
				    (SELECT
					MAX(start) AS maxStart,
					application_id, pipeline_id, environment_id,
					application.name as appName, pipeline.name as pipName, environment.name as envName
				    FROM pipeline_build
				    JOIN application ON application.id = application_id
				    JOIN pipeline ON pipeline.id = pipeline_id
				    JOIN environment ON environment.id = environment_id
				    JOIN project ON project.id = application.project_id AND project.id = pipeline.project_id
				    WHERE pipeline.type = 'deployment' AND project.projectkey = $1 AND application.name = $2
				    GROUP BY pipeline_id, environment_id, application_id, appName, pipName, envName
				    ORDER BY MAX(start) DESC ) groupedtt
				ON pb.pipeline_id = groupedtt.pipeline_id AND pb.environment_id = groupedtt.environment_id AND pb.application_id = groupedtt.application_id
				AND pb.start = groupedtt.maxStart
				LEFT JOIN "user" ON "user".id = pb.triggered_by
			)
		) pb
		GROUP BY pipName, appName, envName,
			pb.version, pb.status, pb.done, pb.build_number,
			pb.manual_trigger, pb.scheduled_trigger, username, pb.vcs_changes_branch, pb.vcs_changes_hash, pb.vcs_changes_author
		ORDER BY pipName ASC, envName ASC, max(start) DESC
	`
	rows, err := db.Query(query, projectKey, appName)
	if err != nil {
		return nil, err
	}
	defer rows.Close()
	for rows.Next() {
		var pb sdk.PipelineBuild
		var status string
		var user sdk.User
		var manual sql.NullBool
		var hash, author, username, branch sql.NullString

		err = rows.Scan(&pb.Pipeline.Name, &pb.Start,
			&pb.Application.Name, &pb.Environment.Name,
			&pb.Version, &status, &pb.Done, &pb.BuildNumber,
			&manual, &username, &branch, &hash, &author)
		if err != nil {
			return nil, err
		}

		if username.Valid {
			user.Username = username.String
		}
		pb.Trigger.TriggeredBy = &user
		pb.Status = sdk.StatusFromString(status)

		if branch.Valid {
			pb.Trigger.VCSChangesBranch = branch.String
		}
		if manual.Valid {
			pb.Trigger.ManualTrigger = manual.Bool
		}
		if hash.Valid {
			pb.Trigger.VCSChangesHash = hash.String
		}
		if author.Valid {
			pb.Trigger.VCSChangesAuthor = author.String
		}

		pbs = append(pbs, pb)
	}
	return pbs, nil
}

// GetVersions  Get version for the given application and branch
func GetVersions(db gorp.SqlExecutor, app *sdk.Application, branchName string) ([]int, error) {
	query := `
		SELECT version
		FROM pipeline_build
		WHERE application_id = $1 AND vcs_changes_branch = $2
		ORDER BY version DESC
		LIMIT 15
	`
	rows, err := db.Query(query, app.ID, branchName)
	if err != nil {
		return nil, err
	}
	defer rows.Close()

	versions := []int{}
	for rows.Next() {
		var version int
		err = rows.Scan(&version)
		if err != nil {
			return nil, err
		}
		versions = append(versions, version)
	}
	return versions, nil
}

func GetAllLastBuildByApplication(db gorp.SqlExecutor, applicationID int64, branchName string, version int) ([]sdk.PipelineBuild, error) {
	whereCondition := `
		WHERE pb.id IN (
			select max(id)
			FROM pipeline_build
			WHERE application_id = $1 %s
			GROUP BY pipeline_id, environment_id
		) AND application_id = $1;
	`
	var rows []sdk.PipelineBuildDbResult
	var errSelect error
	if branchName == "" && version == 0 {
		query := fmt.Sprintf("%s %s", SELECT_PB, fmt.Sprintf(whereCondition, ""))
		_, errSelect = db.Select(&rows, query, applicationID)
	} else if branchName != "" && version == 0 {
		query := fmt.Sprintf("%s %s", SELECT_PB, fmt.Sprintf(whereCondition, " AND vcs_changes_branch = $2"))
		_, errSelect = db.Select(&rows, query, applicationID, branchName)
	} else if branchName == "" && version != 0 {
		query := fmt.Sprintf("%s %s", SELECT_PB, fmt.Sprintf(whereCondition, " AND version = $2"))
		_, errSelect = db.Select(&rows, query, applicationID, version)
	} else {
		query := fmt.Sprintf("%s %s", SELECT_PB, fmt.Sprintf(whereCondition, " AND vcs_changes_branch = $2 AND version = $3"))
		_, errSelect = db.Select(&rows, query, applicationID, branchName, version)
	}

	if errSelect != nil {
		return nil, errSelect
	}

	pbs := []sdk.PipelineBuild{}
	for _, r := range rows {
		pb, errScan := scanPipelineBuild(r)
		if errScan != nil {
			return nil, errScan
		}
		pbs = append(pbs, *pb)
	}
	return pbs, nil
}

// GetBranches from pipeline build and pipeline history for the given application
func GetBranches(db gorp.SqlExecutor, app *sdk.Application) ([]sdk.VCSBranch, error) {
	branches := []sdk.VCSBranch{}
	query := `
		SELECT DISTINCT vcs_changes_branch
		FROM pipeline_build
		WHERE application_id = $1
		ORDER BY vcs_changes_branch DESC

	`
	rows, err := db.Query(query, app.ID)
	if err != nil {
		return nil, err
	}
	defer rows.Close()
	for rows.Next() {
		var b sql.NullString
		err := rows.Scan(&b)
		if err != nil {
			return nil, err
		}
		if b.Valid {
			branches = append(branches, sdk.VCSBranch{DisplayID: b.String})
		}

	}
	return branches, nil
}

//BuildNumberAndHash represents BuildNumber, Commit Hash and Branch for a Pipeline Build
type BuildNumberAndHash struct {
	BuildNumber int64
	Hash        string
	Branch      string
}

//CurrentAndPreviousPipelineBuildNumberAndHash returns a struct with BuildNumber, Commit Hash and Branch
//for the current pipeline build and the previous one on the same branch.
//Returned pointers may be null if pipeline build are not found
func CurrentAndPreviousPipelineBuildNumberAndHash(db gorp.SqlExecutor, buildNumber, pipelineID, applicationID, environmentID int64) (*BuildNumberAndHash, *BuildNumberAndHash, error) {
	query := `
			SELECT
				current_pipeline.build_number, current_pipeline.vcs_changes_hash, current_pipeline.vcs_changes_branch,
				previous_pipeline.build_number, previous_pipeline.vcs_changes_hash, previous_pipeline.vcs_changes_branch
			FROM
				(
					SELECT    id, pipeline_id, build_number, vcs_changes_branch, vcs_changes_hash
					FROM      pipeline_build
					WHERE 		build_number = $1
					AND				pipeline_id = $2
					AND				application_id = $3
					AND 			environment_id = $4

				) AS current_pipeline
			LEFT OUTER JOIN (
					SELECT    id, pipeline_id, build_number, vcs_changes_branch, vcs_changes_hash
					FROM      pipeline_build
					WHERE     build_number < $1
					AND				pipeline_id = $2
					AND				application_id = $3
					AND 			environment_id = $4

					ORDER BY  build_number DESC
				) AS previous_pipeline ON (
					previous_pipeline.pipeline_id = current_pipeline.pipeline_id AND previous_pipeline.vcs_changes_branch = current_pipeline.vcs_changes_branch
				)
			WHERE current_pipeline.build_number = $1
			ORDER BY  previous_pipeline.build_number DESC
			LIMIT 1;
	`
	var curBuildNumber, prevBuildNumber sql.NullInt64
	var curHash, prevHash, curBranch, prevBranch sql.NullString
	err := db.QueryRow(query, buildNumber, pipelineID, applicationID, environmentID).Scan(&curBuildNumber, &curHash, &curBranch, &prevBuildNumber, &prevHash, &prevBranch)
	if err == sql.ErrNoRows {
		log.Warning("CurrentAndPreviousPipelineBuildNumberAndHash> no result with %d %d %d %d", buildNumber, pipelineID, applicationID, environmentID)
		return nil, nil, sdk.ErrNoPipelineBuild
	}
	if err != nil {
		return nil, nil, err
	}

	cur := &BuildNumberAndHash{}
	if curBuildNumber.Valid {
		cur.BuildNumber = curBuildNumber.Int64
	}
	if curHash.Valid {
		cur.Hash = curHash.String
	}
	if curBranch.Valid {
		cur.Branch = curBranch.String
	}

	prev := &BuildNumberAndHash{}
	if prevBuildNumber.Valid {
		prev.BuildNumber = prevBuildNumber.Int64
	} else {
		return cur, nil, nil
	}
	if prevHash.Valid {
		prev.Hash = prevHash.String
	}
	if prevBranch.Valid {
		prev.Branch = prevBranch.String
	}
	return cur, prev, nil
}

// StopPipelineBuild fails all currently building actions
func StopPipelineBuild(db gorp.SqlExecutor, pbID int64) error {

	if err := StopBuildingPipelineBuildJob(db, pbID); err != nil {
		return err
	}
	// TODO: Add log to inform user
	return nil
}

func RestartPipelineBuild(db gorp.SqlExecutor, pb *sdk.PipelineBuild) error {
	if pb.Status == sdk.StatusSuccess {
		// Remove all pipeline build jobs
		for i := range pb.Stages {
			stage := &pb.Stages[i]
			if i == 0 {
				stage.Status = sdk.StatusWaiting
			}
			// Delete logs
			for _, pbJob := range stage.PipelineBuildJobs {
				if err := DeleteBuildLogs(db, pbJob.ID); err != nil {
					return err
				}

			}
			stage.PipelineBuildJobs = nil
		}
		pb.Start = time.Now()
		pb.Done = time.Time{}

		// Delete artifacts
		arts, errArts := artifact.LoadArtifactsByBuildNumber(db, pb.Pipeline.ID, pb.Application.ID, pb.BuildNumber, pb.Environment.ID)
		if errArts != nil {
			return errArts
		}
		for _, a := range arts {
			if err := artifact.DeleteArtifact(db, a.ID); err != nil {
				return err
			}
		}

		// Delete test results
		if err := DeletePipelineTestResults(db, pb.ID); err != nil {
			return err
		}

	} else {
		for i := range pb.Stages {
			stage := &pb.Stages[i]
			if stage.Status != sdk.StatusFail {
				continue
			}
			stage.Status = sdk.StatusWaiting
			// Delete logs
			for _, pbJob := range stage.PipelineBuildJobs {
				if err := DeleteBuildLogs(db, pbJob.ID); err != nil {
					return err
				}

			}
			stage.PipelineBuildJobs = nil
		}
		pb.Done = time.Time{}
	}

	pb.Status = sdk.StatusBuilding

	if err := UpdatePipelineBuildStatusAndStage(db, pb); err != nil {
		return err
	}

	return nil
<<<<<<< HEAD
=======
}

//BuildNumberAndHash represents BuildNumber, Commit Hash and Branch for a Pipeline Build
type BuildNumberAndHash struct {
	BuildNumber int64
	Hash        string
	Branch      string
}

//CurrentAndPreviousPipelineBuildNumberAndHash returns a struct with BuildNumber, Commit Hash and Branch
//for the current pipeline build and the previous one on the same branch.
//Returned pointers may be null if pipeline build are not found
func CurrentAndPreviousPipelineBuildNumberAndHash(db database.Querier, buildNumber, pipelineID, applicationID, environmentID int64) (*BuildNumberAndHash, *BuildNumberAndHash, error) {
	query := `
			SELECT
				current_pipeline.build_number, current_pipeline.vcs_changes_hash, current_pipeline.vcs_changes_branch,
				previous_pipeline.build_number, previous_pipeline.vcs_changes_hash, previous_pipeline.vcs_changes_branch
			FROM
				(
					SELECT    id, pipeline_id, build_number, vcs_changes_branch, vcs_changes_hash
					FROM      pipeline_build
					WHERE 		build_number = $1
					AND				pipeline_id = $2
					AND				application_id = $3
					AND 			environment_id = $4
					UNION ALL (
						SELECT    pipeline_build_id as id, pipeline_id, build_number, vcs_changes_branch, vcs_changes_hash
						FROM      pipeline_history
						WHERE 		build_number = $1
						AND				pipeline_id = $2
						AND				application_id = $3
						AND 			environment_id = $4
					)
				) AS current_pipeline
			LEFT OUTER JOIN (
					SELECT    id, pipeline_id, build_number, vcs_changes_branch, vcs_changes_hash
					FROM      pipeline_build
					WHERE     build_number < $1
					AND				pipeline_id = $2
					AND				application_id = $3
					AND 			environment_id = $4
					UNION ALL (
						SELECT    pipeline_build_id as id, pipeline_id, build_number, vcs_changes_branch, vcs_changes_hash
						FROM      pipeline_history
						WHERE     build_number < $1
						AND				pipeline_id = $2
						AND				application_id = $3
						AND 			environment_id = $4
					)
					ORDER BY  build_number DESC
				) AS previous_pipeline ON (
					previous_pipeline.pipeline_id = current_pipeline.pipeline_id AND previous_pipeline.vcs_changes_branch = current_pipeline.vcs_changes_branch
				)
			WHERE current_pipeline.build_number = $1
			ORDER BY  previous_pipeline.build_number DESC
			LIMIT 1;
	`
	var curBuildNumber, prevBuildNumber sql.NullInt64
	var curHash, prevHash, curBranch, prevBranch sql.NullString
	err := db.QueryRow(query, buildNumber, pipelineID, applicationID, environmentID).Scan(&curBuildNumber, &curHash, &curBranch, &prevBuildNumber, &prevHash, &prevBranch)
	if err == sql.ErrNoRows {
		log.Warning("CurrentAndPreviousPipelineBuildNumberAndHash> no result with %d %d %d %d", buildNumber, pipelineID, applicationID, environmentID)
		return nil, nil, sdk.ErrNoPipelineBuild
	}
	if err != nil {
		return nil, nil, err
	}

	cur := &BuildNumberAndHash{}
	if curBuildNumber.Valid {
		cur.BuildNumber = curBuildNumber.Int64
	}
	if curHash.Valid {
		cur.Hash = curHash.String
	}
	if curBranch.Valid {
		cur.Branch = curBranch.String
	}

	prev := &BuildNumberAndHash{}
	if prevBuildNumber.Valid {
		prev.BuildNumber = prevBuildNumber.Int64
	} else {
		return cur, nil, nil
	}
	if prevHash.Valid {
		prev.Hash = prevHash.String
	}
	if prevBranch.Valid {
		prev.Branch = prevBranch.String
	}
	return cur, prev, nil
}

// GetDeploymentHistory Get all last deployment
func GetDeploymentHistory(db database.Querier, projectKey, appName string) ([]sdk.PipelineBuild, error) {
	pbs := []sdk.PipelineBuild{}
	query := `
		SELECT DISTINCT ON (pipName, envName) pipName, MAX(start),
			appName, envName,
			pb.version, pb.status, pb.done, pb.build_number,
			pb.manual_trigger, pb.scheduled_trigger, username, pb.vcs_changes_branch, pb.vcs_changes_hash, pb.vcs_changes_author
		FROM
		(
			(
				SELECT
					appName, pipName, envName,
					pb.version, pb.status, pb.done, pb.start, pb.build_number,
					pb.manual_trigger, pb.scheduled_trigger, "user".username, pb.vcs_changes_branch, pb.vcs_changes_hash, pb.vcs_changes_author
				FROM pipeline_build pb
				JOIN
				    (SELECT
					MAX(start) AS maxStart,
					application_id, pipeline_id, environment_id,
					application.name as appName, pipeline.name as pipName, environment.name as envName
				    FROM pipeline_build
				    JOIN application ON application.id = application_id
				    JOIN pipeline ON pipeline.id = pipeline_id
				    JOIN environment ON environment.id = environment_id
				    JOIN project ON project.id = application.project_id AND project.id = pipeline.project_id
				    WHERE pipeline.type = 'deployment' AND project.projectkey = $1 AND application.name = $2
				    GROUP BY pipeline_id, environment_id, application_id, appName, pipName, envName
				    ORDER BY MAX(start) DESC ) groupedtt
				ON pb.pipeline_id = groupedtt.pipeline_id AND pb.environment_id = groupedtt.environment_id AND pb.application_id = groupedtt.application_id
				AND pb.start = groupedtt.maxStart
				LEFT JOIN "user" ON "user".id = pb.triggered_by
			)
			UNION
			(
				SELECT
					appName, pipName, envName,
					ph.version, ph.status, ph.done, ph.start, ph.build_number,
					ph.manual_trigger, ph.scheduled_trigger, "user".username, ph.vcs_changes_branch, ph.vcs_changes_hash, ph.vcs_changes_author
				FROM pipeline_history ph
				JOIN
				    (SELECT
					MAX(start) AS maxStart,
					application_id, pipeline_id, environment_id,
					application.name as appName, pipeline.name as pipName, environment.name as envName
				    FROM pipeline_history
				    JOIN application ON application.id = application_id
				    JOIN pipeline ON pipeline.id = pipeline_id
				    JOIN environment ON environment.id = environment_id
				    JOIN project ON project.id = application.project_id AND project.id = pipeline.project_id
				    WHERE pipeline.type = 'deployment' AND project.projectkey = $1 AND application.name = $2
				    GROUP BY pipeline_id, environment_id, application_id, appName, pipName, envName
				    ORDER BY MAX(start) DESC ) groupedtt
				ON ph.pipeline_id = groupedtt.pipeline_id AND ph.environment_id = groupedtt.environment_id AND ph.application_id = groupedtt.application_id
				AND ph.start = groupedtt.maxStart
				LEFT JOIN "user" ON "user".id = ph.triggered_by
			)
		) pb
		GROUP BY pipName, appName, envName,
			pb.version, pb.status, pb.done, pb.build_number,
			pb.manual_trigger, pb.scheduled_trigger, username, pb.vcs_changes_branch, pb.vcs_changes_hash, pb.vcs_changes_author
		ORDER BY pipName ASC, envName ASC, max(start) DESC
	`
	rows, err := db.Query(query, projectKey, appName)
	if err != nil {
		return nil, err
	}
	defer rows.Close()
	for rows.Next() {
		var pb sdk.PipelineBuild
		var status string
		var user sdk.User
		var manual sql.NullBool
		var hash, author, username, branch sql.NullString

		err = rows.Scan(&pb.Pipeline.Name, &pb.Start,
			&pb.Application.Name, &pb.Environment.Name,
			&pb.Version, &status, &pb.Done, &pb.BuildNumber,
			&manual, &username, &branch, &hash, &author)
		if err != nil {
			return nil, err
		}

		if username.Valid {
			user.Username = username.String
		}
		pb.Trigger.TriggeredBy = &user
		pb.Status = sdk.StatusFromString(status)

		if branch.Valid {
			pb.Trigger.VCSChangesBranch = branch.String
		}
		if manual.Valid {
			pb.Trigger.ManualTrigger = manual.Bool
		}
		if hash.Valid {
			pb.Trigger.VCSChangesHash = hash.String
		}
		if author.Valid {
			pb.Trigger.VCSChangesAuthor = author.String
		}

		pbs = append(pbs, pb)
	}
	return pbs, nil
}

// GetVersions  Get version for the given application and branch
func GetVersions(db database.Querier, app *sdk.Application, branchName string) ([]int, error) {
	query := `
		SELECT version
		FROM
		(
			SELECT version
			FROM pipeline_build
			WHERE application_id = $1 AND vcs_changes_branch = $2


			UNION

			SELECT version
			FROM pipeline_history
			WHERE application_id = $1 AND vcs_changes_branch = $2
		) sub
		ORDER BY version DESC
		LIMIT 15
	`
	rows, err := db.Query(query, app.ID, branchName)
	if err != nil {
		return nil, err
	}
	defer rows.Close()

	versions := []int{}
	for rows.Next() {
		var version int
		err = rows.Scan(&version)
		if err != nil {
			return nil, err
		}
		versions = append(versions, version)
	}
	return versions, nil
}

// GetBranchHistory  Get last build for all branches
func GetBranchHistory(db database.Querier, projectKey, appName string, page, nbPerPage int) ([]sdk.PipelineBuild, error) {
	pbs := []sdk.PipelineBuild{}

	if page < 1 {
		page = 1
	}
	offset := nbPerPage * (page - 1)
	query := `
		WITH lastestBuild AS (
			(
				SELECT
					pb.application_id, pb.pipeline_id, pb.environment_id,
					appName, pipName, envName,
					pb.start, pb.done, pb.status, pb.version, pb.build_number,
					pb.manual_trigger, pb.scheduled_trigger, pb.triggered_by, pb.vcs_changes_branch, pb.vcs_changes_hash, pb.vcs_changes_author
				FROM
					pipeline_build pb
				JOIN (
					SELECT distinct(pipeline_id, environment_id, vcs_changes_branch) record, pipeline_id, environment_id, vcs_changes_branch, max(start) as start,
						application_id, application.name as appName, pipeline.name as pipName, environment.name as envName
					FROM pipeline_build
					JOIN application ON application.id = application_id
					JOIN pipeline ON pipeline.id = pipeline_id
					JOIN project ON project.id = application.project_id AND project.id = pipeline.project_id
					JOIN environment ON environment.id = environment_id AND
					(
						environment.project_id is NULL
						OR
						environment.project_id = project.id
					)
					WHERE vcs_changes_branch != ''
						AND vcs_changes_branch IS NOT NULL
						AND project.projectkey= $1
						AND application.name = $2
						AND pipeline.type = 'build'
					GROUP by pipeline_id, environment_id, application_id, vcs_changes_branch, appName, pipName, envName
					ORDER BY start DESC
				) hh ON hh.pipeline_id = pb.pipeline_id AND hh.application_id =pb.application_id AND hh.environment_id = pb.environment_id AND hh.start = pb.start
			)
			UNION ALL
			(
				SELECT
					ph.application_id, ph.pipeline_id, ph.environment_id,
					appName, pipName, envName,
					ph.start, ph.done, ph.status, ph.version,  ph.build_number,
					ph.manual_trigger, ph.scheduled_trigger, ph.triggered_by, ph.vcs_changes_branch, ph.vcs_changes_hash, ph.vcs_changes_author
				FROM
					pipeline_history ph
				JOIN (
					SELECT distinct(pipeline_id, environment_id, vcs_changes_branch) record, pipeline_id, environment_id, vcs_changes_branch, max(start) as start,
						application_id, application.name as appName, pipeline.name as pipName, environment.name as envName
					FROM pipeline_history
					JOIN application ON application.id = application_id
					JOIN pipeline ON pipeline.id = pipeline_id
					JOIN project ON project.id = application.project_id AND project.id = pipeline.project_id
					JOIN environment ON environment.id = environment_id AND
					(
						environment.project_id is NULL
						OR
						environment.project_id = project.id
					)
					WHERE vcs_changes_branch != ''
						AND vcs_changes_branch IS NOT NULL
						AND project.projectkey= $1
						AND application.name = $2
						AND pipeline.type = 'build'
					GROUP by pipeline_id, environment_id, application_id, vcs_changes_branch, appName, pipName, envName
					ORDER BY start DESC
				) hh ON hh.pipeline_id = ph.pipeline_id AND hh.application_id = ph.application_id AND hh.environment_id = ph.environment_id AND hh.start = ph.start
			)
		)
		SELECT
			lastestBuild.pipeline_id, lastestBuild.application_id, lastestBuild.environment_id,
			lastestBuild.appName, lastestBuild.pipName, lastestBuild.envName,
			lastestBuild.start, lastestBuild.done, lastestBuild.status, lastestBuild.version, lastestBuild.build_number,
			lastestBuild.manual_trigger, "user".username, lastestBuild.vcs_changes_branch, lastestBuild.vcs_changes_hash, lastestBuild.vcs_changes_author
		FROM lastestBuild
		JOIN (
			SELECT max(start) as start , application_id, pipeline_id, environment_id ,vcs_changes_branch
			FROM lastestBuild
			GROUP BY application_id, pipeline_id, environment_id ,vcs_changes_branch
		) m ON
			m.start = lastestBuild.start AND
			m.application_id = lastestBuild.application_id AND
			m.pipeline_id = lastestBuild.pipeline_id AND
			m.environment_id = lastestBuild.environment_id AND
			m.vcs_changes_branch = lastestBuild.vcs_changes_branch
		LEFT JOIN "user" ON "user".id = lastestBuild.triggered_by
		ORDER by lastestBuild.start DESC
		OFFSET $3
		LIMIT $4
	`
	rows, err := db.Query(query, projectKey, appName, offset, nbPerPage)
	if err != nil {
		return nil, err
	}
	defer rows.Close()
	for rows.Next() {
		var pb sdk.PipelineBuild
		var status string
		var user sdk.User
		var manual sql.NullBool
		var hash, author, username sql.NullString

		err = rows.Scan(&pb.Pipeline.ID, &pb.Application.ID, &pb.Environment.ID,
			&pb.Application.Name, &pb.Pipeline.Name, &pb.Environment.Name,
			&pb.Start, &pb.Done, &status, &pb.Version, &pb.BuildNumber,
			&manual, &username, &pb.Trigger.VCSChangesBranch, &hash, &author,
		)
		if err != nil {
			return nil, err
		}

		if username.Valid {
			user.Username = username.String
		}
		pb.Trigger.TriggeredBy = &user

		pb.Status = sdk.StatusFromString(status)

		if manual.Valid {
			pb.Trigger.ManualTrigger = manual.Bool
		}
		if hash.Valid {
			pb.Trigger.VCSChangesHash = hash.String
		}
		if author.Valid {
			pb.Trigger.VCSChangesAuthor = author.String
		}
		pbs = append(pbs, pb)
	}
	return pbs, nil
}

//BuildExists checks if a build already exist
func BuildExists(db database.Querier, appID, pipID, envID int64, trigger *sdk.PipelineBuildTrigger) (bool, error) {
	query := `
		select count(1)
		from pipeline_build
		where application_id = $1
		and pipeline_id = $2
		and environment_id = $3
		and vcs_changes_hash = $4
		and vcs_changes_branch = $5
		and vcs_changes_author = $6
	`
	var count int
	if err := db.QueryRow(query, appID, pipID, envID, trigger.VCSChangesHash, trigger.VCSChangesBranch, trigger.VCSChangesAuthor).Scan(&count); err != nil {
		return false, err
	}
	return count > 0, nil

>>>>>>> ae798e69
}<|MERGE_RESOLUTION|>--- conflicted
+++ resolved
@@ -1110,399 +1110,4 @@
 	}
 
 	return nil
-<<<<<<< HEAD
-=======
-}
-
-//BuildNumberAndHash represents BuildNumber, Commit Hash and Branch for a Pipeline Build
-type BuildNumberAndHash struct {
-	BuildNumber int64
-	Hash        string
-	Branch      string
-}
-
-//CurrentAndPreviousPipelineBuildNumberAndHash returns a struct with BuildNumber, Commit Hash and Branch
-//for the current pipeline build and the previous one on the same branch.
-//Returned pointers may be null if pipeline build are not found
-func CurrentAndPreviousPipelineBuildNumberAndHash(db database.Querier, buildNumber, pipelineID, applicationID, environmentID int64) (*BuildNumberAndHash, *BuildNumberAndHash, error) {
-	query := `
-			SELECT
-				current_pipeline.build_number, current_pipeline.vcs_changes_hash, current_pipeline.vcs_changes_branch,
-				previous_pipeline.build_number, previous_pipeline.vcs_changes_hash, previous_pipeline.vcs_changes_branch
-			FROM
-				(
-					SELECT    id, pipeline_id, build_number, vcs_changes_branch, vcs_changes_hash
-					FROM      pipeline_build
-					WHERE 		build_number = $1
-					AND				pipeline_id = $2
-					AND				application_id = $3
-					AND 			environment_id = $4
-					UNION ALL (
-						SELECT    pipeline_build_id as id, pipeline_id, build_number, vcs_changes_branch, vcs_changes_hash
-						FROM      pipeline_history
-						WHERE 		build_number = $1
-						AND				pipeline_id = $2
-						AND				application_id = $3
-						AND 			environment_id = $4
-					)
-				) AS current_pipeline
-			LEFT OUTER JOIN (
-					SELECT    id, pipeline_id, build_number, vcs_changes_branch, vcs_changes_hash
-					FROM      pipeline_build
-					WHERE     build_number < $1
-					AND				pipeline_id = $2
-					AND				application_id = $3
-					AND 			environment_id = $4
-					UNION ALL (
-						SELECT    pipeline_build_id as id, pipeline_id, build_number, vcs_changes_branch, vcs_changes_hash
-						FROM      pipeline_history
-						WHERE     build_number < $1
-						AND				pipeline_id = $2
-						AND				application_id = $3
-						AND 			environment_id = $4
-					)
-					ORDER BY  build_number DESC
-				) AS previous_pipeline ON (
-					previous_pipeline.pipeline_id = current_pipeline.pipeline_id AND previous_pipeline.vcs_changes_branch = current_pipeline.vcs_changes_branch
-				)
-			WHERE current_pipeline.build_number = $1
-			ORDER BY  previous_pipeline.build_number DESC
-			LIMIT 1;
-	`
-	var curBuildNumber, prevBuildNumber sql.NullInt64
-	var curHash, prevHash, curBranch, prevBranch sql.NullString
-	err := db.QueryRow(query, buildNumber, pipelineID, applicationID, environmentID).Scan(&curBuildNumber, &curHash, &curBranch, &prevBuildNumber, &prevHash, &prevBranch)
-	if err == sql.ErrNoRows {
-		log.Warning("CurrentAndPreviousPipelineBuildNumberAndHash> no result with %d %d %d %d", buildNumber, pipelineID, applicationID, environmentID)
-		return nil, nil, sdk.ErrNoPipelineBuild
-	}
-	if err != nil {
-		return nil, nil, err
-	}
-
-	cur := &BuildNumberAndHash{}
-	if curBuildNumber.Valid {
-		cur.BuildNumber = curBuildNumber.Int64
-	}
-	if curHash.Valid {
-		cur.Hash = curHash.String
-	}
-	if curBranch.Valid {
-		cur.Branch = curBranch.String
-	}
-
-	prev := &BuildNumberAndHash{}
-	if prevBuildNumber.Valid {
-		prev.BuildNumber = prevBuildNumber.Int64
-	} else {
-		return cur, nil, nil
-	}
-	if prevHash.Valid {
-		prev.Hash = prevHash.String
-	}
-	if prevBranch.Valid {
-		prev.Branch = prevBranch.String
-	}
-	return cur, prev, nil
-}
-
-// GetDeploymentHistory Get all last deployment
-func GetDeploymentHistory(db database.Querier, projectKey, appName string) ([]sdk.PipelineBuild, error) {
-	pbs := []sdk.PipelineBuild{}
-	query := `
-		SELECT DISTINCT ON (pipName, envName) pipName, MAX(start),
-			appName, envName,
-			pb.version, pb.status, pb.done, pb.build_number,
-			pb.manual_trigger, pb.scheduled_trigger, username, pb.vcs_changes_branch, pb.vcs_changes_hash, pb.vcs_changes_author
-		FROM
-		(
-			(
-				SELECT
-					appName, pipName, envName,
-					pb.version, pb.status, pb.done, pb.start, pb.build_number,
-					pb.manual_trigger, pb.scheduled_trigger, "user".username, pb.vcs_changes_branch, pb.vcs_changes_hash, pb.vcs_changes_author
-				FROM pipeline_build pb
-				JOIN
-				    (SELECT
-					MAX(start) AS maxStart,
-					application_id, pipeline_id, environment_id,
-					application.name as appName, pipeline.name as pipName, environment.name as envName
-				    FROM pipeline_build
-				    JOIN application ON application.id = application_id
-				    JOIN pipeline ON pipeline.id = pipeline_id
-				    JOIN environment ON environment.id = environment_id
-				    JOIN project ON project.id = application.project_id AND project.id = pipeline.project_id
-				    WHERE pipeline.type = 'deployment' AND project.projectkey = $1 AND application.name = $2
-				    GROUP BY pipeline_id, environment_id, application_id, appName, pipName, envName
-				    ORDER BY MAX(start) DESC ) groupedtt
-				ON pb.pipeline_id = groupedtt.pipeline_id AND pb.environment_id = groupedtt.environment_id AND pb.application_id = groupedtt.application_id
-				AND pb.start = groupedtt.maxStart
-				LEFT JOIN "user" ON "user".id = pb.triggered_by
-			)
-			UNION
-			(
-				SELECT
-					appName, pipName, envName,
-					ph.version, ph.status, ph.done, ph.start, ph.build_number,
-					ph.manual_trigger, ph.scheduled_trigger, "user".username, ph.vcs_changes_branch, ph.vcs_changes_hash, ph.vcs_changes_author
-				FROM pipeline_history ph
-				JOIN
-				    (SELECT
-					MAX(start) AS maxStart,
-					application_id, pipeline_id, environment_id,
-					application.name as appName, pipeline.name as pipName, environment.name as envName
-				    FROM pipeline_history
-				    JOIN application ON application.id = application_id
-				    JOIN pipeline ON pipeline.id = pipeline_id
-				    JOIN environment ON environment.id = environment_id
-				    JOIN project ON project.id = application.project_id AND project.id = pipeline.project_id
-				    WHERE pipeline.type = 'deployment' AND project.projectkey = $1 AND application.name = $2
-				    GROUP BY pipeline_id, environment_id, application_id, appName, pipName, envName
-				    ORDER BY MAX(start) DESC ) groupedtt
-				ON ph.pipeline_id = groupedtt.pipeline_id AND ph.environment_id = groupedtt.environment_id AND ph.application_id = groupedtt.application_id
-				AND ph.start = groupedtt.maxStart
-				LEFT JOIN "user" ON "user".id = ph.triggered_by
-			)
-		) pb
-		GROUP BY pipName, appName, envName,
-			pb.version, pb.status, pb.done, pb.build_number,
-			pb.manual_trigger, pb.scheduled_trigger, username, pb.vcs_changes_branch, pb.vcs_changes_hash, pb.vcs_changes_author
-		ORDER BY pipName ASC, envName ASC, max(start) DESC
-	`
-	rows, err := db.Query(query, projectKey, appName)
-	if err != nil {
-		return nil, err
-	}
-	defer rows.Close()
-	for rows.Next() {
-		var pb sdk.PipelineBuild
-		var status string
-		var user sdk.User
-		var manual sql.NullBool
-		var hash, author, username, branch sql.NullString
-
-		err = rows.Scan(&pb.Pipeline.Name, &pb.Start,
-			&pb.Application.Name, &pb.Environment.Name,
-			&pb.Version, &status, &pb.Done, &pb.BuildNumber,
-			&manual, &username, &branch, &hash, &author)
-		if err != nil {
-			return nil, err
-		}
-
-		if username.Valid {
-			user.Username = username.String
-		}
-		pb.Trigger.TriggeredBy = &user
-		pb.Status = sdk.StatusFromString(status)
-
-		if branch.Valid {
-			pb.Trigger.VCSChangesBranch = branch.String
-		}
-		if manual.Valid {
-			pb.Trigger.ManualTrigger = manual.Bool
-		}
-		if hash.Valid {
-			pb.Trigger.VCSChangesHash = hash.String
-		}
-		if author.Valid {
-			pb.Trigger.VCSChangesAuthor = author.String
-		}
-
-		pbs = append(pbs, pb)
-	}
-	return pbs, nil
-}
-
-// GetVersions  Get version for the given application and branch
-func GetVersions(db database.Querier, app *sdk.Application, branchName string) ([]int, error) {
-	query := `
-		SELECT version
-		FROM
-		(
-			SELECT version
-			FROM pipeline_build
-			WHERE application_id = $1 AND vcs_changes_branch = $2
-
-
-			UNION
-
-			SELECT version
-			FROM pipeline_history
-			WHERE application_id = $1 AND vcs_changes_branch = $2
-		) sub
-		ORDER BY version DESC
-		LIMIT 15
-	`
-	rows, err := db.Query(query, app.ID, branchName)
-	if err != nil {
-		return nil, err
-	}
-	defer rows.Close()
-
-	versions := []int{}
-	for rows.Next() {
-		var version int
-		err = rows.Scan(&version)
-		if err != nil {
-			return nil, err
-		}
-		versions = append(versions, version)
-	}
-	return versions, nil
-}
-
-// GetBranchHistory  Get last build for all branches
-func GetBranchHistory(db database.Querier, projectKey, appName string, page, nbPerPage int) ([]sdk.PipelineBuild, error) {
-	pbs := []sdk.PipelineBuild{}
-
-	if page < 1 {
-		page = 1
-	}
-	offset := nbPerPage * (page - 1)
-	query := `
-		WITH lastestBuild AS (
-			(
-				SELECT
-					pb.application_id, pb.pipeline_id, pb.environment_id,
-					appName, pipName, envName,
-					pb.start, pb.done, pb.status, pb.version, pb.build_number,
-					pb.manual_trigger, pb.scheduled_trigger, pb.triggered_by, pb.vcs_changes_branch, pb.vcs_changes_hash, pb.vcs_changes_author
-				FROM
-					pipeline_build pb
-				JOIN (
-					SELECT distinct(pipeline_id, environment_id, vcs_changes_branch) record, pipeline_id, environment_id, vcs_changes_branch, max(start) as start,
-						application_id, application.name as appName, pipeline.name as pipName, environment.name as envName
-					FROM pipeline_build
-					JOIN application ON application.id = application_id
-					JOIN pipeline ON pipeline.id = pipeline_id
-					JOIN project ON project.id = application.project_id AND project.id = pipeline.project_id
-					JOIN environment ON environment.id = environment_id AND
-					(
-						environment.project_id is NULL
-						OR
-						environment.project_id = project.id
-					)
-					WHERE vcs_changes_branch != ''
-						AND vcs_changes_branch IS NOT NULL
-						AND project.projectkey= $1
-						AND application.name = $2
-						AND pipeline.type = 'build'
-					GROUP by pipeline_id, environment_id, application_id, vcs_changes_branch, appName, pipName, envName
-					ORDER BY start DESC
-				) hh ON hh.pipeline_id = pb.pipeline_id AND hh.application_id =pb.application_id AND hh.environment_id = pb.environment_id AND hh.start = pb.start
-			)
-			UNION ALL
-			(
-				SELECT
-					ph.application_id, ph.pipeline_id, ph.environment_id,
-					appName, pipName, envName,
-					ph.start, ph.done, ph.status, ph.version,  ph.build_number,
-					ph.manual_trigger, ph.scheduled_trigger, ph.triggered_by, ph.vcs_changes_branch, ph.vcs_changes_hash, ph.vcs_changes_author
-				FROM
-					pipeline_history ph
-				JOIN (
-					SELECT distinct(pipeline_id, environment_id, vcs_changes_branch) record, pipeline_id, environment_id, vcs_changes_branch, max(start) as start,
-						application_id, application.name as appName, pipeline.name as pipName, environment.name as envName
-					FROM pipeline_history
-					JOIN application ON application.id = application_id
-					JOIN pipeline ON pipeline.id = pipeline_id
-					JOIN project ON project.id = application.project_id AND project.id = pipeline.project_id
-					JOIN environment ON environment.id = environment_id AND
-					(
-						environment.project_id is NULL
-						OR
-						environment.project_id = project.id
-					)
-					WHERE vcs_changes_branch != ''
-						AND vcs_changes_branch IS NOT NULL
-						AND project.projectkey= $1
-						AND application.name = $2
-						AND pipeline.type = 'build'
-					GROUP by pipeline_id, environment_id, application_id, vcs_changes_branch, appName, pipName, envName
-					ORDER BY start DESC
-				) hh ON hh.pipeline_id = ph.pipeline_id AND hh.application_id = ph.application_id AND hh.environment_id = ph.environment_id AND hh.start = ph.start
-			)
-		)
-		SELECT
-			lastestBuild.pipeline_id, lastestBuild.application_id, lastestBuild.environment_id,
-			lastestBuild.appName, lastestBuild.pipName, lastestBuild.envName,
-			lastestBuild.start, lastestBuild.done, lastestBuild.status, lastestBuild.version, lastestBuild.build_number,
-			lastestBuild.manual_trigger, "user".username, lastestBuild.vcs_changes_branch, lastestBuild.vcs_changes_hash, lastestBuild.vcs_changes_author
-		FROM lastestBuild
-		JOIN (
-			SELECT max(start) as start , application_id, pipeline_id, environment_id ,vcs_changes_branch
-			FROM lastestBuild
-			GROUP BY application_id, pipeline_id, environment_id ,vcs_changes_branch
-		) m ON
-			m.start = lastestBuild.start AND
-			m.application_id = lastestBuild.application_id AND
-			m.pipeline_id = lastestBuild.pipeline_id AND
-			m.environment_id = lastestBuild.environment_id AND
-			m.vcs_changes_branch = lastestBuild.vcs_changes_branch
-		LEFT JOIN "user" ON "user".id = lastestBuild.triggered_by
-		ORDER by lastestBuild.start DESC
-		OFFSET $3
-		LIMIT $4
-	`
-	rows, err := db.Query(query, projectKey, appName, offset, nbPerPage)
-	if err != nil {
-		return nil, err
-	}
-	defer rows.Close()
-	for rows.Next() {
-		var pb sdk.PipelineBuild
-		var status string
-		var user sdk.User
-		var manual sql.NullBool
-		var hash, author, username sql.NullString
-
-		err = rows.Scan(&pb.Pipeline.ID, &pb.Application.ID, &pb.Environment.ID,
-			&pb.Application.Name, &pb.Pipeline.Name, &pb.Environment.Name,
-			&pb.Start, &pb.Done, &status, &pb.Version, &pb.BuildNumber,
-			&manual, &username, &pb.Trigger.VCSChangesBranch, &hash, &author,
-		)
-		if err != nil {
-			return nil, err
-		}
-
-		if username.Valid {
-			user.Username = username.String
-		}
-		pb.Trigger.TriggeredBy = &user
-
-		pb.Status = sdk.StatusFromString(status)
-
-		if manual.Valid {
-			pb.Trigger.ManualTrigger = manual.Bool
-		}
-		if hash.Valid {
-			pb.Trigger.VCSChangesHash = hash.String
-		}
-		if author.Valid {
-			pb.Trigger.VCSChangesAuthor = author.String
-		}
-		pbs = append(pbs, pb)
-	}
-	return pbs, nil
-}
-
-//BuildExists checks if a build already exist
-func BuildExists(db database.Querier, appID, pipID, envID int64, trigger *sdk.PipelineBuildTrigger) (bool, error) {
-	query := `
-		select count(1)
-		from pipeline_build
-		where application_id = $1
-		and pipeline_id = $2
-		and environment_id = $3
-		and vcs_changes_hash = $4
-		and vcs_changes_branch = $5
-		and vcs_changes_author = $6
-	`
-	var count int
-	if err := db.QueryRow(query, appID, pipID, envID, trigger.VCSChangesHash, trigger.VCSChangesBranch, trigger.VCSChangesAuthor).Scan(&count); err != nil {
-		return false, err
-	}
-	return count > 0, nil
-
->>>>>>> ae798e69
 }