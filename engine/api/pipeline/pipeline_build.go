package pipeline

import (
	"database/sql"
	"encoding/json"
	"fmt"
	"strconv"
	"time"

	"github.com/go-gorp/gorp"
<<<<<<< HEAD
=======
	"github.com/lib/pq"
>>>>>>> 981cbb24

	"github.com/ovh/cds/engine/api/artifact"
	"github.com/ovh/cds/engine/api/cache"
	"github.com/ovh/cds/engine/api/event"
	"github.com/ovh/cds/engine/api/repositoriesmanager"
	"github.com/ovh/cds/engine/api/stats"
	"github.com/ovh/cds/engine/log"
	"github.com/ovh/cds/sdk"
)

<<<<<<< HEAD
const (
	SELECT_PB = `
		SELECT
			pb.id as id, pb.application_id as appID, pb.pipeline_id as pipID, pb.environment_id as envID,
			application.name as appName, pipeline.name as pipName, environment.name as envName,
			pb.build_number as build_number, pb.version as version, pb.status as status,
			pb.args as args, pb.stages as stages,
			pb.start as start, pb.done as done,
			pb.manual_trigger as manual_trigger, pb.triggered_by as triggered_by,
			pb.vcs_changes_branch as vcs_branch, pb.vcs_changes_hash as vcs_hash, pb.vcs_changes_author as vcs_author,
			pb.parent_pipeline_build_id as parent_pipeline_build,
			"user".username as username,
			pb.scheduled_trigger as scheduled_trigger
		FROM pipeline_build pb
		JOIN application ON application.id = pb.application_id
		JOIN pipeline ON pipeline.id = pb.pipeline_id
		JOIN environment ON environment.id = pb.environment_id
		LEFT JOIN "user" ON "user".id = pb.triggered_by
	`
)

// SelectBuildForUpdate  Select a build and lock a build
func SelectBuildForUpdate(db gorp.SqlExecutor, buildID int64) error {
	var id int64
	query := `SELECT id
	          FROM pipeline_build
	          WHERE id = $1 AND status = $2
		  FOR UPDATE NOWAIT`
	return db.QueryRow(query, buildID, sdk.StatusBuilding.String()).Scan(&id)
}

// LoadPipelineBuildID Load only id of pipeline build
func LoadPipelineBuildID(db gorp.SqlExecutor, applicationID, pipelineID, environmentID, buildNumber int64) (int64, error) {
	var pbID int64
	query := `SELECT id
	          FROM pipeline_build
	          WHERE application_id = $1 AND pipeline_id = $2 AND environment_id = $3 AND build_number = $4`
	if err := db.QueryRow(query, applicationID, pipelineID, environmentID, buildNumber).Scan(&pbID); err != nil {
		return 0, err
	}
	return pbID, nil
}

// LoadBuildingPipelines Load all building pipeline
func LoadBuildingPipelines(db gorp.SqlExecutor) ([]sdk.PipelineBuild, error) {
	whereCondition := `
		WHERE pb.status = $1
		ORDER by pb.id ASC
	`
	query := fmt.Sprintf("%s %s", SELECT_PB, whereCondition)
	var rows []sdk.PipelineBuildDbResult
	_, err := db.Select(&rows, query, sdk.StatusBuilding.String())
	if err != nil {
		return nil, err
	}

	pbs := []sdk.PipelineBuild{}
	for _, r := range rows {
		pb, errScan := scanPipelineBuild(r)
		if errScan != nil {
			return nil, errScan
		}
		pbs = append(pbs, *pb)
	}
	return pbs, nil
}

// LoadRecentPipelineBuild retrieves pipelines in database having a build running or finished
// less than a minute ago
func LoadRecentPipelineBuild(db gorp.SqlExecutor, args ...FuncArg) ([]sdk.PipelineBuild, error) {
	whereCondition := `
		WHERE pb.status = $1 OR (pb.status != $1 AND pb.done > NOW() -  INTERVAL '1 minutes')
		ORDER by pb.id ASC
	`
	query := fmt.Sprintf("%s %s", SELECT_PB, whereCondition)
	var rows []sdk.PipelineBuildDbResult
=======
// PipelineBuildDbResult Gorp result when select a pipeline build
type PipelineBuildDbResult struct {
	ID                    int64          `db:"id"`
	ApplicationID         int64          `db:"appID"`
	PipelineID            int64          `db:"pipID"`
	EnvironmentID         int64          `db:"envID"`
	ApplicatioName        string         `db:"appName"`
	PipelineName          string         `db:"pipName"`
	EnvironmentName       string         `db:"envName"`
	BuildNumber           int64          `db:"build_number"`
	Version               int64          `db:"version"`
	Status                string         `db:"status"`
	Args                  string         `db:"args"`
	Stages                string         `db:"stages"`
	Start                 time.Time      `db:"start"`
	Done                  pq.NullTime    `db:"done"`
	ManualTrigger         bool           `db:"manual_trigger"`
	TriggeredBy           sql.NullInt64  `db:"triggered_by"`
	VCSChangesBranch      sql.NullString `db:"vcs_branch"`
	VCSChangesHash        sql.NullString `db:"vcs_hash"`
	VCSChangesAuthor      sql.NullString `db:"vcs_author"`
	ParentPipelineBuildID sql.NullInt64  `db:"parent_pipeline_build"`
	Username              sql.NullString `db:"username"`
	ScheduledTrigger      bool           `db:"scheduled_trigger"`
}

const (
	selectPipelineBuild = `
		SELECT
			pb.id as id, pb.application_id as appID, pb.pipeline_id as pipID, pb.environment_id as envID,
			application.name as appName, pipeline.name as pipName, environment.name as envName,
			pb.build_number as build_number, pb.version as version, pb.status as status,
			pb.args as args, pb.stages as stages,
			pb.start as start, pb.done as done,
			pb.manual_trigger as manual_trigger, pb.triggered_by as triggered_by,
			pb.vcs_changes_branch as vcs_branch, pb.vcs_changes_hash as vcs_hash, pb.vcs_changes_author as vcs_author,
			pb.parent_pipeline_build_id as parent_pipeline_build,
			"user".username as username,
			pb.scheduled_trigger as scheduled_trigger
		FROM pipeline_build pb
		JOIN application ON application.id = pb.application_id
		JOIN pipeline ON pipeline.id = pb.pipeline_id
		JOIN environment ON environment.id = pb.environment_id
		LEFT JOIN "user" ON "user".id = pb.triggered_by
	`
)

// SelectBuildForUpdate  Select a build and lock a build
func SelectBuildForUpdate(db gorp.SqlExecutor, buildID int64) error {
	var id int64
	query := `SELECT id
	          FROM pipeline_build
	          WHERE id = $1 AND status = $2
		  FOR UPDATE NOWAIT`
	return db.QueryRow(query, buildID, sdk.StatusBuilding.String()).Scan(&id)
}

// LoadPipelineBuildID Load only id of pipeline build
func LoadPipelineBuildID(db gorp.SqlExecutor, applicationID, pipelineID, environmentID, buildNumber int64) (int64, error) {
	var pbID int64
	query := `SELECT id
	          FROM pipeline_build
	          WHERE application_id = $1 AND pipeline_id = $2 AND environment_id = $3 AND build_number = $4`
	if err := db.QueryRow(query, applicationID, pipelineID, environmentID, buildNumber).Scan(&pbID); err != nil {
		return 0, err
	}
	return pbID, nil
}

// LoadBuildingPipelines Load all building pipeline
func LoadBuildingPipelines(db gorp.SqlExecutor) ([]sdk.PipelineBuild, error) {
	whereCondition := `
		WHERE pb.status = $1
		ORDER by pb.id ASC
	`
	query := fmt.Sprintf("%s %s", selectPipelineBuild, whereCondition)
	var rows []PipelineBuildDbResult
>>>>>>> 981cbb24
	_, err := db.Select(&rows, query, sdk.StatusBuilding.String())
	if err != nil {
		return nil, err
	}

	pbs := []sdk.PipelineBuild{}
	for _, r := range rows {
		pb, errScan := scanPipelineBuild(r)
		if errScan != nil {
			return nil, errScan
		}
		pbs = append(pbs, *pb)
	}
	return pbs, nil
}

// LoadRecentPipelineBuild retrieves pipelines in database having a build running or finished
// less than a minute ago
<<<<<<< HEAD
func LoadUserRecentPipelineBuild(db gorp.SqlExecutor, userID int64) ([]sdk.PipelineBuild, error) {
	whereCondition := `
		JOIN pipeline_group ON pipeline_group.pipeline_id = pb.pipeline_id
		JOIN group_user ON group_user.group_id = pipeline_group.group_id
		WHERE pb.status = $1 OR (pb.status != $1 AND pb.done > NOW() - INTERVAL '1 minutes')
		AND group_user.user_id = $2
		ORDER by pb.id ASC
	`
	query := fmt.Sprintf("%s %s", SELECT_PB, whereCondition)
	var rows []sdk.PipelineBuildDbResult
	_, err := db.Select(&rows, query, sdk.StatusBuilding.String(), userID)
=======
func LoadRecentPipelineBuild(db gorp.SqlExecutor, args ...FuncArg) ([]sdk.PipelineBuild, error) {
	whereCondition := `
		WHERE pb.status = $1 OR (pb.status != $1 AND pb.done > NOW() -  INTERVAL '1 minutes')
		ORDER by pb.id ASC
	`
	query := fmt.Sprintf("%s %s", selectPipelineBuild, whereCondition)
	var rows []PipelineBuildDbResult
	_, err := db.Select(&rows, query, sdk.StatusBuilding.String())
>>>>>>> 981cbb24
	if err != nil {
		return nil, err
	}

	pbs := []sdk.PipelineBuild{}
	for _, r := range rows {
		pb, errScan := scanPipelineBuild(r)
		if errScan != nil {
			return nil, errScan
		}
		pbs = append(pbs, *pb)
	}
	return pbs, nil
}

<<<<<<< HEAD
func LoadPipelineBuildByApplicationPipelineEnvBuildNumber(db gorp.SqlExecutor, applicationID, pipelineID, environmentID, buildNumber int64) (*sdk.PipelineBuild, error) {
	whereCondition := `
		WHERE pb.application_id = $1 AND pb.pipeline_id = $2 AND pb.environment_id = $3  AND pb.build_number = $4
	`
	query := fmt.Sprintf("%s %s", SELECT_PB, whereCondition)
	var row sdk.PipelineBuildDbResult
	if err := db.SelectOne(&row, query, applicationID, pipelineID, environmentID, buildNumber); err != nil {
		return nil, err
	}
	return scanPipelineBuild(row)
}

// LoadPipelineBuildByHash look for a pipeline build triggered by a change with given hash
func LoadPipelineBuildByHash(db gorp.SqlExecutor, hash string) ([]sdk.PipelineBuild, error) {
	whereCondition := `
		WHERE pb.vcs_changes_hash = $1
	`
	var rows []sdk.PipelineBuildDbResult
	query := fmt.Sprintf("%s %s", SELECT_PB, whereCondition)
	if _, errQuery := db.Select(&rows, query, hash); errQuery != nil {
		return nil, errQuery
	}
=======
// LoadRecentPipelineBuild retrieves pipelines in database having a build running or finished
// less than a minute ago
func LoadUserRecentPipelineBuild(db gorp.SqlExecutor, userID int64) ([]sdk.PipelineBuild, error) {
	whereCondition := `
		JOIN pipeline_group ON pipeline_group.pipeline_id = pb.pipeline_id
		JOIN group_user ON group_user.group_id = pipeline_group.group_id
		WHERE pb.status = $1 OR (pb.status != $1 AND pb.done > NOW() - INTERVAL '1 minutes')
		AND group_user.user_id = $2
		ORDER by pb.id ASC
	`
	query := fmt.Sprintf("%s %s", selectPipelineBuild, whereCondition)
	var rows []PipelineBuildDbResult
	_, err := db.Select(&rows, query, sdk.StatusBuilding.String(), userID)
	if err != nil {
		return nil, err
	}

>>>>>>> 981cbb24
	pbs := []sdk.PipelineBuild{}
	for _, r := range rows {
		pb, errScan := scanPipelineBuild(r)
		if errScan != nil {
			return nil, errScan
		}
		pbs = append(pbs, *pb)
	}
	return pbs, nil
}

<<<<<<< HEAD
// LoadPipelineBuildsByApplicationAndPipeline Load pipeline builds from application/pipeline/env status, branchname
func LoadPipelineBuildsByApplicationAndPipeline(db gorp.SqlExecutor, applicationID, pipelineID, environmentID int64, limit int, status, branchName string) ([]sdk.PipelineBuild, error) {
	whereCondition := `
		WHERE pb.application_id = $1 AND pb.pipeline_id = $2 AND pb.environment_id = $3 %s
	`
	query := fmt.Sprintf("%s %s", SELECT_PB, whereCondition)

	var rows []sdk.PipelineBuildDbResult
	var errQuery error
	if status == "" && branchName == "" {
		query = fmt.Sprintf(query, "LIMIT $4")
		_, errQuery = db.Select(&rows, query, applicationID, pipelineID, environmentID, limit)
	} else if status != "" && branchName == "" {
		query = fmt.Sprintf(query, " AND pb.status = $5 LIMIT $4")
		_, errQuery = db.Select(&rows, query, applicationID, pipelineID, environmentID, limit, status)
	} else if status == "" && branchName != "" {
		query = fmt.Sprintf(query, " AND pb.vcs_changes_branch = $5  LIMIT $4")
		_, errQuery = db.Select(&rows, query, applicationID, pipelineID, environmentID, limit, branchName)
	} else {
		query = fmt.Sprintf(query, " AND pb.status = $5 AND pb.vcs_changes_branch = $6  LIMIT $4")
		_, errQuery = db.Select(&rows, query, applicationID, pipelineID, environmentID, limit, status, branchName)
	}
	if errQuery != nil {
		return nil, errQuery
	}

=======
func LoadPipelineBuildByApplicationPipelineEnvBuildNumber(db gorp.SqlExecutor, applicationID, pipelineID, environmentID, buildNumber int64) (*sdk.PipelineBuild, error) {
	whereCondition := `
		WHERE pb.application_id = $1 AND pb.pipeline_id = $2 AND pb.environment_id = $3  AND pb.build_number = $4
	`
	query := fmt.Sprintf("%s %s", selectPipelineBuild, whereCondition)
	var row PipelineBuildDbResult
	if err := db.SelectOne(&row, query, applicationID, pipelineID, environmentID, buildNumber); err != nil {
		return nil, err
	}
	return scanPipelineBuild(row)
}

// LoadPipelineBuildByHash look for a pipeline build triggered by a change with given hash
func LoadPipelineBuildByHash(db gorp.SqlExecutor, hash string) ([]sdk.PipelineBuild, error) {
	whereCondition := `
		WHERE pb.vcs_changes_hash = $1
	`
	var rows []PipelineBuildDbResult
	query := fmt.Sprintf("%s %s", selectPipelineBuild, whereCondition)
	if _, errQuery := db.Select(&rows, query, hash); errQuery != nil {
		return nil, errQuery
	}
>>>>>>> 981cbb24
	pbs := []sdk.PipelineBuild{}
	for _, r := range rows {
		pb, errScan := scanPipelineBuild(r)
		if errScan != nil {
			return nil, errScan
		}
		pbs = append(pbs, *pb)
	}
	return pbs, nil
}

<<<<<<< HEAD
func LoadPipelineBuildByID(db gorp.SqlExecutor, id int64) (*sdk.PipelineBuild, error) {
	whereCondition := `
		WHERE pb.id = $1
	`
	query := fmt.Sprintf("%s %s", SELECT_PB, whereCondition)
	var row sdk.PipelineBuildDbResult
	if err := db.SelectOne(&row, query, id); err != nil {
		return nil, err
	}
	return scanPipelineBuild(row)
}

// LoadPipelineBuildChildren load triggered pipeline from given build
func LoadPipelineBuildChildren(db gorp.SqlExecutor, pipelineID int64, applicationID int64, buildNumber int64, environmentID int64) ([]sdk.PipelineBuild, error) {
	pbs := []sdk.PipelineBuild{}

	pbID, errLoad := LoadPipelineBuildID(db, applicationID, pipelineID, environmentID, buildNumber)
	if errLoad != nil {
		return nil, errLoad
	}

	whereCondition := `
		WHERE pb.parent_pipeline_build_id = $1
	`
	query := fmt.Sprintf("%s %s", SELECT_PB, whereCondition)
	var rows []sdk.PipelineBuildDbResult
	_, err := db.Select(&rows, query, pbID)
	if err != nil {
		if err == sql.ErrNoRows {
			return pbs, nil
		}
		return nil, err
	}

	for _, r := range rows {
		pb, errScan := scanPipelineBuild(r)
		if errScan != nil {
			return nil, errScan
		}
		pbs = append(pbs, *pb)
	}
	return pbs, nil
}

func scanPipelineBuild(pbResult sdk.PipelineBuildDbResult) (*sdk.PipelineBuild, error) {
	pb := sdk.PipelineBuild{
		ID: pbResult.ID,
		Application: sdk.Application{
			ID:   pbResult.ApplicationID,
			Name: pbResult.ApplicatioName,
		},
		Pipeline: sdk.Pipeline{
			ID:   pbResult.PipelineID,
			Name: pbResult.PipelineName,
		},
		Environment: sdk.Environment{
			ID:   pbResult.EnvironmentID,
			Name: pbResult.EnvironmentName,
		},
		BuildNumber: pbResult.BuildNumber,
		Version:     pbResult.Version,
		Status:      sdk.StatusFromString(pbResult.Status),
		Start:       pbResult.Start,
		Trigger: sdk.PipelineBuildTrigger{
			ManualTrigger: pbResult.ManualTrigger,
		},
	}

	if pbResult.Done.Valid {
		pb.Done = pbResult.Done.Time
	}
	if pbResult.TriggeredBy.Valid && pbResult.Username.Valid {
		pb.Trigger.TriggeredBy = &sdk.User{
			ID:       pbResult.TriggeredBy.Int64,
			Username: pbResult.Username.String,
=======
// LoadPipelineBuildsByApplicationAndPipeline Load pipeline builds from application/pipeline/env status, branchname
func LoadPipelineBuildsByApplicationAndPipeline(db gorp.SqlExecutor, applicationID, pipelineID, environmentID int64, limit int, status, branchName string) ([]sdk.PipelineBuild, error) {
	whereCondition := `
		WHERE pb.application_id = $1 AND pb.pipeline_id = $2 AND pb.environment_id = $3 %s
	`
	query := fmt.Sprintf("%s %s", selectPipelineBuild, whereCondition)

	var rows []PipelineBuildDbResult
	var errQuery error
	if status == "" && branchName == "" {
		query = fmt.Sprintf(query, " ORDER BY pb.version DESC LIMIT $4")
		_, errQuery = db.Select(&rows, query, applicationID, pipelineID, environmentID, limit)
	} else if status != "" && branchName == "" {
		query = fmt.Sprintf(query, " AND pb.status = $5 ORDER BY pb.version DESC LIMIT $4")
		_, errQuery = db.Select(&rows, query, applicationID, pipelineID, environmentID, limit, status)
	} else if status == "" && branchName != "" {
		query = fmt.Sprintf(query, " AND pb.vcs_changes_branch = $5 ORDER BY pb.version DESC LIMIT $4")
		_, errQuery = db.Select(&rows, query, applicationID, pipelineID, environmentID, limit, branchName)
	} else {
		query = fmt.Sprintf(query, " AND pb.status = $5 AND pb.vcs_changes_branch = $6 ORDER BY pb.version DESC LIMIT $4")
		_, errQuery = db.Select(&rows, query, applicationID, pipelineID, environmentID, limit, status, branchName)
	}
	if errQuery != nil {
		return nil, errQuery
	}

	pbs := []sdk.PipelineBuild{}
	for _, r := range rows {
		pb, errScan := scanPipelineBuild(r)
		if errScan != nil {
			return nil, errScan
		}
		pbs = append(pbs, *pb)
	}
	return pbs, nil
}

func LoadPipelineBuildByID(db gorp.SqlExecutor, id int64) (*sdk.PipelineBuild, error) {
	whereCondition := `
		WHERE pb.id = $1
	`
	query := fmt.Sprintf("%s %s", selectPipelineBuild, whereCondition)
	var row PipelineBuildDbResult
	if err := db.SelectOne(&row, query, id); err != nil {
		return nil, err
	}
	return scanPipelineBuild(row)
}

// LoadPipelineBuildChildren load triggered pipeline from given build
func LoadPipelineBuildChildren(db gorp.SqlExecutor, pipelineID int64, applicationID int64, buildNumber int64, environmentID int64) ([]sdk.PipelineBuild, error) {
	pbs := []sdk.PipelineBuild{}

	pbID, errLoad := LoadPipelineBuildID(db, applicationID, pipelineID, environmentID, buildNumber)
	if errLoad != nil {
		if errLoad == sql.ErrNoRows {
			return pbs, nil
>>>>>>> 981cbb24
		}
		return nil, errLoad
	}
<<<<<<< HEAD
	if pbResult.VCSChangesAuthor.Valid {
		pb.Trigger.VCSChangesAuthor = pbResult.VCSChangesAuthor.String
	}
	if pbResult.VCSChangesBranch.Valid {
		pb.Trigger.VCSChangesBranch = pbResult.VCSChangesBranch.String
	}
	if pbResult.VCSChangesHash.Valid {
		pb.Trigger.VCSChangesHash = pbResult.VCSChangesHash.String
	}

	if err := json.Unmarshal([]byte(pbResult.Args), &pb.Parameters); err != nil {
		log.Warning("scanPipelineBuild> Unable to Unmarshal parameter %s", pbResult.Args)
		return nil, err
	}
=======

	whereCondition := `
		WHERE pb.parent_pipeline_build_id = $1
	`
	query := fmt.Sprintf("%s %s", selectPipelineBuild, whereCondition)
	var rows []PipelineBuildDbResult
	_, err := db.Select(&rows, query, pbID)
	if err != nil {
		return nil, err
	}

	for _, r := range rows {
		pb, errScan := scanPipelineBuild(r)
		if errScan != nil {
			return nil, errScan
		}
		pbs = append(pbs, *pb)
	}
	return pbs, nil
}

func scanPipelineBuild(pbResult PipelineBuildDbResult) (*sdk.PipelineBuild, error) {
	pb := sdk.PipelineBuild{
		ID: pbResult.ID,
		Application: sdk.Application{
			ID:   pbResult.ApplicationID,
			Name: pbResult.ApplicatioName,
		},
		Pipeline: sdk.Pipeline{
			ID:   pbResult.PipelineID,
			Name: pbResult.PipelineName,
		},
		Environment: sdk.Environment{
			ID:   pbResult.EnvironmentID,
			Name: pbResult.EnvironmentName,
		},
		BuildNumber: pbResult.BuildNumber,
		Version:     pbResult.Version,
		Status:      sdk.StatusFromString(pbResult.Status),
		Start:       pbResult.Start,
		Trigger: sdk.PipelineBuildTrigger{
			ManualTrigger: pbResult.ManualTrigger,
		},
	}

	if pbResult.Done.Valid {
		pb.Done = pbResult.Done.Time
	}
	if pbResult.TriggeredBy.Valid && pbResult.Username.Valid {
		pb.Trigger.TriggeredBy = &sdk.User{
			ID:       pbResult.TriggeredBy.Int64,
			Username: pbResult.Username.String,
		}
	}
	if pbResult.VCSChangesAuthor.Valid {
		pb.Trigger.VCSChangesAuthor = pbResult.VCSChangesAuthor.String
	}
	if pbResult.VCSChangesBranch.Valid {
		pb.Trigger.VCSChangesBranch = pbResult.VCSChangesBranch.String
	}
	if pbResult.VCSChangesHash.Valid {
		pb.Trigger.VCSChangesHash = pbResult.VCSChangesHash.String
	}

	if err := json.Unmarshal([]byte(pbResult.Args), &pb.Parameters); err != nil {
		log.Warning("scanPipelineBuild> Unable to Unmarshal parameter %s", pbResult.Args)
		return nil, err
	}
>>>>>>> 981cbb24
	if err := json.Unmarshal([]byte(pbResult.Stages), &pb.Stages); err != nil {
		log.Warning("scanPipelineBuild> Unable to Unmarshal stages %s", pbResult.Stages)
		return nil, err
	}

	return &pb, nil
}

// UpdatePipelineBuildStatusAndStage Update pipeline build status + stage
func UpdatePipelineBuildStatusAndStage(db gorp.SqlExecutor, pb *sdk.PipelineBuild, newStatus sdk.Status) error {
	stagesB, errStage := json.Marshal(pb.Stages)
	if errStage != nil {
		return errStage
	}
	query := `UPDATE pipeline_build set status = $1, stages = $2 WHERE id = $3`
<<<<<<< HEAD
	_, err := db.Exec(query, newStatus.String(), string(stagesB), pb.ID)
	if err != nil {
=======
	if _, err := db.Exec(query, newStatus.String(), string(stagesB), pb.ID); err != nil {
>>>>>>> 981cbb24
		return err
	}
	//Send notification
	//Load previous pipeline (some app, pip, env and branch)
	//Load branch
	branch := ""
	params := pb.Parameters
	for _, param := range params {
		if param.Name == ".git.branch" {
			branch = param.Value
			break
		}
	}
	//Get the history
	var previous *sdk.PipelineBuild
	history, err := LoadPipelineBuildsByApplicationAndPipeline(db, pb.Application.ID, pb.Pipeline.ID, pb.Environment.ID, 2, "", branch)
	if err != nil {
		log.Critical("UpdatePipelineBuildStatusAndStage> error while loading previous pipeline build")
	}
	//Be sure to get the previous one
	if len(history) == 2 {
		for i := range history {
			if previous == nil || previous.BuildNumber > history[i].BuildNumber {
				previous = &history[i]
			}
		}
	}

	k := cache.Key("application", pb.Application.ProjectKey, "*")
	cache.DeleteAll(k)

	// Load repositorie manager if necessary
	if pb.Application.RepositoriesManager == nil || pb.Application.RepositoryFullname == "" {
		rfn, rm, errl := repositoriesmanager.LoadFromApplicationByID(db, pb.Application.ID)
		if errl != nil {
			log.Critical("UpdatePipelineBuildStatus> error while loading repoManger for appID %s err:%s", pb.Application.ID, errl)
		}
		pb.Application.RepositoryFullname = rfn
		pb.Application.RepositoriesManager = rm
	}

	if pb.Status != newStatus {

		query := `
			SELECT projectkey FROM project
			JOIN application ON application.project_id = project.id
			WHERE application.id = $1
		`
		var key string
		if err := db.QueryRow(query, pb.Application.ID).Scan(&key); err != nil {
			log.Critical("UpdatePipelineBuildStatus> error while loading project key from appID %d err %s", pb.Application.ID, err)
		}
		pb.Pipeline.ProjectKey = key

<<<<<<< HEAD
=======
		pb.Status = newStatus
>>>>>>> 981cbb24
		event.PublishPipelineBuild(db, pb, previous)
	}

	pb.Status = newStatus
	return nil
}

// DeletePipelineBuild Delete a pipeline build
func DeletePipelineBuild(db gorp.SqlExecutor, applicationID, pipelineID, environmentID, buildNumber int64) error {
	query := `
		DELETE FROM pipeline_build
		WHERE application_id = $1 AND pipeline_id = $2 AND environment_id = $3
		AND build_number = $4
	`

	_, errDelete := db.Query(query, applicationID, pipelineID, environmentID, buildNumber)
	return errDelete
}

// DeletePipelineBuildByID  Delete pipeline build by his ID
func DeletePipelineBuildByID(db gorp.SqlExecutor, pbID int64) error {
<<<<<<< HEAD
	if err := DeleteBuildLogsByPipelineBuildID(db, pbID); err != nil {
=======
	queryDeleteLog := "DELETE FROM build_log where pipeline_build_id = $1"
	if _, errDeleteLog := db.Exec(queryDeleteLog, pbID); errDeleteLog != nil {
		return errDeleteLog
	}

	if err := DeletePipelineBuildJob(db, pbID); err != nil {
>>>>>>> 981cbb24
		return err
	}

	query := `
		DELETE FROM pipeline_build
		WHERE id = $1
	`

	_, errDelete := db.Exec(query, pbID)
	return errDelete
}

// GetLastBuildNumber returns the last build number at the time of query.
// Should be used only for non-sensitive query
func GetLastBuildNumberInTx(db *gorp.DbMap, pipID, appID, envID int64) (int64, error) {
	// JIRA CD-1164: When starting a lot of pipeline in a short time,
	// there is a race condition when fetching the last build number used.
	// The solution implemented here is to lock the actual last build.
	// We then try to select build number twice until we got the same value locked
	// This is why GetLastBuildNumber now requires a transaction.
	tx, err := db.Begin()
	if err != nil {
		return 0, err
	}
	defer tx.Rollback()

	lastBuildNumber, errBN := GetLastBuildNumber(tx, pipID, appID, envID)
	if errBN != nil {
		return 0, errBN
	}

	if err := tx.Commit(); err != nil {
		return 0, err
	}
	return lastBuildNumber, nil
}

// GetLastBuildNumber Get the last build number
func GetLastBuildNumber(db gorp.SqlExecutor, pipID, appID, envID int64) (int64, error) {
	var lastBuildNumber int64
	query := `SELECT build_number FROM pipeline_build WHERE pipeline_id = $1 AND application_id = $2 AND environment_id = $3 ORDER BY build_number DESC LIMIT 1 FOR UPDATE`
	if err := db.QueryRow(query, pipID, appID, envID).Scan(&lastBuildNumber); err != nil && err != sql.ErrNoRows {
		return 0, err
	}
	return lastBuildNumber, nil
}

// InsertBuildVariable adds a variable exported in user scripts and forwarded by building worker
func InsertBuildVariable(db gorp.SqlExecutor, pbID int64, v sdk.Variable) error {

	// Load args from pipeline build and lock it
	query := `SELECT args FROM pipeline_build WHERE id = $1 FOR UPDATE`
	var argsJSON string
	if err := db.QueryRow(query, pbID).Scan(&argsJSON); err != nil {
		return err
	}

	// Load parameters
	var params []sdk.Parameter
	if err := json.Unmarshal([]byte(argsJSON), &params); err != nil {
		return err
	}

	// Add build variable
	params = append(params, sdk.Parameter{
		Name:  "cds.build." + v.Name,
		Type:  sdk.StringParameter,
		Value: v.Value,
	})

	// Update pb in database
	data, errJson := json.Marshal(params)
	if errJson != nil {
		return errJson
	}

	query = `UPDATE pipeline_build SET args = $1 WHERE id = $2`
	if _, err := db.Exec(query, string(data), pbID); err != nil {
		return err
	}

	// now load all related action build
	pbJobs, errJobs := GetPipelineBuildJobByPipelineBuildID(db, pbID)
	if errJobs != nil {
		return errJobs
	}
<<<<<<< HEAD

	for _, j := range pbJobs {
		j.Parameters = append(j.Parameters, sdk.Parameter{
			Name:  "cds.build." + v.Name,
			Type:  sdk.StringParameter,
			Value: v.Value,
		})

=======

	for _, j := range pbJobs {
		j.Parameters = append(j.Parameters, sdk.Parameter{
			Name:  "cds.build." + v.Name,
			Type:  sdk.StringParameter,
			Value: v.Value,
		})

>>>>>>> 981cbb24
		// Update
		if err := UpdatePipelineBuildJob(db, &j); err != nil {
			return err
		}
	}
	return nil
}

// InsertPipelineBuild insert build informations in database so Scheduler can pick it up
func InsertPipelineBuild(tx gorp.SqlExecutor, project *sdk.Project, p *sdk.Pipeline, app *sdk.Application, applicationPipelineArgs []sdk.Parameter, params []sdk.Parameter, env *sdk.Environment, version int64, trigger sdk.PipelineBuildTrigger) (*sdk.PipelineBuild, error) {
	var buildNumber int64
	var pb sdk.PipelineBuild
	var client sdk.RepositoriesManagerClient

	//Initialize client for repository manager
	if app.RepositoriesManager != nil && app.RepositoryFullname != "" {
		client, _ = repositoriesmanager.AuthorizedClient(tx, project.Key, app.RepositoriesManager.Name)
	}

	// Load last finished build
	buildNumber, err := GetLastBuildNumber(tx, p.ID, app.ID, env.ID)
	if err != nil && err != sql.ErrNoRows {
		return nil, err
	}
	pb.BuildNumber = buildNumber + 1

	pb.Trigger = trigger

	// Reset version number when:
	// - provided version is invalid
	// - there is no parent
	// - the parent is not in the child application AND pipeline type is sdk.BuildPipeline
	pb.Version = version
	if pb.Version <= 0 ||
		trigger.ParentPipelineBuild == nil ||
		(app.ID != trigger.ParentPipelineBuild.Application.ID && p.Type == sdk.BuildPipeline) {
		log.Debug("InsertPipelineBuild: Set version to buildnumber (provided: %d), has parent (%t), appID (%d)", version, trigger.ParentPipelineBuild != nil, app.ID)
		pb.Version = pb.BuildNumber
	}
	sdk.AddParameter(&params, "cds.pipeline", sdk.StringParameter, p.Name)
	sdk.AddParameter(&params, "cds.project", sdk.StringParameter, p.ProjectKey)
	sdk.AddParameter(&params, "cds.application", sdk.StringParameter, app.Name)
	sdk.AddParameter(&params, "cds.environment", sdk.StringParameter, env.Name)
	sdk.AddParameter(&params, "cds.buildNumber", sdk.StringParameter, strconv.FormatInt(pb.BuildNumber, 10))
	sdk.AddParameter(&params, "cds.version", sdk.StringParameter, strconv.FormatInt(pb.Version, 10))

	if client != nil {
		repo, err := client.RepoByFullname(app.RepositoryFullname)
		if err != nil {
			log.Warning("InsertPipelineBuild> Unable to get repository %s from %s : %s", app.RepositoriesManager.Name, app.RepositoryFullname, err)
			return nil, err
		}
		sdk.AddParameter(&params, "git.url", sdk.StringParameter, repo.SSHCloneURL)
		sdk.AddParameter(&params, "git.http_url", sdk.StringParameter, repo.HTTPCloneURL)
	}

	if pb.Trigger.TriggeredBy != nil {
		//Load user information to store them as args
		sdk.AddParameter(&params, "cds.triggered_by.username", sdk.StringParameter, pb.Trigger.TriggeredBy.Username)
		sdk.AddParameter(&params, "cds.triggered_by.fullname", sdk.StringParameter, pb.Trigger.TriggeredBy.Fullname)
		sdk.AddParameter(&params, "cds.triggered_by.email", sdk.StringParameter, pb.Trigger.TriggeredBy.Email)
	}

	//Set git.Branch and git.Hash
	if pb.Trigger.VCSChangesBranch != "" {
		sdk.AddParameter(&params, "git.branch", sdk.StringParameter, pb.Trigger.VCSChangesBranch)
		sdk.AddParameter(&params, "git.hash", sdk.StringParameter, pb.Trigger.VCSChangesHash)
	} else {
		//We consider default branch is master
		defautlBranch := "master"
		lastGitHash := map[string]string{}
		if client != nil {
			branches, _ := client.Branches(app.RepositoryFullname)
			for _, b := range branches {
				//If application is linked to a repository manager, we try to found de default branch
				if b.Default {
					defautlBranch = b.DisplayID
				}
				//And we store LatestCommit for each branches
				lastGitHash[b.DisplayID] = b.LatestCommit
			}
		}

		// If branch is not provided from parent
		// then maybe it was directly set by pipeline parameters
		// if not, then it's master
		found := false
		hashFound := false
		for _, p := range params {
			if p.Name == "git.branch" && p.Value != "" {
				found = true
				pb.Trigger.VCSChangesBranch = p.Value
			}
			if p.Name == "git.hash" && p.Value != "" {
				hashFound = true
				pb.Trigger.VCSChangesHash = p.Value
			}
		}

		if !found {
			//If git.branch was not found is pipeline parameters, we set de previously found defaultBranch
			sdk.AddParameter(&params, "git.branch", sdk.StringParameter, defautlBranch)
			pb.Trigger.VCSChangesBranch = defautlBranch

			//And we try to put the lastestCommit for this branch
			if lastGitHash[defautlBranch] != "" {
				sdk.AddParameter(&params, "git.hash", sdk.StringParameter, lastGitHash[defautlBranch])
				pb.Trigger.VCSChangesHash = lastGitHash[defautlBranch]
			}
		} else {
			//If git.branch was found but git.hash wasn't found in pipeline parameters
			//we try to found the LatestCommit
			if !hashFound && lastGitHash[pb.Trigger.VCSChangesBranch] != "" {
				sdk.AddParameter(&params, "git.hash", sdk.StringParameter, lastGitHash[pb.Trigger.VCSChangesBranch])
				pb.Trigger.VCSChangesHash = lastGitHash[pb.Trigger.VCSChangesBranch]
			}
		}
	}

	//Retreive commit information
	if client != nil && pb.Trigger.VCSChangesHash != "" {
		commit, err := client.Commit(app.RepositoryFullname, pb.Trigger.VCSChangesHash)
		if err != nil {
			log.Warning("InsertPipelineBuild> Cannot get commit: %s\n", err)
			return nil, err
		}
		sdk.AddParameter(&params, "git.author", sdk.StringParameter, commit.Author.Name)
		sdk.AddParameter(&params, "git.message", sdk.StringParameter, commit.Message)
	}

	// Process Pipeline Argument
	mapVar, err := ProcessPipelineBuildVariables(p.Parameter, applicationPipelineArgs, params)
	if err != nil {
		log.Warning("InsertPipelineBuild> Cannot process args: %s\n", err)
		return nil, err
	}

	// sdk.Build should have sdk.Variable instead of []string
	var argsFinal []sdk.Parameter
	for _, v := range mapVar {
		argsFinal = append(argsFinal, v)
	}

	argsJSON, err := json.Marshal(argsFinal)
	if err != nil {
		log.Warning("InsertPipelineBuild> Cannot marshal build parameters: %s\n", err)
		return nil, err
	}

	if err := LoadPipelineStage(tx, p); err != nil {
		return nil, err
	}

	// Init Action build
	for stageIndex := range p.Stages {
		stage := &p.Stages[stageIndex]
		if stageIndex == 0 {
			stage.Status = sdk.StatusWaiting
		}
	}

	stages, errJSON := json.Marshal(p.Stages)
	if errJSON != nil {
		return nil, errJSON
	}

	err = insertPipelineBuild(tx, string(argsJSON), app.ID, p.ID, &pb, env.ID, string(stages))
	if err != nil {
		log.Warning("InsertPipelineBuild> Cannot insert pipeline build: %s\n", err)
		return nil, err
	}

	pb.Status = sdk.StatusBuilding
	pb.Pipeline = *p
	pb.Parameters = params
	pb.Application = *app
	pb.Environment = *env

	// Update stats
	stats.PipelineEvent(tx, p.Type, project.ID, app.ID)

	//Send notification
	//Load previous pipeline (some app, pip, env and branch)
	//Load branch
	branch := ""
	for _, param := range pb.Parameters {
		if param.Name == ".git.branch" {
			branch = param.Value
			break
		}
	}
	//Get the history
	var previous *sdk.PipelineBuild
	history, err := LoadPipelineBuildsByApplicationAndPipeline(tx, pb.Application.ID, pb.Pipeline.ID, pb.Environment.ID, 2, "", branch)
	if err != nil {
		log.Critical("InsertPipelineBuild> error while loading previous pipeline build: %s", err)
	}
	//Be sure to get the previous one
	if len(history) == 2 {
		for i := range history {
			if previous == nil || previous.BuildNumber > history[i].BuildNumber {
				previous = &history[i]
			}
		}
	}

	event.PublishPipelineBuild(tx, &pb, previous)
	return &pb, nil
}

func insertPipelineBuild(db gorp.SqlExecutor, args string, applicationID, pipelineID int64, pb *sdk.PipelineBuild, envID int64, stages string) error {
	query := `INSERT INTO pipeline_build (pipeline_id, build_number, version, status, args, start, application_id,environment_id, done, manual_trigger, triggered_by, parent_pipeline_build_id, vcs_changes_branch, vcs_changes_hash, vcs_changes_author, scheduled_trigger, stages)
						VALUES ($1, $2, $3, $4, $5, $6, $7, $8, $9, $10, $11, $12, $13, $14, $15, $16, $17) RETURNING id`

	var triggeredBy, parentPipelineID int64
	if pb.Trigger.TriggeredBy != nil {
		triggeredBy = pb.Trigger.TriggeredBy.ID
	}
	if pb.Trigger.ParentPipelineBuild != nil {
		parentPipelineID = pb.Trigger.ParentPipelineBuild.ID
	}

	statement := db.QueryRow(
		query, pipelineID, pb.BuildNumber, pb.Version, sdk.StatusBuilding.String(),
		args, time.Now(), applicationID, envID, time.Now(), pb.Trigger.ManualTrigger,
		sql.NullInt64{Int64: triggeredBy, Valid: triggeredBy != 0},
		sql.NullInt64{Int64: parentPipelineID, Valid: parentPipelineID != 0},
		pb.Trigger.VCSChangesBranch, pb.Trigger.VCSChangesHash, pb.Trigger.VCSChangesAuthor, pb.Trigger.ScheduledTrigger, stages)
	err := statement.Scan(&pb.ID)
	if err != nil {
		return fmt.Errorf("App:%d,Pip:%d,Env:%d> %s", applicationID, pipelineID, envID, err)
	}

	return nil
}

//BuildExists checks if a build already exist
func BuildExists(db gorp.SqlExecutor, appID, pipID, envID int64, trigger *sdk.PipelineBuildTrigger) (bool, error) {
	query := `
		select count(1)
		from pipeline_build
		where application_id = $1
		and pipeline_id = $2
		and environment_id = $3
		and vcs_changes_hash = $4
		and vcs_changes_branch = $5
		and vcs_changes_author = $6
	`
	var count int
	if err := db.QueryRow(query, appID, pipID, envID, trigger.VCSChangesHash, trigger.VCSChangesBranch, trigger.VCSChangesAuthor).Scan(&count); err != nil {
		return false, err
	}
	return count > 0, nil

}

// GetBranchHistory  Get last build for all branches
// TODO REFACTOR
func GetBranchHistory(db gorp.SqlExecutor, projectKey, appName string, page, nbPerPage int) ([]sdk.PipelineBuild, error) {
	pbs := []sdk.PipelineBuild{}

	if page < 1 {
		page = 1
	}
	offset := nbPerPage * (page - 1)
	query := `
		WITH lastestBuild AS (
			(
				SELECT
					pb.application_id, pb.pipeline_id, pb.environment_id,
					appName, pipName, envName,
					pb.start, pb.done, pb.status, pb.version, pb.build_number,
					pb.manual_trigger, pb.scheduled_trigger, pb.triggered_by, pb.vcs_changes_branch, pb.vcs_changes_hash, pb.vcs_changes_author
				FROM
					pipeline_build pb
				JOIN (
					SELECT distinct(pipeline_id, environment_id, vcs_changes_branch) record, pipeline_id, environment_id, vcs_changes_branch, max(start) as start,
						application_id, application.name as appName, pipeline.name as pipName, environment.name as envName
					FROM pipeline_build
					JOIN application ON application.id = application_id
					JOIN pipeline ON pipeline.id = pipeline_id
					JOIN project ON project.id = application.project_id AND project.id = pipeline.project_id
					JOIN environment ON environment.id = environment_id AND
					(
						environment.project_id is NULL
						OR
						environment.project_id = project.id
					)
					WHERE vcs_changes_branch != ''
						AND vcs_changes_branch IS NOT NULL
						AND project.projectkey= $1
						AND application.name = $2
						AND pipeline.type = 'build'
					GROUP by pipeline_id, environment_id, application_id, vcs_changes_branch, appName, pipName, envName
					ORDER BY start DESC
				) hh ON hh.pipeline_id = pb.pipeline_id AND hh.application_id =pb.application_id AND hh.environment_id = pb.environment_id AND hh.start = pb.start
			)
		)
		SELECT
			lastestBuild.pipeline_id, lastestBuild.application_id, lastestBuild.environment_id,
			lastestBuild.appName, lastestBuild.pipName, lastestBuild.envName,
			lastestBuild.start, lastestBuild.done, lastestBuild.status, lastestBuild.version, lastestBuild.build_number,
			lastestBuild.manual_trigger, "user".username, lastestBuild.vcs_changes_branch, lastestBuild.vcs_changes_hash, lastestBuild.vcs_changes_author
		FROM lastestBuild
		JOIN (
			SELECT max(start) as start , application_id, pipeline_id, environment_id ,vcs_changes_branch
			FROM lastestBuild
			GROUP BY application_id, pipeline_id, environment_id ,vcs_changes_branch
		) m ON
			m.start = lastestBuild.start AND
			m.application_id = lastestBuild.application_id AND
			m.pipeline_id = lastestBuild.pipeline_id AND
			m.environment_id = lastestBuild.environment_id AND
			m.vcs_changes_branch = lastestBuild.vcs_changes_branch
		LEFT JOIN "user" ON "user".id = lastestBuild.triggered_by
		ORDER by lastestBuild.start DESC
		OFFSET $3
		LIMIT $4
	`
	rows, err := db.Query(query, projectKey, appName, offset, nbPerPage)
	if err != nil {
		return nil, err
	}
	defer rows.Close()
	for rows.Next() {
		var pb sdk.PipelineBuild
		var status string
		var user sdk.User
		var manual sql.NullBool
		var hash, author, username sql.NullString

<<<<<<< HEAD
		err = rows.Scan(&pb.Pipeline.ID, &pb.Application.ID, &pb.Environment.ID,
			&pb.Application.Name, &pb.Pipeline.Name, &pb.Environment.Name,
			&pb.Start, &pb.Done, &status, &pb.Version, &pb.BuildNumber,
			&manual, &username, &pb.Trigger.VCSChangesBranch, &hash, &author,
		)
		if err != nil {
=======
		if err := rows.Scan(&pb.Pipeline.ID, &pb.Application.ID, &pb.Environment.ID,
			&pb.Application.Name, &pb.Pipeline.Name, &pb.Environment.Name,
			&pb.Start, &pb.Done, &status, &pb.Version, &pb.BuildNumber,
			&manual, &username, &pb.Trigger.VCSChangesBranch, &hash, &author,
		); err != nil {
>>>>>>> 981cbb24
			return nil, err
		}

		if username.Valid {
			user.Username = username.String
		}
		pb.Trigger.TriggeredBy = &user

		pb.Status = sdk.StatusFromString(status)

		if manual.Valid {
			pb.Trigger.ManualTrigger = manual.Bool
<<<<<<< HEAD
		}
		if hash.Valid {
			pb.Trigger.VCSChangesHash = hash.String
		}
		if author.Valid {
			pb.Trigger.VCSChangesAuthor = author.String
		}
=======
		}
		if hash.Valid {
			pb.Trigger.VCSChangesHash = hash.String
		}
		if author.Valid {
			pb.Trigger.VCSChangesAuthor = author.String
		}
>>>>>>> 981cbb24
		pbs = append(pbs, pb)
	}
	return pbs, nil
}

// GetDeploymentHistory Get all last deployment
// TODO Refactor
func GetDeploymentHistory(db gorp.SqlExecutor, projectKey, appName string) ([]sdk.PipelineBuild, error) {
	pbs := []sdk.PipelineBuild{}
	query := `
		SELECT DISTINCT ON (pipName, envName) pipName, MAX(start),
			appName, envName,
			pb.version, pb.status, pb.done, pb.build_number,
			pb.manual_trigger, pb.scheduled_trigger, username, pb.vcs_changes_branch, pb.vcs_changes_hash, pb.vcs_changes_author
		FROM
		(
			(
				SELECT
					appName, pipName, envName,
					pb.version, pb.status, pb.done, pb.start, pb.build_number,
					pb.manual_trigger, pb.scheduled_trigger, "user".username, pb.vcs_changes_branch, pb.vcs_changes_hash, pb.vcs_changes_author
				FROM pipeline_build pb
				JOIN
				    (SELECT
					MAX(start) AS maxStart,
					application_id, pipeline_id, environment_id,
					application.name as appName, pipeline.name as pipName, environment.name as envName
				    FROM pipeline_build
				    JOIN application ON application.id = application_id
				    JOIN pipeline ON pipeline.id = pipeline_id
				    JOIN environment ON environment.id = environment_id
				    JOIN project ON project.id = application.project_id AND project.id = pipeline.project_id
				    WHERE pipeline.type = 'deployment' AND project.projectkey = $1 AND application.name = $2
				    GROUP BY pipeline_id, environment_id, application_id, appName, pipName, envName
				    ORDER BY MAX(start) DESC ) groupedtt
				ON pb.pipeline_id = groupedtt.pipeline_id AND pb.environment_id = groupedtt.environment_id AND pb.application_id = groupedtt.application_id
				AND pb.start = groupedtt.maxStart
				LEFT JOIN "user" ON "user".id = pb.triggered_by
			)
		) pb
		GROUP BY pipName, appName, envName,
			pb.version, pb.status, pb.done, pb.build_number,
			pb.manual_trigger, pb.scheduled_trigger, username, pb.vcs_changes_branch, pb.vcs_changes_hash, pb.vcs_changes_author
		ORDER BY pipName ASC, envName ASC, max(start) DESC
	`
	rows, err := db.Query(query, projectKey, appName)
<<<<<<< HEAD
	if err != nil {
		return nil, err
	}
	defer rows.Close()
	for rows.Next() {
		var pb sdk.PipelineBuild
		var status string
		var user sdk.User
		var manual sql.NullBool
		var hash, author, username, branch sql.NullString

		err = rows.Scan(&pb.Pipeline.Name, &pb.Start,
			&pb.Application.Name, &pb.Environment.Name,
			&pb.Version, &status, &pb.Done, &pb.BuildNumber,
			&manual, &username, &branch, &hash, &author)
		if err != nil {
			return nil, err
		}

		if username.Valid {
			user.Username = username.String
		}
		pb.Trigger.TriggeredBy = &user
		pb.Status = sdk.StatusFromString(status)

		if branch.Valid {
			pb.Trigger.VCSChangesBranch = branch.String
		}
		if manual.Valid {
			pb.Trigger.ManualTrigger = manual.Bool
		}
		if hash.Valid {
			pb.Trigger.VCSChangesHash = hash.String
		}
		if author.Valid {
			pb.Trigger.VCSChangesAuthor = author.String
		}

		pbs = append(pbs, pb)
	}
	return pbs, nil
}

// GetVersions  Get version for the given application and branch
func GetVersions(db gorp.SqlExecutor, app *sdk.Application, branchName string) ([]int, error) {
	query := `
		SELECT version
		FROM pipeline_build
		WHERE application_id = $1 AND vcs_changes_branch = $2
		ORDER BY version DESC
		LIMIT 15
	`
	rows, err := db.Query(query, app.ID, branchName)
=======
>>>>>>> 981cbb24
	if err != nil {
		return nil, err
	}
	defer rows.Close()

	versions := []int{}
	for rows.Next() {
<<<<<<< HEAD
		var version int
		err = rows.Scan(&version)
		if err != nil {
			return nil, err
		}
		versions = append(versions, version)
	}
	return versions, nil
}

func GetAllLastBuildByApplication(db gorp.SqlExecutor, applicationID int64, branchName string, version int) ([]sdk.PipelineBuild, error) {
	whereCondition := `
		WHERE pb.id IN (
			select max(id)
			FROM pipeline_build
			WHERE application_id = $1 %s
			GROUP BY pipeline_id, environment_id
		) AND application_id = $1;
	`
	var rows []sdk.PipelineBuildDbResult
	var errSelect error
	if branchName == "" && version == 0 {
		query := fmt.Sprintf("%s %s", SELECT_PB, fmt.Sprintf(whereCondition, ""))
		_, errSelect = db.Select(&rows, query, applicationID)
	} else if branchName != "" && version == 0 {
		query := fmt.Sprintf("%s %s", SELECT_PB, fmt.Sprintf(whereCondition, " AND vcs_changes_branch = $2"))
		_, errSelect = db.Select(&rows, query, applicationID, branchName)
	} else if branchName == "" && version != 0 {
		query := fmt.Sprintf("%s %s", SELECT_PB, fmt.Sprintf(whereCondition, " AND version = $2"))
		_, errSelect = db.Select(&rows, query, applicationID, version)
	} else {
		query := fmt.Sprintf("%s %s", SELECT_PB, fmt.Sprintf(whereCondition, " AND vcs_changes_branch = $2 AND version = $3"))
		_, errSelect = db.Select(&rows, query, applicationID, branchName, version)
	}

	if errSelect != nil {
		return nil, errSelect
	}

	pbs := []sdk.PipelineBuild{}
	for _, r := range rows {
		pb, errScan := scanPipelineBuild(r)
		if errScan != nil {
			return nil, errScan
		}
		pbs = append(pbs, *pb)
	}
	return pbs, nil
}

// GetBranches from pipeline build and pipeline history for the given application
func GetBranches(db gorp.SqlExecutor, app *sdk.Application) ([]sdk.VCSBranch, error) {
	branches := []sdk.VCSBranch{}
	query := `
		SELECT DISTINCT vcs_changes_branch
		FROM pipeline_build
		WHERE application_id = $1
		ORDER BY vcs_changes_branch DESC

	`
	rows, err := db.Query(query, app.ID)
	if err != nil {
		return nil, err
	}
	defer rows.Close()
	for rows.Next() {
		var b sql.NullString
		err := rows.Scan(&b)
		if err != nil {
			return nil, err
		}
		if b.Valid {
			branches = append(branches, sdk.VCSBranch{DisplayID: b.String})
		}

	}
	return branches, nil
}

//BuildNumberAndHash represents BuildNumber, Commit Hash and Branch for a Pipeline Build
type BuildNumberAndHash struct {
	BuildNumber int64
	Hash        string
	Branch      string
}

//CurrentAndPreviousPipelineBuildNumberAndHash returns a struct with BuildNumber, Commit Hash and Branch
//for the current pipeline build and the previous one on the same branch.
//Returned pointers may be null if pipeline build are not found
func CurrentAndPreviousPipelineBuildNumberAndHash(db gorp.SqlExecutor, buildNumber, pipelineID, applicationID, environmentID int64) (*BuildNumberAndHash, *BuildNumberAndHash, error) {
	query := `
			SELECT
				current_pipeline.build_number, current_pipeline.vcs_changes_hash, current_pipeline.vcs_changes_branch,
				previous_pipeline.build_number, previous_pipeline.vcs_changes_hash, previous_pipeline.vcs_changes_branch
			FROM
				(
					SELECT    id, pipeline_id, build_number, vcs_changes_branch, vcs_changes_hash
					FROM      pipeline_build
					WHERE 		build_number = $1
					AND				pipeline_id = $2
					AND				application_id = $3
					AND 			environment_id = $4

				) AS current_pipeline
			LEFT OUTER JOIN (
					SELECT    id, pipeline_id, build_number, vcs_changes_branch, vcs_changes_hash
					FROM      pipeline_build
					WHERE     build_number < $1
					AND				pipeline_id = $2
					AND				application_id = $3
					AND 			environment_id = $4

					ORDER BY  build_number DESC
				) AS previous_pipeline ON (
					previous_pipeline.pipeline_id = current_pipeline.pipeline_id AND previous_pipeline.vcs_changes_branch = current_pipeline.vcs_changes_branch
				)
			WHERE current_pipeline.build_number = $1
			ORDER BY  previous_pipeline.build_number DESC
			LIMIT 1;
	`
	var curBuildNumber, prevBuildNumber sql.NullInt64
	var curHash, prevHash, curBranch, prevBranch sql.NullString
	err := db.QueryRow(query, buildNumber, pipelineID, applicationID, environmentID).Scan(&curBuildNumber, &curHash, &curBranch, &prevBuildNumber, &prevHash, &prevBranch)
	if err == sql.ErrNoRows {
		log.Warning("CurrentAndPreviousPipelineBuildNumberAndHash> no result with %d %d %d %d", buildNumber, pipelineID, applicationID, environmentID)
		return nil, nil, sdk.ErrNoPipelineBuild
	}
	if err != nil {
		return nil, nil, err
	}

	cur := &BuildNumberAndHash{}
	if curBuildNumber.Valid {
		cur.BuildNumber = curBuildNumber.Int64
	}
	if curHash.Valid {
		cur.Hash = curHash.String
	}
	if curBranch.Valid {
		cur.Branch = curBranch.String
	}

	prev := &BuildNumberAndHash{}
	if prevBuildNumber.Valid {
		prev.BuildNumber = prevBuildNumber.Int64
	} else {
		return cur, nil, nil
	}
	if prevHash.Valid {
		prev.Hash = prevHash.String
	}
	if prevBranch.Valid {
		prev.Branch = prevBranch.String
	}
	return cur, prev, nil
}

// StopPipelineBuild fails all currently building actions
func StopPipelineBuild(db gorp.SqlExecutor, pbID int64) error {

	if err := StopBuildingPipelineBuildJob(db, pbID); err != nil {
		return err
	}
	// TODO: Add log to inform user
	return nil
}

func RestartPipelineBuild(db gorp.SqlExecutor, pb *sdk.PipelineBuild) error {
	if pb.Status == sdk.StatusSuccess {
		// Remove all pipeline build jobs
		for i := range pb.Stages {
			stage := &pb.Stages[i]
			if i == 0 {
				stage.Status = sdk.StatusWaiting
			}
			// Delete logs
			for _, pbJob := range stage.PipelineBuildJobs {
				if err := DeleteBuildLogs(db, pbJob.ID); err != nil {
					return err
				}

			}
			stage.PipelineBuildJobs = nil
		}
		pb.Start = time.Now()
		pb.Done = time.Time{}

		// Delete artifacts
		arts, errArts := artifact.LoadArtifactsByBuildNumber(db, pb.Pipeline.ID, pb.Application.ID, pb.BuildNumber, pb.Environment.ID)
		if errArts != nil {
			return errArts
		}
		for _, a := range arts {
			if err := artifact.DeleteArtifact(db, a.ID); err != nil {
				return err
			}
		}

		// Delete test results
		if err := DeletePipelineTestResults(db, pb.ID); err != nil {
			return err
		}

	} else {
		for i := range pb.Stages {
			stage := &pb.Stages[i]
			if stage.Status != sdk.StatusFail {
				continue
			}
			stage.Status = sdk.StatusWaiting
			// Delete logs
			for _, pbJob := range stage.PipelineBuildJobs {
				if pbJob.Status == sdk.StatusFail.String() {
					if err := DeleteBuildLogs(db, pbJob.ID); err != nil {
						return err
					}
				}
			}
			stage.PipelineBuildJobs = nil
		}
=======
		var pb sdk.PipelineBuild
		var status string
		var user sdk.User
		var manual, scheduledTrigger sql.NullBool
		var hash, author, username, branch sql.NullString

		err = rows.Scan(&pb.Pipeline.Name, &pb.Start,
			&pb.Application.Name, &pb.Environment.Name,
			&pb.Version, &status, &pb.Done, &pb.BuildNumber,
			&manual, &scheduledTrigger, &username, &branch, &hash, &author)
		if err != nil {
			return nil, err
		}

		if username.Valid {
			user.Username = username.String
		}
		pb.Trigger.TriggeredBy = &user
		pb.Status = sdk.StatusFromString(status)

		if branch.Valid {
			pb.Trigger.VCSChangesBranch = branch.String
		}
		if manual.Valid {
			pb.Trigger.ManualTrigger = manual.Bool
		}
		if hash.Valid {
			pb.Trigger.VCSChangesHash = hash.String
		}
		if author.Valid {
			pb.Trigger.VCSChangesAuthor = author.String
		}

		if scheduledTrigger.Valid {
			pb.Trigger.ScheduledTrigger = scheduledTrigger.Bool
		}

		pbs = append(pbs, pb)
	}
	return pbs, nil
}

// GetVersions  Get version for the given application and branch
func GetVersions(db gorp.SqlExecutor, app *sdk.Application, branchName string) ([]int, error) {
	query := `
		SELECT version
		FROM pipeline_build
		WHERE application_id = $1 AND vcs_changes_branch = $2
		ORDER BY version DESC
		LIMIT 15
	`
	rows, err := db.Query(query, app.ID, branchName)
	if err != nil {
		return nil, err
	}
	defer rows.Close()

	versions := []int{}
	for rows.Next() {
		var version int
		err = rows.Scan(&version)
		if err != nil {
			return nil, err
		}
		versions = append(versions, version)
	}
	return versions, nil
}

func GetAllLastBuildByApplication(db gorp.SqlExecutor, applicationID int64, branchName string, version int) ([]sdk.PipelineBuild, error) {
	whereCondition := `
		WHERE pb.id IN (
			select max(id)
			FROM pipeline_build
			WHERE application_id = $1 %s
			GROUP BY pipeline_id, environment_id
		) AND application_id = $1;
	`
	var rows []PipelineBuildDbResult
	var errSelect error
	if branchName == "" && version == 0 {
		query := fmt.Sprintf("%s %s", selectPipelineBuild, fmt.Sprintf(whereCondition, ""))
		_, errSelect = db.Select(&rows, query, applicationID)
	} else if branchName != "" && version == 0 {
		query := fmt.Sprintf("%s %s", selectPipelineBuild, fmt.Sprintf(whereCondition, " AND vcs_changes_branch = $2"))
		_, errSelect = db.Select(&rows, query, applicationID, branchName)
	} else if branchName == "" && version != 0 {
		query := fmt.Sprintf("%s %s", selectPipelineBuild, fmt.Sprintf(whereCondition, " AND version = $2"))
		_, errSelect = db.Select(&rows, query, applicationID, version)
	} else {
		query := fmt.Sprintf("%s %s", selectPipelineBuild, fmt.Sprintf(whereCondition, " AND vcs_changes_branch = $2 AND version = $3"))
		_, errSelect = db.Select(&rows, query, applicationID, branchName, version)
	}

	if errSelect != nil {
		return nil, errSelect
	}

	pbs := []sdk.PipelineBuild{}
	for _, r := range rows {
		pb, errScan := scanPipelineBuild(r)
		if errScan != nil {
			return nil, errScan
		}
		pbs = append(pbs, *pb)
	}
	return pbs, nil
}

// GetBranches from pipeline build and pipeline history for the given application
func GetBranches(db gorp.SqlExecutor, app *sdk.Application) ([]sdk.VCSBranch, error) {
	branches := []sdk.VCSBranch{}
	query := `
		SELECT DISTINCT vcs_changes_branch
		FROM pipeline_build
		WHERE application_id = $1
		ORDER BY vcs_changes_branch DESC

	`
	rows, err := db.Query(query, app.ID)
	if err != nil {
		return nil, err
	}
	defer rows.Close()
	for rows.Next() {
		var b sql.NullString
		err := rows.Scan(&b)
		if err != nil {
			return nil, err
		}
		if b.Valid {
			branches = append(branches, sdk.VCSBranch{DisplayID: b.String})
		}

	}
	return branches, nil
}

//BuildNumberAndHash represents BuildNumber, Commit Hash and Branch for a Pipeline Build
type BuildNumberAndHash struct {
	BuildNumber int64
	Hash        string
	Branch      string
}

//CurrentAndPreviousPipelineBuildNumberAndHash returns a struct with BuildNumber, Commit Hash and Branch
//for the current pipeline build and the previous one on the same branch.
//Returned pointers may be null if pipeline build are not found
func CurrentAndPreviousPipelineBuildNumberAndHash(db gorp.SqlExecutor, buildNumber, pipelineID, applicationID, environmentID int64) (*BuildNumberAndHash, *BuildNumberAndHash, error) {
	query := `
			SELECT
				current_pipeline.build_number, current_pipeline.vcs_changes_hash, current_pipeline.vcs_changes_branch,
				previous_pipeline.build_number, previous_pipeline.vcs_changes_hash, previous_pipeline.vcs_changes_branch
			FROM
				(
					SELECT    id, pipeline_id, build_number, vcs_changes_branch, vcs_changes_hash
					FROM      pipeline_build
					WHERE 		build_number = $1
					AND				pipeline_id = $2
					AND				application_id = $3
					AND 			environment_id = $4

				) AS current_pipeline
			LEFT OUTER JOIN (
					SELECT    id, pipeline_id, build_number, vcs_changes_branch, vcs_changes_hash
					FROM      pipeline_build
					WHERE     build_number < $1
					AND				pipeline_id = $2
					AND				application_id = $3
					AND 			environment_id = $4

					ORDER BY  build_number DESC
				) AS previous_pipeline ON (
					previous_pipeline.pipeline_id = current_pipeline.pipeline_id AND previous_pipeline.vcs_changes_branch = current_pipeline.vcs_changes_branch
				)
			WHERE current_pipeline.build_number = $1
			ORDER BY  previous_pipeline.build_number DESC
			LIMIT 1;
	`
	var curBuildNumber, prevBuildNumber sql.NullInt64
	var curHash, prevHash, curBranch, prevBranch sql.NullString
	err := db.QueryRow(query, buildNumber, pipelineID, applicationID, environmentID).Scan(&curBuildNumber, &curHash, &curBranch, &prevBuildNumber, &prevHash, &prevBranch)
	if err == sql.ErrNoRows {
		log.Warning("CurrentAndPreviousPipelineBuildNumberAndHash> no result with %d %d %d %d", buildNumber, pipelineID, applicationID, environmentID)
		return nil, nil, sdk.ErrNoPipelineBuild
	}
	if err != nil {
		return nil, nil, err
	}

	cur := &BuildNumberAndHash{}
	if curBuildNumber.Valid {
		cur.BuildNumber = curBuildNumber.Int64
	}
	if curHash.Valid {
		cur.Hash = curHash.String
	}
	if curBranch.Valid {
		cur.Branch = curBranch.String
	}

	prev := &BuildNumberAndHash{}
	if prevBuildNumber.Valid {
		prev.BuildNumber = prevBuildNumber.Int64
	} else {
		return cur, nil, nil
	}
	if prevHash.Valid {
		prev.Hash = prevHash.String
	}
	if prevBranch.Valid {
		prev.Branch = prevBranch.String
	}
	return cur, prev, nil
}

// StopPipelineBuild fails all currently building actions
func StopPipelineBuild(db gorp.SqlExecutor, pbID int64) error {

	if err := StopBuildingPipelineBuildJob(db, pbID); err != nil {
		return err
	}
	// TODO: Add log to inform user
	return nil
}

func RestartPipelineBuild(db gorp.SqlExecutor, pb *sdk.PipelineBuild) error {
	if pb.Status == sdk.StatusSuccess {
		// Remove all pipeline build jobs
		for i := range pb.Stages {
			stage := &pb.Stages[i]
			if i == 0 {
				stage.Status = sdk.StatusWaiting
			}
			// Delete logs
			for _, pbJob := range stage.PipelineBuildJobs {
				if err := DeleteBuildLogs(db, pbJob.ID); err != nil {
					return err
				}

			}
			stage.PipelineBuildJobs = nil
		}
		pb.Start = time.Now()
		pb.Done = time.Time{}

		// Delete artifacts
		arts, errArts := artifact.LoadArtifactsByBuildNumber(db, pb.Pipeline.ID, pb.Application.ID, pb.BuildNumber, pb.Environment.ID)
		if errArts != nil {
			return errArts
		}
		for _, a := range arts {
			if err := artifact.DeleteArtifact(db, a.ID); err != nil {
				return err
			}
		}

		// Delete test results
		if err := DeletePipelineTestResults(db, pb.ID); err != nil {
			return err
		}

	} else {
		for i := range pb.Stages {
			stage := &pb.Stages[i]
			if stage.Status != sdk.StatusFail {
				continue
			}
			stage.Status = sdk.StatusWaiting
			// Delete logs
			for _, pbJob := range stage.PipelineBuildJobs {
				if pbJob.Status == sdk.StatusFail.String() {
					if err := DeleteBuildLogs(db, pbJob.ID); err != nil {
						return err
					}
				}
			}
			stage.PipelineBuildJobs = nil
		}
>>>>>>> 981cbb24
		pb.Done = time.Time{}
	}

	if err := UpdatePipelineBuildStatusAndStage(db, pb, sdk.StatusBuilding); err != nil {
		return err
	}

	return nil
}<|MERGE_RESOLUTION|>--- conflicted
+++ resolved
@@ -8,10 +8,7 @@
 	"time"
 
 	"github.com/go-gorp/gorp"
-<<<<<<< HEAD
-=======
 	"github.com/lib/pq"
->>>>>>> 981cbb24
 
 	"github.com/ovh/cds/engine/api/artifact"
 	"github.com/ovh/cds/engine/api/cache"
@@ -22,84 +19,6 @@
 	"github.com/ovh/cds/sdk"
 )
 
-<<<<<<< HEAD
-const (
-	SELECT_PB = `
-		SELECT
-			pb.id as id, pb.application_id as appID, pb.pipeline_id as pipID, pb.environment_id as envID,
-			application.name as appName, pipeline.name as pipName, environment.name as envName,
-			pb.build_number as build_number, pb.version as version, pb.status as status,
-			pb.args as args, pb.stages as stages,
-			pb.start as start, pb.done as done,
-			pb.manual_trigger as manual_trigger, pb.triggered_by as triggered_by,
-			pb.vcs_changes_branch as vcs_branch, pb.vcs_changes_hash as vcs_hash, pb.vcs_changes_author as vcs_author,
-			pb.parent_pipeline_build_id as parent_pipeline_build,
-			"user".username as username,
-			pb.scheduled_trigger as scheduled_trigger
-		FROM pipeline_build pb
-		JOIN application ON application.id = pb.application_id
-		JOIN pipeline ON pipeline.id = pb.pipeline_id
-		JOIN environment ON environment.id = pb.environment_id
-		LEFT JOIN "user" ON "user".id = pb.triggered_by
-	`
-)
-
-// SelectBuildForUpdate  Select a build and lock a build
-func SelectBuildForUpdate(db gorp.SqlExecutor, buildID int64) error {
-	var id int64
-	query := `SELECT id
-	          FROM pipeline_build
-	          WHERE id = $1 AND status = $2
-		  FOR UPDATE NOWAIT`
-	return db.QueryRow(query, buildID, sdk.StatusBuilding.String()).Scan(&id)
-}
-
-// LoadPipelineBuildID Load only id of pipeline build
-func LoadPipelineBuildID(db gorp.SqlExecutor, applicationID, pipelineID, environmentID, buildNumber int64) (int64, error) {
-	var pbID int64
-	query := `SELECT id
-	          FROM pipeline_build
-	          WHERE application_id = $1 AND pipeline_id = $2 AND environment_id = $3 AND build_number = $4`
-	if err := db.QueryRow(query, applicationID, pipelineID, environmentID, buildNumber).Scan(&pbID); err != nil {
-		return 0, err
-	}
-	return pbID, nil
-}
-
-// LoadBuildingPipelines Load all building pipeline
-func LoadBuildingPipelines(db gorp.SqlExecutor) ([]sdk.PipelineBuild, error) {
-	whereCondition := `
-		WHERE pb.status = $1
-		ORDER by pb.id ASC
-	`
-	query := fmt.Sprintf("%s %s", SELECT_PB, whereCondition)
-	var rows []sdk.PipelineBuildDbResult
-	_, err := db.Select(&rows, query, sdk.StatusBuilding.String())
-	if err != nil {
-		return nil, err
-	}
-
-	pbs := []sdk.PipelineBuild{}
-	for _, r := range rows {
-		pb, errScan := scanPipelineBuild(r)
-		if errScan != nil {
-			return nil, errScan
-		}
-		pbs = append(pbs, *pb)
-	}
-	return pbs, nil
-}
-
-// LoadRecentPipelineBuild retrieves pipelines in database having a build running or finished
-// less than a minute ago
-func LoadRecentPipelineBuild(db gorp.SqlExecutor, args ...FuncArg) ([]sdk.PipelineBuild, error) {
-	whereCondition := `
-		WHERE pb.status = $1 OR (pb.status != $1 AND pb.done > NOW() -  INTERVAL '1 minutes')
-		ORDER by pb.id ASC
-	`
-	query := fmt.Sprintf("%s %s", SELECT_PB, whereCondition)
-	var rows []sdk.PipelineBuildDbResult
-=======
 // PipelineBuildDbResult Gorp result when select a pipeline build
 type PipelineBuildDbResult struct {
 	ID                    int64          `db:"id"`
@@ -177,7 +96,6 @@
 	`
 	query := fmt.Sprintf("%s %s", selectPipelineBuild, whereCondition)
 	var rows []PipelineBuildDbResult
->>>>>>> 981cbb24
 	_, err := db.Select(&rows, query, sdk.StatusBuilding.String())
 	if err != nil {
 		return nil, err
@@ -196,19 +114,6 @@
 
 // LoadRecentPipelineBuild retrieves pipelines in database having a build running or finished
 // less than a minute ago
-<<<<<<< HEAD
-func LoadUserRecentPipelineBuild(db gorp.SqlExecutor, userID int64) ([]sdk.PipelineBuild, error) {
-	whereCondition := `
-		JOIN pipeline_group ON pipeline_group.pipeline_id = pb.pipeline_id
-		JOIN group_user ON group_user.group_id = pipeline_group.group_id
-		WHERE pb.status = $1 OR (pb.status != $1 AND pb.done > NOW() - INTERVAL '1 minutes')
-		AND group_user.user_id = $2
-		ORDER by pb.id ASC
-	`
-	query := fmt.Sprintf("%s %s", SELECT_PB, whereCondition)
-	var rows []sdk.PipelineBuildDbResult
-	_, err := db.Select(&rows, query, sdk.StatusBuilding.String(), userID)
-=======
 func LoadRecentPipelineBuild(db gorp.SqlExecutor, args ...FuncArg) ([]sdk.PipelineBuild, error) {
 	whereCondition := `
 		WHERE pb.status = $1 OR (pb.status != $1 AND pb.done > NOW() -  INTERVAL '1 minutes')
@@ -217,7 +122,6 @@
 	query := fmt.Sprintf("%s %s", selectPipelineBuild, whereCondition)
 	var rows []PipelineBuildDbResult
 	_, err := db.Select(&rows, query, sdk.StatusBuilding.String())
->>>>>>> 981cbb24
 	if err != nil {
 		return nil, err
 	}
@@ -233,30 +137,6 @@
 	return pbs, nil
 }
 
-<<<<<<< HEAD
-func LoadPipelineBuildByApplicationPipelineEnvBuildNumber(db gorp.SqlExecutor, applicationID, pipelineID, environmentID, buildNumber int64) (*sdk.PipelineBuild, error) {
-	whereCondition := `
-		WHERE pb.application_id = $1 AND pb.pipeline_id = $2 AND pb.environment_id = $3  AND pb.build_number = $4
-	`
-	query := fmt.Sprintf("%s %s", SELECT_PB, whereCondition)
-	var row sdk.PipelineBuildDbResult
-	if err := db.SelectOne(&row, query, applicationID, pipelineID, environmentID, buildNumber); err != nil {
-		return nil, err
-	}
-	return scanPipelineBuild(row)
-}
-
-// LoadPipelineBuildByHash look for a pipeline build triggered by a change with given hash
-func LoadPipelineBuildByHash(db gorp.SqlExecutor, hash string) ([]sdk.PipelineBuild, error) {
-	whereCondition := `
-		WHERE pb.vcs_changes_hash = $1
-	`
-	var rows []sdk.PipelineBuildDbResult
-	query := fmt.Sprintf("%s %s", SELECT_PB, whereCondition)
-	if _, errQuery := db.Select(&rows, query, hash); errQuery != nil {
-		return nil, errQuery
-	}
-=======
 // LoadRecentPipelineBuild retrieves pipelines in database having a build running or finished
 // less than a minute ago
 func LoadUserRecentPipelineBuild(db gorp.SqlExecutor, userID int64) ([]sdk.PipelineBuild, error) {
@@ -274,7 +154,6 @@
 		return nil, err
 	}
 
->>>>>>> 981cbb24
 	pbs := []sdk.PipelineBuild{}
 	for _, r := range rows {
 		pb, errScan := scanPipelineBuild(r)
@@ -286,34 +165,6 @@
 	return pbs, nil
 }
 
-<<<<<<< HEAD
-// LoadPipelineBuildsByApplicationAndPipeline Load pipeline builds from application/pipeline/env status, branchname
-func LoadPipelineBuildsByApplicationAndPipeline(db gorp.SqlExecutor, applicationID, pipelineID, environmentID int64, limit int, status, branchName string) ([]sdk.PipelineBuild, error) {
-	whereCondition := `
-		WHERE pb.application_id = $1 AND pb.pipeline_id = $2 AND pb.environment_id = $3 %s
-	`
-	query := fmt.Sprintf("%s %s", SELECT_PB, whereCondition)
-
-	var rows []sdk.PipelineBuildDbResult
-	var errQuery error
-	if status == "" && branchName == "" {
-		query = fmt.Sprintf(query, "LIMIT $4")
-		_, errQuery = db.Select(&rows, query, applicationID, pipelineID, environmentID, limit)
-	} else if status != "" && branchName == "" {
-		query = fmt.Sprintf(query, " AND pb.status = $5 LIMIT $4")
-		_, errQuery = db.Select(&rows, query, applicationID, pipelineID, environmentID, limit, status)
-	} else if status == "" && branchName != "" {
-		query = fmt.Sprintf(query, " AND pb.vcs_changes_branch = $5  LIMIT $4")
-		_, errQuery = db.Select(&rows, query, applicationID, pipelineID, environmentID, limit, branchName)
-	} else {
-		query = fmt.Sprintf(query, " AND pb.status = $5 AND pb.vcs_changes_branch = $6  LIMIT $4")
-		_, errQuery = db.Select(&rows, query, applicationID, pipelineID, environmentID, limit, status, branchName)
-	}
-	if errQuery != nil {
-		return nil, errQuery
-	}
-
-=======
 func LoadPipelineBuildByApplicationPipelineEnvBuildNumber(db gorp.SqlExecutor, applicationID, pipelineID, environmentID, buildNumber int64) (*sdk.PipelineBuild, error) {
 	whereCondition := `
 		WHERE pb.application_id = $1 AND pb.pipeline_id = $2 AND pb.environment_id = $3  AND pb.build_number = $4
@@ -336,7 +187,6 @@
 	if _, errQuery := db.Select(&rows, query, hash); errQuery != nil {
 		return nil, errQuery
 	}
->>>>>>> 981cbb24
 	pbs := []sdk.PipelineBuild{}
 	for _, r := range rows {
 		pb, errScan := scanPipelineBuild(r)
@@ -348,83 +198,6 @@
 	return pbs, nil
 }
 
-<<<<<<< HEAD
-func LoadPipelineBuildByID(db gorp.SqlExecutor, id int64) (*sdk.PipelineBuild, error) {
-	whereCondition := `
-		WHERE pb.id = $1
-	`
-	query := fmt.Sprintf("%s %s", SELECT_PB, whereCondition)
-	var row sdk.PipelineBuildDbResult
-	if err := db.SelectOne(&row, query, id); err != nil {
-		return nil, err
-	}
-	return scanPipelineBuild(row)
-}
-
-// LoadPipelineBuildChildren load triggered pipeline from given build
-func LoadPipelineBuildChildren(db gorp.SqlExecutor, pipelineID int64, applicationID int64, buildNumber int64, environmentID int64) ([]sdk.PipelineBuild, error) {
-	pbs := []sdk.PipelineBuild{}
-
-	pbID, errLoad := LoadPipelineBuildID(db, applicationID, pipelineID, environmentID, buildNumber)
-	if errLoad != nil {
-		return nil, errLoad
-	}
-
-	whereCondition := `
-		WHERE pb.parent_pipeline_build_id = $1
-	`
-	query := fmt.Sprintf("%s %s", SELECT_PB, whereCondition)
-	var rows []sdk.PipelineBuildDbResult
-	_, err := db.Select(&rows, query, pbID)
-	if err != nil {
-		if err == sql.ErrNoRows {
-			return pbs, nil
-		}
-		return nil, err
-	}
-
-	for _, r := range rows {
-		pb, errScan := scanPipelineBuild(r)
-		if errScan != nil {
-			return nil, errScan
-		}
-		pbs = append(pbs, *pb)
-	}
-	return pbs, nil
-}
-
-func scanPipelineBuild(pbResult sdk.PipelineBuildDbResult) (*sdk.PipelineBuild, error) {
-	pb := sdk.PipelineBuild{
-		ID: pbResult.ID,
-		Application: sdk.Application{
-			ID:   pbResult.ApplicationID,
-			Name: pbResult.ApplicatioName,
-		},
-		Pipeline: sdk.Pipeline{
-			ID:   pbResult.PipelineID,
-			Name: pbResult.PipelineName,
-		},
-		Environment: sdk.Environment{
-			ID:   pbResult.EnvironmentID,
-			Name: pbResult.EnvironmentName,
-		},
-		BuildNumber: pbResult.BuildNumber,
-		Version:     pbResult.Version,
-		Status:      sdk.StatusFromString(pbResult.Status),
-		Start:       pbResult.Start,
-		Trigger: sdk.PipelineBuildTrigger{
-			ManualTrigger: pbResult.ManualTrigger,
-		},
-	}
-
-	if pbResult.Done.Valid {
-		pb.Done = pbResult.Done.Time
-	}
-	if pbResult.TriggeredBy.Valid && pbResult.Username.Valid {
-		pb.Trigger.TriggeredBy = &sdk.User{
-			ID:       pbResult.TriggeredBy.Int64,
-			Username: pbResult.Username.String,
-=======
 // LoadPipelineBuildsByApplicationAndPipeline Load pipeline builds from application/pipeline/env status, branchname
 func LoadPipelineBuildsByApplicationAndPipeline(db gorp.SqlExecutor, applicationID, pipelineID, environmentID int64, limit int, status, branchName string) ([]sdk.PipelineBuild, error) {
 	whereCondition := `
@@ -482,26 +255,9 @@
 	if errLoad != nil {
 		if errLoad == sql.ErrNoRows {
 			return pbs, nil
->>>>>>> 981cbb24
 		}
 		return nil, errLoad
 	}
-<<<<<<< HEAD
-	if pbResult.VCSChangesAuthor.Valid {
-		pb.Trigger.VCSChangesAuthor = pbResult.VCSChangesAuthor.String
-	}
-	if pbResult.VCSChangesBranch.Valid {
-		pb.Trigger.VCSChangesBranch = pbResult.VCSChangesBranch.String
-	}
-	if pbResult.VCSChangesHash.Valid {
-		pb.Trigger.VCSChangesHash = pbResult.VCSChangesHash.String
-	}
-
-	if err := json.Unmarshal([]byte(pbResult.Args), &pb.Parameters); err != nil {
-		log.Warning("scanPipelineBuild> Unable to Unmarshal parameter %s", pbResult.Args)
-		return nil, err
-	}
-=======
 
 	whereCondition := `
 		WHERE pb.parent_pipeline_build_id = $1
@@ -570,7 +326,6 @@
 		log.Warning("scanPipelineBuild> Unable to Unmarshal parameter %s", pbResult.Args)
 		return nil, err
 	}
->>>>>>> 981cbb24
 	if err := json.Unmarshal([]byte(pbResult.Stages), &pb.Stages); err != nil {
 		log.Warning("scanPipelineBuild> Unable to Unmarshal stages %s", pbResult.Stages)
 		return nil, err
@@ -586,12 +341,7 @@
 		return errStage
 	}
 	query := `UPDATE pipeline_build set status = $1, stages = $2 WHERE id = $3`
-<<<<<<< HEAD
-	_, err := db.Exec(query, newStatus.String(), string(stagesB), pb.ID)
-	if err != nil {
-=======
 	if _, err := db.Exec(query, newStatus.String(), string(stagesB), pb.ID); err != nil {
->>>>>>> 981cbb24
 		return err
 	}
 	//Send notification
@@ -646,10 +396,7 @@
 		}
 		pb.Pipeline.ProjectKey = key
 
-<<<<<<< HEAD
-=======
 		pb.Status = newStatus
->>>>>>> 981cbb24
 		event.PublishPipelineBuild(db, pb, previous)
 	}
 
@@ -657,30 +404,13 @@
 	return nil
 }
 
-// DeletePipelineBuild Delete a pipeline build
-func DeletePipelineBuild(db gorp.SqlExecutor, applicationID, pipelineID, environmentID, buildNumber int64) error {
-	query := `
-		DELETE FROM pipeline_build
-		WHERE application_id = $1 AND pipeline_id = $2 AND environment_id = $3
-		AND build_number = $4
-	`
-
-	_, errDelete := db.Query(query, applicationID, pipelineID, environmentID, buildNumber)
-	return errDelete
-}
-
 // DeletePipelineBuildByID  Delete pipeline build by his ID
 func DeletePipelineBuildByID(db gorp.SqlExecutor, pbID int64) error {
-<<<<<<< HEAD
 	if err := DeleteBuildLogsByPipelineBuildID(db, pbID); err != nil {
-=======
-	queryDeleteLog := "DELETE FROM build_log where pipeline_build_id = $1"
-	if _, errDeleteLog := db.Exec(queryDeleteLog, pbID); errDeleteLog != nil {
-		return errDeleteLog
+		return err
 	}
 
 	if err := DeletePipelineBuildJob(db, pbID); err != nil {
->>>>>>> 981cbb24
 		return err
 	}
 
@@ -767,7 +497,6 @@
 	if errJobs != nil {
 		return errJobs
 	}
-<<<<<<< HEAD
 
 	for _, j := range pbJobs {
 		j.Parameters = append(j.Parameters, sdk.Parameter{
@@ -776,16 +505,6 @@
 			Value: v.Value,
 		})
 
-=======
-
-	for _, j := range pbJobs {
-		j.Parameters = append(j.Parameters, sdk.Parameter{
-			Name:  "cds.build." + v.Name,
-			Type:  sdk.StringParameter,
-			Value: v.Value,
-		})
-
->>>>>>> 981cbb24
 		// Update
 		if err := UpdatePipelineBuildJob(db, &j); err != nil {
 			return err
@@ -1114,23 +833,15 @@
 		var pb sdk.PipelineBuild
 		var status string
 		var user sdk.User
-		var manual sql.NullBool
+		var manual, scheduledTrigger sql.NullBool
 		var hash, author, username sql.NullString
 
-<<<<<<< HEAD
-		err = rows.Scan(&pb.Pipeline.ID, &pb.Application.ID, &pb.Environment.ID,
-			&pb.Application.Name, &pb.Pipeline.Name, &pb.Environment.Name,
-			&pb.Start, &pb.Done, &status, &pb.Version, &pb.BuildNumber,
-			&manual, &username, &pb.Trigger.VCSChangesBranch, &hash, &author,
-		)
-		if err != nil {
-=======
+
 		if err := rows.Scan(&pb.Pipeline.ID, &pb.Application.ID, &pb.Environment.ID,
 			&pb.Application.Name, &pb.Pipeline.Name, &pb.Environment.Name,
 			&pb.Start, &pb.Done, &status, &pb.Version, &pb.BuildNumber,
-			&manual, &username, &pb.Trigger.VCSChangesBranch, &hash, &author,
+			&manual, &scheduledTrigger, &username, &pb.Trigger.VCSChangesBranch, &hash, &author,
 		); err != nil {
->>>>>>> 981cbb24
 			return nil, err
 		}
 
@@ -1143,7 +854,6 @@
 
 		if manual.Valid {
 			pb.Trigger.ManualTrigger = manual.Bool
-<<<<<<< HEAD
 		}
 		if hash.Valid {
 			pb.Trigger.VCSChangesHash = hash.String
@@ -1151,15 +861,9 @@
 		if author.Valid {
 			pb.Trigger.VCSChangesAuthor = author.String
 		}
-=======
-		}
-		if hash.Valid {
-			pb.Trigger.VCSChangesHash = hash.String
-		}
-		if author.Valid {
-			pb.Trigger.VCSChangesAuthor = author.String
-		}
->>>>>>> 981cbb24
+		if scheduledTrigger.Valid {
+			pb.Trigger.ScheduledTrigger = scheduledTrigger.Bool
+		}
 		pbs = append(pbs, pb)
 	}
 	return pbs, nil
@@ -1206,22 +910,22 @@
 		ORDER BY pipName ASC, envName ASC, max(start) DESC
 	`
 	rows, err := db.Query(query, projectKey, appName)
-<<<<<<< HEAD
 	if err != nil {
 		return nil, err
 	}
 	defer rows.Close()
+
 	for rows.Next() {
 		var pb sdk.PipelineBuild
 		var status string
 		var user sdk.User
-		var manual sql.NullBool
+		var manual, scheduledTrigger sql.NullBool
 		var hash, author, username, branch sql.NullString
 
 		err = rows.Scan(&pb.Pipeline.Name, &pb.Start,
 			&pb.Application.Name, &pb.Environment.Name,
 			&pb.Version, &status, &pb.Done, &pb.BuildNumber,
-			&manual, &username, &branch, &hash, &author)
+			&manual, &scheduledTrigger, &username, &branch, &hash, &author)
 		if err != nil {
 			return nil, err
 		}
@@ -1243,6 +947,10 @@
 		}
 		if author.Valid {
 			pb.Trigger.VCSChangesAuthor = author.String
+		}
+
+		if scheduledTrigger.Valid {
+			pb.Trigger.ScheduledTrigger = scheduledTrigger.Bool
 		}
 
 		pbs = append(pbs, pb)
@@ -1260,8 +968,6 @@
 		LIMIT 15
 	`
 	rows, err := db.Query(query, app.ID, branchName)
-=======
->>>>>>> 981cbb24
 	if err != nil {
 		return nil, err
 	}
@@ -1269,7 +975,6 @@
 
 	versions := []int{}
 	for rows.Next() {
-<<<<<<< HEAD
 		var version int
 		err = rows.Scan(&version)
 		if err != nil {
@@ -1289,19 +994,19 @@
 			GROUP BY pipeline_id, environment_id
 		) AND application_id = $1;
 	`
-	var rows []sdk.PipelineBuildDbResult
+	var rows []PipelineBuildDbResult
 	var errSelect error
 	if branchName == "" && version == 0 {
-		query := fmt.Sprintf("%s %s", SELECT_PB, fmt.Sprintf(whereCondition, ""))
+		query := fmt.Sprintf("%s %s", selectPipelineBuild, fmt.Sprintf(whereCondition, ""))
 		_, errSelect = db.Select(&rows, query, applicationID)
 	} else if branchName != "" && version == 0 {
-		query := fmt.Sprintf("%s %s", SELECT_PB, fmt.Sprintf(whereCondition, " AND vcs_changes_branch = $2"))
+		query := fmt.Sprintf("%s %s", selectPipelineBuild, fmt.Sprintf(whereCondition, " AND vcs_changes_branch = $2"))
 		_, errSelect = db.Select(&rows, query, applicationID, branchName)
 	} else if branchName == "" && version != 0 {
-		query := fmt.Sprintf("%s %s", SELECT_PB, fmt.Sprintf(whereCondition, " AND version = $2"))
+		query := fmt.Sprintf("%s %s", selectPipelineBuild, fmt.Sprintf(whereCondition, " AND version = $2"))
 		_, errSelect = db.Select(&rows, query, applicationID, version)
 	} else {
-		query := fmt.Sprintf("%s %s", SELECT_PB, fmt.Sprintf(whereCondition, " AND vcs_changes_branch = $2 AND version = $3"))
+		query := fmt.Sprintf("%s %s", selectPipelineBuild, fmt.Sprintf(whereCondition, " AND vcs_changes_branch = $2 AND version = $3"))
 		_, errSelect = db.Select(&rows, query, applicationID, branchName, version)
 	}
 
@@ -1490,287 +1195,6 @@
 			}
 			stage.PipelineBuildJobs = nil
 		}
-=======
-		var pb sdk.PipelineBuild
-		var status string
-		var user sdk.User
-		var manual, scheduledTrigger sql.NullBool
-		var hash, author, username, branch sql.NullString
-
-		err = rows.Scan(&pb.Pipeline.Name, &pb.Start,
-			&pb.Application.Name, &pb.Environment.Name,
-			&pb.Version, &status, &pb.Done, &pb.BuildNumber,
-			&manual, &scheduledTrigger, &username, &branch, &hash, &author)
-		if err != nil {
-			return nil, err
-		}
-
-		if username.Valid {
-			user.Username = username.String
-		}
-		pb.Trigger.TriggeredBy = &user
-		pb.Status = sdk.StatusFromString(status)
-
-		if branch.Valid {
-			pb.Trigger.VCSChangesBranch = branch.String
-		}
-		if manual.Valid {
-			pb.Trigger.ManualTrigger = manual.Bool
-		}
-		if hash.Valid {
-			pb.Trigger.VCSChangesHash = hash.String
-		}
-		if author.Valid {
-			pb.Trigger.VCSChangesAuthor = author.String
-		}
-
-		if scheduledTrigger.Valid {
-			pb.Trigger.ScheduledTrigger = scheduledTrigger.Bool
-		}
-
-		pbs = append(pbs, pb)
-	}
-	return pbs, nil
-}
-
-// GetVersions  Get version for the given application and branch
-func GetVersions(db gorp.SqlExecutor, app *sdk.Application, branchName string) ([]int, error) {
-	query := `
-		SELECT version
-		FROM pipeline_build
-		WHERE application_id = $1 AND vcs_changes_branch = $2
-		ORDER BY version DESC
-		LIMIT 15
-	`
-	rows, err := db.Query(query, app.ID, branchName)
-	if err != nil {
-		return nil, err
-	}
-	defer rows.Close()
-
-	versions := []int{}
-	for rows.Next() {
-		var version int
-		err = rows.Scan(&version)
-		if err != nil {
-			return nil, err
-		}
-		versions = append(versions, version)
-	}
-	return versions, nil
-}
-
-func GetAllLastBuildByApplication(db gorp.SqlExecutor, applicationID int64, branchName string, version int) ([]sdk.PipelineBuild, error) {
-	whereCondition := `
-		WHERE pb.id IN (
-			select max(id)
-			FROM pipeline_build
-			WHERE application_id = $1 %s
-			GROUP BY pipeline_id, environment_id
-		) AND application_id = $1;
-	`
-	var rows []PipelineBuildDbResult
-	var errSelect error
-	if branchName == "" && version == 0 {
-		query := fmt.Sprintf("%s %s", selectPipelineBuild, fmt.Sprintf(whereCondition, ""))
-		_, errSelect = db.Select(&rows, query, applicationID)
-	} else if branchName != "" && version == 0 {
-		query := fmt.Sprintf("%s %s", selectPipelineBuild, fmt.Sprintf(whereCondition, " AND vcs_changes_branch = $2"))
-		_, errSelect = db.Select(&rows, query, applicationID, branchName)
-	} else if branchName == "" && version != 0 {
-		query := fmt.Sprintf("%s %s", selectPipelineBuild, fmt.Sprintf(whereCondition, " AND version = $2"))
-		_, errSelect = db.Select(&rows, query, applicationID, version)
-	} else {
-		query := fmt.Sprintf("%s %s", selectPipelineBuild, fmt.Sprintf(whereCondition, " AND vcs_changes_branch = $2 AND version = $3"))
-		_, errSelect = db.Select(&rows, query, applicationID, branchName, version)
-	}
-
-	if errSelect != nil {
-		return nil, errSelect
-	}
-
-	pbs := []sdk.PipelineBuild{}
-	for _, r := range rows {
-		pb, errScan := scanPipelineBuild(r)
-		if errScan != nil {
-			return nil, errScan
-		}
-		pbs = append(pbs, *pb)
-	}
-	return pbs, nil
-}
-
-// GetBranches from pipeline build and pipeline history for the given application
-func GetBranches(db gorp.SqlExecutor, app *sdk.Application) ([]sdk.VCSBranch, error) {
-	branches := []sdk.VCSBranch{}
-	query := `
-		SELECT DISTINCT vcs_changes_branch
-		FROM pipeline_build
-		WHERE application_id = $1
-		ORDER BY vcs_changes_branch DESC
-
-	`
-	rows, err := db.Query(query, app.ID)
-	if err != nil {
-		return nil, err
-	}
-	defer rows.Close()
-	for rows.Next() {
-		var b sql.NullString
-		err := rows.Scan(&b)
-		if err != nil {
-			return nil, err
-		}
-		if b.Valid {
-			branches = append(branches, sdk.VCSBranch{DisplayID: b.String})
-		}
-
-	}
-	return branches, nil
-}
-
-//BuildNumberAndHash represents BuildNumber, Commit Hash and Branch for a Pipeline Build
-type BuildNumberAndHash struct {
-	BuildNumber int64
-	Hash        string
-	Branch      string
-}
-
-//CurrentAndPreviousPipelineBuildNumberAndHash returns a struct with BuildNumber, Commit Hash and Branch
-//for the current pipeline build and the previous one on the same branch.
-//Returned pointers may be null if pipeline build are not found
-func CurrentAndPreviousPipelineBuildNumberAndHash(db gorp.SqlExecutor, buildNumber, pipelineID, applicationID, environmentID int64) (*BuildNumberAndHash, *BuildNumberAndHash, error) {
-	query := `
-			SELECT
-				current_pipeline.build_number, current_pipeline.vcs_changes_hash, current_pipeline.vcs_changes_branch,
-				previous_pipeline.build_number, previous_pipeline.vcs_changes_hash, previous_pipeline.vcs_changes_branch
-			FROM
-				(
-					SELECT    id, pipeline_id, build_number, vcs_changes_branch, vcs_changes_hash
-					FROM      pipeline_build
-					WHERE 		build_number = $1
-					AND				pipeline_id = $2
-					AND				application_id = $3
-					AND 			environment_id = $4
-
-				) AS current_pipeline
-			LEFT OUTER JOIN (
-					SELECT    id, pipeline_id, build_number, vcs_changes_branch, vcs_changes_hash
-					FROM      pipeline_build
-					WHERE     build_number < $1
-					AND				pipeline_id = $2
-					AND				application_id = $3
-					AND 			environment_id = $4
-
-					ORDER BY  build_number DESC
-				) AS previous_pipeline ON (
-					previous_pipeline.pipeline_id = current_pipeline.pipeline_id AND previous_pipeline.vcs_changes_branch = current_pipeline.vcs_changes_branch
-				)
-			WHERE current_pipeline.build_number = $1
-			ORDER BY  previous_pipeline.build_number DESC
-			LIMIT 1;
-	`
-	var curBuildNumber, prevBuildNumber sql.NullInt64
-	var curHash, prevHash, curBranch, prevBranch sql.NullString
-	err := db.QueryRow(query, buildNumber, pipelineID, applicationID, environmentID).Scan(&curBuildNumber, &curHash, &curBranch, &prevBuildNumber, &prevHash, &prevBranch)
-	if err == sql.ErrNoRows {
-		log.Warning("CurrentAndPreviousPipelineBuildNumberAndHash> no result with %d %d %d %d", buildNumber, pipelineID, applicationID, environmentID)
-		return nil, nil, sdk.ErrNoPipelineBuild
-	}
-	if err != nil {
-		return nil, nil, err
-	}
-
-	cur := &BuildNumberAndHash{}
-	if curBuildNumber.Valid {
-		cur.BuildNumber = curBuildNumber.Int64
-	}
-	if curHash.Valid {
-		cur.Hash = curHash.String
-	}
-	if curBranch.Valid {
-		cur.Branch = curBranch.String
-	}
-
-	prev := &BuildNumberAndHash{}
-	if prevBuildNumber.Valid {
-		prev.BuildNumber = prevBuildNumber.Int64
-	} else {
-		return cur, nil, nil
-	}
-	if prevHash.Valid {
-		prev.Hash = prevHash.String
-	}
-	if prevBranch.Valid {
-		prev.Branch = prevBranch.String
-	}
-	return cur, prev, nil
-}
-
-// StopPipelineBuild fails all currently building actions
-func StopPipelineBuild(db gorp.SqlExecutor, pbID int64) error {
-
-	if err := StopBuildingPipelineBuildJob(db, pbID); err != nil {
-		return err
-	}
-	// TODO: Add log to inform user
-	return nil
-}
-
-func RestartPipelineBuild(db gorp.SqlExecutor, pb *sdk.PipelineBuild) error {
-	if pb.Status == sdk.StatusSuccess {
-		// Remove all pipeline build jobs
-		for i := range pb.Stages {
-			stage := &pb.Stages[i]
-			if i == 0 {
-				stage.Status = sdk.StatusWaiting
-			}
-			// Delete logs
-			for _, pbJob := range stage.PipelineBuildJobs {
-				if err := DeleteBuildLogs(db, pbJob.ID); err != nil {
-					return err
-				}
-
-			}
-			stage.PipelineBuildJobs = nil
-		}
-		pb.Start = time.Now()
-		pb.Done = time.Time{}
-
-		// Delete artifacts
-		arts, errArts := artifact.LoadArtifactsByBuildNumber(db, pb.Pipeline.ID, pb.Application.ID, pb.BuildNumber, pb.Environment.ID)
-		if errArts != nil {
-			return errArts
-		}
-		for _, a := range arts {
-			if err := artifact.DeleteArtifact(db, a.ID); err != nil {
-				return err
-			}
-		}
-
-		// Delete test results
-		if err := DeletePipelineTestResults(db, pb.ID); err != nil {
-			return err
-		}
-
-	} else {
-		for i := range pb.Stages {
-			stage := &pb.Stages[i]
-			if stage.Status != sdk.StatusFail {
-				continue
-			}
-			stage.Status = sdk.StatusWaiting
-			// Delete logs
-			for _, pbJob := range stage.PipelineBuildJobs {
-				if pbJob.Status == sdk.StatusFail.String() {
-					if err := DeleteBuildLogs(db, pbJob.ID); err != nil {
-						return err
-					}
-				}
-			}
-			stage.PipelineBuildJobs = nil
-		}
->>>>>>> 981cbb24
 		pb.Done = time.Time{}
 	}
 
