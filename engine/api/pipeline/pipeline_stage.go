package pipeline

import (
	"database/sql"
	"encoding/json"
	"fmt"
	"regexp"
	"strconv"
	"strings"

	"github.com/go-gorp/gorp"
	"github.com/lib/pq"

	"github.com/ovh/cds/engine/api/action"
	"github.com/ovh/cds/engine/api/trigger"
	"github.com/ovh/cds/engine/log"
	"github.com/ovh/cds/sdk"
)

var (
	// ErrNoStage when request requires specific stage but it does not exist
	ErrNoStage = fmt.Errorf("cds: stage does not exist")
)

// LoadStage Get a stage from its ID and pipeline ID
func LoadStage(db gorp.SqlExecutor, pipelineID int64, stageID int64) (*sdk.Stage, error) {
	query := `
		SELECT pipeline_stage.id, pipeline_stage.pipeline_id, pipeline_stage.name, pipeline_stage.build_order, pipeline_stage.enabled, pipeline_stage_prerequisite.parameter, pipeline_stage_prerequisite.expected_value
		FROM pipeline_stage
		LEFT OUTER JOIN pipeline_stage_prerequisite ON pipeline_stage_prerequisite.pipeline_stage_id = pipeline_stage.id
		WHERE pipeline_stage.pipeline_id = $1 
		AND pipeline_stage.id = $2;
		`

	var stage sdk.Stage
	stage.Prerequisites = []sdk.Prerequisite{}

	rows, err := db.Query(query, pipelineID, stageID)
	if err == sql.ErrNoRows {
		return nil, ErrNoStage
	}
	if err != nil {
		return nil, err
	}
	defer rows.Close()

	for rows.Next() {
		var parameter, expectedValue sql.NullString
		rows.Scan(&stage.ID, &stage.PipelineID, &stage.Name, &stage.BuildOrder, &stage.Enabled, &parameter, &expectedValue)
		if parameter.Valid && expectedValue.Valid {
			p := sdk.Prerequisite{
				Parameter:     parameter.String,
				ExpectedValue: expectedValue.String,
			}
			stage.Prerequisites = append(stage.Prerequisites, p)
		}
	}

	return &stage, nil
}

// InsertStage insert given stage into given database
func InsertStage(db gorp.SqlExecutor, s *sdk.Stage) error {
	s.Enabled = true
	query := `INSERT INTO "pipeline_stage" (pipeline_id, name, build_order, enabled) VALUES($1,$2,$3,$4) RETURNING id`

	if err := db.QueryRow(query, s.PipelineID, s.Name, s.BuildOrder, true).Scan(&s.ID); err != nil {
		return err
	}
	return InsertStagePrequisites(db, s)
}

// InsertStagePrequisites insert prequisite for given stage in database
func InsertStagePrequisites(db gorp.SqlExecutor, s *sdk.Stage) error {
	if len(s.Prerequisites) > 0 {
		query := "INSERT INTO \"pipeline_stage_prerequisite\"  (pipeline_stage_id, parameter, expected_value) VALUES "
		args := []interface{}{s.ID}
		for i, p := range s.Prerequisites {
			if i > 0 {
				query += ","
			}
			args = append(args, p.Parameter, p.ExpectedValue)
			query += fmt.Sprintf("($1, $%d, $%d)", len(args)-1, len(args))
		}
		query += " RETURNING id"
		var i int
		if err := db.QueryRow(query, args...).Scan(&i); err != nil {
			return err
		}
	}
	return nil
}

// LoadStages Get all stages for the given pipeline
func LoadStages(db gorp.SqlExecutor, pipelineID int64) ([]sdk.Stage, error) {
	var stages []sdk.Stage

	query := `
		SELECT pipeline_stage.id, pipeline_stage.name, pipeline_stage.enabled, pipeline_stage_prerequisite.parameter, pipeline_stage_prerequisite.expected_value
		FROM pipeline_stage
		LEFT OUTER JOIN pipeline_stage_prerequisite ON pipeline_stage_prerequisite.pipeline_stage_id = pipeline_stage.id
	 	WHERE pipeline_id = $1 
		ORDER BY build_order ASC`

	rows, err := db.Query(query, pipelineID)
	if err != nil {
		return stages, err
	}
	defer rows.Close()

	mapStages := map[int64]*sdk.Stage{}
	stagesPtr := []*sdk.Stage{}

	for rows.Next() {
		var id int64
		var enabled bool
		var name, parameter, expectedValue sql.NullString
		err = rows.Scan(&id, &name, &enabled, &parameter, &expectedValue)
		if err != nil {
			return stages, err
		}

		var stageData = mapStages[id]
		if stageData == nil {
			stageData = &sdk.Stage{
				ID:      id,
				Name:    name.String,
				Enabled: enabled,
			}
			mapStages[id] = stageData
		}

		if parameter.Valid && expectedValue.Valid {
			p := sdk.Prerequisite{
				Parameter:     parameter.String,
				ExpectedValue: expectedValue.String,
			}
			stageData.Prerequisites = append(stageData.Prerequisites, p)
		}
		stagesPtr = append(stagesPtr, stageData)
	}
	for _, s := range stagesPtr {
		stages = append(stages, *s)
	}
	return stages, nil
}

func LoadPipelineStage(db gorp.SqlExecutor, p *sdk.Pipeline, args ...FuncArg) error {
	p.Stages = []sdk.Stage{}
	c := structarg{}
	for _, f := range args {
		f(&c)
	}

	query := `
	SELECT  pipeline_stage_R.id as stage_id, pipeline_stage_R.pipeline_id, pipeline_stage_R.name, pipeline_stage_R.last_modified, 
			pipeline_stage_R.build_order, pipeline_stage_R.enabled, pipeline_stage_R.parameter, 
			pipeline_stage_R.expected_value, pipeline_action_R.id as pipeline_action_id, pipeline_action_R.action_id, pipeline_action_R.action_last_modified,
			pipeline_action_R.action_args, pipeline_action_R.action_enabled
	FROM (
		SELECT  pipeline_stage.id, pipeline_stage.pipeline_id, 
				pipeline_stage.name, pipeline_stage.last_modified ,pipeline_stage.build_order, 
				pipeline_stage.enabled, 
				pipeline_stage_prerequisite.parameter, pipeline_stage_prerequisite.expected_value
		FROM pipeline_stage
		LEFT OUTER JOIN pipeline_stage_prerequisite ON pipeline_stage.id = pipeline_stage_prerequisite.pipeline_stage_id
		WHERE pipeline_id = $1
	) as pipeline_stage_R
	LEFT OUTER JOIN (
		SELECT  pipeline_action.id, action.id as action_id, action.name as action_name, action.last_modified as action_last_modified, 
				pipeline_action.args as action_args, pipeline_action.enabled as action_enabled, 
				pipeline_action.pipeline_stage_id
		FROM action
		JOIN pipeline_action ON pipeline_action.action_id = action.id
	) as pipeline_action_R ON pipeline_action_R.pipeline_stage_id = pipeline_stage_R.id
	ORDER BY pipeline_stage_R.build_order, pipeline_action_R.action_name, pipeline_action_R.id ASC`

	rows, err := db.Query(query, p.ID)
	if err != nil {
		return err
	}
	defer rows.Close()

	mapStages := map[int64]*sdk.Stage{}
	mapAllActions := map[int64]*sdk.Job{}
	mapActionsStages := map[int64][]sdk.Job{}
	mapArgs := map[int64][]string{}
	stagesPtr := []*sdk.Stage{}

	for rows.Next() {
		var stageID, pipelineID int64
		var stageBuildOrder int
		var pipelineActionID, actionID sql.NullInt64
		var stageName string
		var stagePrerequisiteParameter, stagePrerequisiteExpectedValue, actionArgs sql.NullString
		var stageEnabled, actionEnabled sql.NullBool
		var stageLastModified, actionLastModified pq.NullTime

		err = rows.Scan(
			&stageID, &pipelineID, &stageName, &stageLastModified,
			&stageBuildOrder, &stageEnabled, &stagePrerequisiteParameter,
			&stagePrerequisiteExpectedValue, &pipelineActionID, &actionID, &actionLastModified,
			&actionArgs, &actionEnabled)
		if err != nil {
			return err
		}

		//Stage
		stageData := mapStages[stageID]
		if stageData == nil {
			stageData = &sdk.Stage{
				ID:           stageID,
				PipelineID:   pipelineID,
				Name:         stageName,
				Enabled:      stageEnabled.Bool,
				BuildOrder:   stageBuildOrder,
				LastModified: stageLastModified.Time.Unix(),
			}
			mapStages[stageID] = stageData
			stagesPtr = append(stagesPtr, stageData)
		}

		//Stage prequisites
		if stagePrerequisiteParameter.Valid && stagePrerequisiteExpectedValue.Valid {
			p := sdk.Prerequisite{
				Parameter:     stagePrerequisiteParameter.String,
				ExpectedValue: stagePrerequisiteExpectedValue.String,
			}
			var found bool
			for i := range stageData.Prerequisites {
				if stageData.Prerequisites[i].Parameter == p.Parameter &&
					stageData.Prerequisites[i].ExpectedValue == p.ExpectedValue {
					found = true
					break
				}
			}
			if !found {
				stageData.Prerequisites = append(stageData.Prerequisites, p)
			}
		}

		//Get actions
		if pipelineActionID.Valid && actionID.Valid && actionEnabled.Valid && actionLastModified.Valid {
<<<<<<< HEAD

			var j *sdk.Job
			j = mapAllActions[pipelineActionID.Int64]

=======
			j := mapAllActions[pipelineActionID.Int64]

>>>>>>> 593b0b5a
			if j == nil {
				j = &sdk.Job{
					PipelineStageID:  stageID,
					PipelineActionID: pipelineActionID.Int64,
					LastModified:     actionLastModified.Time.Unix(),
					Enabled:          actionEnabled.Bool,
					Action: sdk.Action{
						ID: actionID.Int64,
					},
				}
				mapAllActions[pipelineActionID.Int64] = j
				mapActionsStages[stageID] = append(mapActionsStages[stageID], *j)

				if actionArgs.Valid {
					mapArgs[stageID] = append(mapArgs[stageID], actionArgs.String)
				} else {
					mapArgs[stageID] = append(mapArgs[stageID], "[]")
				}
			}
		}
	}

	//load job
	for id := range mapStages {
		for index := range mapActionsStages[id] {
			job := mapActionsStages[id][index]

			var a *sdk.Action
			a, err = action.LoadActionByID(db, mapActionsStages[id][index].Action.ID)
			if err != nil {
				return fmt.Errorf("loadPipelineStage> cannot action.LoadActionByID %d > %s", mapActionsStages[id][index].Action.ID, err)
			}
			var pipelineActionParameter []sdk.Parameter
			var isUpdated bool
			err = json.Unmarshal([]byte(mapArgs[id][index]), &pipelineActionParameter)
			if err != nil {
				return err
			}

			for i := range a.Parameters {
				isUpdated, pipelineActionParameter = updateParamInList(pipelineActionParameter, a.Parameters[i])
				if !isUpdated {
					pipelineActionParameter = append(pipelineActionParameter, a.Parameters[i])
				}
			}

			job.Action = *a

			// Insert job also
			mapStages[id].Jobs = append(mapStages[id].Jobs, job)
		}
	}
	for _, s := range stagesPtr {
		p.Stages = append(p.Stages, *s)
	}

	return nil
}

// UpdateStage update Stage and all its prequisites
func UpdateStage(db gorp.SqlExecutor, s *sdk.Stage) error {
	query := `UPDATE pipeline_stage SET name=$1, build_order=$2, enabled=$3 WHERE id=$4`
	_, err := db.Exec(query, s.Name, s.BuildOrder, s.Enabled, s.ID)
	if err != nil {
		return err
	}

	//Remove all prequisites
	if err := deleteStagePrerequisites(db, s.ID); err != nil {
		return err
	}

	//Insert all prequisites
	if err := InsertStagePrequisites(db, s); err != nil {
		return err
	}
	return nil
}

// DeleteStageByID Delete stage with associated pipeline action
func DeleteStageByID(tx gorp.SqlExecutor, s *sdk.Stage, userID int64) error {

	nbOfStages, err := CountStageByPipelineID(tx, s.PipelineID)
	if err != nil {
		return err
	}

	err = DeletePipelineActionByStage(tx, s.ID, userID)
	if err != nil {
		return err
	}

	err = deleteStageByID(tx, s)
	if err != nil {
		return err
	}

	return moveDownStages(tx, s.PipelineID, s.BuildOrder, nbOfStages)
}

func deleteStageByID(tx gorp.SqlExecutor, s *sdk.Stage) error {
	//Delete stage prequisites
	if err := deleteStagePrerequisites(tx, s.ID); err != nil {
		return err
	}

	//Delete stage
	query := `DELETE FROM pipeline_stage WHERE id = $1`
	_, err := tx.Exec(query, s.ID)
	if err != nil {
		return err
	}

	return nil
}

// CountStageByPipelineID Count the number of stages for the given pipeline
func CountStageByPipelineID(db gorp.SqlExecutor, pipelineID int64) (int, error) {
	var countStages int
	query := `SELECT count(id) FROM "pipeline_stage"
	 		  WHERE pipeline_id = $1`
	err := db.QueryRow(query, pipelineID).Scan(&countStages)
	return countStages, err
}

func seleteAllStageID(db gorp.SqlExecutor, pipelineID int64) ([]int64, error) {
	var stageIDs []int64
	query := `SELECT id FROM "pipeline_stage"
	 		  WHERE pipeline_id = $1`

	rows, err := db.Query(query, pipelineID)
	if err != nil {
		return stageIDs, err
	}
	defer rows.Close()

	for rows.Next() {
		var stageID int64
		err = rows.Scan(&stageID)
		if err != nil {
			return stageIDs, err
		}
		stageIDs = append(stageIDs, stageID)
	}
	return stageIDs, nil
}

func deleteStagePrerequisites(db gorp.SqlExecutor, stageID int64) error {
	log.Debug("deleteStagePrerequisites> delete prequisites for stage %d ", stageID)
	//Delete stage prequisites
	queryDelete := `DELETE FROM pipeline_stage_prerequisite WHERE pipeline_stage_id = $1`
	_, err := db.Exec(queryDelete, strconv.Itoa(int(stageID)))
	return err
}

// DeleteAllStage  Delete all stages from pipeline ID
func DeleteAllStage(db gorp.SqlExecutor, pipelineID int64, userID int64) error {
	stageIDs, err := seleteAllStageID(db, pipelineID)
	if err != nil {
		return err
	}

	for _, id := range stageIDs {
		err = DeletePipelineActionByStage(db, id, userID)
		if err != nil {
			return err
		}
		//Delete stage prequisites
		if err := deleteStagePrerequisites(db, id); err != nil {
			return err
		}
	}

	queryDelete := `DELETE FROM pipeline_stage WHERE pipeline_id = $1`
	_, err = db.Exec(queryDelete, pipelineID)
	return err
}

// MoveStage Move a stage
func MoveStage(db *gorp.DbMap, stageToMove *sdk.Stage, newBuildOrder int, p *sdk.Pipeline) error {
	tx, err := db.Begin()
	if err != nil {
		return err
	}
	defer tx.Rollback()

	if stageToMove.BuildOrder > newBuildOrder {
		if err := moveUpStages(tx, stageToMove.PipelineID, stageToMove.BuildOrder, newBuildOrder); err != nil {
			return err
		}
	} else if stageToMove.BuildOrder < newBuildOrder {
		if err := moveDownStages(tx, stageToMove.PipelineID, stageToMove.BuildOrder, newBuildOrder); err != nil {
			return err
		}
	}

	stageToMove.BuildOrder = newBuildOrder
	if err := UpdateStage(tx, stageToMove); err != nil {
		return err
	}

	if err := UpdatePipelineLastModified(tx, p); err != nil {
		return err
	}

	return tx.Commit()
}

func moveUpStages(db gorp.SqlExecutor, pipelineID int64, oldPosition, newPosition int) error {
	query := `UPDATE pipeline_stage
		  SET build_order=build_order+1
		  WHERE build_order < $1
		  AND build_order >= $2
		  AND pipeline_id = $3`
	_, err := db.Exec(query, oldPosition, newPosition, pipelineID)
	return err
}

func moveDownStages(db gorp.SqlExecutor, pipelineID int64, oldPosition, newPosition int) error {
	query := `UPDATE pipeline_stage
		  SET build_order=build_order-1
		  WHERE build_order <= $1
		  AND build_order > $2
		  AND pipeline_id = $3`
	_, err := db.Exec(query, newPosition, oldPosition, pipelineID)
	return err
}

// CheckPrerequisites verifies that all prerequisite are matched before scheduling
func CheckPrerequisites(s sdk.Stage, pb sdk.PipelineBuild) (bool, error) {
	for {
		replaced := false
		// Now for each trigger parameter
		for _, pbp := range pb.Parameters {
			// Replace placeholders with their value
			for i := range pb.Parameters {
				old := pb.Parameters[i].Value
				pb.Parameters[i].Value = strings.Replace(pb.Parameters[i].Value, "{{."+pbp.Name+"}}", pbp.Value, -1)
				if pb.Parameters[i].Value != old {
					replaced = true
				}
			}
		}
		// If nothing has been replace, exit
		if !replaced {
			break
		}
	}

	// Check conditions
	for _, p := range s.Prerequisites {
		for _, pbp := range pb.Parameters {
			param := p.Parameter
			//in worst case, prerequisite must begin with "cds.pip."
			if !strings.HasPrefix(param, "git.") && !strings.HasPrefix(param, "cds.") {
				param = "cds.pip." + param
			}

			if param == pbp.Name {
				//Process expected value as in triggers
				var expectedValue = trigger.ProcessTriggerExpectedValue(p.ExpectedValue, pb)
				//Checking regular expression
				if !strings.HasPrefix(expectedValue, "^") {
					expectedValue = "^" + expectedValue
				}
				if !strings.HasSuffix(expectedValue, "$") {
					expectedValue = expectedValue + "$"
				}

				ok, err := regexp.Match(expectedValue, []byte(pbp.Value))
				if err != nil {
					log.Warning("CheckPrerequisites> Cannot eval regexp '%s': %s", p.ExpectedValue, err)
					return false, fmt.Errorf("CheckPrerequisites> %s", err)
				}
				if !ok {
					log.Debug("CheckPrerequisites> Expected '%s', got '%s'\n", p.ExpectedValue, pbp.Value)
					return false, nil
				}
			}
		}
	}
	return true, nil
}<|MERGE_RESOLUTION|>--- conflicted
+++ resolved
@@ -241,15 +241,7 @@
 
 		//Get actions
 		if pipelineActionID.Valid && actionID.Valid && actionEnabled.Valid && actionLastModified.Valid {
-<<<<<<< HEAD
-
-			var j *sdk.Job
-			j = mapAllActions[pipelineActionID.Int64]
-
-=======
 			j := mapAllActions[pipelineActionID.Int64]
-
->>>>>>> 593b0b5a
 			if j == nil {
 				j = &sdk.Job{
 					PipelineStageID:  stageID,
