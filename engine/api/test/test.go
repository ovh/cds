package test

import (
	"encoding/json"
	"flag"
	"io/ioutil"
	"os"
	"os/user"
	"path"
	"reflect"
	"testing"

	"github.com/go-gorp/gorp"

	"github.com/ovh/cds/engine/api/cache"
	"github.com/ovh/cds/engine/api/database"
	"github.com/ovh/cds/engine/api/secret"
	"github.com/ovh/cds/sdk"
	"github.com/ovh/cds/sdk/log"
)

//DBDriver is exported for testing purpose
var (
	DBDriver   string
	dbUser     string
	dbPassword string
	dbName     string
	dbHost     string
	dbPort     string
	dbSSLMode  string
)

func init() {
	if flag.Lookup("dbDriver") == nil {
		flag.String("dbDriver", "", "driver")
		flag.String("dbUser", "cds", "user")
		flag.String("dbPassword", "cds", "password")
		flag.String("dbName", "cds", "database name")
		flag.String("dbHost", "localhost", "host")
		flag.String("dbPort", "15432", "port")
		flag.String("sslMode", "disable", "ssl mode")

		log.Initialize(&log.Conf{Level: "debug"})
		flag.Parse()
	}
}

type Bootstrapf func(sdk.DefaultValues, func() *gorp.DbMap) error

var DBConnectionFactory *database.DBConnectionFactory

// SetupPG setup PG DB for test
func SetupPG(t *testing.T, bootstrapFunc ...Bootstrapf) *gorp.DbMap {
	log.SetLogger(t)

	//Try to load flags from config flags, else load from flags
	var f string
	u, _ := user.Current()
	if u != nil {
		f = path.Join(u.HomeDir, ".cds", "tests.cfg.json")
	}
	if _, err := os.Stat(f); err == nil {
		t.Logf("Tests database configuration read from %s", f)
		btes, err := ioutil.ReadFile(f)
		if err != nil {
			t.Fatalf("Error reading %s: %v", f, err)
		}
		if len(btes) != 0 {
			cfg := map[string]string{}
			if err := json.Unmarshal(btes, &cfg); err == nil {
				DBDriver = cfg["dbDriver"]
				dbUser = cfg["dbUser"]
				dbPassword = cfg["dbPassword"]
				dbName = cfg["dbName"]
				dbHost = cfg["dbHost"]
				dbPort = cfg["dbPort"]
				dbSSLMode = cfg["sslMode"]
			} else {
				t.Errorf("Error when unmarshal config %s", err)
			}
		}
	} else {
		t.Logf("Error reading %s: %v", f, err)
		DBDriver = flag.Lookup("dbDriver").Value.String()
		dbUser = flag.Lookup("dbUser").Value.String()
		dbPassword = flag.Lookup("dbPassword").Value.String()
		dbName = flag.Lookup("dbName").Value.String()
		dbHost = flag.Lookup("dbHost").Value.String()
		dbPort = flag.Lookup("dbPort").Value.String()
		dbSSLMode = flag.Lookup("sslMode").Value.String()
	}

	cache.Initialize("local", "", "", 30)

	secret.Init("3dojuwevn94y7orh5e3t4ejtmbtstest")

	if DBDriver == "" {
		t.Skip("This should be run with a database")
		return nil
	}
<<<<<<< HEAD
	if DBConnectionFactory == nil {
		var err error
		DBConnectionFactory, err = database.Init(dbUser, dbPassword, dbName, dbHost, dbPort, dbSSLMode, 2000, 100)
=======

	if database.DB() == nil {
		db, err := database.Init(dbUser, dbPassword, dbName, dbHost, dbPort, dbSSLMode, 2000, 100)
>>>>>>> a152bed0
		if err != nil {
			t.Fatalf("Cannot open database: %s", err)
			return nil
		}
	}

	for _, f := range bootstrapFunc {
<<<<<<< HEAD
		if err := f(sdk.DefaultValues{SharedInfraToken: sdk.RandomString(32)}, DBConnectionFactory.GetDBMap); err != nil {
=======
		if err := f(sdk.DefaultValues{SharedInfraToken: sdk.RandomString(32)}, database.GetDBMap); err != nil {
			log.Error("Error: %v", err)
>>>>>>> a152bed0
			return nil
		}
	}

	return DBConnectionFactory.GetDBMap()
}

//GetTestName returns the name the the test
func GetTestName(t *testing.T) string {
	v := reflect.ValueOf(*t)
	name := v.FieldByName("name")
	return name.String()
}<|MERGE_RESOLUTION|>--- conflicted
+++ resolved
@@ -98,15 +98,9 @@
 		t.Skip("This should be run with a database")
 		return nil
 	}
-<<<<<<< HEAD
 	if DBConnectionFactory == nil {
 		var err error
 		DBConnectionFactory, err = database.Init(dbUser, dbPassword, dbName, dbHost, dbPort, dbSSLMode, 2000, 100)
-=======
-
-	if database.DB() == nil {
-		db, err := database.Init(dbUser, dbPassword, dbName, dbHost, dbPort, dbSSLMode, 2000, 100)
->>>>>>> a152bed0
 		if err != nil {
 			t.Fatalf("Cannot open database: %s", err)
 			return nil
@@ -114,12 +108,8 @@
 	}
 
 	for _, f := range bootstrapFunc {
-<<<<<<< HEAD
 		if err := f(sdk.DefaultValues{SharedInfraToken: sdk.RandomString(32)}, DBConnectionFactory.GetDBMap); err != nil {
-=======
-		if err := f(sdk.DefaultValues{SharedInfraToken: sdk.RandomString(32)}, database.GetDBMap); err != nil {
 			log.Error("Error: %v", err)
->>>>>>> a152bed0
 			return nil
 		}
 	}
