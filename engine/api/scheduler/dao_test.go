--- conflicted
+++ resolved
@@ -7,23 +7,14 @@
 	"github.com/stretchr/testify/assert"
 
 	"github.com/ovh/cds/engine/api/application"
-<<<<<<< HEAD
-=======
 	"github.com/ovh/cds/engine/api/bootstrap"
-	"github.com/ovh/cds/engine/api/database"
->>>>>>> a7758297
 	"github.com/ovh/cds/engine/api/pipeline"
 	"github.com/ovh/cds/engine/api/test"
 	"github.com/ovh/cds/sdk"
 )
 
 func TestLoadAll(t *testing.T) {
-<<<<<<< HEAD
-	db := test.SetupPG(t)
-=======
-	_db := test.SetupPG(t, bootstrap.InitiliazeDB)
-	db := database.DBMap(_db)
->>>>>>> a7758297
+	db := test.SetupPG(t, bootstrap.InitiliazeDB)
 
 	schedulers, err := LoadAll(db)
 	test.NoError(t, err)
@@ -33,12 +24,7 @@
 }
 
 func TestInsert(t *testing.T) {
-<<<<<<< HEAD
-	db := test.SetupPG(t)
-=======
-	_db := test.SetupPG(t, bootstrap.InitiliazeDB)
-	db := database.DBMap(_db)
->>>>>>> a7758297
+	db := test.SetupPG(t, bootstrap.InitiliazeDB)
 
 	//Insert Project
 	pkey := test.RandomString(t, 10)
@@ -105,12 +91,7 @@
 }
 
 func TestUpdate(t *testing.T) {
-<<<<<<< HEAD
-	db := test.SetupPG(t)
-=======
-	_db := test.SetupPG(t, bootstrap.InitiliazeDB)
-	db := database.DBMap(_db)
->>>>>>> a7758297
+	db := test.SetupPG(t, bootstrap.InitiliazeDB)
 
 	//Insert Project
 	pkey := test.RandomString(t, 10)
@@ -185,12 +166,7 @@
 }
 
 func TestLoadPendingExecutions(t *testing.T) {
-<<<<<<< HEAD
-	db := test.SetupPG(t)
-=======
-	_db := test.SetupPG(t, bootstrap.InitiliazeDB)
-	db := database.DBMap(_db)
->>>>>>> a7758297
+	db := test.SetupPG(t, bootstrap.InitiliazeDB)
 	pe, err := LoadPendingExecutions(db)
 	if err != nil {
 		t.Fatal(err)
@@ -199,12 +175,7 @@
 }
 
 func TestGetByApplication(t *testing.T) {
-<<<<<<< HEAD
-	db := test.SetupPG(t)
-=======
-	_db := test.SetupPG(t, bootstrap.InitiliazeDB)
-	db := database.DBMap(_db)
->>>>>>> a7758297
+	db := test.SetupPG(t, bootstrap.InitiliazeDB)
 
 	//Insert Project
 	pkey := test.RandomString(t, 10)
@@ -267,12 +238,7 @@
 }
 
 func TestGetByPipeline(t *testing.T) {
-<<<<<<< HEAD
-	db := test.SetupPG(t)
-=======
-	_db := test.SetupPG(t, bootstrap.InitiliazeDB)
-	db := database.DBMap(_db)
->>>>>>> a7758297
+	db := test.SetupPG(t, bootstrap.InitiliazeDB)
 
 	//Insert Project
 	pkey := test.RandomString(t, 10)
@@ -335,12 +301,7 @@
 }
 
 func TestGetByApplicationPipeline(t *testing.T) {
-<<<<<<< HEAD
-	db := test.SetupPG(t)
-=======
-	_db := test.SetupPG(t, bootstrap.InitiliazeDB)
-	db := database.DBMap(_db)
->>>>>>> a7758297
+	db := test.SetupPG(t, bootstrap.InitiliazeDB)
 
 	//Insert Project
 	pkey := test.RandomString(t, 10)
@@ -403,12 +364,7 @@
 }
 
 func TestGetByApplicationPipelineEnv(t *testing.T) {
-<<<<<<< HEAD
-	db := test.SetupPG(t)
-=======
-	_db := test.SetupPG(t, bootstrap.InitiliazeDB)
-	db := database.DBMap(_db)
->>>>>>> a7758297
+	db := test.SetupPG(t, bootstrap.InitiliazeDB)
 
 	//Insert Project
 	pkey := test.RandomString(t, 10)
