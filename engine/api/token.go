--- conflicted
+++ resolved
@@ -27,11 +27,7 @@
 			Description string `json:"description"`
 		}{}
 		if err := service.UnmarshalBody(r, &tokenPostInfos); err != nil {
-<<<<<<< HEAD
-			return sdk.WrapError(err, "generateTokenHandler> cannot unmarshal")
-=======
 			return sdk.WrapError(err, "Cannot unmarshal")
->>>>>>> 079815ae
 		}
 
 		if expiration == "" {
