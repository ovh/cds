package main

import (
	"io/ioutil"
	"net/http"
	"strconv"

	"github.com/go-gorp/gorp"
	"github.com/gorilla/mux"

	"github.com/ovh/cds/engine/api/cache"
	"github.com/ovh/cds/engine/api/context"
	"github.com/ovh/cds/engine/api/pipeline"
	"github.com/ovh/cds/engine/log"
	"github.com/ovh/cds/sdk"
)

func addStageHandler(w http.ResponseWriter, r *http.Request, db *gorp.DbMap, c *context.Ctx) error {
<<<<<<< HEAD
=======

>>>>>>> 3002be14
	// Get project name in URL
	vars := mux.Vars(r)
	projectKey := vars["key"]
	pipelineKey := vars["permPipelineKey"]

	// Get body
	data, err := ioutil.ReadAll(r.Body)
	if err != nil {
		log.Warning("addStageHandler> cannot read body: %s", err)
		return sdk.ErrWrongRequest
<<<<<<< HEAD
=======

>>>>>>> 3002be14
	}

	stageData, err := sdk.NewStage("").FromJSON(data)
	if err != nil {
		log.Warning("addStageHandler> cannot unmarshal body: %s", err)
		return sdk.ErrWrongRequest
<<<<<<< HEAD
=======

>>>>>>> 3002be14
	}

	// Check if pipeline exist
	pipelineData, err := pipeline.LoadPipeline(db, projectKey, pipelineKey, false)
	if err != nil {
<<<<<<< HEAD
		return err
=======
return err

>>>>>>> 3002be14
	}

	if err := pipeline.LoadPipelineStage(db, pipelineData); err != nil {
		log.Warning("addStageHandler> Cannot load pipeline stages: %s", err)
<<<<<<< HEAD

		return err
=======
return err

>>>>>>> 3002be14
	}

	stageData.BuildOrder = len(pipelineData.Stages) + 1
	stageData.PipelineID = pipelineData.ID

	tx, err := db.Begin()
	if err != nil {
		log.Warning("addStageHandler> Cannot start transaction: %s", err)
		return err
	}
	defer tx.Rollback()

	if err := pipeline.InsertStage(db, stageData); err != nil {
		log.Warning("addStageHandler> Cannot insert stage: %s", err)
<<<<<<< HEAD
		return err
=======
return err

>>>>>>> 3002be14
	}

	if err := pipeline.UpdatePipelineLastModified(tx, pipelineData); err != nil {
		log.Warning("addStageHandler> Cannot update pipeline last modified date: %s", err)
<<<<<<< HEAD
		return err
=======
return err

>>>>>>> 3002be14
	}

	if err := tx.Commit(); err != nil {
		log.Warning("addStageHandler> Cannot commit transaction: %s", err)
		return err
	}

	if err := pipeline.LoadPipelineStage(db, pipelineData); err != nil {
		log.Warning("addStageHandler> Cannot load pipeline stages: %s", err)
<<<<<<< HEAD
		return err
=======
return err

>>>>>>> 3002be14
	}

	k := cache.Key("application", projectKey, "*")
	cache.DeleteAll(k)
	cache.Delete(cache.Key("pipeline", projectKey, pipelineKey))

	return WriteJSON(w, r, pipelineData, http.StatusCreated)
}

func getStageHandler(w http.ResponseWriter, r *http.Request, db *gorp.DbMap, c *context.Ctx) error {
	// Get project name in URL
	vars := mux.Vars(r)
	projectKey := vars["key"]
	pipelineKey := vars["permPipelineKey"]
	stageIDString := vars["stageID"]

	stageID, err := strconv.ParseInt(stageIDString, 10, 60)
	if err != nil {
		log.Warning("getStageHandler> Stage ID must be an int: %s", err)
		return sdk.ErrWrongRequest
<<<<<<< HEAD
=======

>>>>>>> 3002be14
	}

	// Check if pipeline exist
	pipelineData, err := pipeline.LoadPipeline(db, projectKey, pipelineKey, false)
	if err != nil {
<<<<<<< HEAD
		return err
=======
return err

>>>>>>> 3002be14
	}

	s, err := pipeline.LoadStage(db, pipelineData.ID, stageID)
	if err != nil {
<<<<<<< HEAD
		return err
=======
return err

>>>>>>> 3002be14
	}

	return WriteJSON(w, r, s, http.StatusOK)
}

func moveStageHandler(w http.ResponseWriter, r *http.Request, db *gorp.DbMap, c *context.Ctx) error {
<<<<<<< HEAD
=======

>>>>>>> 3002be14
	// Get project name in URL
	vars := mux.Vars(r)
	projectKey := vars["key"]
	pipelineKey := vars["permPipelineKey"]

	// Get body
	data, err := ioutil.ReadAll(r.Body)
	if err != nil {
		log.Warning("moveStageHandler> cannot read body: %s", err)
		return sdk.ErrWrongRequest
<<<<<<< HEAD
=======

>>>>>>> 3002be14
	}

	// get stage to move
	stageData, err := sdk.NewStage("").FromJSON(data)
	if err != nil {
		log.Warning("moveStageHandler> Cannot unmarshal body: %s", err)
		return sdk.ErrWrongRequest
<<<<<<< HEAD
=======

>>>>>>> 3002be14
	}

	if stageData.BuildOrder < 1 {
		log.Warning("moveStageHandler> Build Order must be greater than 0")
		return sdk.ErrWrongRequest
<<<<<<< HEAD
=======

>>>>>>> 3002be14
	}

	// Check if pipeline exist
	pipelineData, err := pipeline.LoadPipeline(db, projectKey, pipelineKey, false)
	if err != nil {
<<<<<<< HEAD
		return err
=======
return err

>>>>>>> 3002be14
	}

	// count stage for this pipeline
	nbStage, err := pipeline.CountStageByPipelineID(db, pipelineData.ID)
	if err != nil {
		log.Warning("moveStageHandler> Cannot count stage for pipeline %s : %s", pipelineData.Name, err)
<<<<<<< HEAD
		return err
=======
return err

>>>>>>> 3002be14
	}

	if stageData.BuildOrder <= nbStage {
		// check if stage exist
		s, err := pipeline.LoadStage(db, pipelineData.ID, stageData.ID)
		if err != nil {
			log.Warning("moveStageHandler> Cannot load stage: %s", err)
<<<<<<< HEAD
			return err
=======
return err

>>>>>>> 3002be14
		}

		if err := pipeline.MoveStage(db, s, stageData.BuildOrder, pipelineData); err != nil {
			log.Warning("moveStageHandler> Cannot move stage: %s", err)
<<<<<<< HEAD
			return err
=======
return err

>>>>>>> 3002be14
		}
	}

	if err := pipeline.LoadPipelineStage(db, pipelineData); err != nil {
		log.Warning("moveStageHandler> Cannot load stages: %s", err)
<<<<<<< HEAD
		return err
=======
return err

>>>>>>> 3002be14
	}

	k := cache.Key("application", projectKey, "*")
	cache.DeleteAll(k)
	cache.Delete(cache.Key("pipeline", projectKey, pipelineKey))

	return WriteJSON(w, r, pipelineData, http.StatusOK)
}

func updateStageHandler(w http.ResponseWriter, r *http.Request, db *gorp.DbMap, c *context.Ctx) error {

	// Get project name in URL
	vars := mux.Vars(r)
	projectKey := vars["key"]
	pipelineKey := vars["permPipelineKey"]
	stageIDString := vars["stageID"]

	// Get body
	data, err := ioutil.ReadAll(r.Body)
	if err != nil {
		log.Warning("addStageHandler> cannot read body: %s", err)
		return sdk.ErrWrongRequest
<<<<<<< HEAD
=======

>>>>>>> 3002be14
	}

	stageData, err := sdk.NewStage("").FromJSON(data)
	if err != nil {
		log.Warning("addStageHandler> Cannot unmarshal body: %s", err)
		return sdk.ErrWrongRequest
<<<<<<< HEAD
=======

>>>>>>> 3002be14
	}

	stageID, err := strconv.ParseInt(stageIDString, 10, 60)
	if err != nil {
		log.Warning("addStageHandler> Stage ID must be an int: %s", err)
		return sdk.ErrInvalidID
<<<<<<< HEAD
=======

>>>>>>> 3002be14
	}
	if stageID != stageData.ID {
		log.Warning("addStageHandler> Stage ID doest not match")
		return sdk.ErrInvalidID
<<<<<<< HEAD
	}
	if stageID != stageData.ID {
		log.Warning("addStageHandler> Stage ID doest not match")
		return sdk.ErrInvalidID
=======

>>>>>>> 3002be14
	}

	// Check if pipeline exist
	pipelineData, err := pipeline.LoadPipeline(db, projectKey, pipelineKey, false)
	if err != nil {
<<<<<<< HEAD
		return err
=======
return err

>>>>>>> 3002be14
	}

	// check if stage exist
	s, err := pipeline.LoadStage(db, pipelineData.ID, stageData.ID)
	if err != nil {
		log.Warning("addStageHandler> Cannot Load stage: %s", err)
<<<<<<< HEAD
		return err
=======
return err

>>>>>>> 3002be14
	}
	stageData.ID = s.ID

	tx, err := db.Begin()
	if err != nil {
		log.Warning("addStageHandler> Cannot start transaction: %s", err)
<<<<<<< HEAD
		return err
=======
return err

>>>>>>> 3002be14
	}
	defer tx.Rollback()

	if err := pipeline.UpdateStage(tx, stageData); err != nil {
		log.Warning("addStageHandler> Cannot update stage: %s", err)
<<<<<<< HEAD
		return err
=======
return err

>>>>>>> 3002be14
	}

	if err := pipeline.UpdatePipelineLastModified(tx, pipelineData); err != nil {
		log.Warning("addStageHandler> Cannot update pipeline last_modified: %s", err)
<<<<<<< HEAD
		return err
=======
return err

>>>>>>> 3002be14
	}

	err = tx.Commit()
	if err != nil {
		log.Warning("addStageHandler> Cannot commit transaction: %s", err)
<<<<<<< HEAD
		return err
=======
return err

>>>>>>> 3002be14
	}

	if err := pipeline.LoadPipelineStage(db, pipelineData); err != nil {
		log.Warning("addStageHandler> Cannot load stages: %s", err)
<<<<<<< HEAD
		return err
=======
return err

>>>>>>> 3002be14
	}

	k := cache.Key("application", projectKey, "*")
	cache.DeleteAll(k)
	cache.Delete(cache.Key("pipeline", projectKey, pipelineKey))

	return WriteJSON(w, r, pipelineData, http.StatusOK)
}

func deleteStageHandler(w http.ResponseWriter, r *http.Request, db *gorp.DbMap, c *context.Ctx) error {

	// Get project name in URL
	vars := mux.Vars(r)
	projectKey := vars["key"]
	pipelineKey := vars["permPipelineKey"]
	stageIDString := vars["stageID"]

	// Check if pipeline exist
	pipelineData, err := pipeline.LoadPipeline(db, projectKey, pipelineKey, false)
	if err != nil {
		log.Warning("deleteStageHandler> Cannot load pipeline %s: %s", pipelineKey, err)
<<<<<<< HEAD
		return err
=======
return err

>>>>>>> 3002be14
	}

	stageID, err := strconv.ParseInt(stageIDString, 10, 60)
	if err != nil {
		log.Warning("deleteStageHandler> Stage ID must be an int: %s", err)
		return sdk.ErrInvalidID

	}

	// check if stage exist
	s, err := pipeline.LoadStage(db, pipelineData.ID, stageID)
	if err != nil {
		log.Warning("deleteStageHandler> Cannot Load stage: %s", err)
<<<<<<< HEAD
		return err
=======
return err

>>>>>>> 3002be14
	}

	tx, err := db.Begin()
	if err != nil {
		log.Warning("deleteStageHandler> Cannot start transaction: %s", err)
<<<<<<< HEAD
		return err
=======
return err

>>>>>>> 3002be14
	}
	defer tx.Rollback()

	if err := pipeline.DeleteStageByID(tx, s, c.User.ID); err != nil {
		log.Warning("deleteStageHandler> Cannot Delete stage: %s", err)
<<<<<<< HEAD
		return err
=======
return err

>>>>>>> 3002be14
	}

	if err := pipeline.UpdatePipelineLastModified(tx, pipelineData); err != nil {
		log.Warning("deleteStageHandler> Cannot Update pipeline last_modified: %s", err)
<<<<<<< HEAD
		return err
=======
return err

>>>>>>> 3002be14
	}

	if err := tx.Commit(); err != nil {
		log.Warning("deleteStageHandler> Cannot commit transaction: %s", err)
<<<<<<< HEAD
		return err
=======
return err

>>>>>>> 3002be14
	}

	if err := pipeline.LoadPipelineStage(db, pipelineData); err != nil {
		log.Warning("deleteStageHandler> Cannot load stages: %s", err)
<<<<<<< HEAD
		return err
=======
return err

>>>>>>> 3002be14
	}

	k := cache.Key("application", projectKey, "*")
	cache.DeleteAll(k)
	cache.Delete(cache.Key("pipeline", projectKey, pipelineKey))

	return WriteJSON(w, r, pipelineData, http.StatusOK)
}<|MERGE_RESOLUTION|>--- conflicted
+++ resolved
@@ -16,10 +16,6 @@
 )
 
 func addStageHandler(w http.ResponseWriter, r *http.Request, db *gorp.DbMap, c *context.Ctx) error {
-<<<<<<< HEAD
-=======
-
->>>>>>> 3002be14
 	// Get project name in URL
 	vars := mux.Vars(r)
 	projectKey := vars["key"]
@@ -30,42 +26,23 @@
 	if err != nil {
 		log.Warning("addStageHandler> cannot read body: %s", err)
 		return sdk.ErrWrongRequest
-<<<<<<< HEAD
-=======
-
->>>>>>> 3002be14
 	}
 
 	stageData, err := sdk.NewStage("").FromJSON(data)
 	if err != nil {
 		log.Warning("addStageHandler> cannot unmarshal body: %s", err)
 		return sdk.ErrWrongRequest
-<<<<<<< HEAD
-=======
-
->>>>>>> 3002be14
-	}
-
-	// Check if pipeline exist
-	pipelineData, err := pipeline.LoadPipeline(db, projectKey, pipelineKey, false)
-	if err != nil {
-<<<<<<< HEAD
-		return err
-=======
-return err
-
->>>>>>> 3002be14
+	}
+
+	// Check if pipeline exist
+	pipelineData, err := pipeline.LoadPipeline(db, projectKey, pipelineKey, false)
+	if err != nil {
+		return err
 	}
 
 	if err := pipeline.LoadPipelineStage(db, pipelineData); err != nil {
 		log.Warning("addStageHandler> Cannot load pipeline stages: %s", err)
-<<<<<<< HEAD
-
-		return err
-=======
-return err
-
->>>>>>> 3002be14
+		return err
 	}
 
 	stageData.BuildOrder = len(pipelineData.Stages) + 1
@@ -80,22 +57,12 @@
 
 	if err := pipeline.InsertStage(db, stageData); err != nil {
 		log.Warning("addStageHandler> Cannot insert stage: %s", err)
-<<<<<<< HEAD
-		return err
-=======
-return err
-
->>>>>>> 3002be14
+		return err
 	}
 
 	if err := pipeline.UpdatePipelineLastModified(tx, pipelineData); err != nil {
 		log.Warning("addStageHandler> Cannot update pipeline last modified date: %s", err)
-<<<<<<< HEAD
-		return err
-=======
-return err
-
->>>>>>> 3002be14
+		return err
 	}
 
 	if err := tx.Commit(); err != nil {
@@ -105,12 +72,7 @@
 
 	if err := pipeline.LoadPipelineStage(db, pipelineData); err != nil {
 		log.Warning("addStageHandler> Cannot load pipeline stages: %s", err)
-<<<<<<< HEAD
-		return err
-=======
-return err
-
->>>>>>> 3002be14
+		return err
 	}
 
 	k := cache.Key("application", projectKey, "*")
@@ -131,41 +93,23 @@
 	if err != nil {
 		log.Warning("getStageHandler> Stage ID must be an int: %s", err)
 		return sdk.ErrWrongRequest
-<<<<<<< HEAD
-=======
-
->>>>>>> 3002be14
-	}
-
-	// Check if pipeline exist
-	pipelineData, err := pipeline.LoadPipeline(db, projectKey, pipelineKey, false)
-	if err != nil {
-<<<<<<< HEAD
-		return err
-=======
-return err
-
->>>>>>> 3002be14
+	}
+
+	// Check if pipeline exist
+	pipelineData, err := pipeline.LoadPipeline(db, projectKey, pipelineKey, false)
+	if err != nil {
+		return err
 	}
 
 	s, err := pipeline.LoadStage(db, pipelineData.ID, stageID)
 	if err != nil {
-<<<<<<< HEAD
-		return err
-=======
-return err
-
->>>>>>> 3002be14
+		return err
 	}
 
 	return WriteJSON(w, r, s, http.StatusOK)
 }
 
 func moveStageHandler(w http.ResponseWriter, r *http.Request, db *gorp.DbMap, c *context.Ctx) error {
-<<<<<<< HEAD
-=======
-
->>>>>>> 3002be14
 	// Get project name in URL
 	vars := mux.Vars(r)
 	projectKey := vars["key"]
@@ -176,10 +120,6 @@
 	if err != nil {
 		log.Warning("moveStageHandler> cannot read body: %s", err)
 		return sdk.ErrWrongRequest
-<<<<<<< HEAD
-=======
-
->>>>>>> 3002be14
 	}
 
 	// get stage to move
@@ -187,42 +127,24 @@
 	if err != nil {
 		log.Warning("moveStageHandler> Cannot unmarshal body: %s", err)
 		return sdk.ErrWrongRequest
-<<<<<<< HEAD
-=======
-
->>>>>>> 3002be14
 	}
 
 	if stageData.BuildOrder < 1 {
 		log.Warning("moveStageHandler> Build Order must be greater than 0")
 		return sdk.ErrWrongRequest
-<<<<<<< HEAD
-=======
-
->>>>>>> 3002be14
-	}
-
-	// Check if pipeline exist
-	pipelineData, err := pipeline.LoadPipeline(db, projectKey, pipelineKey, false)
-	if err != nil {
-<<<<<<< HEAD
-		return err
-=======
-return err
-
->>>>>>> 3002be14
+	}
+
+	// Check if pipeline exist
+	pipelineData, err := pipeline.LoadPipeline(db, projectKey, pipelineKey, false)
+	if err != nil {
+		return err
 	}
 
 	// count stage for this pipeline
 	nbStage, err := pipeline.CountStageByPipelineID(db, pipelineData.ID)
 	if err != nil {
 		log.Warning("moveStageHandler> Cannot count stage for pipeline %s : %s", pipelineData.Name, err)
-<<<<<<< HEAD
-		return err
-=======
-return err
-
->>>>>>> 3002be14
+		return err
 	}
 
 	if stageData.BuildOrder <= nbStage {
@@ -230,33 +152,18 @@
 		s, err := pipeline.LoadStage(db, pipelineData.ID, stageData.ID)
 		if err != nil {
 			log.Warning("moveStageHandler> Cannot load stage: %s", err)
-<<<<<<< HEAD
 			return err
-=======
-return err
-
->>>>>>> 3002be14
 		}
 
 		if err := pipeline.MoveStage(db, s, stageData.BuildOrder, pipelineData); err != nil {
 			log.Warning("moveStageHandler> Cannot move stage: %s", err)
-<<<<<<< HEAD
 			return err
-=======
-return err
-
->>>>>>> 3002be14
 		}
 	}
 
 	if err := pipeline.LoadPipelineStage(db, pipelineData); err != nil {
 		log.Warning("moveStageHandler> Cannot load stages: %s", err)
-<<<<<<< HEAD
-		return err
-=======
-return err
-
->>>>>>> 3002be14
+		return err
 	}
 
 	k := cache.Key("application", projectKey, "*")
@@ -267,7 +174,6 @@
 }
 
 func updateStageHandler(w http.ResponseWriter, r *http.Request, db *gorp.DbMap, c *context.Ctx) error {
-
 	// Get project name in URL
 	vars := mux.Vars(r)
 	projectKey := vars["key"]
@@ -279,119 +185,68 @@
 	if err != nil {
 		log.Warning("addStageHandler> cannot read body: %s", err)
 		return sdk.ErrWrongRequest
-<<<<<<< HEAD
-=======
-
->>>>>>> 3002be14
 	}
 
 	stageData, err := sdk.NewStage("").FromJSON(data)
 	if err != nil {
 		log.Warning("addStageHandler> Cannot unmarshal body: %s", err)
 		return sdk.ErrWrongRequest
-<<<<<<< HEAD
-=======
-
->>>>>>> 3002be14
 	}
 
 	stageID, err := strconv.ParseInt(stageIDString, 10, 60)
 	if err != nil {
 		log.Warning("addStageHandler> Stage ID must be an int: %s", err)
 		return sdk.ErrInvalidID
-<<<<<<< HEAD
-=======
-
->>>>>>> 3002be14
 	}
 	if stageID != stageData.ID {
 		log.Warning("addStageHandler> Stage ID doest not match")
 		return sdk.ErrInvalidID
-<<<<<<< HEAD
 	}
 	if stageID != stageData.ID {
 		log.Warning("addStageHandler> Stage ID doest not match")
 		return sdk.ErrInvalidID
-=======
-
->>>>>>> 3002be14
-	}
-
-	// Check if pipeline exist
-	pipelineData, err := pipeline.LoadPipeline(db, projectKey, pipelineKey, false)
-	if err != nil {
-<<<<<<< HEAD
-		return err
-=======
-return err
-
->>>>>>> 3002be14
+	}
+
+	// Check if pipeline exist
+	pipelineData, err := pipeline.LoadPipeline(db, projectKey, pipelineKey, false)
+	if err != nil {
+		return err
 	}
 
 	// check if stage exist
 	s, err := pipeline.LoadStage(db, pipelineData.ID, stageData.ID)
 	if err != nil {
 		log.Warning("addStageHandler> Cannot Load stage: %s", err)
-<<<<<<< HEAD
-		return err
-=======
-return err
-
->>>>>>> 3002be14
+		return err
 	}
 	stageData.ID = s.ID
 
 	tx, err := db.Begin()
 	if err != nil {
 		log.Warning("addStageHandler> Cannot start transaction: %s", err)
-<<<<<<< HEAD
-		return err
-=======
-return err
-
->>>>>>> 3002be14
+		return err
 	}
 	defer tx.Rollback()
 
 	if err := pipeline.UpdateStage(tx, stageData); err != nil {
 		log.Warning("addStageHandler> Cannot update stage: %s", err)
-<<<<<<< HEAD
-		return err
-=======
-return err
-
->>>>>>> 3002be14
+		return err
 	}
 
 	if err := pipeline.UpdatePipelineLastModified(tx, pipelineData); err != nil {
 		log.Warning("addStageHandler> Cannot update pipeline last_modified: %s", err)
-<<<<<<< HEAD
-		return err
-=======
-return err
-
->>>>>>> 3002be14
+		return err
 	}
 
 	err = tx.Commit()
 	if err != nil {
 		log.Warning("addStageHandler> Cannot commit transaction: %s", err)
-<<<<<<< HEAD
-		return err
-=======
-return err
-
->>>>>>> 3002be14
+		return err
 	}
 
 	if err := pipeline.LoadPipelineStage(db, pipelineData); err != nil {
 		log.Warning("addStageHandler> Cannot load stages: %s", err)
-<<<<<<< HEAD
-		return err
-=======
-return err
-
->>>>>>> 3002be14
+		return err
 	}
 
 	k := cache.Key("application", projectKey, "*")
@@ -413,83 +268,47 @@
 	pipelineData, err := pipeline.LoadPipeline(db, projectKey, pipelineKey, false)
 	if err != nil {
 		log.Warning("deleteStageHandler> Cannot load pipeline %s: %s", pipelineKey, err)
-<<<<<<< HEAD
-		return err
-=======
-return err
-
->>>>>>> 3002be14
+		return err
 	}
 
 	stageID, err := strconv.ParseInt(stageIDString, 10, 60)
 	if err != nil {
 		log.Warning("deleteStageHandler> Stage ID must be an int: %s", err)
 		return sdk.ErrInvalidID
-
 	}
 
 	// check if stage exist
 	s, err := pipeline.LoadStage(db, pipelineData.ID, stageID)
 	if err != nil {
 		log.Warning("deleteStageHandler> Cannot Load stage: %s", err)
-<<<<<<< HEAD
-		return err
-=======
-return err
-
->>>>>>> 3002be14
+		return err
 	}
 
 	tx, err := db.Begin()
 	if err != nil {
 		log.Warning("deleteStageHandler> Cannot start transaction: %s", err)
-<<<<<<< HEAD
-		return err
-=======
-return err
-
->>>>>>> 3002be14
+		return err
 	}
 	defer tx.Rollback()
 
 	if err := pipeline.DeleteStageByID(tx, s, c.User.ID); err != nil {
 		log.Warning("deleteStageHandler> Cannot Delete stage: %s", err)
-<<<<<<< HEAD
-		return err
-=======
-return err
-
->>>>>>> 3002be14
+		return err
 	}
 
 	if err := pipeline.UpdatePipelineLastModified(tx, pipelineData); err != nil {
 		log.Warning("deleteStageHandler> Cannot Update pipeline last_modified: %s", err)
-<<<<<<< HEAD
-		return err
-=======
-return err
-
->>>>>>> 3002be14
+		return err
 	}
 
 	if err := tx.Commit(); err != nil {
 		log.Warning("deleteStageHandler> Cannot commit transaction: %s", err)
-<<<<<<< HEAD
-		return err
-=======
-return err
-
->>>>>>> 3002be14
+		return err
 	}
 
 	if err := pipeline.LoadPipelineStage(db, pipelineData); err != nil {
 		log.Warning("deleteStageHandler> Cannot load stages: %s", err)
-<<<<<<< HEAD
-		return err
-=======
-return err
-
->>>>>>> 3002be14
+		return err
 	}
 
 	k := cache.Key("application", projectKey, "*")
