package api

import (
	"context"
	"encoding/json"
	"io/ioutil"
	"net/http"

	"github.com/gorilla/mux"
	yaml "gopkg.in/yaml.v2"

	"github.com/ovh/cds/engine/api/environment"
	"github.com/ovh/cds/engine/api/event"
	"github.com/ovh/cds/engine/api/group"
	"github.com/ovh/cds/engine/api/permission"
	"github.com/ovh/cds/engine/api/project"
	"github.com/ovh/cds/engine/service"
	"github.com/ovh/cds/sdk"
	"github.com/ovh/cds/sdk/exportentities"
	"github.com/ovh/cds/sdk/log"
)

func (api *API) updateGroupRoleOnEnvironmentHandler() service.Handler {
	return func(ctx context.Context, w http.ResponseWriter, r *http.Request) error {
		// Get project name in URL
		vars := mux.Vars(r)
		key := vars["key"]
		envName := vars["permEnvironmentName"]
		groupName := vars["group"]

		var groupEnvironment sdk.GroupPermission
		if err := service.UnmarshalBody(r, &groupEnvironment); err != nil {
<<<<<<< HEAD
			return sdk.WrapError(err, "updateGroupRoleOnEnvironmentHandler> Cannot read body")
=======
			return sdk.WrapError(err, "Cannot read body")
>>>>>>> 079815ae
		}

		g, errG := group.LoadGroup(api.mustDB(), groupName)
		if errG != nil {
			return sdk.WrapError(errG, "Cannot load group %s", groupName)
		}

		if group.IsDefaultGroupID(g.ID) && groupEnvironment.Permission > permission.PermissionRead {
			return sdk.WrapError(sdk.ErrDefaultGroupPermission, "Only read permission is allowed to default group")
		}

		env, errE := environment.LoadEnvironmentByName(api.mustDB(), key, envName)
		if errE != nil {
			return sdk.WrapError(errE, "Cannot load environment %s", envName)
		}

		var writeGroupID int64
		var gpOld sdk.GroupPermission
		for _, gp := range env.EnvironmentGroups {
			if gp.Permission == permission.PermissionReadWriteExecute && gp.Group.ID != g.ID {
				writeGroupID = gp.Group.ID
			}
			if gp.Group.ID == g.ID {
				gpOld = gp
			}
		}

		if groupEnvironment.Permission != permission.PermissionReadWriteExecute {
			if writeGroupID == 0 {
				log.Warning("updateGroupRoleOnEnvironmentHandler: Cannot remove write permission on group %s for environment %s", groupName, envName)
				return sdk.WrapError(sdk.ErrGroupNeedWrite, "Cannot remove write permission on group %s for environment %s", groupName, envName)
			}
		}

		tx, errB := api.mustDB().Begin()
		if errB != nil {
			return sdk.WrapError(errB, "Cannot start transaction")
		}
		defer tx.Rollback()

		if err := group.UpdateGroupRoleInEnvironment(tx, env.ID, g.ID, groupEnvironment.Permission); err != nil {
			return sdk.WrapError(err, "Cannot update permission for group %s in environment %s", groupName, envName)
		}

		if err := tx.Commit(); err != nil {
			return sdk.WrapError(err, "Cannot commit transaction")
		}

		envUpdated, errE := environment.LoadEnvironmentByName(api.mustDB(), key, envName)
		if errE != nil {
			return sdk.WrapError(errE, "Cannot load updated environment")
		}
		envUpdated.Permission = permission.EnvironmentPermission(key, envUpdated.Name, getUser(ctx))
		envUpdated.ProjectKey = key

		groupEnvironment.Group = *g
		event.PublishEnvironmentPermissionUpdate(key, *envUpdated, groupEnvironment, gpOld, getUser(ctx))

		return service.WriteJSON(w, envUpdated, http.StatusOK)
	}
}

func (api *API) addGroupsInEnvironmentHandler() service.Handler {
	return func(ctx context.Context, w http.ResponseWriter, r *http.Request) error {
		// Get project name in URL
		vars := mux.Vars(r)
		key := vars["key"]
		envName := vars["permEnvironmentName"]

		var groupPermission []sdk.GroupPermission
		if err := service.UnmarshalBody(r, &groupPermission); err != nil {
<<<<<<< HEAD
			return sdk.WrapError(err, "addGroupsInEnvironmentHandler> Cannot read body")
=======
			return sdk.WrapError(err, "Cannot read body")
>>>>>>> 079815ae
		}

		env, err := environment.LoadEnvironmentByName(api.mustDB(), key, envName)
		if err != nil {
			return sdk.WrapError(err, "Cannot load environment %s", envName)
		}

		tx, errB := api.mustDB().Begin()
		if errB != nil {
			return sdk.WrapError(errB, "Cannot start transaction")
		}
		defer tx.Rollback()

		for _, gp := range groupPermission {
			g, errL := group.LoadGroup(tx, gp.Group.Name)
			if errL != nil {
				return sdk.WrapError(errL, "Cannot find group %s", gp.Group.Name)
			}

			if group.IsDefaultGroupID(g.ID) && gp.Permission > permission.PermissionRead {
				return sdk.WrapError(sdk.ErrDefaultGroupPermission, "Only read permission is allowed to default group")
			}

			alreadyAdded, errA := group.IsInEnvironment(tx, env.ID, g.ID)
			if errA != nil {
				return sdk.WrapError(errA, "Cannot check if group is in env")
			}

			if alreadyAdded {
				return sdk.WrapError(sdk.ErrGroupPresent, "Group %s already in environment %s", g.Name, env.Name)
			}

			if err := group.InsertGroupInEnvironment(tx, env.ID, g.ID, gp.Permission); err != nil {
				return sdk.WrapError(err, "Cannot add group %s in environment %s", g.Name, env.Name)
			}
		}

		// Update last modified on environment
		if err := environment.UpdateEnvironment(tx, env); err != nil {
			return sdk.WrapError(err, "Cannot update environment %s", env.Name)
		}

		if err := tx.Commit(); err != nil {
			return sdk.WrapError(err, "Cannot commit transaction")
		}

		envUpdated, errL := environment.LoadEnvironmentByName(api.mustDB(), key, envName)
		if errL != nil {
			return sdk.WrapError(errL, "Cannot load updated environment")
		}
		envUpdated.Permission = permission.EnvironmentPermission(key, envUpdated.Name, getUser(ctx))
		envUpdated.ProjectKey = key

		for _, gp := range groupPermission {
			event.PublishEnvironmentPermissionAdd(key, *envUpdated, gp, getUser(ctx))
		}

		return service.WriteJSON(w, envUpdated, http.StatusOK)
	}
}

func (api *API) addGroupInEnvironmentHandler() service.Handler {
	return func(ctx context.Context, w http.ResponseWriter, r *http.Request) error {
		// Get project name in URL
		vars := mux.Vars(r)
		key := vars["key"]
		envName := vars["permEnvironmentName"]

		var groupPermission sdk.GroupPermission
		if err := service.UnmarshalBody(r, &groupPermission); err != nil {
			return err
		}

		env, err := environment.LoadEnvironmentByName(api.mustDB(), key, envName)
		if err != nil {
			return sdk.WrapError(err, "Cannot load %s", envName)
		}

		g, err := group.LoadGroup(api.mustDB(), groupPermission.Group.Name)
		if err != nil {
			return sdk.WrapError(err, "Cannot find %s", groupPermission.Group.Name)
		}

		if group.IsDefaultGroupID(g.ID) && groupPermission.Permission > permission.PermissionRead {
			return sdk.WrapError(sdk.ErrDefaultGroupPermission, "Only read permission is allowed to default group")
		}

		alreadyAdded, err := group.IsInEnvironment(api.mustDB(), env.ID, g.ID)
		if err != nil {
			return sdk.WrapError(err, "Cannot check if group is in env")
		}

		if alreadyAdded {
			return sdk.WrapError(sdk.ErrGroupPresent, "Group %s is already present in env %s", g.Name, env.Name)
		}

		if err := group.InsertGroupInEnvironment(api.mustDB(), env.ID, g.ID, groupPermission.Permission); err != nil {
			return sdk.WrapError(err, "Cannot add group %s in environment %s", g.Name, env.Name)
		}

		groupPermission.Group = *g
		event.PublishEnvironmentPermissionAdd(key, *env, groupPermission, getUser(ctx))

		return service.WriteJSON(w, nil, http.StatusCreated)
	}
}

func (api *API) deleteGroupFromEnvironmentHandler() service.Handler {
	return func(ctx context.Context, w http.ResponseWriter, r *http.Request) error {
		// Get project name in URL
		vars := mux.Vars(r)
		key := vars["key"]
		envName := vars["permEnvironmentName"]
		groupName := vars["group"]

		proj, errP := project.Load(api.mustDB(), api.Cache, key, getUser(ctx))
		if errP != nil {
			return sdk.WrapError(errP, "Cannot load project")
		}

		env, errE := environment.LoadEnvironmentByName(api.mustDB(), proj.Key, envName)
		if errE != nil {
			return sdk.WrapError(errE, "Cannot load environment")
		}

		g, errG := group.LoadGroup(api.mustDB(), groupName)
		if errG != nil {
			return sdk.WrapError(errG, "Cannot load group")
		}

		var gp sdk.GroupPermission
		for _, groupPerm := range env.EnvironmentGroups {
			if groupPerm.Group.ID == g.ID {
				gp = groupPerm
				break
			}
		}

		tx, errT := api.mustDB().Begin()
		if errT != nil {
			return sdk.WrapError(errT, "Cannot start transaction")
		}
		defer tx.Rollback()

		if err := group.DeleteGroupFromEnvironment(tx, env.ID, g.ID); err != nil {
			return sdk.WrapError(err, "Cannot delete group %s from pipeline %s", groupName, envName)
		}

		if err := tx.Commit(); err != nil {
			return sdk.WrapError(errT, "Cannot commit transaction")
		}

		event.PublishEnvironmentPermissionDelete(key, *env, gp, getUser(ctx))

		return nil
	}
}

func (api *API) importGroupsInEnvironmentHandler() service.Handler {
	return func(ctx context.Context, w http.ResponseWriter, r *http.Request) error {
		// Get project name in URL
		vars := mux.Vars(r)
		key := vars["key"]
		envName := vars["permEnvironmentName"]
		format := r.FormValue("format")
		forceUpdate := FormBool(r, "forceUpdate")

		tx, errBegin := api.mustDB().Begin()
		if errBegin != nil {
			return sdk.WrapError(errBegin, "Cannot start transaction")
		}
		defer tx.Rollback()

		proj, errProj := project.Load(tx, api.Cache, key, getUser(ctx), project.LoadOptions.WithGroups)
		if errProj != nil {
			return sdk.WrapError(errProj, "Cannot load project %s", key)
		}

		env, errE := environment.LoadEnvironmentByName(tx, key, envName)
		if errE != nil {
			return sdk.WrapError(errE, "Cannot load environment %s", envName)
		}

		groupsToAdd := []sdk.GroupPermission{}
		// Get body
		data, errRead := ioutil.ReadAll(r.Body)
		if errRead != nil {
			return sdk.WrapError(sdk.ErrWrongRequest, "Unable to read body")
		}

		f, errF := exportentities.GetFormat(format)
		if errF != nil {
			return sdk.WrapError(sdk.ErrWrongRequest, "Unable to get format")
		}

		var errorParse error
		switch f {
		case exportentities.FormatJSON:
			errorParse = json.Unmarshal(data, &groupsToAdd)
		case exportentities.FormatYAML:
			errorParse = yaml.Unmarshal(data, &groupsToAdd)
		}

		if errorParse != nil {
			return sdk.WrapError(sdk.ErrWrongRequest, "Cannot parsing")
		}

		groupsToAddInProj := []sdk.GroupPermission{}
		for _, gr := range groupsToAdd {
			exist := false
			for _, gro := range proj.ProjectGroups {
				if gr.Group.Name == gro.Group.Name {
					exist = true
				}
			}
			if !exist && !forceUpdate {
				return sdk.WrapError(sdk.ErrGroupNotFound, "Group %v doesn't exist in this project", gr.Group.Name)
			} else if !exist && forceUpdate {
				groupsToAddInProj = append(groupsToAddInProj, sdk.GroupPermission{
					Group:      gr.Group,
					Permission: permission.PermissionRead,
				})
			}
		}

		if forceUpdate { // clean and update
			for _, gr := range groupsToAddInProj {
				gro, errG := group.LoadGroup(tx, gr.Group.Name)
				if errG != nil {
					return sdk.WrapError(sdk.ErrGroupNotFound, "Group %v doesn't exist", gr.Group.Name)
				}
				if err := group.InsertGroupInProject(tx, proj.ID, gro.ID, gr.Permission); err != nil {
					return sdk.WrapError(err, "Cannot add group %v in project %s", gr.Group.Name, proj.Name)
				}
				gr.Group = *gro
				proj.ProjectGroups = append(proj.ProjectGroups, gr)
			}

			if err := group.DeleteAllGroupFromEnvironment(tx, env.ID); err != nil {
				return sdk.WrapError(err, "Cannot delete all groups for this environment %s", env.Name)
			}

			env.EnvironmentGroups = []sdk.GroupPermission{}
			for _, gr := range groupsToAdd {
				gro, errG := group.LoadGroup(tx, gr.Group.Name)
				if errG != nil {
					return sdk.WrapError(sdk.ErrGroupNotFound, "Cannot load group %s : %s", gr.Group.Name, errG)
				}
				if err := group.InsertGroupInEnvironment(tx, env.ID, gro.ID, gr.Permission); err != nil {
					return sdk.WrapError(err, "Cannot insert group %s in this environment %s", gr.Group.Name, env.Name)
				}
				env.EnvironmentGroups = append(env.EnvironmentGroups, sdk.GroupPermission{Group: sdk.Group{Name: gr.Group.Name}, Permission: gr.Permission})
			}
		} else { // add new group
			for _, gr := range groupsToAdd {
				if _, errGr := group.GetIDByNameInList(env.EnvironmentGroups, gr.Group.Name); errGr == nil {
					return sdk.WrapError(sdk.ErrGroupExists, "Group %s in environment %s", gr.Group.Name, env.Name)
				}

				grID, errG := group.GetIDByNameInList(proj.ProjectGroups, gr.Group.Name)
				if errG != nil {
					return sdk.WrapError(sdk.ErrGroupNotFound, "Cannot find group %s in this project %s : %s", gr.Group.Name, proj.Name, errG)
				}
				if errA := group.InsertGroupInEnvironment(tx, env.ID, grID, gr.Permission); errA != nil {
					return sdk.WrapError(errA, "Cannot insert group %s in this environment %s", gr.Group.Name, env.Name)
				}
				env.EnvironmentGroups = append(env.EnvironmentGroups, sdk.GroupPermission{Group: sdk.Group{Name: gr.Group.Name}, Permission: gr.Permission})
			}
		}

		if err := tx.Commit(); err != nil {
			return sdk.WrapError(err, "Cannot commit transaction")
		}

		return service.WriteJSON(w, env, http.StatusOK)
	}
}<|MERGE_RESOLUTION|>--- conflicted
+++ resolved
@@ -30,11 +30,7 @@
 
 		var groupEnvironment sdk.GroupPermission
 		if err := service.UnmarshalBody(r, &groupEnvironment); err != nil {
-<<<<<<< HEAD
-			return sdk.WrapError(err, "updateGroupRoleOnEnvironmentHandler> Cannot read body")
-=======
 			return sdk.WrapError(err, "Cannot read body")
->>>>>>> 079815ae
 		}
 
 		g, errG := group.LoadGroup(api.mustDB(), groupName)
@@ -106,11 +102,7 @@
 
 		var groupPermission []sdk.GroupPermission
 		if err := service.UnmarshalBody(r, &groupPermission); err != nil {
-<<<<<<< HEAD
-			return sdk.WrapError(err, "addGroupsInEnvironmentHandler> Cannot read body")
-=======
 			return sdk.WrapError(err, "Cannot read body")
->>>>>>> 079815ae
 		}
 
 		env, err := environment.LoadEnvironmentByName(api.mustDB(), key, envName)
