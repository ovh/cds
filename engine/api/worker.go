package api

import (
	"context"
	"database/sql"
	"fmt"
	"net/http"

	"github.com/go-gorp/gorp"
	"github.com/gorilla/mux"

	"github.com/ovh/cds/engine/api/cache"
	"github.com/ovh/cds/engine/api/pipeline"
	"github.com/ovh/cds/engine/api/services"
	"github.com/ovh/cds/engine/api/worker"
	"github.com/ovh/cds/engine/api/workflow"
	"github.com/ovh/cds/engine/service"
	"github.com/ovh/cds/sdk"
	"github.com/ovh/cds/sdk/log"
)

func (api *API) registerWorkerHandler() service.Handler {
	return func(ctx context.Context, w http.ResponseWriter, r *http.Request) error {
		params := &sdk.WorkerRegistrationForm{}
		if err := service.UnmarshalBody(r, params); err != nil {
<<<<<<< HEAD
			return sdk.WrapError(err, "registerWorkerHandler> Unable to parse registration form")
=======
			return sdk.WrapError(err, "Unable to parse registration form")
>>>>>>> 079815ae
		}

		// Check that hatchery exists
		var hatch *sdk.Service
		if params.HatcheryName != "" {
			var errH error
			hatch, errH = services.FindByNameAndType(api.mustDB(), params.HatcheryName, services.TypeHatchery)
			if errH != nil {
				return sdk.WrapError(errH, "registerWorkerHandler> Unable to load hatchery %s", params.HatcheryName)
			}
		}

		// Try to register worker
		worker, err := worker.RegisterWorker(api.mustDB(), params.Name, params.Token, params.ModelID, hatch, params.BinaryCapabilities, params.OS, params.Arch)
		if err != nil {
			err = sdk.NewError(sdk.ErrUnauthorized, err)
			return sdk.WrapError(err, "[%s] Registering failed", params.Name)
		}

		worker.Uptodate = params.Version == sdk.VERSION

		log.Debug("New worker: [%s] - %s", worker.ID, worker.Name)

		// Return worker info to worker itself
		return service.WriteJSON(w, worker, http.StatusOK)
	}
}

func (api *API) getWorkersHandler() service.Handler {
	return func(ctx context.Context, w http.ResponseWriter, r *http.Request) error {
		if err := r.ParseForm(); err != nil {
			return sdk.WrapError(err, "cannot parse form")
		}

		var hatcheryName string
		h := getHatchery(ctx)
		if h != nil {
			hatcheryName = h.Name
		}
		workers, errl := worker.LoadWorkers(api.mustDB(), hatcheryName)
		if errl != nil {
			return sdk.WrapError(errl, "getWorkerModels> cannot load workers")
		}

		return service.WriteJSON(w, workers, http.StatusOK)
	}
}

func (api *API) disableWorkerHandler() service.Handler {
	return func(ctx context.Context, w http.ResponseWriter, r *http.Request) error {
		// Get pipeline and action name in URL
		vars := mux.Vars(r)
		id := vars["id"]

		wor, err := worker.LoadWorker(api.mustDB(), id)
		if err != nil {
			if err != sql.ErrNoRows {
				return sdk.WrapError(err, "Cannot load worker %s", id)
			}
			return sdk.WrapError(sdk.ErrNotFound, "disabledWorkerHandler> Cannot load worker %s", id)
		}

		if wor.Status == sdk.StatusBuilding {
			return sdk.WrapError(sdk.ErrForbidden, "Cannot disable a worker with status %s", wor.Status)
		}

		if err := DisableWorker(api.mustDB(), id); err != nil {
			if err == worker.ErrNoWorker || err == sql.ErrNoRows {
				return sdk.WrapError(sdk.ErrWrongRequest, "disableWorkerHandler> worker %s does not exists", id)
			}
			return sdk.WrapError(err, "cannot update worker status")
		}

		//Remove the worker from the cache
		key := cache.Key("worker", id)
		api.Cache.Delete(key)

		return nil
	}
}

func (api *API) refreshWorkerHandler() service.Handler {
	return func(ctx context.Context, w http.ResponseWriter, r *http.Request) error {
		if err := worker.RefreshWorker(api.mustDB(), getWorker(ctx)); err != nil && (err != sql.ErrNoRows || err != worker.ErrNoWorker) {
			return sdk.WrapError(err, "cannot refresh last beat of %s", getWorker(ctx).ID)
		}
		return nil
	}
}

func (api *API) unregisterWorkerHandler() service.Handler {
	return func(ctx context.Context, w http.ResponseWriter, r *http.Request) error {
		if err := DisableWorker(api.mustDB(), getWorker(ctx).ID); err != nil {
			return sdk.WrapError(err, "cannot delete worker %s", getWorker(ctx).ID)
		}
		return nil
	}
}

func (api *API) workerCheckingHandler() service.Handler {
	return func(ctx context.Context, w http.ResponseWriter, r *http.Request) error {
		workerC := getWorker(ctx)
		wk, errW := worker.LoadWorker(api.mustDB(), workerC.ID)
		if errW != nil {
			return sdk.WrapError(errW, "workerCheckingHandler> Unable to load worker %s", workerC.ID)
		}

		if err := worker.SetStatus(api.mustDB(), wk.ID, sdk.StatusChecking); err != nil {
			return sdk.WrapError(err, "cannot update worker %s", workerC.ID)
		}
		key := cache.Key("worker", wk.ID)
		wk.Status = sdk.StatusChecking
		api.Cache.Set(key, wk)

		return nil
	}
}

func (api *API) workerWaitingHandler() service.Handler {
	return func(ctx context.Context, w http.ResponseWriter, r *http.Request) error {
		workerC := getWorker(ctx)
		wk, errW := worker.LoadWorker(api.mustDB(), workerC.ID)
		if errW != nil {
			return sdk.WrapError(errW, "workerWaitingHandler> Unable to load worker %s", workerC.ID)
		}

		if wk.Status == sdk.StatusWaiting {
			return nil
		}

		if wk.Status != sdk.StatusChecking && wk.Status != sdk.StatusBuilding {
			log.Debug("workerWaitingHandler> Worker %s cannot be Waiting. Current status: %s", wk.Name, wk.Status)
			return nil
		}

		if err := worker.SetStatus(api.mustDB(), wk.ID, sdk.StatusWaiting); err != nil {
			return sdk.WrapError(err, "cannot update worker %s", workerC.ID)
		}
		key := cache.Key("worker", wk.ID)
		wk.Status = sdk.StatusWaiting
		api.Cache.Set(key, wk)

		return nil
	}
}

// After migration to new CDS Workflow, put DisableWorker into
// the package workflow

// DisableWorker disable a worker
func DisableWorker(db *gorp.DbMap, id string) error {
	tx, errb := db.Begin()
	if errb != nil {
		return fmt.Errorf("DisableWorker> Cannot start tx: %v", errb)
	}
	defer tx.Rollback() // nolint

	query := `SELECT name, status, action_build_id, job_type FROM worker WHERE id = $1 FOR UPDATE`
	var st, name string
	var jobID sql.NullInt64
	var jobType sql.NullString
	if err := tx.QueryRow(query, id).Scan(&name, &st, &jobID, &jobType); err != nil {
		log.Debug("DisableWorker[%s]> Cannot lock worker: %v", id, err)
		return nil
	}

	if st == sdk.StatusBuilding.String() && jobID.Valid && jobType.Valid {
		// Worker is awol while building !
		// We need to restart this action
		switch jobType.String {
		case sdk.JobTypePipeline:
			if err := pipeline.RestartPipelineBuildJob(tx, jobID.Int64); err != nil {
				log.Error("DisableWorker[%s]> Cannot restart pipeline build job: %v", name, err)
			} else {
				log.Info("DisableWorker[%s]> PipelineBuildJob %d restarted after crash", name, jobID.Int64)
			}
		case sdk.JobTypeWorkflowNode:
			wNodeJob, errL := workflow.LoadNodeJobRun(tx, nil, jobID.Int64)
			if errL == nil && wNodeJob.Retry < 3 {
				if err := workflow.RestartWorkflowNodeJob(nil, db, *wNodeJob); err != nil {
					log.Warning("DisableWorker[%s]> Cannot restart workflow node run: %v", name, err)
				} else {
					log.Info("DisableWorker[%s]> WorkflowNodeRun %d restarted after crash", name, jobID.Int64)
				}
			}
		}

		log.Info("DisableWorker> Worker %s crashed while building %d !", name, jobID.Int64)
	}

	if err := worker.SetStatus(tx, id, sdk.StatusDisabled); err != nil {
		if err == worker.ErrNoWorker || err == sql.ErrNoRows {
			return sdk.WrapError(sdk.ErrWrongRequest, "DisableWorker> worker %s does not exists", id)
		}
		return sdk.WrapError(err, "cannot update worker status")
	}

	return tx.Commit()
}<|MERGE_RESOLUTION|>--- conflicted
+++ resolved
@@ -23,11 +23,7 @@
 	return func(ctx context.Context, w http.ResponseWriter, r *http.Request) error {
 		params := &sdk.WorkerRegistrationForm{}
 		if err := service.UnmarshalBody(r, params); err != nil {
-<<<<<<< HEAD
-			return sdk.WrapError(err, "registerWorkerHandler> Unable to parse registration form")
-=======
 			return sdk.WrapError(err, "Unable to parse registration form")
->>>>>>> 079815ae
 		}
 
 		// Check that hatchery exists
