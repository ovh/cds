--- conflicted
+++ resolved
@@ -192,11 +192,7 @@
 		u := getUser(ctx)
 		var timelineFilter sdk.TimelineFilter
 		if err := service.UnmarshalBody(r, &timelineFilter); err != nil {
-<<<<<<< HEAD
-			return sdk.WrapError(err, "postTimelineFilterHandler> Unable to read body")
-=======
 			return sdk.WrapError(err, "Unable to read body")
->>>>>>> 079815ae
 		}
 
 		// Try to load
