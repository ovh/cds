package trigger

import (
	"database/sql"
	"fmt"
	"regexp"
	"strings"

	"github.com/go-gorp/gorp"

	"github.com/ovh/cds/engine/api/database"
	"github.com/ovh/cds/engine/log"
	"github.com/ovh/cds/sdk"
)

// InsertTriggerParameter insert given parameter in database
func InsertTriggerParameter(db database.Executer, triggerID int64, p sdk.Parameter) error {
	if string(p.Type) == string(sdk.SecretVariable) {
		return sdk.ErrNoDirectSecretUse
	}

	query := `INSERT INTO pipeline_trigger_parameter (pipeline_trigger_id, name, type, value, description) VALUES ($1, $2, $3, $4, $5)`
	_, err := db.Exec(query, triggerID, p.Name, string(p.Type), p.Value, p.Description)
	return err
}

// InsertTrigger adds a new trigger in database
func InsertTrigger(tx gorp.SqlExecutor, t *sdk.PipelineTrigger) error {
	query := `INSERT INTO pipeline_trigger (src_application_id, src_pipeline_id, src_environment_id,
	dest_application_id, dest_pipeline_id, dest_environment_id, manual) VALUES ($1, $2, $3, $4, $5, $6, $7) RETURNING id`

	var srcEnvID sql.NullInt64
	if t.SrcEnvironment.ID != 0 {
		srcEnvID.Valid = true
		srcEnvID.Int64 = t.SrcEnvironment.ID
	}

	var dstEnvID sql.NullInt64
	if t.DestEnvironment.ID != 0 {
		dstEnvID.Valid = true
		dstEnvID.Int64 = t.DestEnvironment.ID
	}

	// Check we are not creating an infinite loop first
	err := isTriggerLoopFree(tx, t, []parent{parent{AppID: t.SrcApplication.ID, PipID: t.SrcPipeline.ID, EnvID: t.SrcEnvironment.ID}})
	if err != nil {
		log.Warning("InsertTrigger: Infinite trigger loop found for trigger %s(%d)/%s(%d)/%s(%d)[%s(%d)] %s(%d)/%s(%d)/%s(%d)[%s(%d)]\n",
			t.SrcProject.Name, t.SrcProject.ID,
			t.SrcApplication.Name, t.SrcApplication.ID,
			t.SrcPipeline.Name, t.SrcPipeline.ID,
			t.SrcEnvironment.Name, t.SrcEnvironment.ID,
			t.DestProject.Name, t.DestProject.ID,
			t.DestApplication.Name, t.DestApplication.ID,
			t.DestPipeline.Name, t.DestPipeline.ID,
			t.DestEnvironment.Name, t.DestEnvironment.ID,
		)
		return err
	}

	// Insert trigger
	err = tx.QueryRow(query, t.SrcApplication.ID, t.SrcPipeline.ID, srcEnvID,
		t.DestApplication.ID, t.DestPipeline.ID, dstEnvID, t.Manual).Scan(&t.ID)
	if err != nil {
		return err
	}

	// Insert parameters
	for _, p := range t.Parameters {
		err = InsertTriggerParameter(tx, t.ID, p)
		if err != nil {
			return err
		}
	}

	// Insert prerequisites
	for _, p := range t.Prerequisites {
		err := InsertTriggerPrerequisite(tx, t.ID, p.Parameter, p.ExpectedValue)
		if err != nil {
			return err
		}

	}

	return nil
}

type parent struct {
	AppID int64
	PipID int64
	EnvID int64
}

<<<<<<< HEAD
func isTriggerLoopFree(tx gorp.SqlExecutor, t *sdk.PipelineTrigger, parents []parent) error {

=======
func isTriggerLoopFree(tx database.Querier, t *sdk.PipelineTrigger, parents []parent) error {
>>>>>>> 44cb13b8
	// First, check yourself
	for _, p := range parents {
		if t.DestApplication.ID == p.AppID &&
			t.DestPipeline.ID == p.PipID &&
			t.DestEnvironment.ID == p.EnvID {
			log.Warning("isTriggerLoopFree: Infinite trigger loop found !\n")
			log.Warning("isTriggerLoopFree: Infinite trigger loop found for trigger %s(%d)/%s(%d)[%s(%d)] (%d)/(%d)[(%d)]\n",
				t.DestApplication.Name, t.DestApplication.ID,
				t.DestPipeline.Name, t.DestPipeline.ID,
				t.DestEnvironment.Name, t.DestEnvironment.ID,
				p.AppID,
				p.PipID,
				p.EnvID)
			return sdk.ErrInfiniteTriggerLoop
		}
	}

	// Load all dest trigger
	tr, err := LoadTriggersAsSource(tx, t.DestApplication.ID, t.DestPipeline.ID, t.DestEnvironment.ID)
	if err != nil {
		log.Warning("isTriggerLoopFree: cannot load trigger as source: %s\n", err)
		return err
	}

	// Add yourself to parent
	parents = append(parents, parent{
		AppID: t.DestApplication.ID,
		PipID: t.DestPipeline.ID,
		EnvID: t.DestEnvironment.ID,
	})

	// Check all children
	for _, c := range tr {

		cerr := isTriggerLoopFree(tx, &c, parents)
		if cerr != nil {
			return cerr
		}
	}

	return nil
}

// InsertTriggerPrerequisite  Insert the given prerequisite
func InsertTriggerPrerequisite(db database.Executer, triggerID int64, paramName, value string) error {
	query := `INSERT INTO pipeline_trigger_prerequisite (pipeline_trigger_id, parameter, expected_value) VALUES ($1, $2, $3)`
	_, err := db.Exec(query, triggerID, paramName, value)
	return err
}

// UpdateTrigger update trigger data
<<<<<<< HEAD
func UpdateTrigger(db gorp.SqlExecutor, t sdk.PipelineTrigger) error {

=======
func UpdateTrigger(db database.QueryExecuter, t *sdk.PipelineTrigger) error {
>>>>>>> 44cb13b8
	var srcEnvID sql.NullInt64
	if t.SrcEnvironment.ID != 0 {
		srcEnvID.Valid = true
		srcEnvID.Int64 = t.SrcEnvironment.ID
	}

	var destEnvID sql.NullInt64
	if t.DestEnvironment.ID != 0 {
		destEnvID.Valid = true
		destEnvID.Int64 = t.DestEnvironment.ID
	}

	// Check we are not creating an infinite loop first
	if err := isTriggerLoopFree(db, t, []parent{parent{AppID: t.SrcApplication.ID, PipID: t.SrcPipeline.ID, EnvID: t.SrcEnvironment.ID}}); err != nil {
		log.Warning("UpdateTrigger: Infinite trigger loop found for trigger %s/%s/%s[%s] %s/%s/%s[%s]\n",
			t.SrcProject.Name, t.SrcApplication.Name, t.SrcPipeline.Name, t.SrcEnvironment.Name, t.DestProject.Name, t.DestApplication.Name, t.DestPipeline.Name, t.DestEnvironment.Name)
		return err
	}

	// Update trigger
	query := `UPDATE pipeline_trigger SET 
	src_application_id = $1, src_pipeline_id = $2, src_environment_id = $3,
	dest_application_id = $4, dest_pipeline_id = $5, dest_environment_id = $6,
	manual = $7
	WHERE id = $8`
	if _, err := db.Exec(query, t.SrcApplication.ID, t.SrcPipeline.ID, srcEnvID, t.DestApplication.ID, t.DestPipeline.ID, destEnvID, t.Manual, t.ID); err != nil {
		return err
	}

	// Update parameters
	query = `DELETE FROM pipeline_trigger_parameter WHERE pipeline_trigger_id = $1`
	if _, err := db.Exec(query, t.ID); err != nil {
		return err
	}
	for _, p := range t.Parameters {
		if err := InsertTriggerParameter(db, t.ID, p); err != nil {
			return err
		}
	}

	// Update prerequisite
	query = `DELETE FROM pipeline_trigger_prerequisite WHERE pipeline_trigger_id = $1`
	if _, err := db.Exec(query, t.ID); err != nil {
		return err
	}
	query = `INSERT INTO pipeline_trigger_prerequisite (pipeline_trigger_id, parameter, expected_value) VALUES ($1, $2, $3)`
	for _, p := range t.Prerequisites {
		if _, err := db.Exec(query, t.ID, p.Parameter, p.ExpectedValue); err != nil {
			return err
		}
	}

	return nil
}

// LoadTriggersAsSource will only retrieves from database triggers where given pipeline is the source
func LoadTriggersAsSource(db gorp.SqlExecutor, appID, pipelineID, envID int64) ([]sdk.PipelineTrigger, error) {
	query := `
	SELECT pipeline_trigger.id,
	src_application_id, src_app.name,
	src_pipeline_id, src_pip.name, src_pip.type,
	src_environment_id, src_env.name,
	src_project.id, src_project.projectkey, src_project.name,
	dest_application_id, dest_app.name,
	dest_pipeline_id, dest_pip.name, dest_pip.type,
	dest_environment_id, dest_env.name,
	dest_project.id, dest_project.projectkey, dest_project.name,
	manual
	FROM pipeline_trigger
	JOIN pipeline as src_pip ON src_pip.id = src_pipeline_id
	JOIN application AS src_app ON src_app.id = src_application_id
	JOIN project AS src_project ON src_project.id = src_app.project_id
	JOIN pipeline as dest_pip ON dest_pip.id = dest_pipeline_id
	JOIN application AS dest_app ON dest_app.id = dest_application_id
	JOIN project AS dest_project ON dest_project.id = dest_app.project_id
	LEFT JOIN environment AS src_env ON src_env.id = src_environment_id
	LEFT JOIN environment AS dest_env ON dest_env.id = dest_environment_id
	WHERE %s
	ORDER by pipeline_trigger.id
	`
	var rows *sql.Rows
	var err error
	if envID > 1 {
		queryClause := "src_application_id = $1 AND src_pipeline_id = $2 AND src_environment_id = $3"
		query = fmt.Sprintf(query, queryClause)
		rows, err = db.Query(query, appID, pipelineID, envID)
	} else {
		queryClause := "src_application_id = $1 AND src_pipeline_id = $2"
		query = fmt.Sprintf(query, queryClause)
		rows, err = db.Query(query, appID, pipelineID)
	}
	if err != nil {
		return nil, err
	}
	defer rows.Close()
	triggers := []sdk.PipelineTrigger{}
	for rows.Next() {
		t, err := loadTrigger(db, rows, false)
		if err != nil {
			rows.Close()
			return nil, err
		}
		triggers = append(triggers, t)
	}
	rows.Close()

	for i := range triggers {
		triggers[i].Parameters, err = loadTriggerParameters(db, triggers[i].ID)
		if err != nil {
			return nil, err
		}

		triggers[i].Prerequisites, err = loadTriggerPrerequisites(db, triggers[i].ID)
		if err != nil {
			return nil, err
		}
	}
	return triggers, nil
}

// LoadAutomaticTriggersAsSource will only retrieves from database triggers where given pipeline is the source
//func LoadAutomaticTriggersAsSource(db gorp.SqlExecutor, appID, pipelineID, envID int64, mods ...mod) ([]sdk.PipelineTrigger, error) {
func LoadAutomaticTriggersAsSource(db gorp.SqlExecutor, appID, pipelineID, envID int64) ([]sdk.PipelineTrigger, error) {
	query := `
	SELECT pipeline_trigger.id,
	src_application_id, src_app.name,
	src_pipeline_id, src_pip.name, src_pip.type,
	src_environment_id, src_env.name,
	src_project.id, src_project.projectkey, src_project.name,
	dest_application_id, dest_app.name,
	dest_pipeline_id, dest_pip.name, dest_pip.type,
	dest_environment_id, dest_env.name,
	dest_project.id, dest_project.projectkey, dest_project.name,
	manual
	FROM pipeline_trigger
	JOIN pipeline as src_pip ON src_pip.id = src_pipeline_id
	JOIN application AS src_app ON src_app.id = src_application_id
	JOIN project AS src_project ON src_project.id = src_app.project_id
	JOIN pipeline as dest_pip ON dest_pip.id = dest_pipeline_id
	JOIN application AS dest_app ON dest_app.id = dest_application_id
	JOIN project AS dest_project ON dest_project.id = dest_app.project_id
	LEFT JOIN environment AS src_env ON src_env.id = src_environment_id
	LEFT JOIN environment AS dest_env ON dest_env.id = dest_environment_id
	WHERE pipeline_trigger.manual = false AND %s
	FOR UPDATE OF pipeline_trigger NOWAIT
	`
	var rows *sql.Rows
	var err error
	if envID > 1 {
		queryClause := "src_application_id = $1 AND src_pipeline_id = $2 AND src_environment_id = $3"
		query = fmt.Sprintf(query, queryClause)
		rows, err = db.Query(query, appID, pipelineID, envID)
	} else {
		queryClause := "src_application_id = $1 AND src_pipeline_id = $2 AND (src_environment_id = 1 OR src_environment_id IS NULL)"
		query = fmt.Sprintf(query, queryClause)
		rows, err = db.Query(query, appID, pipelineID)
	}
	if err != nil {
		return nil, err
	}
	triggers := []sdk.PipelineTrigger{}
	for rows.Next() {
		t, err := loadTrigger(db, rows, false)
		if err != nil {
			rows.Close()
			return nil, err
		}
		triggers = append(triggers, t)
	}
	rows.Close()

	for i := range triggers {
		triggers[i].Parameters, err = loadTriggerParameters(db, triggers[i].ID)
		if err != nil {
			return nil, err
		}

		triggers[i].Prerequisites, err = loadTriggerPrerequisites(db, triggers[i].ID)
		if err != nil {
			return nil, err
		}
	}

	return triggers, nil
}

// LoadTriggersByAppAndPipeline Load triggers for the given app and pipeline
func LoadTriggersByAppAndPipeline(db gorp.SqlExecutor, appID int64, pipID int64) ([]sdk.PipelineTrigger, error) {
	query := `
	SELECT pipeline_trigger.id,
	src_application_id, src_app.name,
	src_pipeline_id, src_pip.name, src_pip.type,
	src_environment_id, src_env.name,
	src_project.id, src_project.projectkey, src_project.name,
	dest_application_id, dest_app.name,
	dest_pipeline_id, dest_pip.name, dest_pip.type,
	dest_environment_id, dest_env.name,
	dest_project.id, dest_project.projectkey, dest_project.name,
	manual
	FROM pipeline_trigger
	JOIN pipeline as src_pip ON src_pip.id = src_pipeline_id
	JOIN application AS src_app ON src_app.id = src_application_id
	JOIN project AS src_project ON src_project.id = src_app.project_id
	JOIN pipeline as dest_pip ON dest_pip.id = dest_pipeline_id
	JOIN application AS dest_app ON dest_app.id = dest_application_id
	JOIN project AS dest_project ON dest_project.id = dest_app.project_id
	LEFT JOIN environment AS src_env ON src_env.id = src_environment_id
	LEFT JOIN environment AS dest_env ON dest_env.id = dest_environment_id
	WHERE (src_application_id = $1 AND src_pipeline_id = $2) OR (dest_application_id = $1 AND dest_pipeline_id = $2)
	`
	rows, err := db.Query(query, appID, pipID)
	if err != nil {
		return nil, err
	}
	triggers := []sdk.PipelineTrigger{}
	for rows.Next() {
		t, err := loadTrigger(db, rows, false)
		if err != nil {
			rows.Close()
			return nil, err
		}
		triggers = append(triggers, t)
	}
	rows.Close()

	for i := range triggers {
		triggers[i].Parameters, err = loadTriggerParameters(db, triggers[i].ID)
		if err != nil {
			return nil, err
		}

		triggers[i].Prerequisites, err = loadTriggerPrerequisites(db, triggers[i].ID)
		if err != nil {
			return nil, err
		}
	}

	return triggers, nil
}

// LoadTriggerByApp Load trigger where given app is source
func LoadTriggerByApp(db gorp.SqlExecutor, appID int64) ([]sdk.PipelineTrigger, error) {
	query := `
	SELECT pipeline_trigger.id,
	src_application_id, src_app.name,
	src_pipeline_id, src_pip.name, src_pip.type,
	src_environment_id, src_env.name,
	src_project.id, src_project.projectkey, src_project.name,
	dest_application_id, dest_app.name,
	dest_pipeline_id, dest_pip.name, dest_pip.type,
	dest_environment_id, dest_env.name,
	dest_project.id, dest_project.projectkey, dest_project.name,
	manual
	FROM pipeline_trigger
	JOIN pipeline as src_pip ON src_pip.id = src_pipeline_id
	JOIN application AS src_app ON src_app.id = src_application_id
	JOIN project AS src_project ON src_project.id = src_app.project_id
	JOIN pipeline as dest_pip ON dest_pip.id = dest_pipeline_id
	JOIN application AS dest_app ON dest_app.id = dest_application_id
	JOIN project AS dest_project ON dest_project.id = dest_app.project_id
	LEFT JOIN environment AS src_env ON src_env.id = src_environment_id
	LEFT JOIN environment AS dest_env ON dest_env.id = dest_environment_id
	WHERE src_application_id = $1
	`
	rows, err := db.Query(query, appID)
	if err != nil {
		return nil, err
	}
	triggers := []sdk.PipelineTrigger{}
	for rows.Next() {
		t, err := loadTrigger(db, rows, false)
		if err != nil {
			rows.Close()
			return nil, err
		}
		triggers = append(triggers, t)
	}
	rows.Close()

	for i := range triggers {
		triggers[i].Parameters, err = loadTriggerParameters(db, triggers[i].ID)
		if err != nil {
			return nil, err
		}

		triggers[i].Prerequisites, err = loadTriggerPrerequisites(db, triggers[i].ID)
		if err != nil {
			return nil, err
		}
	}

	return triggers, nil
}

// LoadTrigger load the given trigger
<<<<<<< HEAD
func LoadTrigger(db gorp.SqlExecutor, triggerID int64) (*sdk.PipelineTrigger, error) {
=======
func LoadTrigger(db database.Querier, triggerID int64) (*sdk.PipelineTrigger, error) {
>>>>>>> 44cb13b8
	query := `
	SELECT pipeline_trigger.id,
	src_application_id, src_app.name,
	src_pipeline_id, src_pip.name, src_pip.type,
	src_environment_id, src_env.name,
	src_project.id, src_project.projectkey, src_project.name,
	dest_application_id, dest_app.name,
	dest_pipeline_id, dest_pip.name, dest_pip.type,
	dest_environment_id, dest_env.name,
	dest_project.id, dest_project.projectkey, dest_project.name,
	manual
	FROM pipeline_trigger
	JOIN pipeline as src_pip ON src_pip.id = src_pipeline_id
	JOIN application AS src_app ON src_app.id = src_application_id
	JOIN project AS src_project ON src_project.id = src_app.project_id
	JOIN pipeline as dest_pip ON dest_pip.id = dest_pipeline_id
	JOIN application AS dest_app ON dest_app.id = dest_application_id
	JOIN project AS dest_project ON dest_project.id = dest_app.project_id
	LEFT JOIN environment AS src_env ON src_env.id = src_environment_id
	LEFT JOIN environment AS dest_env ON dest_env.id = dest_environment_id
	WHERE pipeline_trigger.id = $1
	`

	row := db.QueryRow(query, triggerID)
	t, err := loadTrigger(db, row, true)
	if err != nil {
		return nil, err
	}

	t.Parameters, err = loadTriggerParameters(db, triggerID)
	if err != nil {
		return nil, err
	}

	return &t, nil

}

// LoadTriggers loads all triggers from database where given pipeline-env tuple is either triggering or triggered
//func LoadTriggers(db gorp.SqlExecutor, appID, pipelineID, envID int64, mods ...mod) ([]sdk.PipelineTrigger, error) {
func LoadTriggers(db gorp.SqlExecutor, appID, pipelineID, envID int64) ([]sdk.PipelineTrigger, error) {
	query := `
	SELECT pipeline_trigger.id,
	src_application_id, src_app.name,
	src_pipeline_id, src_pip.name, src_pip.type,
	src_environment_id, src_env.name,
	src_project.id, src_project.projectkey, src_project.name,
	dest_application_id, dest_app.name,
	dest_pipeline_id, dest_pip.name, dest_pip.type,
	dest_environment_id, dest_env.name,
	dest_project.id, dest_project.projectkey, dest_project.name,
	manual
	FROM pipeline_trigger
	JOIN pipeline as src_pip ON src_pip.id = src_pipeline_id
	JOIN application AS src_app ON src_app.id = src_application_id
	JOIN project AS src_project ON src_project.id = src_app.project_id
	JOIN pipeline as dest_pip ON dest_pip.id = dest_pipeline_id
	JOIN application AS dest_app ON dest_app.id = dest_application_id
	JOIN project AS dest_project ON dest_project.id = dest_app.project_id
	LEFT JOIN environment AS src_env ON src_env.id = src_environment_id
	LEFT JOIN environment AS dest_env ON dest_env.id = dest_environment_id
	WHERE %s 
	`

	var rows *sql.Rows
	var err error
	if envID > 0 {
		queryClause := "(src_application_id = $1 AND src_pipeline_id = $2 AND src_environment_id = $3) OR (dest_application_id = $1 AND dest_pipeline_id = $2 AND dest_environment_id = $3)"
		query = fmt.Sprintf(query, queryClause)
		rows, err = db.Query(query, appID, pipelineID, envID)
	} else {
		queryClause := "(src_application_id = $1 AND src_pipeline_id = $2) OR (dest_application_id = $1 AND dest_pipeline_id = $2)"
		query = fmt.Sprintf(query, queryClause)
		rows, err = db.Query(query, appID, pipelineID)
	}
	if err != nil {
		return nil, err
	}
	defer rows.Close()

	triggers := []sdk.PipelineTrigger{}
	for rows.Next() {
		t, err := loadTrigger(db, rows, true)
		if err != nil {
			return nil, err
		}
		triggers = append(triggers, t)
	}

	return triggers, nil
}

func loadTrigger(db gorp.SqlExecutor, s database.Scanner, subqueries bool) (sdk.PipelineTrigger, error) {
	var t sdk.PipelineTrigger
	var srcEnvName, destEnvName sql.NullString
	var srcEnvID, destEnvID sql.NullInt64

	var srcPipType, destPipType string
	err := s.Scan(&t.ID,
		&t.SrcApplication.ID, &t.SrcApplication.Name,
		&t.SrcPipeline.ID, &t.SrcPipeline.Name, &srcPipType,
		&srcEnvID, &srcEnvName,
		&t.SrcProject.ID, &t.SrcProject.Key, &t.SrcProject.Name,
		&t.DestApplication.ID, &t.DestApplication.Name,
		&t.DestPipeline.ID, &t.DestPipeline.Name, &destPipType,
		&destEnvID, &destEnvName,
		&t.DestProject.ID, &t.DestProject.Key, &t.DestProject.Name,
		&t.Manual,
	)
	if err != nil {
		return t, err
	}

	t.SrcPipeline.Type = sdk.PipelineTypeFromString(srcPipType)
	t.DestPipeline.Type = sdk.PipelineTypeFromString(destPipType)
	// Handle nullable envirnoments
	if destEnvName.Valid {
		t.DestEnvironment.Name = destEnvName.String
	}
	if destEnvID.Valid {
		t.DestEnvironment.ID = destEnvID.Int64
	} else {
		t.DestEnvironment = sdk.DefaultEnv
	}
	if srcEnvName.Valid {
		t.SrcEnvironment.Name = srcEnvName.String
	}
	if srcEnvID.Valid {
		t.SrcEnvironment.ID = srcEnvID.Int64
	} else {
		t.SrcEnvironment = sdk.DefaultEnv
	}

	if !subqueries {
		return t, nil
	}

	t.Parameters, err = loadTriggerParameters(db, t.ID)
	if err != nil {
		return t, err
	}

	t.Prerequisites, err = loadTriggerPrerequisites(db, t.ID)
	if err != nil {
		return t, err
	}

	return t, nil
}

func loadTriggerPrerequisites(db gorp.SqlExecutor, triggerID int64) ([]sdk.Prerequisite, error) {
	query := `SELECT parameter, expected_value FROM pipeline_trigger_prerequisite WHERE pipeline_trigger_id = $1`

	rows, err := db.Query(query, triggerID)
	if err != nil {
		return nil, err
	}
	defer rows.Close()

	var prereq []sdk.Prerequisite
	for rows.Next() {
		var p sdk.Prerequisite
		err = rows.Scan(&p.Parameter, &p.ExpectedValue)
		if err != nil {
			return nil, err
		}
		prereq = append(prereq, p)
	}

	return prereq, nil
}

func loadTriggerParameters(db gorp.SqlExecutor, triggerID int64) ([]sdk.Parameter, error) {
	query := `SELECT name, type, value, description FROM pipeline_trigger_parameter WHERE pipeline_trigger_id = $1`

	rows, err := db.Query(query, triggerID)
	if err != nil {
		return nil, err
	}
	defer rows.Close()

	var params []sdk.Parameter
	for rows.Next() {
		var p sdk.Parameter
		var pType, val string
		err = rows.Scan(&p.Name, &pType, &val, &p.Description)
		if err != nil {
			return nil, err
		}
		p.Type = sdk.ParameterTypeFromString(pType)
		p.Value = val

		params = append(params, p)
	}

	return params, nil
}

// DeleteApplicationPipelineTriggers removes from database all triggers linked to a pipeline in a specific app
func DeleteApplicationPipelineTriggers(db gorp.SqlExecutor, proj, app, pip string) error {
	// Delete parameters
	query := `DELETE FROM pipeline_trigger_parameter WHERE pipeline_trigger_id IN (
			SELECT pipeline_trigger.id FROM pipeline_trigger
			JOIN pipeline AS src_pip ON src_pip.id = src_pipeline_id
			JOIN application AS src_app ON src_app.id = src_application_id
			JOIN project AS src_proj ON src_proj.id = src_app.project_id
			JOIN pipeline AS dest_pip ON dest_pip.id = dest_pipeline_id
			JOIN application AS dest_app ON dest_app.id = dest_application_id
			JOIN project AS dest_proj ON dest_proj.id = dest_app.project_id
			WHERE (src_pip.name = $1 AND src_app.name = $2 AND src_proj.projectkey = $3)
			OR (dest_pip.name = $1 AND dest_app.name = $2 AND dest_proj.projectkey = $3)
	)`
	_, err := db.Exec(query, pip, app, proj)
	if err != nil {
		return err
	}

	// Delete prerequisites
	query = `DELETE FROM pipeline_trigger_prerequisite WHERE pipeline_trigger_id IN (
			SELECT pipeline_trigger.id FROM pipeline_trigger
			JOIN pipeline AS src_pip ON src_pip.id = src_pipeline_id
			JOIN application AS src_app ON src_app.id = src_application_id
			JOIN project AS src_proj ON src_proj.id = src_app.project_id
			JOIN pipeline AS dest_pip ON dest_pip.id = dest_pipeline_id
			JOIN application AS dest_app ON dest_app.id = dest_application_id
			JOIN project AS dest_proj ON dest_proj.id = dest_app.project_id
			WHERE (src_pip.name = $1 AND src_app.name = $2 AND src_proj.projectkey = $3)
			OR (dest_pip.name = $1 AND dest_app.name = $2 AND dest_proj.projectkey = $3)
	)`
	_, err = db.Exec(query, pip, app, proj)
	if err != nil {
		return err
	}

	// Delete trigger
	query = `DELETE FROM pipeline_trigger WHERE pipeline_trigger.id IN (
			SELECT pipeline_trigger.id FROM pipeline_trigger
			JOIN pipeline AS src_pip ON src_pip.id = src_pipeline_id
			JOIN application AS src_app ON src_app.id = src_application_id
			JOIN project AS src_proj ON src_proj.id = src_app.project_id
			JOIN pipeline AS dest_pip ON dest_pip.id = dest_pipeline_id
			JOIN application AS dest_app ON dest_app.id = dest_application_id
			JOIN project AS dest_proj ON dest_proj.id = dest_app.project_id
			WHERE (src_pip.name = $1 AND src_app.name = $2 AND src_proj.projectkey = $3)
			OR (dest_pip.name = $1 AND dest_app.name = $2 AND dest_proj.projectkey = $3)
	)`
	_, err = db.Exec(query, pip, app, proj)
	if err != nil {
		return err
	}

	return nil
}

// DeletePipelineTriggers removes from database all triggers where given pipeline is present
func DeletePipelineTriggers(db gorp.SqlExecutor, pipelineID int64) error {

	// Delete parameters
	query := `DELETE FROM pipeline_trigger_parameter WHERE pipeline_trigger_id IN (
				SELECT id FROM pipeline_trigger WHERE src_pipeline_id = $1 OR dest_pipeline_id = $1
			)`
	_, err := db.Exec(query, pipelineID)
	if err != nil {
		return err
	}

	// Delete prerequisites
	query = `DELETE FROM pipeline_trigger_prerequisite WHERE pipeline_trigger_id IN (
					SELECT id FROM pipeline_trigger WHERE src_pipeline_id = $1 OR dest_pipeline_id = $1
				)`
	_, err = db.Exec(query, pipelineID)
	if err != nil {
		return err
	}

	// Delete triggers
	query = `DELETE FROM pipeline_trigger WHERE src_pipeline_id = $1 OR dest_pipeline_id = $1`
	_, err = db.Exec(query, pipelineID)
	if err != nil {
		return err
	}

	return nil
}

// DeleteApplicationTriggers removes from database all triggers where given application is present
func DeleteApplicationTriggers(db gorp.SqlExecutor, appID int64) error {

	// Delete parameters
	query := `DELETE FROM pipeline_trigger_parameter WHERE pipeline_trigger_id IN (
					SELECT id FROM pipeline_trigger WHERE src_application_id = $1 OR dest_application_id = $1
				)`
	_, err := db.Exec(query, appID)
	if err != nil {
		return err
	}

	// Delete prerequisites
	query = `DELETE FROM pipeline_trigger_prerequisite WHERE pipeline_trigger_id IN (
					SELECT id FROM pipeline_trigger WHERE src_application_id = $1 OR dest_application_id = $1
				)`
	_, err = db.Exec(query, appID)
	if err != nil {
		return err
	}

	// Delete triggers
	query = `DELETE FROM pipeline_trigger WHERE src_application_id = $1 OR dest_application_id = $1`
	_, err = db.Exec(query, appID)
	if err != nil {
		return err
	}

	return nil
}

// DeleteTrigger removes from database given trigger
func DeleteTrigger(db database.Executer, triggerID int64) error {

	// Delete parameters
	query := `DELETE FROM pipeline_trigger_parameter WHERE pipeline_trigger_id = $1`
	_, err := db.Exec(query, triggerID)
	if err != nil {
		return err
	}

	// Delete prerequisites
	query = `DELETE FROM pipeline_trigger_prerequisite WHERE pipeline_trigger_id = $1`
	_, err = db.Exec(query, triggerID)
	if err != nil {
		return err
	}

	// Delete trigger
	query = `DELETE FROM pipeline_trigger WHERE id = $1`
	_, err = db.Exec(query, triggerID)
	if err != nil {
		return err
	}

	return nil
}

// ProcessTriggerParameters replaces all placeholders in trigger before execution
func ProcessTriggerParameters(t sdk.PipelineTrigger, pbParams []sdk.Parameter) ([]sdk.Parameter, error) {

	for {
		replaced := false
		// Now for each trigger parameter
		for _, pbp := range pbParams {
			// Replace placeholders with their value
			for i := range t.Parameters {
				old := t.Parameters[i].Value
				t.Parameters[i].Value = strings.Replace(t.Parameters[i].Value, "{{."+pbp.Name+"}}", pbp.Value, -1)
				if t.Parameters[i].Value != old {
					replaced = true
				}
			}
		}
		// If nothing has been replace, exit
		if !replaced {
			break
		}
	}

	return t.Parameters, nil
}

//ProcessTriggerExpectedValue processes prerequisites expected values
func ProcessTriggerExpectedValue(payload string, pb sdk.PipelineBuild) string {
	for {
		replaced := false

		for _, pbp := range pb.Parameters {
			old := payload
			payload = strings.Replace(payload, "{{."+pbp.Name+"}}", pbp.Value, -1)
			if payload != old {
				replaced = true
			}
		}
		if !replaced {
			break
		}
	}

	return payload
}

// CheckPrerequisites verifies that all prerequisite are matched before scheduling
func CheckPrerequisites(t sdk.PipelineTrigger, pb sdk.PipelineBuild) (bool, error) {

	// Process parameters
	parameters, err := ProcessTriggerParameters(t, pb.Parameters)
	if err != nil {
		return false, err
	}

	// Check conditions
	prerequisitesOK := true
	for _, p := range t.Prerequisites {
		// Process prerequisite too !
		p.ExpectedValue = ProcessTriggerExpectedValue(p.ExpectedValue, pb)
		// Look for parameter in PipelineBuild
		found := false
		for i := range parameters {
			if p.Parameter == parameters[i].Name {
				found = true
				ok, err := regexp.Match("^"+p.ExpectedValue+"$", []byte(parameters[i].Value))
				if err != nil {
					log.Warning("CheckPrerequisites> Cannot eval regexp '%s': %s", p.ExpectedValue, err)
					return false, fmt.Errorf("CheckPrerequisites> %s", err)
				}
				if !ok {
					log.Debug("CheckPrerequisites> Expected %s='%s', got '%s'\n", parameters[i].Name, p.ExpectedValue, parameters[i].Value)
					prerequisitesOK = false
					break
				}
			}
		}

		// Look for git.branch in PipelineBuild parameters now
		for _, pbp := range pb.Parameters {
			if p.Parameter == pbp.Name {
				found = true
				ok, err := regexp.Match("^"+p.ExpectedValue+"$", []byte(pbp.Value))
				if err != nil {
					log.Warning("CheckPrerequisites> Cannot eval regexp '%s': %s", p.ExpectedValue, err)
					return false, fmt.Errorf("CheckPrerequisites> %s", err)
				}
				if !ok {
					log.Debug("CheckPrerequisites> Expected %s='%s', got '%s'\n", p.Parameter, p.ExpectedValue, pbp.Value)
					prerequisitesOK = false
					break
				}

			}
		}

		if !found { // Not even found...
			prerequisitesOK = false
			log.Notice("CheckPrerequisites> Prereq on '%s', not found\n", p.Parameter)
			break
		}
	}

	return prerequisitesOK, nil
}

//Exists checks if trigger exists
func Exists(db gorp.SqlExecutor, applicationSource, pipelineSource, EnvSource, applicationDest, pipelineDest, EnvDest int64) (bool, error) {
	query := `SELECT COUNT(1) FROM pipeline_trigger
			  WHERE src_application_id = $1
			  AND src_pipeline_id = $2
			  AND src_environment_id = $3
			  AND dest_application_id = $4
			  AND dest_pipeline_id = $5
			  AND dest_environment_id = $6`
	var n int
	if err := db.QueryRow(query, applicationSource, pipelineSource, EnvSource, applicationDest, pipelineDest, EnvDest).Scan(&n); err != nil {
		return false, err
	}
	return n == 1, nil
}<|MERGE_RESOLUTION|>--- conflicted
+++ resolved
@@ -90,12 +90,7 @@
 	EnvID int64
 }
 
-<<<<<<< HEAD
 func isTriggerLoopFree(tx gorp.SqlExecutor, t *sdk.PipelineTrigger, parents []parent) error {
-
-=======
-func isTriggerLoopFree(tx database.Querier, t *sdk.PipelineTrigger, parents []parent) error {
->>>>>>> 44cb13b8
 	// First, check yourself
 	for _, p := range parents {
 		if t.DestApplication.ID == p.AppID &&
@@ -147,12 +142,7 @@
 }
 
 // UpdateTrigger update trigger data
-<<<<<<< HEAD
-func UpdateTrigger(db gorp.SqlExecutor, t sdk.PipelineTrigger) error {
-
-=======
-func UpdateTrigger(db database.QueryExecuter, t *sdk.PipelineTrigger) error {
->>>>>>> 44cb13b8
+func UpdateTrigger(db gorp.SqlExecutor, t *sdk.PipelineTrigger) error {
 	var srcEnvID sql.NullInt64
 	if t.SrcEnvironment.ID != 0 {
 		srcEnvID.Valid = true
@@ -448,11 +438,7 @@
 }
 
 // LoadTrigger load the given trigger
-<<<<<<< HEAD
 func LoadTrigger(db gorp.SqlExecutor, triggerID int64) (*sdk.PipelineTrigger, error) {
-=======
-func LoadTrigger(db database.Querier, triggerID int64) (*sdk.PipelineTrigger, error) {
->>>>>>> 44cb13b8
 	query := `
 	SELECT pipeline_trigger.id,
 	src_application_id, src_app.name,
