--- conflicted
+++ resolved
@@ -9,60 +9,6 @@
 	"github.com/ovh/cds/sdk"
 )
 
-<<<<<<< HEAD
-func (api *API) registerHatcheryHandler() service.Handler {
-	return func(ctx context.Context, w http.ResponseWriter, r *http.Request) error {
-		hatch := sdk.Hatchery{}
-		if err := service.UnmarshalBody(r, &hatch); err != nil {
-			return err
-		}
-
-		// Load token
-		tk, err := token.LoadToken(api.mustDB(), hatch.UID)
-		if err != nil {
-			return sdk.WrapError(sdk.ErrUnauthorized, "registerHatcheryHandler> Invalid token")
-		}
-		hatch.GroupID = tk.GroupID
-		hatch.IsSharedInfra = tk.GroupID == group.SharedInfraGroup.ID
-
-		oldH, errL := hatchery.LoadHatcheryByNameAndToken(api.mustDB(), hatch.Name, tk.Token)
-		if errL != nil && errL != sdk.ErrNoHatchery {
-			return sdk.WrapError(err, "registerHatcheryHandler> Cannot load hatchery %s", hatch.Name)
-		}
-
-		if oldH != nil {
-			hatch.ID = oldH.ID
-			hatch.Model.ID = oldH.Model.ID
-			if err := hatchery.Update(api.mustDB(), hatch); err != nil {
-				return sdk.WrapError(err, "registerHatcheryHandler> Cannot insert new hatchery")
-			}
-		} else {
-			if err := hatchery.InsertHatchery(api.mustDB(), &hatch); err != nil {
-				return sdk.WrapError(err, "registerHatcheryHandler> Cannot insert new hatchery")
-			}
-		}
-
-		hatch.Uptodate = hatch.Version == sdk.VERSION
-
-		log.Debug("registerHatcheryHandler> Welcome %d", hatch.ID)
-		return service.WriteJSON(w, hatch, http.StatusOK)
-	}
-}
-
-func (api *API) refreshHatcheryHandler() service.Handler {
-	return func(ctx context.Context, w http.ResponseWriter, r *http.Request) error {
-		vars := mux.Vars(r)
-		hatcheryID := vars["id"]
-
-		if err := hatchery.RefreshHatchery(api.mustDB(), hatcheryID); err != nil {
-			return sdk.WrapError(err, "refreshHatcheryHandler> cannot refresh last beat of %s", hatcheryID)
-		}
-		return nil
-	}
-}
-
-=======
->>>>>>> 9d826c33
 func (api *API) hatcheryCountHandler() service.Handler {
 	return func(ctx context.Context, w http.ResponseWriter, r *http.Request) error {
 		wfNodeRunID, err := requestVarInt(r, "workflowNodeRunID")
