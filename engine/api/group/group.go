package group

import (
	"database/sql"
	"fmt"
	"regexp"
	"strings"

	"github.com/go-gorp/gorp"

	"github.com/ovh/cds/engine/api/database"
	"github.com/ovh/cds/engine/api/permission"
	"github.com/ovh/cds/engine/log"
	"github.com/ovh/cds/sdk"
)

var defaultGroupID int64

// Initialize initializes sharedInfraGroup and Default Group
func Initialize(db *sql.DB, defaultGroupName string) error {
	//Load the famous sharedInfraGroup
	sharedInfraGroup, errlg := LoadGroup(db, SharedInfraGroup)
	if errlg != nil {
		log.Critical("group.Initialize> Cannot load shared infra group: %s\n", errlg)
		return errlg
	}
	permission.SharedInfraGroupID = sharedInfraGroup.ID

	g, errld := LoadGroup(db, defaultGroupName)
	if errld != nil {
		log.Critical("group.Initialize> Cannot load default group '%s': %s\n", defaultGroupName, errld)
		return errld
	}
	defaultGroupID = g.ID
	return nil
}

// DeleteGroupAndDependencies deletes group and all subsequent group_project, pipeline_project
func DeleteGroupAndDependencies(db database.Executer, group *sdk.Group) error {
	err := DeleteGroupUserByGroup(db, group)
	if err != nil {
		log.Warning("deleteGroupAndDependencies: Cannot delete group user %s: %s\n", group.Name, err)
		return err
	}

	err = deleteGroupEnvironmentByGroup(db, group)
	if err != nil {
		log.Warning("deleteGroupAndDependencies: Cannot delete group env %s: %s\n", group.Name, err)
		return err
	}

	err = deleteGroupPipelineByGroup(db, group)
	if err != nil {
		log.Warning("deleteGroupAndDependencies: Cannot delete group pipeline %s: %s\n", group.Name, err)
		return err
	}

	err = deleteGroupApplicationByGroup(db, group)
	if err != nil {
		log.Warning("deleteGroupAndDependencies: Cannot delete group application %s: %s\n", group.Name, err)
		return err
	}

	err = deleteGroupProjectByGroup(db, group)
	if err != nil {
		log.Warning("deleteGroupAndDependencies: Cannot delete group project %s: %s\n", group.Name, err)
		return err
	}

	err = deleteGroup(db, group)
	if err != nil {
		log.Warning("deleteGroupAndDependencies: Cannot delete group %s: %s\n", group.Name, err)
		return err
	}

	return nil
}

// AddGroup creates a new group in database
func AddGroup(db gorp.SqlExecutor, group *sdk.Group) (int64, bool, error) {
	// check projectKey pattern
	regexp := regexp.MustCompile(sdk.NamePattern)
	if !regexp.MatchString(group.Name) {
		log.Warning("AddGroup: Wrong pattern for group name : %s\n", group.Name)
		return 0, false, sdk.ErrInvalidGroupPattern
	}

	// Check that group does not already exists
	query := `SELECT id FROM "group" WHERE "group".name = $1`
	rows, err := db.Query(query, group.Name)
	if err != nil {
		log.Warning("AddGroup: Cannot check if group %s exist: %s\n", group.Name, err)
		return 0, false, err
	}
	defer rows.Close()

	if rows.Next() {
		log.Warning("AddGroup: Group %s already exists\n", group.Name)

		var groupID int64
		if err := rows.Scan(&groupID); err != nil {
			log.Warning("AddGroup: Cannot get the ID of the existing group %s (%s)\n", group.Name, err)
			return 0, false, sdk.ErrGroupExists
		}

		return groupID, false, sdk.ErrGroupExists
	}

	err = InsertGroup(db, group)
	if err != nil {
		log.Warning("AddGroup: Cannot insert group: %s\n", err)
		return 0, false, err
	}
	return group.ID, true, nil
}

// LoadGroup retrieves group informations from database
func LoadGroup(db gorp.SqlExecutor, name string) (*sdk.Group, error) {
	query := `SELECT "group".id FROM "group" WHERE "group".name = $1`
	var groupID int64
	err := db.QueryRow(query, name).Scan(&groupID)
	if err != nil {
		if err == sql.ErrNoRows {
			return nil, sdk.ErrGroupNotFound
		}
		return nil, err
	}
	return &sdk.Group{
		ID:   groupID,
		Name: name,
	}, nil
}

// LoadGroupByID retrieves group informations from database
func LoadGroupByID(db gorp.SqlExecutor, id int64) (*sdk.Group, error) {
	query := `SELECT "group".id FROM "group" WHERE "group".id = $1`
	var name string
	if err := db.QueryRow(query, name).Scan(&id); err != nil {
		if err == sql.ErrNoRows {
			return nil, sdk.ErrGroupNotFound
		}
		return nil, err
	}
	return &sdk.Group{
		ID:   id,
		Name: name,
	}, nil
}

// LoadUserGroup retrieves all group users from database
func LoadUserGroup(db gorp.SqlExecutor, group *sdk.Group) error {
	query := `SELECT "user".username, "group_user".group_admin FROM "user"
	 		  JOIN group_user ON group_user.user_id = "user".id
	 		  WHERE group_user.group_id = $1 ORDER BY "user".username ASC`

	rows, err := db.Query(query, group.ID)
	if err != nil {
		return err
	}
	defer rows.Close()

	for rows.Next() {
		var userName string
		var admin bool
		if err := rows.Scan(&userName, &admin); err != nil {
			return err
		}
		u := sdk.User{Username: userName}
		if admin {
			group.Admins = append(group.Admins, u)
		} else {
			group.Users = append(group.Users, u)
		}
	}
	return nil
}

// LoadGroups load all groups from database
func LoadGroups(db gorp.SqlExecutor) ([]sdk.Group, error) {
	groups := []sdk.Group{}

	query := `SELECT * FROM "group"`
	rows, err := db.Query(query)
	if err != nil {
		return nil, err
	}
	defer rows.Close()

	for rows.Next() {
		var id int64
		var name string
		if err := rows.Scan(&id, &name); err != nil {
			return nil, err
		}
		g := sdk.NewGroup(name)
		g.ID = id
		groups = append(groups, *g)
	}
	return groups, nil
}

//LoadGroupByUser return group list from database
func LoadGroupByUser(db gorp.SqlExecutor, userID int64) ([]sdk.Group, error) {
	groups := []sdk.Group{}

	query := `
		SELECT "group".id, "group".name
		FROM "group"
		JOIN "group_user" ON "group".id = "group_user".group_id
		WHERE "group_user".user_id = $1
		`
	rows, err := db.Query(query, userID)
	if err != nil {
		return nil, err
	}
	defer rows.Close()

	for rows.Next() {
		var id int64
		var name string
		if err := rows.Scan(&id, &name); err != nil {
			return nil, err
		}
		g := sdk.NewGroup(name)
		g.ID = id
		groups = append(groups, *g)
	}
	return groups, nil
}

//LoadGroupByAdmin return group list from database
func LoadGroupByAdmin(db gorp.SqlExecutor, userID int64) ([]sdk.Group, error) {
	groups := []sdk.Group{}

	query := `
		SELECT "group".id, "group".name
		FROM "group"
		JOIN "group_user" ON "group".id = "group_user".group_id
		WHERE "group_user".user_id = $1
		and "group_user".group_admin = true
		`
	rows, err := db.Query(query, userID)
	if err != nil {
		return nil, err
	}
	defer rows.Close()

	for rows.Next() {
		var id int64
		var name string
		if err := rows.Scan(&id, &name); err != nil {
			return nil, err
		}
		g := sdk.NewGroup(name)
		g.ID = id
		groups = append(groups, *g)
	}
	return groups, nil
}

// LoadPublicGroups returns public groups,
// actually it returns shared.infra group only because public group are not supported
func LoadPublicGroups(db gorp.SqlExecutor) ([]sdk.Group, error) {
	groups := []sdk.Group{}
	//This query should have to be fixed with a new public column
	query := `
		SELECT id, name
		FROM "group"
		WHERE name = $1
		`
	rows, err := db.Query(query, SharedInfraGroup)
	if err != nil {
		return nil, err
	}
	defer rows.Close()

	for rows.Next() {
		var id int64
		var name string
		if err := rows.Scan(&id, &name); err != nil {
			return nil, err
		}
		g := sdk.NewGroup(name)
		g.ID = id
		groups = append(groups, *g)
	}
	return groups, nil
}

// CheckUserInGroup verivies that user is in given group
<<<<<<< HEAD
func CheckUserInGroup(db gorp.SqlExecutor, groupID, userID int64) (bool, error) {
=======
func CheckUserInGroup(db database.Querier, groupID, userID int64) (bool, error) {
>>>>>>> ae798e69
	query := `SELECT COUNT(user_id) FROM group_user WHERE group_id = $1 AND user_id = $2`

	var nb int64
	err := db.QueryRow(query, groupID, userID).Scan(&nb)
	if err != nil {
		return false, err
	}

	if nb == 1 {
		return true, nil
	}

	return false, nil
}

// DeleteUserFromGroup remove user from group
func DeleteUserFromGroup(db gorp.SqlExecutor, groupID, userID int64) error {

	// Check if there are admin left
	var isAdm bool
	err := db.QueryRow(`SELECT group_admin FROM "group_user" WHERE group_id = $1 AND user_id = $2`, groupID, userID).Scan(&isAdm)
	if err != nil {
		return err
	}

	if isAdm {
		var nbAdm int
		err = db.QueryRow(`SELECT COUNT(id) FROM "group_user" WHERE group_id = $1 AND group_admin = true`, groupID).Scan(&nbAdm)
		if err != nil {
			return err
		}

		if nbAdm <= 1 {
			return sdk.ErrNotEnoughAdmin
		}
	}

	query := `DELETE FROM group_user WHERE group_id=$1 AND user_id=$2`
	_, err = db.Exec(query, groupID, userID)
	return err
}

// InsertUserInGroup insert user in group
func InsertUserInGroup(db database.QueryExecuter, groupID, userID int64, admin bool) error {
	query := `INSERT INTO group_user (group_id,user_id,group_admin) VALUES($1,$2,$3)`
	_, err := db.Exec(query, groupID, userID, admin)
	return err
}

// CheckUserInDefaultGroup insert user in default group
func CheckUserInDefaultGroup(db database.QueryExecuter, userID int64) error {
	inGroup, err := CheckUserInGroup(db, defaultGroupID, userID)
	if err != nil {
		return err
	}
	if !inGroup {
		return InsertUserInGroup(db, defaultGroupID, userID, false)
	}
	return nil
}

// DeleteGroupUserByGroup Delete all user from a group
func DeleteGroupUserByGroup(db database.Executer, group *sdk.Group) error {
	query := `DELETE FROM group_user WHERE group_id=$1`
	_, err := db.Exec(query, group.ID)
	return err
}

// UpdateGroup updates group informations in database
func UpdateGroup(db database.Executer, g *sdk.Group, oldName string) error {
	query := `UPDATE "group" set name=$1 WHERE name=$2`
	_, err := db.Exec(query, g.Name, oldName)

	if err != nil && strings.Contains(err.Error(), "idx_group_name") {
		return sdk.ErrGroupExists
	}

	return err
}

// InsertGroup insert given group into given database
func InsertGroup(db gorp.SqlExecutor, g *sdk.Group) error {
	query := `INSERT INTO "group" (name) VALUES($1) RETURNING id`
	err := db.QueryRow(query, g.Name).Scan(&g.ID)
	return err
}

// LoadGroupByProject retrieves all groups related to project
func LoadGroupByProject(db gorp.SqlExecutor, project *sdk.Project) error {
	query := `SELECT "group".id,"group".name,project_group.role FROM "group"
	 		  JOIN project_group ON project_group.group_id = "group".id
	 		  WHERE project_group.project_id = $1 ORDER BY "group".name ASC`

	rows, err := db.Query(query, project.ID)
	if err != nil {
		return err
	}
	defer rows.Close()

	for rows.Next() {
		var group sdk.Group
		var perm int
		if err := rows.Scan(&group.ID, &group.Name, &perm); err != nil {
			return err
		}
		project.ProjectGroups = append(project.ProjectGroups, sdk.GroupPermission{
			Group:      group,
			Permission: perm,
		})
	}
	return nil
}

func deleteGroup(db database.Executer, g *sdk.Group) error {
	query := `DELETE FROM "group" WHERE id=$1`
	_, err := db.Exec(query, g.ID)
	return err
}

// SetUserGroupAdmin allows a user to perform operations on given group
func SetUserGroupAdmin(db database.Executer, groupID int64, userID int64) error {
	query := `UPDATE "group_user" SET group_admin = true WHERE group_id = $1 AND user_id = $2`

	res, errE := db.Exec(query, groupID, userID)
	if errE != nil {
		return errE
	}

	rowsAffected, err := res.RowsAffected()
	if err != nil {
		return err
	}

	if rowsAffected != 1 {
		return fmt.Errorf("cannot set user %d group admin of %d", userID, groupID)
	}

	return nil
}

// RemoveUserGroupAdmin remove the privilege to perform operations on given group
func RemoveUserGroupAdmin(db gorp.SqlExecutor, groupID int64, userID int64) error {
	query := `UPDATE "group_user" SET group_admin = false WHERE group_id = $1 AND user_id = $2`
	if _, err := db.Exec(query, groupID, userID); err != nil {
		return err
	}
	return nil
}<|MERGE_RESOLUTION|>--- conflicted
+++ resolved
@@ -17,7 +17,7 @@
 var defaultGroupID int64
 
 // Initialize initializes sharedInfraGroup and Default Group
-func Initialize(db *sql.DB, defaultGroupName string) error {
+func Initialize(db *gorp.DbMap, defaultGroupName string) error {
 	//Load the famous sharedInfraGroup
 	sharedInfraGroup, errlg := LoadGroup(db, SharedInfraGroup)
 	if errlg != nil {
@@ -288,11 +288,7 @@
 }
 
 // CheckUserInGroup verivies that user is in given group
-<<<<<<< HEAD
 func CheckUserInGroup(db gorp.SqlExecutor, groupID, userID int64) (bool, error) {
-=======
-func CheckUserInGroup(db database.Querier, groupID, userID int64) (bool, error) {
->>>>>>> ae798e69
 	query := `SELECT COUNT(user_id) FROM group_user WHERE group_id = $1 AND user_id = $2`
 
 	var nb int64
@@ -343,7 +339,7 @@
 }
 
 // CheckUserInDefaultGroup insert user in default group
-func CheckUserInDefaultGroup(db database.QueryExecuter, userID int64) error {
+func CheckUserInDefaultGroup(db gorp.SqlExecutor, userID int64) error {
 	inGroup, err := CheckUserInGroup(db, defaultGroupID, userID)
 	if err != nil {
 		return err
