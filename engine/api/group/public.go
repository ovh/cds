--- conflicted
+++ resolved
@@ -16,17 +16,6 @@
 
 // CreateDefaultGroup creates a group 'public' where every user will be
 func CreateDefaultGroup(db *gorp.DbMap, groupName string) error {
-<<<<<<< HEAD
-	query := `SELECT id FROM "group" where name = $1`
-	var id int64
-	if err := db.QueryRow(query, groupName).Scan(&id); err == sql.ErrNoRows {
-		log.Debug("CreateDefaultGroup> create %s group in DB", groupName)
-		query = `INSERT INTO "group" (name) VALUES ($1)`
-		if _, err := db.Exec(query, groupName); err != nil {
-			return err
-		}
-	}
-=======
 	if g, err := LoadByName(context.Background(), db, groupName); g != nil {
 		return nil
 	} else if err != nil && !sdk.ErrorIs(err, sdk.ErrNotFound) {
@@ -40,7 +29,6 @@
 		return err
 	}
 
->>>>>>> d079d395
 	return nil
 }
 
