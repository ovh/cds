package queue

import (
	"database/sql"
	"fmt"
	"time"

	"github.com/lib/pq"

	"github.com/ovh/cds/engine/api/action"
	"github.com/ovh/cds/engine/api/application"
	"github.com/ovh/cds/engine/api/database"
	"github.com/ovh/cds/engine/api/environment"
	"github.com/ovh/cds/engine/api/event"
	"github.com/ovh/cds/engine/api/pipeline"
	"github.com/ovh/cds/engine/api/project"
	"github.com/ovh/cds/engine/api/trigger"
	"github.com/ovh/cds/engine/log"
	"github.com/ovh/cds/sdk"
)

// Pipelines is a goroutine responsible for pushing actions of a building pipeline in queue, in the wanted order
func Pipelines() {
	// If this goroutine exits, then it's a crash
	defer log.Fatalf("Goroutine of scheduler.Schedule exited - Exit CDS Engine")

	for {
		time.Sleep(2 * time.Second)

		db := database.DB()
		if db != nil {
			pipelines, err := pipeline.LoadBuildingPipelines(db)
			if err != nil {
				log.Warning("queue.Pipelines> Cannot load building pipelines: %s\n", err)
				// Add some extra sleep if db is down...
				time.Sleep(3 * time.Second)
				continue
			}

			for i := range pipelines {
				RunActions(db, pipelines[i])
			}
		}
	}
}

// RunActions Schedule action for the given Build
func RunActions(db *sql.DB, pb sdk.PipelineBuild) {
	tx, err := db.Begin()
	if err != nil {
		log.Warning("queue.RunActions> cannot start tx for pb %d: %s\n", pb.ID, err)
		return
	}
	defer tx.Rollback()

	// Reload pipeline build with a FOR UPDATE NOT WAIT
	// So only one instance of the API can update it and/or end it
	err = pipeline.SelectBuildForUpdate(tx, pb.ID)
	if err != nil {
		// if ErrNoRows, pipelines is already done
		if err == sql.ErrNoRows {
			return
		}
		pqerr, ok := err.(*pq.Error)
		// Cannot get lock (FOR UPDATE NOWAIT), someone else is on it
		if ok && pqerr.Code == "55P03" {
			return
		}
		log.Warning("queue.RunActions> Cannot load pb: %s\n", err)
		return
	}

	// OH! AN EMPTY PIPELINE
	if len(pb.Pipeline.Stages) == 0 {
		// Pipeline is done
		pb.Status = sdk.StatusSuccess
	}

	// Browse Stage
	for stageIndex := range pb.Stages {
		stage := &pb.Stages[stageIndex]

		if stage.Status == sdk.StatusWaiting {
			addJobsToQueue(tx, stage, pb)
			break;
		}

		if stage.Status == sdk.StatusBuilding {
			end, errSync := syncPipelineBuildJob(tx, stage)
			if errSync != nil {
				log.Warning("queue.RunActions> Cannot sync building jobs on stage %s(%d) of pipeline %s(%d): %s\n", stage.Name, stage.ID, pb.Pipeline.Name, pb.ID, err)
				return
			}
<<<<<<< HEAD
			if end {
				// Remove pipeline build job
				if err := pipeline.DeletePipelineBuildJob(tx, pb.ID); err != nil {
					log.Warning("queue.RunActions> Cannot remove pipeline build jobs for pipeline build %d: %s\n", pb.ID, err)
					return
=======
			//If stage is disabled, we have to disable all actions
			if !s.Enabled || !prerequisitesOK {
				//newActionBuild, and set it to disabled
				if errActionStatus != nil && errActionStatus == sql.ErrNoRows && (runningStage == -1 || stageIndex == runningStage) {
					var actionBuild *sdk.ActionBuild
					actionBuild, err = newActionBuild(tx, a, pb, s.ID)
					if err != nil {
						log.Warning("queue.RunActions> Cannot schedule action: %s\n", err)
						return
					}
					runningStage = stageIndex

					if !s.Enabled {
						status = sdk.StatusDisabled
					} else {
						status = sdk.StatusSkipped
					}

					log.Debug("queue.RunActions> Disable action %d %s (status=%s)", actionBuild.ID, actionBuild.ActionName, status)
					if err := pipeline.UpdateActionBuildStatus(tx, actionBuild, status); err != nil {
						log.Warning("queue.RunActions> Cannot disable action %s with pipelineBuildID %d: %s\n", a.Name, pb.ID, err)
					}

					continue
>>>>>>> 0c2ce36f
				}

				if stage.Status == sdk.StatusFail {
					pb.Status = sdk.StatusFail
					break
				}
				if stageIndex == len(pb.Stages)-1 {
					pb.Status = sdk.StatusSuccess
					break
				}
				if stageIndex != len(pb.Stages)-1{
					// Prepare scheduling next stage
					pb.Stages[stageIndex+1].Status = sdk.StatusWaiting
					continue
				}
			}
		}
	}

	if err := pipeline.UpdatePipelineBuildStatusAndStage(tx, pb); err != nil {
		log.Warning("RunActions> Cannot update UpdatePipelineBuildStatusAndStage on pb %d: %s\n", pb.ID, err)
	}

	// If pipeline build succeed, run trigger
	if pb.Status == sdk.StatusSuccess {
		pipelineBuildEnd(tx, pb)
	}

	if err := tx.Commit(); err != nil {
		log.Warning("RunActions> Cannot commit tx on pb %d: %s\n", pb.ID, err)
	}
}

func addJobsToQueue(tx database.QueryExecuter, stage *sdk.Stage, pb *sdk.PipelineBuild) error {
	//Check stage prerequisites
	prerequisitesOK, err := pipeline.CheckPrerequisites(stage, pb)
	if err != nil {
		log.Warning("addJobsToQueue> Cannot compute prerequisites on stage %s(%d) of pipeline %s(%d): %s\n", stage.Name, stage.ID, pb.Pipeline.Name, pb.ID, err)
		return
	}
	stage.Status = sdk.StatusBuilding

	for _, job := range stage.Jobs {
		pbJobParams, errParam := getPipelineBuildJobParameters(tx, job.Action, pb)
		if errParam != nil {
			log.Warning("addJobsToQueue> Cannot get action build parameters for pipeline build %d: %s\n", pb.ID, err)
			return
		}
		pbJob := &sdk.PipelineBuildJob{
			PipelineBuildID: pb.ID,
			Parameters:      pbJobParams,
			Job:             job,
			Queued:          time.Now(),
			Status:          sdk.StatusWaiting,
		}

		if !stage.Enabled {
			pbJob.Status = sdk.StatusDisabled
		} else if !prerequisitesOK {
			pbJob.Status = sdk.StatusSkipped
		}
		if err := pipeline.InsertPipelineBuildJob(tx, pbJob); err != nil {
			log.Warning("addJobToQueue> Cannot insert job in queue for pipeline build %d: %s\n", pb.ID, err)
			return
		}
		stage.PipelineBuildJobs = append(stage.PipelineBuildJobs, pbJob)
	}
	return nil
}

func syncPipelineBuildJob(db database.QueryExecuter, stage *sdk.Stage) (bool, error) {
	stageEnd := true
	finalStatus := sdk.StatusBuilding

	// browse all running jobs
	for indexJob := range stage.PipelineBuildJobs {
		pbJob := &stage.PipelineBuildJobs[indexJob]
		// If job is runnning, sync it
		if (pbJob.Status == sdk.StatusBuilding || pbJob.Status == sdk.StatusWaiting) {
			pbJobDB, errJob := pipeline.GetPipelineBuildJob(db, pbJob.ID)
			if errJob != nil {
				return stageEnd, finalStatus, errJob
			}

			if pbJobDB.Status == sdk.StatusBuilding || pbJobDB.Status == sdk.StatusWaiting {
				stageEnd = false
			}

			// If already sync
			if pbJobDB.Status == pbJob.Status {
				continue
			}

			pbJob.Status = pbJobDB.Status
			pbJob.Start = pbJobDB.Start
			pbJob.Done = pbJobDB.Done
			pbJob.Model = pbJobDB.Model
		}
	}

	if stageEnd {
		// Determine final stage status
		for _, buildJob := range stage.PipelineBuildJobs {
			switch buildJob.Status {
			case sdk.StatusDisabled:
				if finalStatus == sdk.StatusBuilding {
					finalStatus = sdk.StatusDisabled
				}
			case sdk.StatusSkipped:
				if finalStatus == sdk.StatusBuilding || finalStatus == sdk.StatusDisabled {
					finalStatus = sdk.StatusSkipped
				}
			case sdk.StatusFail:
				finalStatus = sdk.StatusFail
			case sdk.StatusSuccess:
				if finalStatus != sdk.StatusFail {
					finalStatus = sdk.StatusSuccess
				}
			}
		}

	}
	stage.Status = finalStatus
	return stageEnd, nil
}

func pipelineBuildEnd(tx *sql.Tx, pb sdk.PipelineBuild) {
	// run trigger
	triggers, err := trigger.LoadAutomaticTriggersAsSource(tx, pb.Application.ID, pb.Pipeline.ID, pb.Environment.ID)
	if err != nil {
		pqerr, ok := err.(*pq.Error)
		// Cannot get lock (FOR UPDATE NOWAIT), someone else is on it
		if ok && pqerr.Code == "55P03" {
			return
		}
		if ok {
			log.Warning("pipelineBuildEnd> Cannot load trigger: %s (%s)\n", pqerr, pqerr.Code)
			return
		}
		log.Warning("pipelineBuildEnd> Cannot load trigger for %s-%s-%s[%s] (%d, %d, %d): %s\n", pb.Pipeline.ProjectKey, pb.Application.Name, pb.Pipeline.Name, pb.Environment.Name, pb.Application.ID, pb.Pipeline.ID, pb.Environment.ID, err)
		return
	}

	if len(triggers) > 0 {
		log.Debug("(v%d) Loaded %d potential triggers for  %s[%s]", pb.Version, len(triggers), pb.Pipeline.Name, pb.Environment.Name)
	}
	for _, t := range triggers {

		// Check prerequisites
		log.Debug("Checking %d prerequisites for trigger %s/%s/%s -> %s/%s/%s\n", len(t.Prerequisites), t.SrcProject.Key, t.SrcApplication.Name, t.SrcPipeline.Name, t.DestProject.Key, t.DestApplication.Name, t.DestPipeline.Name)
		prereqOK, err := trigger.CheckPrerequisites(t, pb)
		if err != nil {
			log.Warning("pipelineScheduler> Cannot check trigger prereq: %s\n", err)
			continue
		}
		if !prereqOK {
			log.Debug("Prerequisites not met for trigger %s/%s/%s[%s] -> %s/%s/%s[%s]\n", t.SrcProject.Key, t.SrcApplication.Name, t.SrcPipeline.Name, t.SrcEnvironment.Name, t.DestProject.Key, t.DestApplication.Name, t.DestPipeline.Name, t.DestEnvironment.Name)
			continue
		}

		parameters := t.Parameters
		// Add parent build info
		parentParams, err := ParentBuildInfos(pb)
		if err != nil {
			log.Warning("pipelineBuildEnd> Cannot create parent build infos: %s\n", err)
			continue
		}
		parameters = append(parameters, parentParams...)

		// Start build
		app, err := application.LoadApplicationByName(tx, t.DestProject.Key, t.DestApplication.Name, application.WithClearPassword())
		if err != nil {
			log.Warning("pipelineBuildEnd> Cannot load destination application: %s\n", err)
			continue
		}

		log.Info("Prerequisites OK for trigger %s/%s/%s-%s -> %s/%s/%s-%s (version %d)\n", t.SrcProject.Key, t.SrcApplication.Name, t.SrcPipeline.Name, t.SrcEnvironment.Name, t.DestProject.Key, t.DestApplication.Name, t.DestPipeline.Name, t.DestEnvironment.Name, pb.Version)

		trigger := sdk.PipelineBuildTrigger{
			ManualTrigger:       false,
			TriggeredBy:         pb.Trigger.TriggeredBy,
			ParentPipelineBuild: &pb,
			VCSChangesAuthor:    pb.Trigger.VCSChangesAuthor,
			VCSChangesBranch:    pb.Trigger.VCSChangesBranch,
			VCSChangesHash:      pb.Trigger.VCSChangesHash,
		}

		_, err = RunPipeline(tx, t.DestProject.Key, app, t.DestPipeline.Name, t.DestEnvironment.Name, parameters, pb.Version, trigger, &sdk.User{Admin: true})
		if err != nil {
			log.Warning("pipelineScheduler> Cannot run pipeline on project %s, application %s, pipeline %s, env %s: %s\n", t.DestProject.Key, t.DestApplication.Name, t.DestPipeline.Name, t.DestEnvironment.Name, err)
			continue
		}
	}
}

// ParentBuildInfos fetch parent build data and injects them as {{.cds.parent.*}} parameters
func ParentBuildInfos(pb sdk.PipelineBuild) ([]sdk.Parameter, error) {
	var params []sdk.Parameter

	p := sdk.Parameter{
		Name:  "cds.parent.buildNumber",
		Type:  sdk.StringParameter,
		Value: fmt.Sprintf("%d", pb.BuildNumber),
	}
	params = append(params, p)

	p = sdk.Parameter{
		Name:  "cds.parent.pipeline",
		Type:  sdk.StringParameter,
		Value: fmt.Sprintf("%s", pb.Pipeline.Name),
	}
	params = append(params, p)

	p = sdk.Parameter{
		Name:  "cds.parent.application",
		Type:  sdk.StringParameter,
		Value: fmt.Sprintf("%s", pb.Application.Name),
	}
	params = append(params, p)

	p = sdk.Parameter{
		Name:  "cds.parent.environment",
		Type:  sdk.StringParameter,
		Value: fmt.Sprintf("%s", pb.Environment.Name),
	}
	params = append(params, p)

	return params, nil
}

func getPipelineBuildJobParameters(db database.QueryExecuter, j sdk.Job, pb sdk.PipelineBuild) ([]sdk.Parameter, error) {

	// Get project and pipeline Information
	projectData, err := project.LoadProjectByPipelineActionID(db, j.PipelineActionID)
	if err != nil {
		log.Debug("getActionBuildParameters> err LoadProjectAndPipelineByPipelineActionID: %s", err)
		return nil, err
	}

	// Load project Variables
	projectVariables, err := project.GetAllVariableInProject(db, projectData.ID)
	if err != nil {
		log.Debug("getActionBuildParameters> err GetAllVariableInProject: %s", err)
		return nil, err
	}
	// Load application Variables
	appVariables, err := application.GetAllVariableByID(db, pb.Application.ID)
	if err != nil {
		log.Debug("getActionBuildParameters> err GetAllVariableByID for app ID: %s", err)
		return nil, err
	}
	// Load environment Variables
	envVariables, err := environment.GetAllVariableByID(db, pb.Environment.ID)
	if err != nil {
		log.Debug("getActionBuildParameters> err GetAllVariableByID for env ID : %s", err)
		return nil, err
	}

	pipelineParameters, err := pipeline.GetAllParametersInPipeline(db, pb.Pipeline.ID)
	if err != nil {
		log.Debug("getActionBuildParameters> err GetAllParametersInPipeline: %s", err)
		return nil, err
	}

	/* Create and process the full set of build variables from
	** - Project variables
	** - Pipeline variables
	** - Action definition in pipeline
	** - ActionBuild variables (global ones + trigger parameters)
	**
	** -> Replaces all placeholder but PasswordParameter
	 */
	params, err := action.ProcessActionBuildVariables(
		projectVariables,
		appVariables,
		envVariables,
		pipelineParameters,
		pb.Parameters, j.Action)

<<<<<<< HEAD
	return params, nil
=======
	ab := sdk.ActionBuild{
		PipelineBuildID:  pb.ID,
		PipelineID:       pb.Pipeline.ID,
		PipelineActionID: a.PipelineActionID,
		Args:             params,
		ActionName:       a.Name,
		Status:           sdk.StatusWaiting,
	}

	if !a.Enabled {
		ab.Status = sdk.StatusDisabled
		ab.Done = time.Now()
	}

	if err := InsertActionBuild(db, &ab); err != nil {
		log.Debug("newActionBuild> err InsertBuild: %s", err)
		return nil, fmt.Errorf("Cannot push action %s for pipeline %s #%d in build queue: %s\n",
			a.Name, pb.Pipeline.Name, ab.PipelineBuildID, err)
	}

	event.PublishActionBuild(&pb, &ab)

	return &ab, nil
>>>>>>> 0c2ce36f
}<|MERGE_RESOLUTION|>--- conflicted
+++ resolved
@@ -2,21 +2,21 @@
 
 import (
 	"database/sql"
-	"fmt"
 	"time"
 
 	"github.com/lib/pq"
 
-	"github.com/ovh/cds/engine/api/action"
-	"github.com/ovh/cds/engine/api/application"
 	"github.com/ovh/cds/engine/api/database"
-	"github.com/ovh/cds/engine/api/environment"
-	"github.com/ovh/cds/engine/api/event"
 	"github.com/ovh/cds/engine/api/pipeline"
-	"github.com/ovh/cds/engine/api/project"
-	"github.com/ovh/cds/engine/api/trigger"
 	"github.com/ovh/cds/engine/log"
 	"github.com/ovh/cds/sdk"
+	"github.com/ovh/cds/engine/api/trigger"
+	"github.com/ovh/cds/engine/api/application"
+	"fmt"
+	"github.com/ovh/cds/engine/api/project"
+	"github.com/ovh/cds/engine/api/environment"
+	"github.com/ovh/cds/engine/api/action"
+	"github.com/ovh/cds/engine/api/event"
 )
 
 // Pipelines is a goroutine responsible for pushing actions of a building pipeline in queue, in the wanted order
@@ -91,38 +91,12 @@
 				log.Warning("queue.RunActions> Cannot sync building jobs on stage %s(%d) of pipeline %s(%d): %s\n", stage.Name, stage.ID, pb.Pipeline.Name, pb.ID, err)
 				return
 			}
-<<<<<<< HEAD
+
 			if end {
 				// Remove pipeline build job
 				if err := pipeline.DeletePipelineBuildJob(tx, pb.ID); err != nil {
 					log.Warning("queue.RunActions> Cannot remove pipeline build jobs for pipeline build %d: %s\n", pb.ID, err)
 					return
-=======
-			//If stage is disabled, we have to disable all actions
-			if !s.Enabled || !prerequisitesOK {
-				//newActionBuild, and set it to disabled
-				if errActionStatus != nil && errActionStatus == sql.ErrNoRows && (runningStage == -1 || stageIndex == runningStage) {
-					var actionBuild *sdk.ActionBuild
-					actionBuild, err = newActionBuild(tx, a, pb, s.ID)
-					if err != nil {
-						log.Warning("queue.RunActions> Cannot schedule action: %s\n", err)
-						return
-					}
-					runningStage = stageIndex
-
-					if !s.Enabled {
-						status = sdk.StatusDisabled
-					} else {
-						status = sdk.StatusSkipped
-					}
-
-					log.Debug("queue.RunActions> Disable action %d %s (status=%s)", actionBuild.ID, actionBuild.ActionName, status)
-					if err := pipeline.UpdateActionBuildStatus(tx, actionBuild, status); err != nil {
-						log.Warning("queue.RunActions> Cannot disable action %s with pipelineBuildID %d: %s\n", a.Name, pb.ID, err)
-					}
-
-					continue
->>>>>>> 0c2ce36f
 				}
 
 				if stage.Status == sdk.StatusFail {
@@ -188,6 +162,7 @@
 			log.Warning("addJobToQueue> Cannot insert job in queue for pipeline build %d: %s\n", pb.ID, err)
 			return
 		}
+		event.PublishActionBuild(&pb, pbJob)
 		stage.PipelineBuildJobs = append(stage.PipelineBuildJobs, pbJob)
 	}
 	return nil
@@ -401,32 +376,5 @@
 		envVariables,
 		pipelineParameters,
 		pb.Parameters, j.Action)
-
-<<<<<<< HEAD
 	return params, nil
-=======
-	ab := sdk.ActionBuild{
-		PipelineBuildID:  pb.ID,
-		PipelineID:       pb.Pipeline.ID,
-		PipelineActionID: a.PipelineActionID,
-		Args:             params,
-		ActionName:       a.Name,
-		Status:           sdk.StatusWaiting,
-	}
-
-	if !a.Enabled {
-		ab.Status = sdk.StatusDisabled
-		ab.Done = time.Now()
-	}
-
-	if err := InsertActionBuild(db, &ab); err != nil {
-		log.Debug("newActionBuild> err InsertBuild: %s", err)
-		return nil, fmt.Errorf("Cannot push action %s for pipeline %s #%d in build queue: %s\n",
-			a.Name, pb.Pipeline.Name, ab.PipelineBuildID, err)
-	}
-
-	event.PublishActionBuild(&pb, &ab)
-
-	return &ab, nil
->>>>>>> 0c2ce36f
 }