--- conflicted
+++ resolved
@@ -30,10 +30,7 @@
 	for {
 		time.Sleep(2 * time.Second)
 
-<<<<<<< HEAD
-		db := database.DBMap(database.DB())
-		if db != nil {
-=======
+
 		//Check if CDS is in maintenance mode
 		var m bool
 		cache.Get("maintenance", &m)
@@ -42,9 +39,8 @@
 			time.Sleep(30 * time.Second)
 		}
 
-		db := database.DB()
+		db := database.DBMap(database.DB())
 		if db != nil && !m {
->>>>>>> dc83125c
 			pipelines, err := pipeline.LoadBuildingPipelines(db)
 			if err != nil {
 				log.Warning("queue.Pipelines> Cannot load building pipelines: %s\n", err)
@@ -96,7 +92,6 @@
 	for stageIndex := range pb.Stages {
 		stage := &pb.Stages[stageIndex]
 
-<<<<<<< HEAD
 		if stage.Status == sdk.StatusWaiting {
 			addJobsToQueue(tx, stage, pb)
 			break
@@ -106,12 +101,6 @@
 			end, errSync := syncPipelineBuildJob(tx, stage)
 			if errSync != nil {
 				log.Warning("queue.RunActions> Cannot sync building jobs on stage %s(%d) of pipeline %s(%d): %s\n", stage.Name, stage.ID, pb.Pipeline.Name, pb.ID, err)
-=======
-			//Check stage prerequisites
-			prerequisitesOK, errc := pipeline.CheckPrerequisites(s, pb)
-			if errc != nil {
-				log.Warning("queue.RunActions> Cannot compute prerequisites on stage %s(%d) of pipeline %s(%d): %s\n", s.Name, s.ID, pb.Pipeline.Name, pb.ID, errc)
->>>>>>> dc83125c
 				return
 			}
 
