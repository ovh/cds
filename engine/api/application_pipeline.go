--- conflicted
+++ resolved
@@ -108,19 +108,10 @@
 
 		}
 
-<<<<<<< HEAD
-	var errW error
-	app.Workflows, errW = workflow.LoadCDTree(db, project.Key, app.Name, c.User, "", "", 0)
-	if errW != nil {
-		log.Warning("attachPipelinesToApplicationHandler: Cannot load application workflow: %s\n", errW)
-		return errW
-	}
-=======
 		if err := application.UpdateLastModified(tx, api.Cache, app, getUser(ctx)); err != nil {
 			log.Warning("attachPipelinesToApplicationHandler: Cannot update application last modified date: %s\n", err)
 			return err
 		}
->>>>>>> 83e961c4
 
 		if err := tx.Commit(); err != nil {
 			log.Warning("attachPipelinesToApplicationHandler: Cannot commit transaction: %s\n", err)
@@ -133,7 +124,7 @@
 		}
 
 		var errW error
-		app.Workflows, errW = workflowv0.LoadCDTree(api.mustDB(), api.Cache, project.Key, app.Name, getUser(ctx), "", 0)
+		app.Workflows, errW = workflowv0.LoadCDTree(api.mustDB(), api.Cache, project.Key, app.Name, getUser(ctx), "", "", 0)
 		if errW != nil {
 			log.Warning("attachPipelinesToApplicationHandler: Cannot load application workflow: %s\n", errW)
 			return errW
@@ -262,19 +253,10 @@
 			return err
 		}
 
-<<<<<<< HEAD
-	var errW error
-	a.Workflows, errW = workflow.LoadCDTree(db, key, a.Name, c.User, "", "", 0)
-	if errW != nil {
-		log.Warning("removePipelineFromApplicationHandler> Cannot load workflow: %s\n", errW)
-		return errW
-	}
-=======
 		if err := application.UpdateLastModified(tx, api.Cache, a, getUser(ctx)); err != nil {
 			log.Warning("removePipelineFromApplicationHandler> Cannot update application last modified date: %s\n", err)
 			return err
 		}
->>>>>>> 83e961c4
 
 		if err := tx.Commit(); err != nil {
 			log.Warning("removePipelineFromApplicationHandler> Cannot commit tx: %s\n", err)
@@ -282,7 +264,7 @@
 		}
 
 		var errW error
-		a.Workflows, errW = workflowv0.LoadCDTree(api.mustDB(), api.Cache, key, a.Name, getUser(ctx), "", 0)
+		a.Workflows, errW = workflowv0.LoadCDTree(api.mustDB(), api.Cache, key, a.Name, getUser(ctx), "", "", 0)
 		if errW != nil {
 			log.Warning("removePipelineFromApplicationHandler> Cannot load workflow: %s\n", errW)
 			return errW
