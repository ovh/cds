--- conflicted
+++ resolved
@@ -29,11 +29,7 @@
 
 		var groupPipeline sdk.GroupPermission
 		if err := service.UnmarshalBody(r, &groupPipeline); err != nil {
-<<<<<<< HEAD
-			return sdk.WrapError(err, "updateGroupRoleOnPipelineHandler> cannot unmarshal request")
-=======
 			return sdk.WrapError(err, "Cannot unmarshal request")
->>>>>>> 079815ae
 		}
 
 		if groupName != groupPipeline.Group.Name {
