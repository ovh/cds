package main

import (
	"bytes"
	"fmt"
	"net/http"
	"time"

	"github.com/go-gorp/gorp"

	"github.com/ovh/cds/engine/api/cache"
	"github.com/ovh/cds/engine/api/context"
	"github.com/ovh/cds/engine/api/database"
	"github.com/ovh/cds/engine/api/event"
	"github.com/ovh/cds/engine/api/internal"
	"github.com/ovh/cds/engine/api/mail"
	"github.com/ovh/cds/engine/api/objectstore"
	"github.com/ovh/cds/engine/api/repositoriesmanager/polling"
	"github.com/ovh/cds/engine/api/scheduler"
	"github.com/ovh/cds/engine/api/secret"
	"github.com/ovh/cds/engine/api/sessionstore"
	"github.com/ovh/cds/engine/log"
	"github.com/ovh/cds/sdk"
)

func getError(w http.ResponseWriter, r *http.Request, db *gorp.DbMap, c *context.Context) {
	WriteError(w, r, sdk.ErrInvalidProjectKey)
}

func getVersionHandler(w http.ResponseWriter, r *http.Request, db *gorp.DbMap, c *context.Context) {

	s := struct {
		Version string `json:"version"`
	}{
		Version: internal.VERSION,
	}

	WriteJSON(w, r, s, http.StatusOK)
}

func statusHandler(w http.ResponseWriter, r *http.Request, db *gorp.DbMap, c *context.Context) {
	var output []string

	// Version
	output = append(output, fmt.Sprintf("Version: %s", internal.VERSION))
	log.Info("Status> Version: %s", internal.VERSION)

	// Uptime
	output = append(output, fmt.Sprintf("Uptime: %s", time.Since(startupTime)))
	log.Info("Status> Uptime: %s", time.Since(startupTime))

	//Nb Panics
	output = append(output, fmt.Sprintf("Nb of Panics: %d", nbPanic))
	log.Info("Status> Nb of Panics: %d", nbPanic)

	// Check vault
	output = append(output, fmt.Sprintf("Secret Backend: %s", secret.Status()))
	log.Info("Status> Secret Backend: %s", secret.Status())

	// Check Scheduler
	output = append(output, fmt.Sprintf("Scheduler: %s", scheduler.Status()))
	log.Info("Status> Scheduler: %s", scheduler.Status())

	// Check Event
	output = append(output, fmt.Sprintf("Event: %s", event.Status()))
	log.Info("Status> Event: %s", event.Status())

	// Check Event
	output = append(output, fmt.Sprintf("Event: %s", event.Status()))

	// Check redis
	output = append(output, fmt.Sprintf("Cache: %s", cache.Status))
	log.Info("Status> Cache: %s", cache.Status)

	// Check session-store
	output = append(output, fmt.Sprintf("Session-Store: %s", sessionstore.Status))
	log.Info("Status> Session-Store: %s", sessionstore.Status)

	// Check object-store
	output = append(output, fmt.Sprintf("Object-Store: %s", objectstore.Status()))
	log.Info("Status> Object-Store: %s", objectstore.Status())

	//Check smtp
<<<<<<< HEAD
	output = append(output, fmt.Sprintf("SMTP: %s", mail.Status))

	log.Info("Status> SMTP: %s", mail.Status)
=======
	mailStatus := mail.Status()
	output = append(output, fmt.Sprintf("SMTP: %s", mailStatus))
	log.Info("Status> SMTP: %s", mailStatus)
>>>>>>> 981cbb24

	// Check database
	output = append(output, database.Status())
	log.Info("Status> %s", database.Status())

	var status = http.StatusOK
	if panicked {
		status = http.StatusServiceUnavailable
	}
	WriteJSON(w, r, output, status)
}

func pollinStatusHandler(w http.ResponseWriter, r *http.Request, db *gorp.DbMap, c *context.Context) {
	project := r.FormValue("project")
	application := r.FormValue("application")
	pipeline := r.FormValue("pipeline")

	exec, err := polling.LoadExecutions(db, project, application, pipeline)
	if err != nil {
		log.Warning("Error %s\n", err)
		WriteError(w, r, err)
		return
	}

	WriteJSON(w, r, exec, 200)
	return
}

func smtpPingHandler(w http.ResponseWriter, r *http.Request, db *gorp.DbMap, c *context.Context) {
	if c.User == nil {
		WriteError(w, r, sdk.ErrForbidden)
		return
	}

	message := "mail sent"
	if err := mail.SendEmail("Ping", bytes.NewBufferString("Pong"), c.User.Email); err != nil {
		message = err.Error()
	}

	WriteJSON(w, r, map[string]string{
		"message": message,
	}, http.StatusOK)
}<|MERGE_RESOLUTION|>--- conflicted
+++ resolved
@@ -81,15 +81,9 @@
 	log.Info("Status> Object-Store: %s", objectstore.Status())
 
 	//Check smtp
-<<<<<<< HEAD
-	output = append(output, fmt.Sprintf("SMTP: %s", mail.Status))
-
-	log.Info("Status> SMTP: %s", mail.Status)
-=======
 	mailStatus := mail.Status()
 	output = append(output, fmt.Sprintf("SMTP: %s", mailStatus))
 	log.Info("Status> SMTP: %s", mailStatus)
->>>>>>> 981cbb24
 
 	// Check database
 	output = append(output, database.Status())
