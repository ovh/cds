--- conflicted
+++ resolved
@@ -80,16 +80,10 @@
 	output = append(output, fmt.Sprintf("Object-Store: %s", objectstore.Status()))
 	log.Info("Status> Object-Store: %s", objectstore.Status())
 
-	//Check smtp
-<<<<<<< HEAD
-	output = append(output, fmt.Sprintf("SMTP: %s", mail.Status))
-
-	log.Info("Status> SMTP: %s", mail.Status)
-=======
-	mailStatus := mail.Status()
+  // Check mail
+  mailStatus := mail.Status()
 	output = append(output, fmt.Sprintf("SMTP: %s", mailStatus))
 	log.Info("Status> SMTP: %s", mailStatus)
->>>>>>> 593b0b5a
 
 	// Check database
 	output = append(output, database.Status())
