--- conflicted
+++ resolved
@@ -10,7 +10,6 @@
 	"github.com/gorilla/mux"
 	_ "github.com/lib/pq"
 	"github.com/spf13/cobra"
-	"github.com/spf13/viper"
 
 	"github.com/ovh/cds/engine/api/action"
 	"github.com/ovh/cds/engine/api/auth"
@@ -40,7 +39,6 @@
 )
 
 var startupTime time.Time
-var baseURL string
 
 type Configuration struct {
 	URL struct {
@@ -52,7 +50,7 @@
 		SessionTTL string
 	}
 	GRPC struct {
-		Port string
+		Port int
 	}
 	Secrets struct {
 		Key string
@@ -73,12 +71,11 @@
 	}
 	Cache struct {
 		Mode  string
-		TTL   string
+		TTL   int
 		Redis struct {
 			Host     string
 			Password string
 		}
-<<<<<<< HEAD
 	}
 	Directories struct {
 		Download string
@@ -95,12 +92,6 @@
 			Base     string
 			DN       string
 			Fullname string
-=======
-
-		defaultValues := sdk.DefaultValues{
-			DefaultGroupName: viper.GetString(viperAuthDefaultGroup),
-			SharedInfraToken: viper.GetString(viperAuthSharedInfraToken),
->>>>>>> dc14bee6
 		}
 	}
 	SMTP struct {
@@ -117,7 +108,6 @@
 		Local struct {
 			BaseDirectory string
 		}
-<<<<<<< HEAD
 		Openstack struct {
 			URL             string
 			Username        string
@@ -125,18 +115,6 @@
 			Tenant          string
 			Region          string
 			ContainerPrefix string
-=======
-
-		if err := workflow.CreateBuiltinWorkflowHookModels(database.GetDBMap()); err != nil {
-			log.Error("Cannot setup builtin workflow hook models")
-		}
-
-		cache.Initialize(viper.GetString(viperCacheMode), viper.GetString(viperCacheRedisHost), viper.GetString(viperCacheRedisPassword), viper.GetInt(viperCacheTTL))
-		InitLastUpdateBroker(ctx, database.GetDBMap)
-
-		router = &Router{
-			mux: mux.NewRouter(),
->>>>>>> dc14bee6
 		}
 	}
 	Events struct {
@@ -172,7 +150,11 @@
 }
 
 type API struct {
-	Config Configuration
+	Router    *Router
+	Config    Configuration
+	panicked  bool
+	nbPanic   int
+	lastPanic *time.Time
 }
 
 func (api *API) Init(config interface{}) error {
@@ -266,7 +248,7 @@
 		os.Exit(3)
 	}
 
-	defaultValues := bootstrap.DefaultValues{
+	defaultValues := sdk.DefaultValues{
 		DefaultGroupName: api.Config.Auth.DefaultGroup,
 		SharedInfraToken: api.Config.Auth.SharedInfraToken,
 	}
@@ -274,76 +256,84 @@
 		log.Error("Cannot setup databases: %s", err)
 	}
 
-	cache.Initialize(viper.GetString(viperCacheMode), viper.GetString(viperCacheRedisHost), viper.GetString(viperCacheRedisPassword), viper.GetInt(viperCacheTTL))
+	if err := workflow.CreateBuiltinWorkflowHookModels(database.GetDBMap()); err != nil {
+		log.Error("Cannot setup builtin workflow hook models")
+	}
+
+	cache.Initialize(
+		api.Config.Cache.Mode,
+		api.Config.Cache.Redis.Host,
+		api.Config.Cache.Redis.Password,
+		api.Config.Cache.TTL)
+
 	InitLastUpdateBroker(ctx, database.GetDBMap)
 
-	router = &Router{
-		mux: mux.NewRouter(),
-	}
-	router.init()
-	router.url = viper.GetString(viperURLAPI)
-
-	baseURL = viper.GetString(viperURLUI)
+	api.Router = &Router{
+		Mux: mux.NewRouter(),
+	}
+	api.Router.Init()
+	api.Router.URL = api.Config.URL.API
+	api.Router.Cfg = api.Config
 
 	//Intialize repositories manager
 	rmInitOpts := repositoriesmanager.InitializeOpts{
-		KeysDirectory:          viper.GetString(viperKeysDirectory),
-		UIBaseURL:              baseURL,
-		APIBaseURL:             viper.GetString(viperURLAPI),
-		DisableGithubSetStatus: viper.GetBool(viperVCSRepoGithubStatusDisabled),
-		DisableGithubStatusURL: viper.GetBool(viperVCSRepoGithubStatusURLDisabled),
-		DisableStashSetStatus:  viper.GetBool(viperVCSRepoBitbucketStatusDisabled),
-		GithubSecret:           viper.GetString(viperVCSRepoGithubSecret),
-		StashPrivateKey:        viper.GetString(viperVCSRepoBitbucketPrivateKey),
-		StashConsumerKey:       viper.GetString(viperVCSRepoBitbucketConsumerKey),
+		KeysDirectory:          api.Config.Directories.Keys,
+		UIBaseURL:              api.Config.URL.UI,
+		APIBaseURL:             api.Config.URL.API,
+		DisableGithubSetStatus: api.Config.VCS.Github.DisableStatus,
+		DisableGithubStatusURL: api.Config.VCS.Github.DisableStatusURL,
+		DisableStashSetStatus:  api.Config.VCS.Bitbucket.DisableStatus,
+		GithubSecret:           api.Config.VCS.Github.Secret,
+		StashPrivateKey:        api.Config.VCS.Bitbucket.PrivateKey,
+		StashConsumerKey:       api.Config.VCS.Bitbucket.ConsumerKey,
 	}
 	if err := repositoriesmanager.Initialize(rmInitOpts); err != nil {
 		log.Warning("Error initializing repositories manager connections: %s", err)
 	}
 
 	//Initiliaze hook package
-	hook.Init(viper.GetString(viperURLAPI))
+	hook.Init(api.Config.URL.API)
 
 	//Intialize notification package
-	notification.Init(viper.GetString(viperURLAPI), baseURL)
+	notification.Init(api.Config.URL.API, api.Config.URL.UI)
 
 	// Initialize the auth driver
 	var authMode string
 	var authOptions interface{}
-	switch viper.GetBool(viperAuthLDAPEnable) {
+	switch api.Config.Auth.LDAP.Enable {
 	case true:
 		authMode = "ldap"
 		authOptions = auth.LDAPConfig{
-			Host:         viper.GetString(viperAuthLDAPHost),
-			Port:         viper.GetInt(viperAuthLDAPPort),
-			Base:         viper.GetString(viperAuthLDAPBase),
-			DN:           viper.GetString(viperAuthLDAPDN),
-			SSL:          viper.GetBool(viperAuthLDAPSSL),
-			UserFullname: viper.GetString(viperAuthLDAPFullname),
+			Host:         api.Config.Auth.LDAP.Host,
+			Port:         api.Config.Auth.LDAP.Port,
+			Base:         api.Config.Auth.LDAP.Base,
+			DN:           api.Config.Auth.LDAP.DN,
+			SSL:          api.Config.Auth.LDAP.SSL,
+			UserFullname: api.Config.Auth.LDAP.Fullname,
 		}
 	default:
 		authMode = "local"
 	}
 
 	storeOptions := sessionstore.Options{
-		Mode:          viper.GetString(viperCacheMode),
-		TTL:           viper.GetInt(viperCacheTTL),
-		RedisHost:     viper.GetString(viperCacheRedisHost),
-		RedisPassword: viper.GetString(viperCacheRedisPassword),
+		Mode:          api.Config.Cache.Mode,
+		TTL:           api.Config.Cache.TTL,
+		RedisHost:     api.Config.Cache.Redis.Host,
+		RedisPassword: api.Config.Cache.Redis.Password,
 	}
 
 	var errdriver error
-	router.authDriver, errdriver = auth.GetDriver(ctx, authMode, authOptions, storeOptions)
+	api.Router.AuthDriver, errdriver = auth.GetDriver(ctx, authMode, authOptions, storeOptions)
 	if errdriver != nil {
 		log.Fatalf("Error: %v", errdriver)
 	}
 
 	kafkaOptions := event.KafkaConfig{
-		Enabled:         viper.GetBool(viperEventsKafkaEnabled),
-		BrokerAddresses: viper.GetString(viperEventsKafkaBroker),
-		User:            viper.GetString(viperEventsKafkaUser),
-		Password:        viper.GetString(viperEventsKafkaPassword),
-		Topic:           viper.GetString(viperEventsKafkaTopic),
+		Enabled:         api.Config.Events.Kafka.Enabled,
+		BrokerAddresses: api.Config.Events.Kafka.Broker,
+		User:            api.Config.Events.Kafka.User,
+		Password:        api.Config.Events.Kafka.Password,
+		Topic:           api.Config.Events.Kafka.Topic,
 	}
 	if err := event.Initialize(kafkaOptions); err != nil {
 		log.Warning("⚠ Error while initializing event system: %s", err)
@@ -369,36 +359,36 @@
 
 	go user.PersistentSessionTokenCleaner(ctx, database.GetDBMap)
 
-	if !viper.GetBool(viperVCSPollingDisabled) {
+	if !api.Config.VCS.Polling.Disabled {
 		go poller.Initialize(ctx, 10, database.GetDBMap)
 	} else {
 		log.Warning("⚠ Repositories polling is disabled")
 	}
 
-	if !viper.GetBool(viperSchedulersDisabled) {
+	if !api.Config.Schedulers.Disabled {
 		go scheduler.Initialize(ctx, 10, database.GetDBMap)
 	} else {
 		log.Warning("⚠ Cron Scheduler is disabled")
 	}
 
 	s := &http.Server{
-		Addr:           ":" + viper.GetString(viperServerHTTPPort),
-		Handler:        router.mux,
+		Addr:           ":" + api.Config.HTTP.Port,
+		Handler:        api.Router.Mux,
 		ReadTimeout:    10 * time.Minute,
 		WriteTimeout:   10 * time.Minute,
 		MaxHeaderBytes: 1 << 20,
 	}
 
-	event.Publish(sdk.EventEngine{Message: fmt.Sprintf("started - listen on %s", viper.GetString(viperServerHTTPPort))})
+	event.Publish(sdk.EventEngine{Message: fmt.Sprintf("started - listen on %s", api.Config.HTTP.Port)})
 
 	go func() {
 		//TLS is disabled for the moment. We need to serve TLS on HTTP too
-		if err := grpc.Init(viper.GetInt(viperServerGRPCPort), false, "", ""); err != nil {
+		if err := grpc.Init(api.Config.GRPC.Port, false, "", ""); err != nil {
 			log.Fatalf("Cannot start grpc cds-server: %s", err)
 		}
 	}()
 
-	log.Info("Starting HTTP Server on port %s", viper.GetString(viperServerHTTPPort))
+	log.Info("Starting HTTP Server on port %s", api.Config.HTTP.Port)
 	if err := s.ListenAndServe(); err != nil {
 		log.Fatalf("Cannot start cds-server: %s", err)
 	}
