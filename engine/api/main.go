--- conflicted
+++ resolved
@@ -202,9 +202,6 @@
 
 		cache.Initialize(viper.GetString("cache"), viper.GetString("redis_host"), viper.GetString("redis_password"), viper.GetInt("cache_ttl"))
 
-<<<<<<< HEAD
-		go event.Routine()
-=======
 		kafkaOptions := event.KafkaConfig{
 			Enabled:         viper.GetBool("event_kafka_enabled"),
 			BrokerAddresses: viper.GetString("event_kafka_broker_addresses"),
@@ -218,8 +215,6 @@
 			go event.DequeueEvent()
 		}
 
-		go archivist.Archive(viper.GetInt("interval_archive_seconds"), viper.GetInt("archived_build_hours"))
->>>>>>> 4aa91e88
 		go queue.Pipelines()
 		go pipeline.AWOLPipelineKiller()
 		//go pipeline.HistoryCleaningRoutine(db)
