package main

import (
	"fmt"
	"net/http"
	"os"
	"os/signal"
	"strings"
	"syscall"
	"time"

	"github.com/gorilla/mux"
	_ "github.com/lib/pq"
	"github.com/spf13/cobra"
	"github.com/spf13/viper"

	"github.com/ovh/cds/engine/api/action"
	"github.com/ovh/cds/engine/api/auth"
	"github.com/ovh/cds/engine/api/bootstrap"
	"github.com/ovh/cds/engine/api/cache"
	"github.com/ovh/cds/engine/api/database"
	"github.com/ovh/cds/engine/api/event"
	"github.com/ovh/cds/engine/api/group"
	"github.com/ovh/cds/engine/api/grpc"
	"github.com/ovh/cds/engine/api/hatchery"
	"github.com/ovh/cds/engine/api/hook"
	"github.com/ovh/cds/engine/api/mail"
	"github.com/ovh/cds/engine/api/notification"
	"github.com/ovh/cds/engine/api/objectstore"
	"github.com/ovh/cds/engine/api/pipeline"
	"github.com/ovh/cds/engine/api/poller"
	"github.com/ovh/cds/engine/api/queue"
	"github.com/ovh/cds/engine/api/repositoriesmanager"
	"github.com/ovh/cds/engine/api/scheduler"
	"github.com/ovh/cds/engine/api/secret"
	"github.com/ovh/cds/engine/api/sessionstore"
	"github.com/ovh/cds/engine/api/stats"
	"github.com/ovh/cds/engine/api/worker"
	"github.com/ovh/cds/sdk"
	"github.com/ovh/cds/sdk/log"
)

var startupTime time.Time
var baseURL string
var localCLientAuthMode = auth.LocalClientBasicAuthMode

var mainCmd = &cobra.Command{
	Use:   "api",
	Short: "CDS Engine",
	Run: func(cmd *cobra.Command, args []string) {
<<<<<<< HEAD
		viper.SetEnvPrefix("cds")
		viper.AutomaticEnv()
		log.Initialize(&log.Conf{Level: viper.GetString("log_level")})
		log.Info("Starting CDS server...")
=======
		initConfig()

		//Check the first config key
		if viper.GetString(viperURLAPI) == "" {
			sdk.Exit("Your CDS configuration seems to not be set. Please use environment variables, file or etcd to set your configuration.")
		}

		log.Initialize()
		log.Notice("Starting CDS server...\n")
>>>>>>> b8a635b5

		startupTime = time.Now()

		//Initialize secret driver
		secretBackend := viper.GetString(viperServerSecretBackend)
		secretBackendOptions := viper.GetStringSlice(viperServerSecretBackendOption)
		secretBackendOptionsMap := map[string]string{}
		for _, o := range secretBackendOptions {
			if !strings.Contains(o, "=") {
				log.Warning("Malformated options : %s", o)
				continue
			}
			t := strings.Split(o, "=")
			secretBackendOptionsMap[t[0]] = t[1]
		}
<<<<<<< HEAD
		if err := secret.Init(secretBackend, secretBackendOptionsMap); err != nil {
			log.Critical("Cannot initialize secret manager: %s", err)
=======
		if err := secret.Init(viper.GetString(viperDBSecret), viper.GetString(viperServerSecretKey), secretBackend, secretBackendOptionsMap); err != nil {
			log.Critical("Cannot initialize secret manager: %s\n", err)
>>>>>>> b8a635b5
		}
		if secret.SecretUsername != "" {
			database.SecretDBUser = secret.SecretUsername
		}
		if secret.SecretPassword != "" {
			database.SecretDBPassword = secret.SecretPassword
		}

<<<<<<< HEAD
		if err := mail.CheckMailConfiguration(); err != nil {
			log.Fatalf("SMTP configuration error: %s", err)
		}
=======
		//Initialize mail package
		mail.Init(viper.GetString(viperSMTPUser),
			viper.GetString(viperSMTPPassword),
			viper.GetString(viperSMTPFrom),
			viper.GetString(viperSMTPHost),
			viper.GetString(viperSMTPPort),
			viper.GetBool(viperSMTPTLS),
			viper.GetBool(viperSMTPDisable))
>>>>>>> b8a635b5

		//Initialize artifacts storage
		var objectstoreKind objectstore.Kind
		switch viper.GetString(viperArtifactMode) {
		case "openstack", "swift":
			objectstoreKind = objectstore.Openstack
		case "filesystem", "local":
			objectstoreKind = objectstore.Filesystem
		default:
			log.Fatalf("Unsupported objecstore mode : %s", viper.GetString(viperArtifactMode))
		}

		cfg := objectstore.Config{
			Kind: objectstoreKind,
			Options: objectstore.ConfigOptions{
				Openstack: objectstore.ConfigOptionsOpenstack{
					Address:  viper.GetString(viperArtifactOSURL),
					Username: viper.GetString(viperArtifactOSUsername),
					Password: viper.GetString(viperArtifactOSPassword),
					Tenant:   viper.GetString(viperArtifactOSTenant),
					Region:   viper.GetString(viperArtifactOSRegion),
				},
				Filesystem: objectstore.ConfigOptionsFilesystem{
					Basedir: viper.GetString(viperArtifactLocalBasedir),
				},
			},
		}

		if err := objectstore.Initialize(cfg); err != nil {
			log.Fatalf("Cannot initialize storage: %s", err)
		}

		//Intialize database
		db, err := database.Init(
			viper.GetString(viperDBUser),
			viper.GetString(viperDBPassword),
			viper.GetString(viperDBName),
			viper.GetString(viperDBHost),
			viper.GetString(viperDBPort),
			viper.GetString(viperDBSSLMode),
			viper.GetInt(viperDBTimeout),
			viper.GetInt(viperDBMaxConn),
		)
		if err != nil {
<<<<<<< HEAD
			log.Warning("Cannot connect to database: %s", err)
		}
		if db != nil {
			if err = bootstrap.InitiliazeDB(database.GetDBMap); err != nil {
				log.Critical("Cannot setup databases: %s", err)
			}

			// Gracefully shutdown sql connections
			c := make(chan os.Signal, 1)
			signal.Notify(c, os.Interrupt)
			signal.Notify(c, syscall.SIGTERM)
			signal.Notify(c, syscall.SIGKILL)
			go func() {
				<-c
				log.Warning("Cleanup SQL connections")
				db.Close()
				event.Publish(sdk.EventEngine{Message: "shutdown"})
				event.Close()
				os.Exit(0)
			}()
=======
			log.Warning("Cannot connect to database: %s\n", err)
			os.Exit(3)
		}

		if viper.GetBool(viperLogDBLogging) {
			log.UseDatabaseLogger(db)
>>>>>>> b8a635b5
		}

		if err = bootstrap.InitiliazeDB(database.GetDBMap); err != nil {
			log.Critical("Cannot setup databases: %s\n", err)
		}

		// Gracefully shutdown sql connections
		c := make(chan os.Signal, 1)
		signal.Notify(c, os.Interrupt)
		signal.Notify(c, syscall.SIGTERM)
		signal.Notify(c, syscall.SIGKILL)
		go func() {
			<-c
			log.Warning("Cleanup SQL connections\n")
			db.Close()
			event.Publish(sdk.EventEngine{Message: "shutdown"})
			event.Close()
			os.Exit(0)
		}()

		router = &Router{
			mux: mux.NewRouter(),
		}
		router.init()
<<<<<<< HEAD
		baseURL = viper.GetString("base_url")

		if err := group.Initialize(database.DBMap(db), viper.GetString("default_group")); err != nil {
			log.Critical("Cannot initialize groups: %s", err)
		}
=======
		baseURL = viper.GetString(viperURLUI)
>>>>>>> b8a635b5

		//Intialize repositories manager
		rmInitOpts := repositoriesmanager.InitializeOpts{
			SecretClient:           secret.Client,
			KeysDirectory:          viper.GetString(viperKeysDirectory),
			UIBaseURL:              baseURL,
			APIBaseURL:             viper.GetString(viperURLAPI),
			DisableGithubSetStatus: viper.GetBool(viperVCSRepoGithubStatusDisabled),
			DisableGithubStatusURL: viper.GetBool(viperVCSRepoGithubStatusURLDisabled),
			DisableStashSetStatus:  viper.GetBool(viperVCSRepoBitbucketStatusDisabled),
			GithubSecret:           viper.GetString(viperVCSRepoGithubSecret),
			StashPrivateKey:        viper.GetString(viperVCSRepoBitbucketPrivateKey),
		}
		if err := repositoriesmanager.Initialize(rmInitOpts); err != nil {
			log.Warning("Error initializing repositories manager connections: %s", err)
		}

		//Initiliaze hook package
		hook.Init(viper.GetString(viperURLAPI))

		//Intialize notification package
		notification.Init(viper.GetString(viperURLAPI), baseURL)

		// Initialize the auth driver
		var authMode string
		var authOptions interface{}
		switch viper.GetBool(viperAuthLDAPEnable) {
		case true:
			authMode = "ldap"
			authOptions = auth.LDAPConfig{
				Host:         viper.GetString(viperAuthLDAPHost),
				Port:         viper.GetInt(viperAuthLDAPPort),
				Base:         viper.GetString(viperAuthLDAPBase),
				DN:           viper.GetString(viperAuthLDAPDN),
				SSL:          viper.GetBool(viperAuthLDAPSSL),
				UserFullname: viper.GetString(viperAuthLDAPFullname),
			}
		default:
			authMode = "local"
<<<<<<< HEAD
			if viper.GetString("auth_local_mode") == "basic" {
				log.Info("Authentitication mode: Basic")
=======
			if viper.GetString(viperAuthMode) == "basic" {
				log.Notice("Authentitication mode: Basic\n")
>>>>>>> b8a635b5
				localCLientAuthMode = auth.LocalClientBasicAuthMode
			} else {
				log.Info("Authentitication mode: Session")
				localCLientAuthMode = auth.LocalClientSessionMode
			}
		}

		storeOptions := sessionstore.Options{
			Mode:          viper.GetString(viperCacheMode),
			TTL:           viper.GetInt(viperCacheTTL),
			RedisHost:     viper.GetString(viperCacheRedisHost),
			RedisPassword: viper.GetString(viperCacheRedisPassword),
		}

		router.authDriver, _ = auth.GetDriver(authMode, authOptions, storeOptions)

		cache.Initialize(viper.GetString(viperCacheMode), viper.GetString(viperCacheRedisHost), viper.GetString(viperCacheRedisPassword), viper.GetInt(viperCacheTTL))

		kafkaOptions := event.KafkaConfig{
			Enabled:         viper.GetBool(viperEventsKafkaEnabled),
			BrokerAddresses: viper.GetString(viperEventsKafkaBroker),
			User:            viper.GetString(viperEventsKafkaUser),
			Password:        viper.GetString(viperEventsKafkaPassword),
			Topic:           viper.GetString(viperEventsKafkaTopic),
		}
		if err := event.Initialize(kafkaOptions); err != nil {
			log.Warning("⚠ Error while initializing event system: %s", err)
		} else {
			go event.DequeueEvent()
		}

		if err := worker.Initialize(); err != nil {
			log.Warning("⚠ Error while initializing workers routine: %s", err)
		}

		if err := group.Initialize(database.DBMap(db), viper.GetString(viperAuthDefaultGroup)); err != nil {
			log.Critical("Cannot initialize groups: %s\n", err)
		}

		go queue.Pipelines()
		go pipeline.AWOLPipelineKiller(database.GetDBMap)
		go hatchery.Heartbeat(database.GetDBMap)
		go auditCleanerRoutine(database.GetDBMap)

		go repositoriesmanager.ReceiveEvents()

		go stats.StartRoutine()
		go action.RequirementsCacheLoader(5, database.GetDBMap)
		go hookRecoverer(database.GetDBMap)

		if !viper.GetBool(viperVCSRepoCacheLoaderDisabled) {
			go repositoriesmanager.RepositoriesCacheLoader(30)
		} else {
			log.Warning("⚠ Repositories cache loader is disabled")
		}

		if !viper.GetBool(viperVCSPollingDisabled) {
			go poller.Initialize(database.GetDBMap, 10)
		} else {
			log.Warning("⚠ Repositories polling is disabled")
		}

		if !viper.GetBool(viperSchedulersDisabled) {
			go scheduler.Initialize(database.GetDBMap, 10)
		} else {
			log.Warning("⚠ Cron Scheduler is disabled")
		}

		s := &http.Server{
			Addr:           ":" + viper.GetString(viperServerHTTPPort),
			Handler:        router.mux,
			ReadTimeout:    10 * time.Minute,
			WriteTimeout:   10 * time.Minute,
			MaxHeaderBytes: 1 << 20,
		}

		event.Publish(sdk.EventEngine{Message: fmt.Sprintf("started - listen on %s", viper.GetString(viperServerHTTPPort))})

		go func() {
			//TLS is disabled for the moment. We need to serve TLS on HTTP too
			if err := grpc.Init(viper.GetInt(viperServerGRPCPort), false, "", ""); err != nil {
				log.Fatalf("Cannot start grpc cds-server: %s", err)
			}
		}()

<<<<<<< HEAD
		log.Info("Starting HTTP Server on port %s", viper.GetString("listen_port"))
=======
		log.Notice("Starting HTTP Server on port %s", viper.GetString(viperServerHTTPPort))
>>>>>>> b8a635b5
		if err := s.ListenAndServe(); err != nil {
			log.Fatalf("Cannot start cds-server: %s", err)
		}
	},
}

func main() {
	mainCmd.Execute()
}<|MERGE_RESOLUTION|>--- conflicted
+++ resolved
@@ -48,12 +48,6 @@
 	Use:   "api",
 	Short: "CDS Engine",
 	Run: func(cmd *cobra.Command, args []string) {
-<<<<<<< HEAD
-		viper.SetEnvPrefix("cds")
-		viper.AutomaticEnv()
-		log.Initialize(&log.Conf{Level: viper.GetString("log_level")})
-		log.Info("Starting CDS server...")
-=======
 		initConfig()
 
 		//Check the first config key
@@ -61,9 +55,12 @@
 			sdk.Exit("Your CDS configuration seems to not be set. Please use environment variables, file or etcd to set your configuration.")
 		}
 
-		log.Initialize()
-		log.Notice("Starting CDS server...\n")
->>>>>>> b8a635b5
+		logLevel := viper.GetString("log_level")
+		if logLevel == "" {
+			logLevel = viper.GetString("log.level")
+		}
+		log.Initialize(&log.Conf{Level: logLevel})
+		log.Info("Starting CDS server...")
 
 		startupTime = time.Now()
 
@@ -79,13 +76,8 @@
 			t := strings.Split(o, "=")
 			secretBackendOptionsMap[t[0]] = t[1]
 		}
-<<<<<<< HEAD
-		if err := secret.Init(secretBackend, secretBackendOptionsMap); err != nil {
+		if err := secret.Init(viper.GetString(viperDBSecret), viper.GetString(viperServerSecretKey), secretBackend, secretBackendOptionsMap); err != nil {
 			log.Critical("Cannot initialize secret manager: %s", err)
-=======
-		if err := secret.Init(viper.GetString(viperDBSecret), viper.GetString(viperServerSecretKey), secretBackend, secretBackendOptionsMap); err != nil {
-			log.Critical("Cannot initialize secret manager: %s\n", err)
->>>>>>> b8a635b5
 		}
 		if secret.SecretUsername != "" {
 			database.SecretDBUser = secret.SecretUsername
@@ -94,11 +86,6 @@
 			database.SecretDBPassword = secret.SecretPassword
 		}
 
-<<<<<<< HEAD
-		if err := mail.CheckMailConfiguration(); err != nil {
-			log.Fatalf("SMTP configuration error: %s", err)
-		}
-=======
 		//Initialize mail package
 		mail.Init(viper.GetString(viperSMTPUser),
 			viper.GetString(viperSMTPPassword),
@@ -107,7 +94,6 @@
 			viper.GetString(viperSMTPPort),
 			viper.GetBool(viperSMTPTLS),
 			viper.GetBool(viperSMTPDisable))
->>>>>>> b8a635b5
 
 		//Initialize artifacts storage
 		var objectstoreKind objectstore.Kind
@@ -152,39 +138,12 @@
 			viper.GetInt(viperDBMaxConn),
 		)
 		if err != nil {
-<<<<<<< HEAD
 			log.Warning("Cannot connect to database: %s", err)
-		}
-		if db != nil {
-			if err = bootstrap.InitiliazeDB(database.GetDBMap); err != nil {
-				log.Critical("Cannot setup databases: %s", err)
-			}
-
-			// Gracefully shutdown sql connections
-			c := make(chan os.Signal, 1)
-			signal.Notify(c, os.Interrupt)
-			signal.Notify(c, syscall.SIGTERM)
-			signal.Notify(c, syscall.SIGKILL)
-			go func() {
-				<-c
-				log.Warning("Cleanup SQL connections")
-				db.Close()
-				event.Publish(sdk.EventEngine{Message: "shutdown"})
-				event.Close()
-				os.Exit(0)
-			}()
-=======
-			log.Warning("Cannot connect to database: %s\n", err)
 			os.Exit(3)
 		}
 
-		if viper.GetBool(viperLogDBLogging) {
-			log.UseDatabaseLogger(db)
->>>>>>> b8a635b5
-		}
-
 		if err = bootstrap.InitiliazeDB(database.GetDBMap); err != nil {
-			log.Critical("Cannot setup databases: %s\n", err)
+			log.Critical("Cannot setup databases: %s", err)
 		}
 
 		// Gracefully shutdown sql connections
@@ -194,7 +153,7 @@
 		signal.Notify(c, syscall.SIGKILL)
 		go func() {
 			<-c
-			log.Warning("Cleanup SQL connections\n")
+			log.Warning("Cleanup SQL connections")
 			db.Close()
 			event.Publish(sdk.EventEngine{Message: "shutdown"})
 			event.Close()
@@ -205,15 +164,8 @@
 			mux: mux.NewRouter(),
 		}
 		router.init()
-<<<<<<< HEAD
-		baseURL = viper.GetString("base_url")
-
-		if err := group.Initialize(database.DBMap(db), viper.GetString("default_group")); err != nil {
-			log.Critical("Cannot initialize groups: %s", err)
-		}
-=======
+
 		baseURL = viper.GetString(viperURLUI)
->>>>>>> b8a635b5
 
 		//Intialize repositories manager
 		rmInitOpts := repositoriesmanager.InitializeOpts{
@@ -253,13 +205,8 @@
 			}
 		default:
 			authMode = "local"
-<<<<<<< HEAD
-			if viper.GetString("auth_local_mode") == "basic" {
+			if viper.GetString(viperAuthMode) == "basic" {
 				log.Info("Authentitication mode: Basic")
-=======
-			if viper.GetString(viperAuthMode) == "basic" {
-				log.Notice("Authentitication mode: Basic\n")
->>>>>>> b8a635b5
 				localCLientAuthMode = auth.LocalClientBasicAuthMode
 			} else {
 				log.Info("Authentitication mode: Session")
@@ -296,7 +243,7 @@
 		}
 
 		if err := group.Initialize(database.DBMap(db), viper.GetString(viperAuthDefaultGroup)); err != nil {
-			log.Critical("Cannot initialize groups: %s\n", err)
+			log.Critical("Cannot initialize groups: %s", err)
 		}
 
 		go queue.Pipelines()
@@ -345,11 +292,7 @@
 			}
 		}()
 
-<<<<<<< HEAD
-		log.Info("Starting HTTP Server on port %s", viper.GetString("listen_port"))
-=======
-		log.Notice("Starting HTTP Server on port %s", viper.GetString(viperServerHTTPPort))
->>>>>>> b8a635b5
+		log.Info("Starting HTTP Server on port %s", viper.GetString(viperServerHTTPPort))
 		if err := s.ListenAndServe(); err != nil {
 			log.Fatalf("Cannot start cds-server: %s", err)
 		}
