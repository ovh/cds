package main

import (
	"net/http"

	"github.com/go-gorp/gorp"

	"github.com/ovh/cds/engine/api/cache"
	"github.com/ovh/cds/engine/api/context"
	"github.com/ovh/cds/engine/log"
)

<<<<<<< HEAD
func adminTruncateWarningsHandler(w http.ResponseWriter, r *http.Request, db *gorp.DbMap, c *context.Context) {
	if _, err := db.Exec("truncate warning"); err != nil {
=======
func adminTruncateWarningsHandler(w http.ResponseWriter, r *http.Request, db *sql.DB, c *context.Context) {
	if _, err := db.Exec("delete from warning"); err != nil {
>>>>>>> 1143d7ce
		log.Warning("adminTruncateWarningsHandler> Unable to truncate warning : %s", err)
		WriteError(w, r, err)
	}
}

func postAdminMaintenanceHandler(w http.ResponseWriter, r *http.Request, db *gorp.DbMap, c *context.Context) {
	cache.SetWithTTL("maintenance", true, -1)
}

func getAdminMaintenanceHandler(w http.ResponseWriter, r *http.Request, db *gorp.DbMap, c *context.Context) {
	var m bool
	cache.Get("maintenance", &m)
	WriteJSON(w, r, m, http.StatusOK)
}

func deleteAdminMaintenanceHandler(w http.ResponseWriter, r *http.Request, db *gorp.DbMap, c *context.Context) {
	cache.Delete("maintenance")
}<|MERGE_RESOLUTION|>--- conflicted
+++ resolved
@@ -10,13 +10,8 @@
 	"github.com/ovh/cds/engine/log"
 )
 
-<<<<<<< HEAD
 func adminTruncateWarningsHandler(w http.ResponseWriter, r *http.Request, db *gorp.DbMap, c *context.Context) {
-	if _, err := db.Exec("truncate warning"); err != nil {
-=======
-func adminTruncateWarningsHandler(w http.ResponseWriter, r *http.Request, db *sql.DB, c *context.Context) {
 	if _, err := db.Exec("delete from warning"); err != nil {
->>>>>>> 1143d7ce
 		log.Warning("adminTruncateWarningsHandler> Unable to truncate warning : %s", err)
 		WriteError(w, r, err)
 	}
