--- conflicted
+++ resolved
@@ -13,19 +13,7 @@
 	api.Router.URL = api.Config.URL.API
 	api.Router.SetHeaderFunc = DefaultHeaders
 	api.Router.Middlewares = append(api.Router.Middlewares, api.authMiddleware, api.tracingMiddleware)
-<<<<<<< HEAD
 	api.Router.PostMiddlewares = append(api.Router.PostMiddlewares, api.deletePermissionMiddleware, TracingPostMiddleware)
-	api.lastUpdateBroker = &lastUpdateBroker{
-		clients:  make(map[string]lastUpdateBrokerSubscribe),
-		messages: make(chan string),
-		mutex:    &sync.Mutex{},
-		cache:    api.Cache,
-		dbFunc:   api.DBConnectionFactory.GetDBMap,
-	}
-	api.lastUpdateBroker.Init(api.Router.Background)
-=======
-	api.Router.PostMiddlewares = append(api.Router.PostMiddlewares, api.deletePermissionMiddleware, api.tracingPostMiddleware)
->>>>>>> 4861e20a
 
 	api.eventsBroker = &eventsBroker{
 		cache:             api.Cache,
