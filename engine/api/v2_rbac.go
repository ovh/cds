--- conflicted
+++ resolved
@@ -158,11 +158,7 @@
 			if existingRule == nil {
 				event_v2.PublishPermissionEvent(ctx, api.Cache, sdk.EventPermissionCreated, rbacRule, *u.AuthConsumerUser.AuthentifiedUser)
 			} else {
-<<<<<<< HEAD
-				event_v2.PublishPermissionEvent(ctx, api.Cache, sdk.EventPermissionCreated, rbacRule, *u.AuthConsumerUser.AuthentifiedUser)
-=======
 				event_v2.PublishPermissionEvent(ctx, api.Cache, sdk.EventPermissionUpdated, rbacRule, *u.AuthConsumerUser.AuthentifiedUser)
->>>>>>> 5bf1bebc
 			}
 			return service.WriteMarshal(w, req, nil, http.StatusCreated)
 		}
