--- conflicted
+++ resolved
@@ -559,19 +559,12 @@
 		}
 
 		var errW error
-		app.Workflows, errW = workflowv0.LoadCDTree(api.mustDB(), api.Cache, projectKey, app.Name, getUser(ctx), "", 0)
+		app.Workflows, errW = workflowv0.LoadCDTree(api.mustDB(), api.Cache, projectKey, app.Name, getUser(ctx), "", "", 0)
 		if errW != nil {
 			return sdk.WrapError(errW, "addHookOnRepositoriesManagerHandler> Cannot load workflow")
 		}
 
-<<<<<<< HEAD
-	var errW error
-	app.Workflows, errW = workflow.LoadCDTree(db, projectKey, app.Name, c.User, "", "", 0)
-	if errW != nil {
-		return sdk.WrapError(errW, "addHookOnRepositoriesManagerHandler> Cannot load workflow")
-=======
 		return WriteJSON(w, r, app, http.StatusCreated)
->>>>>>> 83e961c4
 	}
 }
 
@@ -615,19 +608,11 @@
 			return sdk.WrapError(errtx, "deleteHookOnRepositoriesManagerHandler> Unable to commit transaction")
 		}
 
-<<<<<<< HEAD
-	var errW error
-	app.Workflows, errW = workflow.LoadCDTree(db, projectKey, app.Name, c.User, "", "", 0)
-	if errW != nil {
-		return sdk.WrapError(errW, "deleteHookOnRepositoriesManagerHandler> Unable to load workflow")
-	}
-=======
 		var errW error
-		app.Workflows, errW = workflowv0.LoadCDTree(api.mustDB(), api.Cache, projectKey, app.Name, getUser(ctx), "", 0)
+		app.Workflows, errW = workflowv0.LoadCDTree(api.mustDB(), api.Cache, projectKey, app.Name, getUser(ctx), "", "", 0)
 		if errW != nil {
 			return sdk.WrapError(errW, "deleteHookOnRepositoriesManagerHandler> Unable to load workflow")
 		}
->>>>>>> 83e961c4
 
 		var errR error
 		_, app.RepositoriesManager, errR = repositoriesmanager.LoadFromApplicationByID(api.mustDB(), app.ID, api.Cache)
