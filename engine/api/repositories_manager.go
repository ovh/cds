package api

import (
	"context"
	"fmt"
	"net/http"
	"strconv"
	"time"

	"github.com/gorilla/mux"
	"github.com/rockbears/log"

	"github.com/ovh/cds/engine/api/application"
	"github.com/ovh/cds/engine/api/authentication"
	"github.com/ovh/cds/engine/api/event"
	"github.com/ovh/cds/engine/api/project"
	"github.com/ovh/cds/engine/api/repositoriesmanager"
	"github.com/ovh/cds/engine/api/workflow"
	"github.com/ovh/cds/engine/cache"
	"github.com/ovh/cds/engine/service"
	"github.com/ovh/cds/sdk"
)

func (api *API) getRepositoriesManagerHandler() service.Handler {
	return func(ctx context.Context, w http.ResponseWriter, r *http.Request) error {
		vcsServers, err := repositoriesmanager.LoadAll(ctx, api.mustDB(), api.Cache)
		if err != nil {
			return sdk.WrapError(err, "error")
		}
		rms := make([]string, 0, len(vcsServers))
		for k := range vcsServers {
			rms = append(rms, k)
		}
		return service.WriteJSON(w, rms, http.StatusOK)
	}
}

func (api *API) getRepositoriesManagerForProjectHandler() service.Handler {
	return func(ctx context.Context, w http.ResponseWriter, r *http.Request) error {
		vars := mux.Vars(r)
		key := vars[permProjectKey]

		proj, errproj := project.Load(ctx, api.mustDB(), key)
		if errproj != nil {
			return errproj
		}

		return service.WriteJSON(w, proj.VCSServers, http.StatusOK)
	}
}

func (api *API) repositoriesManagerAuthorizeHandler() service.Handler {
	return func(ctx context.Context, w http.ResponseWriter, r *http.Request) error {
		vars := mux.Vars(r)
		key := vars[permProjectKey]
		rmName := vars["name"]

		proj, err := project.Load(ctx, api.mustDB(), key)
		if err != nil {
			return sdk.WrapError(err, "cannot load project")
		}

		tx, err := api.mustDB().Begin()
		if err != nil {
			return sdk.WithStack(err)
		}
		defer tx.Rollback() // nolint

		vcsServer, err := repositoriesmanager.NewVCSServerConsumer(tx, api.Cache, rmName)
		if err != nil {
			return sdk.WrapError(err, "cannot start transaction")
		}

		token, url, err := vcsServer.AuthorizeRedirect(ctx)
		if err != nil {
			return sdk.WrapError(sdk.ErrNoReposManagerAuth, "error with AuthorizeRedirect %s", err)
		}

		if err := tx.Commit(); err != nil {
			return sdk.WithStack(err)
		}

		data := map[string]string{
			"project_key":          proj.Key,
			"last_modified":        strconv.FormatInt(time.Now().Unix(), 10),
			"repositories_manager": rmName,
			"url":                  url,
			"request_token":        token,
			"username":             getAPIConsumer(ctx).AuthentifiedUser.Username,
			"consumer_id":          getAPIConsumer(ctx).ID,
		}

		if token != "" {
			data["auth_type"] = "oauth"
		} else {
			data["auth_type"] = "basic"
		}

		keyr := cache.Key("reposmanager", "oauth", token)
		if err := api.Cache.SetWithTTL(keyr, data, int(time.Duration(5*time.Minute).Seconds())); err != nil {
			return sdk.WrapError(err, "unable to store oauth state in cache")
		}
		return service.WriteJSON(w, data, http.StatusOK)
	}
}

func (api *API) repositoriesManagerOAuthCallbackHandler() service.Handler {
	return func(ctx context.Context, w http.ResponseWriter, r *http.Request) error {
		cberr := r.FormValue("error")
		errDescription := r.FormValue("error_description")
		errURI := r.FormValue("error_uri")

		if cberr != "" {
			log.Error(ctx, "Callback Error: %s - %s - %s", cberr, errDescription, errURI)
			return fmt.Errorf("OAuth Error %s", cberr)
		}

		code := r.FormValue("code")
		state := r.FormValue("state")

		data := map[string]string{}

		key := cache.Key("reposmanager", "oauth", state)
		find, err := api.Cache.Get(key, &data)
		if err != nil {
			log.Error(ctx, "cannot get from cache %s: %v", key, err)
		}
		if !find {
			return sdk.WrapError(sdk.ErrForbidden, "no matching oauth state in cache")
		}

		projectKey := data["project_key"]
		rmName := data["repositories_manager"]
		username := data["username"]
		consumerID := data["consumer_id"]

		authConsumer, err := authentication.LoadConsumerByID(ctx, api.mustDB(), consumerID,
			authentication.LoadConsumerOptions.WithAuthentifiedUser)
		if err != nil {
			return sdk.WrapError(sdk.ErrForbidden, "cannot load consumer with id: %s", consumerID)
		}

		proj, err := project.Load(ctx, api.mustDB(), projectKey)
		if err != nil {
			return sdk.WrapError(err, "cannot load project")
		}

		// initialize a tx, but this tx is only used to READ.
		// No commit done with this transaction
		txRead, err := api.mustDB().Begin()
		if err != nil {
			return sdk.WithStack(err)
		}
		defer txRead.Rollback() // nolint

		vcsServer, err := repositoriesmanager.NewVCSServerConsumer(txRead, api.Cache, rmName)
		if err != nil {
			return sdk.WrapError(err, "cannot load vcs server with name %s", rmName)
		}

		token, secret, err := vcsServer.AuthorizeToken(ctx, state, code)
		if err != nil {
			return sdk.NewErrorWithStack(err, sdk.ErrNoReposManagerClientAuth)
		}

		if token == "" || secret == "" {
			return sdk.WrapError(sdk.ErrNoReposManagerClientAuth, "token or secret is empty")
		}

		tx, err := api.mustDB().Begin()
		if err != nil {
			return sdk.WrapError(err, "cannot start transaction")
		}
		defer tx.Rollback() // nolint

		vcsServerForProject := &sdk.ProjectVCSServerLink{
			ProjectID: proj.ID,
			Name:      rmName,
			Username:  username,
		}
		vcsServerForProject.Set("token", token)
		vcsServerForProject.Set("secret", secret)
		vcsServerForProject.Set("created", strconv.FormatInt(time.Now().Unix(), 10))

		if err := repositoriesmanager.InsertProjectVCSServerLink(ctx, tx, vcsServerForProject); err != nil {
			return sdk.WrapError(err, "error inserting vcs server link")
		}

		if err := tx.Commit(); err != nil {
			return sdk.WrapError(err, "cannot commit transaction")
		}

		event.PublishAddVCSServer(ctx, proj, vcsServerForProject.Name, authConsumer)

		//Redirect on UI advanced project page
		url := fmt.Sprintf("%s/project/%s?tab=advanced", api.Config.URL.UI, projectKey)
		http.Redirect(w, r, url, http.StatusTemporaryRedirect)

		return nil
	}
}

func (api *API) repositoriesManagerAuthorizeBasicHandler() service.Handler {
	return func(ctx context.Context, w http.ResponseWriter, r *http.Request) error {
		vars := mux.Vars(r)
		projectKey := vars["permProjectKey"]
		rmName := vars["name"]

		var tv map[string]interface{}
		if err := service.UnmarshalBody(r, &tv); err != nil {
			return err
		}

		var username, secret string
		if tv["username"] != nil {
			username = tv["username"].(string)
		}
		if tv["secret"] != nil {
			secret = tv["secret"].(string)
		}

		if username == "" || secret == "" {
			return sdk.WrapError(sdk.ErrWrongRequest, "cannot get token nor verifier from data")
		}

		proj, err := project.Load(ctx, api.mustDB(), projectKey)
		if err != nil {
			return sdk.WrapError(err, "cannot load project %s", projectKey)
		}

		tx, err := api.mustDB().Begin()
		if err != nil {
			return sdk.WrapError(err, "cannot start transaction")
		}
		defer tx.Rollback() // nolint

		vcsServerForProject := &sdk.ProjectVCSServerLink{
			ProjectID: proj.ID,
			Name:      rmName,
			Username:  getAPIConsumer(ctx).AuthentifiedUser.Username,
		}
		vcsServerForProject.Set("token", username)
		vcsServerForProject.Set("secret", secret)
		vcsServerForProject.Set("created", strconv.FormatInt(time.Now().Unix(), 10))

		if err := repositoriesmanager.InsertProjectVCSServerLink(ctx, tx, vcsServerForProject); err != nil {
			return sdk.WrapError(err, "error inserting vcs server link")
		}

		client, err := repositoriesmanager.AuthorizedClient(ctx, tx, api.Cache, proj.Key, rmName)
		if err != nil {
			return sdk.NewErrorWithStack(sdk.WrapError(err, "cannot get client for project %s", proj.Key), sdk.ErrNoReposManagerClientAuth)
		}

		if _, err = client.Repos(ctx); err != nil {
			return sdk.WrapError(err, "unable to connect %s to %s", proj.Key, rmName)
		}

		if err := tx.Commit(); err != nil {
			return sdk.WithStack(err)
		}

		event.PublishAddVCSServer(ctx, proj, vcsServerForProject.Name, getAPIConsumer(ctx))

		return service.WriteJSON(w, proj, http.StatusOK)
	}
}

func (api *API) repositoriesManagerAuthorizeCallbackHandler() service.Handler {
	return func(ctx context.Context, w http.ResponseWriter, r *http.Request) error {
		vars := mux.Vars(r)
		projectKey := vars[permProjectKey]
		rmName := vars["name"]

		var tv map[string]interface{}
		if err := service.UnmarshalBody(r, &tv); err != nil {
			return err
		}

		var token, verifier string
		if tv["request_token"] != nil {
			token = tv["request_token"].(string)
		}
		if tv["verifier"] != nil {
			verifier = tv["verifier"].(string)
		}

		if token == "" || verifier == "" {
			return sdk.WrapError(sdk.ErrWrongRequest, "repositoriesManagerAuthorizeCallback> Cannot get token nor verifier from data")
		}

		tx, err := api.mustDB().Begin()
		if err != nil {
			return sdk.WrapError(err, "cannot start transaction")
		}
		defer tx.Rollback() // nolint

		proj, err := project.Load(ctx, tx, projectKey)
		if err != nil {
			return sdk.WrapError(err, "cannot load project")
		}

		vcsServer, errVCSServer := repositoriesmanager.NewVCSServerConsumer(tx, api.Cache, rmName)
		if errVCSServer != nil {
			return sdk.WrapError(errVCSServer, "repositoriesManagerAuthorizeCallback> Cannot create VCS Server Consumer project:%s repoManager:%s", proj.Key, rmName)
		}

		token, secret, err := vcsServer.AuthorizeToken(ctx, token, verifier)
		if err != nil {
			return sdk.WrapError(sdk.ErrNoReposManagerClientAuth, "repositoriesManagerAuthorizeCallback> Error with AuthorizeToken: %s project:%s", err, proj.Key)
		}
		log.Debug(ctx, "repositoriesManagerAuthorizeCallback> [%s] AccessToken=%s; AccessTokenSecret=%s", projectKey, token, secret)

		vcsServerForProject := &sdk.ProjectVCSServerLink{
			ProjectID: proj.ID,
			Name:      rmName,
			Username:  getAPIConsumer(ctx).AuthentifiedUser.Username,
		}
		vcsServerForProject.Set("token", token)
		vcsServerForProject.Set("secret", secret)
		vcsServerForProject.Set("created", strconv.FormatInt(time.Now().Unix(), 10))

		if err := repositoriesmanager.InsertProjectVCSServerLink(ctx, tx, vcsServerForProject); err != nil {
			return sdk.WrapError(err, "Error with InsertForProject")
		}

		if err := tx.Commit(); err != nil {
			return sdk.WrapError(err, "cannot commit transaction")
		}

		event.PublishAddVCSServer(ctx, proj, vcsServerForProject.Name, getAPIConsumer(ctx))

		return service.WriteJSON(w, proj, http.StatusOK)
	}
}

func (api *API) deleteRepositoriesManagerHandler() service.Handler {
	return func(ctx context.Context, w http.ResponseWriter, r *http.Request) error {
		vars := mux.Vars(r)
		projectKey := vars[permProjectKey]
		rmName := vars["name"]

		force := service.FormBool(r, "force")

		p, err := project.Load(ctx, api.mustDB(), projectKey)
		if err != nil {
			return sdk.WrapError(err, "cannot load project %s", projectKey)
		}

		// Load the repositories manager from the DB
		vcsServer, err := repositoriesmanager.LoadProjectVCSServerLinkByProjectKeyAndVCSServerName(ctx, api.mustDB(), projectKey, rmName)
		if err != nil {
			return err
		}

		tx, err := api.mustDB().Begin()
		if err != nil {
			return sdk.WrapError(err, "cannot start transaction")
		}
		defer tx.Rollback() // nolint

		if !force {
			// Check that the VCS is not used by an application before removing it
			apps, err := application.LoadAll(ctx, tx, projectKey)
			if err != nil {
				return err
			}
			for _, app := range apps {
				if app.VCSServer == rmName {
					return sdk.WithStack(sdk.ErrVCSUsedByApplication)
				}
			}
		}

		if err := repositoriesmanager.DeleteProjectVCSServerLink(ctx, tx, &vcsServer); err != nil {
			return sdk.WrapError(err, "error deleting %s-%s", projectKey, rmName)
		}

		if err := tx.Commit(); err != nil {
			return sdk.WithStack(err)
		}

		event.PublishDeleteVCSServer(ctx, p, vcsServer.Name, getAPIConsumer(ctx))

		return service.WriteJSON(w, p, http.StatusOK)
	}
}

func (api *API) getReposFromRepositoriesManagerHandler() service.Handler {
	return func(ctx context.Context, w http.ResponseWriter, r *http.Request) error {
		vars := mux.Vars(r)
		projectKey := vars[permProjectKey]
		vcsServerName := vars["name"]
		sync := service.FormBool(r, "synchronize")

		tx, err := api.mustDB().Begin()
		if err != nil {
			return sdk.WithStack(err)
		}
		defer tx.Rollback() // nolint

		proj, err := project.Load(ctx, tx, projectKey)
		if err != nil {
			return sdk.NewErrorWithStack(err, sdk.NewErrorFrom(sdk.ErrNoReposManagerClientAuth,
				"cannot get client got %s %s", projectKey, vcsServerName))
		}

		repos, err := repositoriesmanager.GetReposForProjectVCSServer(ctx, tx, api.Cache, *proj, vcsServerName, repositoriesmanager.Options{
			Sync: sync,
		})
		if err != nil {
			return err
		}

		if err := tx.Commit(); err != nil {
			return sdk.WithStack(err)
		}

		return service.WriteJSON(w, repos, http.StatusOK)
	}
}

func (api *API) getRepoFromRepositoriesManagerHandler() service.Handler {
	return func(ctx context.Context, w http.ResponseWriter, r *http.Request) error {
		// Get project name in URL
		vars := mux.Vars(r)
		projectKey := vars[permProjectKey]
		rmName := vars["name"]
		repoName := r.FormValue("repo")

		if repoName == "" {
			return sdk.NewError(sdk.ErrWrongRequest, fmt.Errorf("Missing repository name 'repo' as a query parameter"))
		}

		tx, err := api.mustDB().Begin()
		if err != nil {
			return sdk.WithStack(err)
		}
		defer tx.Rollback() // nolint

		client, err := repositoriesmanager.AuthorizedClient(ctx, tx, api.Cache, projectKey, rmName)
		if err != nil {
			return sdk.NewErrorWithStack(err, sdk.NewErrorFrom(sdk.ErrNoReposManagerClientAuth,
				"cannot get client got %s %s", projectKey, rmName))
		}

		if err := tx.Commit(); err != nil {
			return sdk.WithStack(err)
		}

		log.Info(ctx, "getRepoFromRepositoriesManagerHandler> Loading repository on %s", rmName)

		repo, err := client.RepoByFullname(ctx, repoName)
		if err != nil {
			return sdk.WrapError(err, "cannot get repos")
		}

		return service.WriteJSON(w, repo, http.StatusOK)
	}
}

func (api *API) getRepositoriesManagerLinkedApplicationsHandler() service.Handler {
	return func(ctx context.Context, w http.ResponseWriter, r *http.Request) error {
		// Get project name in URL
		vars := mux.Vars(r)
		projectKey := vars[permProjectKey]
		rmName := vars["name"]

		proj, err := project.Load(ctx, api.mustDB(), projectKey)
		if err != nil {
			return sdk.WrapError(err, "cannot get client got %s %s", projectKey, rmName)
		}

		_, err = repositoriesmanager.LoadProjectVCSServerLinkByProjectKeyAndVCSServerName(ctx, api.mustDB(), projectKey, rmName)
		if err != nil {
			return sdk.WrapError(sdk.ErrNoReposManagerClientAuth, "cannot get client %s %s got: %v", projectKey, rmName, err)
		}

		appNames, err := repositoriesmanager.LoadLinkedApplicationNames(api.mustDB(), proj.Key, rmName)
		if err != nil {
			return sdk.WrapError(err, "cannot load linked application names")
		}

		return service.WriteJSON(w, appNames, http.StatusOK)
	}
}

func (api *API) attachRepositoriesManagerHandler() service.Handler {
	return func(ctx context.Context, w http.ResponseWriter, r *http.Request) error {
		vars := mux.Vars(r)
		projectKey := vars[permProjectKey]
		appName := vars["applicationName"]
		rmName := vars["name"]
		fullname := r.FormValue("fullname")

		tx, err := api.mustDB().Begin()
		if err != nil {
			return sdk.WrapError(err, "cannot start transaction")
		}
		defer tx.Rollback() // nolint

		app, err := application.LoadByName(ctx, tx, projectKey, appName)
		if err != nil {
			return sdk.WrapError(err, "cannot load application %s", appName)
		}

<<<<<<< HEAD
		//Load the repositoriesManager for the project
		rm, err := repositoriesmanager.LoadProjectVCSServerLinkByProjectKeyAndVCSServerName(ctx, tx, projectKey, rmName)
		if err != nil {
			return sdk.NewErrorWithStack(err, sdk.NewErrorFrom(sdk.ErrNoReposManagerClientAuth, "cannot get vcs server %s for project %s", rmName, projectKey))
		}

=======
>>>>>>> 01792c23
		//Get an authorized Client
		client, err := repositoriesmanager.AuthorizedClient(ctx, tx, api.Cache, projectKey, rmName)
		if err != nil {
			return sdk.WrapError(sdk.ErrNoReposManagerClientAuth, "cannot get client got %s %s : %s", projectKey, rmName, err)
		}

		if _, err := client.RepoByFullname(ctx, fullname); err != nil {
			return sdk.WrapError(sdk.ErrRepoNotFound, "cannot get repo %s: %s", fullname, err)
		}

		app.VCSServer = rmName
		app.RepositoryFullname = fullname

		if err := repositoriesmanager.InsertForApplication(tx, app); err != nil {
			return sdk.WrapError(err, "cannot insert for application")
		}

		if err := tx.Commit(); err != nil {
			return sdk.WithStack(err)
		}

		db := api.mustDB()

		usage, errU := loadApplicationUsage(ctx, db, projectKey, appName)
		if errU != nil {
			return sdk.WrapError(errU, "attachRepositoriesManager> Cannot load application usage")
		}

		// Update default payload of linked workflow root
		if len(usage.Workflows) > 0 {
			proj, errP := project.Load(ctx, db, projectKey, project.LoadOptions.WithIntegrations)
			if errP != nil {
				return sdk.WrapError(errP, "attachRepositoriesManager> Cannot load project")
			}

			for _, wf := range usage.Workflows {
				wfDB, err := workflow.LoadByID(ctx, db, api.Cache, *proj, wf.ID, workflow.LoadOptions{})
				if err != nil {
					return err
				}

				// second load for publish the event below
				wfOld, err := workflow.LoadByID(ctx, db, api.Cache, *proj, wf.ID, workflow.LoadOptions{})
				if err != nil {
					return err
				}

				if wfDB.WorkflowData.Node.Context == nil {
					wfDB.WorkflowData.Node.Context = &sdk.NodeContext{}
				}
				if wfDB.WorkflowData.Node.Context.ApplicationID != app.ID {
					continue
				}

				payload, err := wfDB.WorkflowData.Node.Context.DefaultPayloadToMap()
				if err != nil {
					return sdk.WithStack(err)
				}

				if _, ok := payload["git.branch"]; ok && payload["git.repository"] == app.RepositoryFullname {
					continue
				}

				tx, err := api.mustDB().Begin()
				if err != nil {
					return sdk.WithStack(err)
				}
				defer tx.Rollback() // nolint

				defaultPayload, err := workflow.DefaultPayload(ctx, tx, api.Cache, *proj, wfDB)
				if err != nil {
					return sdk.WithStack(err)
				}

				wfDB.WorkflowData.Node.Context.DefaultPayload = defaultPayload

				if err := workflow.Update(ctx, tx, api.Cache, *proj, wfDB, workflow.UpdateOptions{DisableHookManagement: true}); err != nil {
					return sdk.WrapError(err, "cannot update node context %d", wfDB.WorkflowData.Node.Context.ID)
				}

				if err := tx.Commit(); err != nil {
					return sdk.WithStack(err)
				}

				event.PublishWorkflowUpdate(ctx, proj.Key, *wfDB, *wfOld, getAPIConsumer(ctx))
			}
		}

		event.PublishApplicationRepositoryAdd(ctx, projectKey, *app, getAPIConsumer(ctx))

		return service.WriteJSON(w, app, http.StatusOK)
	}
}

func (api *API) detachRepositoriesManagerHandler() service.Handler {
	return func(ctx context.Context, w http.ResponseWriter, r *http.Request) error {
		vars := mux.Vars(r)
		projectKey := vars[permProjectKey]
		appName := vars["applicationName"]
		db := api.mustDB()
		u := getAPIConsumer(ctx)

		app, err := application.LoadByName(ctx, db, projectKey, appName)
		if err != nil {
			return err
		}

		// Check if there is hooks on this application
		repositoryWebHooksCount, err := workflow.CountRepositoryWebHooksByApplication(db, app.ID)
		if err != nil {
			return err
		}
		if repositoryWebHooksCount > 0 {
			return sdk.WithStack(sdk.ErrRepositoryUsedByHook)
		}

		// Remove all the things in a transaction
		tx, err := db.Begin()
		if err != nil {
			return sdk.WrapError(err, "cannot start transaction")
		}
		defer tx.Rollback() // nolint

		if err := repositoriesmanager.DeleteForApplication(tx, app); err != nil {
			return sdk.WrapError(err, "cannot delete for application")
		}

		if err := tx.Commit(); err != nil {
			return sdk.WithStack(err)
		}

		event.PublishApplicationRepositoryDelete(ctx, projectKey, appName, app.VCSServer, app.RepositoryFullname, u)

		return service.WriteJSON(w, app, http.StatusOK)
	}
}<|MERGE_RESOLUTION|>--- conflicted
+++ resolved
@@ -504,15 +504,6 @@
 			return sdk.WrapError(err, "cannot load application %s", appName)
 		}
 
-<<<<<<< HEAD
-		//Load the repositoriesManager for the project
-		rm, err := repositoriesmanager.LoadProjectVCSServerLinkByProjectKeyAndVCSServerName(ctx, tx, projectKey, rmName)
-		if err != nil {
-			return sdk.NewErrorWithStack(err, sdk.NewErrorFrom(sdk.ErrNoReposManagerClientAuth, "cannot get vcs server %s for project %s", rmName, projectKey))
-		}
-
-=======
->>>>>>> 01792c23
 		//Get an authorized Client
 		client, err := repositoriesmanager.AuthorizedClient(ctx, tx, api.Cache, projectKey, rmName)
 		if err != nil {
