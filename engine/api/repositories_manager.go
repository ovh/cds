package api

import (
	"context"
	"fmt"
	"net/http"
	"strconv"
	"time"

	"github.com/gorilla/mux"

	"github.com/ovh/cds/engine/api/application"
	"github.com/ovh/cds/engine/api/cache"
	"github.com/ovh/cds/engine/api/event"
	"github.com/ovh/cds/engine/api/project"
	"github.com/ovh/cds/engine/api/repositoriesmanager"
	"github.com/ovh/cds/engine/api/workflow"
	"github.com/ovh/cds/engine/service"
	"github.com/ovh/cds/sdk"
	"github.com/ovh/cds/sdk/log"
)

func (api *API) getRepositoriesManagerHandler() service.Handler {
	return func(ctx context.Context, w http.ResponseWriter, r *http.Request) error {
		vcsServers, err := repositoriesmanager.LoadAll(ctx, api.mustDB(), api.Cache)
		if err != nil {
			return sdk.WrapError(err, "error")
		}
		rms := make([]string, 0, len(vcsServers))
		for k := range vcsServers {
			rms = append(rms, k)
		}
		return service.WriteJSON(w, rms, http.StatusOK)
	}
}

func (api *API) getRepositoriesManagerForProjectHandler() service.Handler {
	return func(ctx context.Context, w http.ResponseWriter, r *http.Request) error {
		vars := mux.Vars(r)
		key := vars[permProjectKey]

		proj, errproj := project.Load(api.mustDB(), api.Cache, key)
		if errproj != nil {
			return errproj
		}

		return service.WriteJSON(w, proj.VCSServers, http.StatusOK)
	}
}

func (api *API) repositoriesManagerAuthorizeHandler() service.Handler {
	return func(ctx context.Context, w http.ResponseWriter, r *http.Request) error {
		vars := mux.Vars(r)
		key := vars[permProjectKey]
		rmName := vars["name"]

		proj, errP := project.Load(api.mustDB(), api.Cache, key)
		if errP != nil {
			return sdk.WrapError(errP, "repositoriesManagerAuthorize> Cannot load project")
		}

		if repositoriesmanager.GetProjectVCSServer(proj, rmName) != nil {
			return sdk.WrapError(errP, "repositoriesManagerAuthorize> Cannot load project")
		}

		vcsServer, errVcsServer := repositoriesmanager.NewVCSServerConsumer(api.mustDB, api.Cache, rmName)
		if errVcsServer != nil {
			return sdk.WrapError(errVcsServer, "repositoriesManagerAuthorize> Cannot start transaction")
		}

		token, url, err := vcsServer.AuthorizeRedirect(ctx)
		if err != nil {
			return sdk.WrapError(sdk.ErrNoReposManagerAuth, "repositoriesManagerAuthorize> error with AuthorizeRedirect %s", err)
		}
		log.Debug("repositoriesManagerAuthorize> [%s] RequestToken=%s; URL=%s", proj.Key, token, url)

		data := map[string]string{
			"project_key":          proj.Key,
			"last_modified":        strconv.FormatInt(time.Now().Unix(), 10),
			"repositories_manager": rmName,
			"url":                  url,
			"request_token":        token,
			"username":             getAPIConsumer(ctx).AuthentifiedUser.Username,
		}

		if token != "" {
			data["auth_type"] = "oauth"
		} else {
			data["auth_type"] = "basic"
		}

		api.Cache.Set(cache.Key("reposmanager", "oauth", token), data)
		return service.WriteJSON(w, data, http.StatusOK)
	}
}

func (api *API) repositoriesManagerOAuthCallbackHandler() service.Handler {
	return func(ctx context.Context, w http.ResponseWriter, r *http.Request) error {
		cberr := r.FormValue("error")
		errDescription := r.FormValue("error_description")
		errURI := r.FormValue("error_uri")

		if cberr != "" {
			log.Error("Callback Error: %s - %s - %s", cberr, errDescription, errURI)
			return fmt.Errorf("OAuth Error %s", cberr)
		}

		code := r.FormValue("code")
		state := r.FormValue("state")

		data := map[string]string{}

		if !api.Cache.Get(cache.Key("reposmanager", "oauth", state), &data) {
			return sdk.WrapError(sdk.ErrForbidden, "repositoriesManagerAuthorizeCallback> Error")
		}
		projectKey := data["project_key"]
		rmName := data["repositories_manager"]
		username := data["username"]

		//u, err := user.LoadByUsername(api.mustDB(), username)
		//if err != nil {
		//	return sdk.WrapError(err, "repositoriesManagerAuthorizeCallback> Cannot load user %s", username)
		//}

		proj, errP := project.Load(api.mustDB(), api.Cache, projectKey)
		if errP != nil {
			return sdk.WrapError(errP, "repositoriesManagerAuthorizeCallback> Cannot load project")
		}

		vcsServer, errVCSServer := repositoriesmanager.NewVCSServerConsumer(api.mustDB, api.Cache, rmName)
		if errVCSServer != nil {
			return sdk.WrapError(errVCSServer, "repositoriesManagerAuthorizeCallback> Cannot load project")
		}

		token, secret, err := vcsServer.AuthorizeToken(ctx, state, code)
		if err != nil {
			return sdk.WrapError(sdk.ErrNoReposManagerClientAuth, "repositoriesManagerAuthorizeCallback> Error with AuthorizeToken: %s", err)

		}

		if token == "" || secret == "" {
			return sdk.WrapError(sdk.ErrNoReposManagerClientAuth, "repositoriesManagerAuthorizeCallback> token or secret is empty")
		}

		tx, errT := api.mustDB().Begin()
		if errT != nil {
			return sdk.WrapError(errT, "repositoriesManagerAuthorizeCallback> Cannot start transaction")
		}
		defer tx.Rollback()

		vcsServerForProject := &sdk.ProjectVCSServer{
			Name:     rmName,
			Username: username,
			Data: map[string]string{
				"token":   token,
				"secret":  secret,
				"created": fmt.Sprintf("%d", time.Now().Unix()),
			},
		}

		if err := repositoriesmanager.InsertForProject(tx, proj, vcsServerForProject); err != nil {
			return sdk.WrapError(err, "Error with InsertForProject")
		}

		if err := tx.Commit(); err != nil {
			return sdk.WrapError(errT, "repositoriesManagerAuthorizeCallback> Cannot commit transaction")
		}

		event.PublishAddVCSServer(proj, vcsServerForProject.Name, getAPIConsumer(ctx))

		//Redirect on UI advanced project page
		url := fmt.Sprintf("%s/project/%s?tab=advanced", api.Config.URL.UI, projectKey)
		http.Redirect(w, r, url, http.StatusTemporaryRedirect)

		return nil
	}
}

func (api *API) repositoriesManagerAuthorizeBasicHandler() service.Handler {
	return func(ctx context.Context, w http.ResponseWriter, r *http.Request) error {
		vars := mux.Vars(r)
		projectKey := vars["permProjectKey"]
		rmName := vars["name"]

		var tv map[string]interface{}
		if err := service.UnmarshalBody(r, &tv); err != nil {
			return err
		}

		var username, secret string
		if tv["username"] != nil {
			username = tv["username"].(string)
		}
		if tv["secret"] != nil {
			secret = tv["secret"].(string)
		}

		if username == "" || secret == "" {
			return sdk.WrapError(sdk.ErrWrongRequest, "cannot get token nor verifier from data")
		}

		proj, errP := project.Load(api.mustDB(), api.Cache, projectKey)
		if errP != nil {
			return sdk.WrapError(errP, "cannot load project %s", projectKey)
		}

		tx, errT := api.mustDB().Begin()
		if errT != nil {
			return sdk.WrapError(errT, "cannot start transaction")
		}
		defer tx.Rollback() // nolint

		vcsServerForProject := &sdk.ProjectVCSServer{
			Name:     rmName,
			Username: getAPIConsumer(ctx).AuthentifiedUser.Username,
			Data: map[string]string{
				"token":   username,
				"secret":  secret,
				"created": fmt.Sprintf("%d", time.Now().Unix()),
			},
		}

		if err := repositoriesmanager.InsertForProject(tx, proj, vcsServerForProject); err != nil {
			return sdk.WrapError(err, "unable to set repository manager data for project %s", projectKey)
		}

		client, err := repositoriesmanager.AuthorizedClient(ctx, tx, api.Cache, proj.Key, vcsServerForProject)
		if err != nil {
			return sdk.WrapError(sdk.ErrNoReposManagerClientAuth, "cannot get client for project %s: %v", proj.Key, err)
		}

		if _, err = client.Repos(ctx); err != nil {
			return sdk.WrapError(err, "unable to connect %s to %s", proj.Key, rmName)
		}

		if err := tx.Commit(); err != nil {
			return sdk.WrapError(err, "cannot commit transaction")
		}

		event.PublishAddVCSServer(proj, vcsServerForProject.Name, getAPIConsumer(ctx))

		return service.WriteJSON(w, proj, http.StatusOK)

	}
}

func (api *API) repositoriesManagerAuthorizeCallbackHandler() service.Handler {
	return func(ctx context.Context, w http.ResponseWriter, r *http.Request) error {
		vars := mux.Vars(r)
		projectKey := vars[permProjectKey]
		rmName := vars["name"]

		var tv map[string]interface{}
		if err := service.UnmarshalBody(r, &tv); err != nil {
			return err
		}

		var token, verifier string
		if tv["request_token"] != nil {
			token = tv["request_token"].(string)
		}
		if tv["verifier"] != nil {
			verifier = tv["verifier"].(string)
		}

		if token == "" || verifier == "" {
			return sdk.WrapError(sdk.ErrWrongRequest, "repositoriesManagerAuthorizeCallback> Cannot get token nor verifier from data")
		}

		proj, errP := project.Load(api.mustDB(), api.Cache, projectKey)
		if errP != nil {
			return sdk.WrapError(errP, "repositoriesManagerAuthorizeCallback> Cannot load project")
		}

		vcsServer, errVCSServer := repositoriesmanager.NewVCSServerConsumer(api.mustDB, api.Cache, rmName)
		if errVCSServer != nil {
			return sdk.WrapError(errVCSServer, "repositoriesManagerAuthorizeCallback> Cannot create VCS Server Consumer project:%s repoManager:%s", proj.Key, rmName)
		}

		tx, errT := api.mustDB().Begin()
		if errT != nil {
			return sdk.WrapError(errT, "repositoriesManagerAuthorizeCallback> Cannot start transaction")
		}
		defer tx.Rollback()

		token, secret, err := vcsServer.AuthorizeToken(ctx, token, verifier)
		if err != nil {
			return sdk.WrapError(sdk.ErrNoReposManagerClientAuth, "repositoriesManagerAuthorizeCallback> Error with AuthorizeToken: %s project:%s", err, proj.Key)
		}
		log.Debug("repositoriesManagerAuthorizeCallback> [%s] AccessToken=%s; AccessTokenSecret=%s", projectKey, token, secret)

		vcsServerForProject := &sdk.ProjectVCSServer{
			Name:     rmName,
			Username: getAPIConsumer(ctx).AuthentifiedUser.Username,
			Data: map[string]string{
				"token":   token,
				"secret":  secret,
				"created": fmt.Sprintf("%d", time.Now().Unix()),
			},
		}

		if err := repositoriesmanager.InsertForProject(tx, proj, vcsServerForProject); err != nil {
			return sdk.WrapError(err, "Error with SaveDataForProject")
		}

		if err := tx.Commit(); err != nil {
			return sdk.WrapError(errT, "repositoriesManagerAuthorizeCallback> Cannot commit transaction")
		}

		event.PublishAddVCSServer(proj, vcsServerForProject.Name, getAPIConsumer(ctx))

		return service.WriteJSON(w, proj, http.StatusOK)
	}
}

func (api *API) deleteRepositoriesManagerHandler() service.Handler {
	return func(ctx context.Context, w http.ResponseWriter, r *http.Request) error {
		vars := mux.Vars(r)
		projectKey := vars[permProjectKey]
		rmName := vars["name"]

		force := FormBool(r, "force")

		p, errl := project.Load(api.mustDB(), api.Cache, projectKey)
		if errl != nil {
			return sdk.WrapError(errl, "deleteRepositoriesManagerHandler> Cannot load project %s", projectKey)
		}

		// Load the repositories manager from the DB
		vcsServer := repositoriesmanager.GetProjectVCSServer(p, rmName)
		if vcsServer == nil {
			return sdk.ErrRepoNotFound
		}

		tx, errb := api.mustDB().Begin()
		if errb != nil {
			return sdk.WrapError(errb, "deleteRepositoriesManagerHandler> Cannot start transaction")
		}
		defer tx.Rollback()

		if !force {
			// Check that the VCS is not used by an application before removing it
			apps, err := application.LoadAll(tx, api.Cache, projectKey)
			if err != nil {
				return err
			}
			for _, app := range apps {
				if app.VCSServer == rmName {
					return sdk.WithStack(sdk.ErrVCSUsedByApplication)
				}
			}
		}

		if err := repositoriesmanager.DeleteForProject(tx, p, vcsServer); err != nil {
			return sdk.WrapError(err, "error deleting %s-%s", projectKey, rmName)
		}

		if err := tx.Commit(); err != nil {
			return sdk.WrapError(err, "Cannot commit transaction")
		}

		event.PublishDeleteVCSServer(p, vcsServer.Name, getAPIConsumer(ctx))

		return service.WriteJSON(w, p, http.StatusOK)
	}
}

func (api *API) getReposFromRepositoriesManagerHandler() service.Handler {
	return func(ctx context.Context, w http.ResponseWriter, r *http.Request) error {
		vars := mux.Vars(r)
		projectKey := vars[permProjectKey]
		rmName := vars["name"]
		sync := FormBool(r, "synchronize")

		proj, errproj := project.Load(api.mustDB(), api.Cache, projectKey)
		if errproj != nil {
			return sdk.WrapError(sdk.ErrNoReposManagerClientAuth, "getReposFromRepositoriesManagerHandler> Cannot get client got %s %s", projectKey, rmName)
		}

		log.Debug("getReposFromRepositoriesManagerHandler> Loading repo for %s", rmName)

		vcsServer := repositoriesmanager.GetProjectVCSServer(proj, rmName)
		if vcsServer == nil {
			return sdk.WrapError(sdk.ErrNoReposManagerClientAuth, "getReposFromRepositoriesManagerHandler> Cannot get client got %s %s", projectKey, rmName)
		}

		log.Debug("getReposFromRepositoriesManagerHandler> Loading repo for %s; ok", vcsServer.Name)

		var errAuthClient error
		client, errAuthClient := repositoriesmanager.AuthorizedClient(ctx, api.mustDB(), api.Cache, projectKey, vcsServer)
		if errAuthClient != nil {
			return sdk.WrapError(sdk.ErrNoReposManagerClientAuth, "getReposFromRepositoriesManagerHandler> Cannot get client got %s %s: %v", projectKey, rmName, errAuthClient)
		}

		cacheKey := cache.Key("reposmanager", "repos", projectKey, rmName)
		if sync {
			api.Cache.Delete(cacheKey)
		}

		var repos []sdk.VCSRepo
		if !api.Cache.Get(cacheKey, &repos) || len(repos) == 0 {
			var errRepos error
			repos, errRepos = client.Repos(ctx)
			api.Cache.SetWithTTL(cacheKey, repos, 0)
			if errRepos != nil {
				return sdk.WrapError(errRepos, "getReposFromRepositoriesManagerHandler> Cannot get repos: %v", errRepos)
			}
		}

		return service.WriteJSON(w, repos, http.StatusOK)
	}
}

func (api *API) getRepoFromRepositoriesManagerHandler() service.Handler {
	return func(ctx context.Context, w http.ResponseWriter, r *http.Request) error {
		// Get project name in URL
		vars := mux.Vars(r)
		projectKey := vars[permProjectKey]
		rmName := vars["name"]
		repoName := r.FormValue("repo")

		if repoName == "" {
			return sdk.NewError(sdk.ErrWrongRequest, fmt.Errorf("Missing repository name 'repo' as a query parameter"))
		}

		proj, errproj := project.Load(api.mustDB(), api.Cache, projectKey)
		if errproj != nil {
			return sdk.WrapError(sdk.ErrNoReposManagerClientAuth, "getReposFromRepositoriesManagerHandler> Cannot get client got %s %s", projectKey, rmName)
		}

		vcsServer := repositoriesmanager.GetProjectVCSServer(proj, rmName)
		if vcsServer == nil {
			return sdk.WrapError(sdk.ErrNoReposManagerClientAuth, "getReposFromRepositoriesManagerHandler> Cannot get client got %s %s", projectKey, rmName)
		}

		client, err := repositoriesmanager.AuthorizedClient(ctx, api.mustDB(), api.Cache, projectKey, vcsServer)
		if err != nil {
			return sdk.WrapError(sdk.ErrNoReposManagerClientAuth, "getRepoFromRepositoriesManagerHandler> Cannot get client got %s %s : %s", projectKey, rmName, err)
		}

		log.Info("getRepoFromRepositoriesManagerHandler> Loading repository on %s", vcsServer.Name)

		repo, err := client.RepoByFullname(ctx, repoName)
		if err != nil {
			return sdk.WrapError(err, "Cannot get repos")
		}
		return service.WriteJSON(w, repo, http.StatusOK)
	}
}

func (api *API) getRepositoriesManagerLinkedApplicationsHandler() service.Handler {
	return func(ctx context.Context, w http.ResponseWriter, r *http.Request) error {
		// Get project name in URL
		vars := mux.Vars(r)
		projectKey := vars[permProjectKey]
		rmName := vars["name"]

		proj, errproj := project.Load(api.mustDB(), api.Cache, projectKey, deprecatedGetUser(ctx))
		if errproj != nil {
			return sdk.WrapError(errproj, "Cannot get client got %s %s", projectKey, rmName)
		}

		vcsServer := repositoriesmanager.GetProjectVCSServer(proj, rmName)
		if vcsServer == nil {
			return sdk.WrapError(sdk.ErrNoReposManagerClientAuth, "Cannot get client got %s %s", projectKey, rmName)
		}

		appNames, err := repositoriesmanager.LoadLinkedApplicationNames(api.mustDB(), proj.Key, rmName)
		if err != nil {
			return sdk.WrapError(err, "cannot load linked application names")
		}

		return service.WriteJSON(w, appNames, http.StatusOK)
	}
}

func (api *API) attachRepositoriesManagerHandler() service.Handler {
	return func(ctx context.Context, w http.ResponseWriter, r *http.Request) error {
		vars := mux.Vars(r)
		projectKey := vars[permProjectKey]
		appName := vars["applicationName"]
		rmName := vars["name"]
		fullname := r.FormValue("fullname")
		db := api.mustDB()

		app, err := application.LoadByName(db, api.Cache, projectKey, appName)
		if err != nil {
			return sdk.WrapError(err, "Cannot load application %s", appName)
		}

		//Load the repositoriesManager for the project
		rm, err := repositoriesmanager.LoadForProject(db, projectKey, rmName)
		if err != nil {
			return sdk.WrapError(sdk.ErrNoReposManager, "attachRepositoriesManager> error loading %s-%s: %s", projectKey, rmName, err)
		}

		//Get an authorized Client
		client, err := repositoriesmanager.AuthorizedClient(ctx, db, api.Cache, projectKey, rm)
		if err != nil {
			return sdk.WrapError(sdk.ErrNoReposManagerClientAuth, "attachRepositoriesManager> Cannot get client got %s %s : %s", projectKey, rmName, err)
		}

		if _, err := client.RepoByFullname(ctx, fullname); err != nil {
			return sdk.WrapError(sdk.ErrRepoNotFound, "attachRepositoriesManager> Cannot get repo %s: %s", fullname, err)
		}

		app.VCSServer = rm.Name
		app.RepositoryFullname = fullname

		tx, errT := db.Begin()
		if errT != nil {
			return sdk.WrapError(errT, "attachRepositoriesManager> Cannot start transaction")
		}
		defer tx.Rollback()

		if err := repositoriesmanager.InsertForApplication(tx, app, projectKey); err != nil {
			return sdk.WrapError(err, "Cannot insert for application")
		}

		if err := tx.Commit(); err != nil {
			return sdk.WrapError(err, "Cannot commit transaction")
		}

		usage, errU := loadApplicationUsage(ctx, db, projectKey, appName)
		if errU != nil {
			return sdk.WrapError(errU, "attachRepositoriesManager> Cannot load application usage")
		}

		// Update default payload of linked workflow root
		if len(usage.Workflows) > 0 {
			proj, errP := project.Load(db, api.Cache, projectKey)
			if errP != nil {
				return sdk.WrapError(errP, "attachRepositoriesManager> Cannot load project")
			}

			for _, wf := range usage.Workflows {
				wfDB, errWL := workflow.LoadByID(ctx, db, api.Cache, proj, wf.ID, workflow.LoadOptions{})
				if errWL != nil {
					return errWL
				}

				wfOld, errWL := workflow.LoadByID(ctx, db, api.Cache, proj, wf.ID, workflow.LoadOptions{})
				if errWL != nil {
					return errWL
				}

				if wfDB.WorkflowData.Node.Context == nil {
					wfDB.WorkflowData.Node.Context = &sdk.NodeContext{}
				}
				if wfDB.WorkflowData.Node.Context.ApplicationID != app.ID {
					continue
				}

				payload, errD := wfDB.WorkflowData.Node.Context.DefaultPayloadToMap()
				if errD != nil {
					return sdk.WrapError(errP, "attachRepositoriesManager> Cannot DefaultPayloadToMap")
				}

				if _, ok := payload["git.branch"]; ok && payload["git.repository"] == app.RepositoryFullname {
					continue
				}

				defaultPayload, errPay := workflow.DefaultPayload(ctx, db, api.Cache, proj, wfDB)
				if errPay != nil {
					return sdk.WrapError(errPay, "attachRepositoriesManager> Cannot get defaultPayload")
				}

				wfDB.WorkflowData.Node.Context.DefaultPayload = defaultPayload

<<<<<<< HEAD
				if err := workflow.Update(ctx, db, api.Cache, wfDB, proj, workflow.UpdateOptions{DisableHookManagement: true}); err != nil {
=======
				if err := workflow.Update(ctx, db, api.Cache, wfDB, proj, u, workflow.UpdateOptions{DisableHookManagement: true, OldWorkflow: wfOld}); err != nil {
>>>>>>> 664378ce
					return sdk.WrapError(err, "Cannot update node context %d", wf.WorkflowData.Node.Context.ID)
				}

				event.PublishWorkflowUpdate(proj.Key, *wfDB, *wfOld, getAPIConsumer(ctx))
			}
		}

		event.PublishApplicationRepositoryAdd(projectKey, *app, getAPIConsumer(ctx))

		return service.WriteJSON(w, app, http.StatusOK)
	}
}

func (api *API) detachRepositoriesManagerHandler() service.Handler {
	return func(ctx context.Context, w http.ResponseWriter, r *http.Request) error {
		vars := mux.Vars(r)
		projectKey := vars[permProjectKey]
		appName := vars["applicationName"]
		db := api.mustDB()
		u := getAPIConsumer(ctx)

		app, errl := application.LoadByName(db, api.Cache, projectKey, appName)
		if errl != nil {
			return sdk.WrapError(errl, "detachRepositoriesManager> error on load project %s", projectKey)
		}

		// Check if there is hooks on this application
		hooksCount, err := workflow.CountHooksByApplication(db, app.ID)
		if err != nil {
			return err
		}
		if hooksCount > 0 {
			return sdk.WithStack(sdk.ErrRepositoryUsedByHook)
		}

		//Remove all the things in a transaction
		tx, errT := db.Begin()
		if errT != nil {
			return sdk.WrapError(errT, "detachRepositoriesManager> Cannot start transaction")
		}
		defer tx.Rollback()

		if err := repositoriesmanager.DeleteForApplication(tx, app); err != nil {
			return sdk.WrapError(err, "Cannot delete for application")
		}

		if err := tx.Commit(); err != nil {
			return sdk.WrapError(err, "Cannot commit transaction")
		}

		event.PublishApplicationRepositoryDelete(projectKey, appName, app.VCSServer, app.RepositoryFullname, u)

		return service.WriteJSON(w, app, http.StatusOK)
	}
}<|MERGE_RESOLUTION|>--- conflicted
+++ resolved
@@ -455,14 +455,14 @@
 		projectKey := vars[permProjectKey]
 		rmName := vars["name"]
 
-		proj, errproj := project.Load(api.mustDB(), api.Cache, projectKey, deprecatedGetUser(ctx))
-		if errproj != nil {
-			return sdk.WrapError(errproj, "Cannot get client got %s %s", projectKey, rmName)
+		proj, err := project.Load(api.mustDB(), api.Cache, projectKey)
+		if err != nil {
+			return sdk.WrapError(err, "cannot get client got %s %s", projectKey, rmName)
 		}
 
 		vcsServer := repositoriesmanager.GetProjectVCSServer(proj, rmName)
 		if vcsServer == nil {
-			return sdk.WrapError(sdk.ErrNoReposManagerClientAuth, "Cannot get client got %s %s", projectKey, rmName)
+			return sdk.WrapError(sdk.ErrNoReposManagerClientAuth, "cannot get client got %s %s", projectKey, rmName)
 		}
 
 		appNames, err := repositoriesmanager.LoadLinkedApplicationNames(api.mustDB(), proj.Key, rmName)
@@ -567,12 +567,8 @@
 
 				wfDB.WorkflowData.Node.Context.DefaultPayload = defaultPayload
 
-<<<<<<< HEAD
-				if err := workflow.Update(ctx, db, api.Cache, wfDB, proj, workflow.UpdateOptions{DisableHookManagement: true}); err != nil {
-=======
-				if err := workflow.Update(ctx, db, api.Cache, wfDB, proj, u, workflow.UpdateOptions{DisableHookManagement: true, OldWorkflow: wfOld}); err != nil {
->>>>>>> 664378ce
-					return sdk.WrapError(err, "Cannot update node context %d", wf.WorkflowData.Node.Context.ID)
+				if err := workflow.Update(ctx, db, api.Cache, wfDB, proj, workflow.UpdateOptions{DisableHookManagement: true, OldWorkflow: wfOld}); err != nil {
+					return sdk.WrapError(err, "cannot update node context %d", wf.WorkflowData.Node.Context.ID)
 				}
 
 				event.PublishWorkflowUpdate(proj.Key, *wfDB, *wfOld, getAPIConsumer(ctx))
