package api

import (
	"context"
	"fmt"
	"net/http"
	"strconv"
	"time"

	"github.com/gorilla/mux"

	"github.com/ovh/cds/engine/api/application"
	"github.com/ovh/cds/engine/api/cache"
	"github.com/ovh/cds/engine/api/event"
	"github.com/ovh/cds/engine/api/project"
	"github.com/ovh/cds/engine/api/repositoriesmanager"
	"github.com/ovh/cds/engine/api/workflow"
	"github.com/ovh/cds/engine/service"
	"github.com/ovh/cds/sdk"
	"github.com/ovh/cds/sdk/log"
)

func (api *API) getRepositoriesManagerHandler() service.Handler {
	return func(ctx context.Context, w http.ResponseWriter, r *http.Request) error {
		vcsServers, err := repositoriesmanager.LoadAll(ctx, api.mustDB(), api.Cache)
		if err != nil {
			return sdk.WrapError(err, "error")
		}
		rms := make([]string, 0, len(vcsServers))
		for k := range vcsServers {
			rms = append(rms, k)
		}
		return service.WriteJSON(w, rms, http.StatusOK)
	}
}

func (api *API) getRepositoriesManagerForProjectHandler() service.Handler {
	return func(ctx context.Context, w http.ResponseWriter, r *http.Request) error {
		vars := mux.Vars(r)
		key := vars[permProjectKey]

		proj, errproj := project.Load(ctx, api.mustDB(), key)
		if errproj != nil {
			return errproj
		}

		return service.WriteJSON(w, proj.VCSServers, http.StatusOK)
	}
}

func (api *API) repositoriesManagerAuthorizeHandler() service.Handler {
	return func(ctx context.Context, w http.ResponseWriter, r *http.Request) error {
		vars := mux.Vars(r)
		key := vars[permProjectKey]
		rmName := vars["name"]

		proj, err := project.Load(ctx, api.mustDB(), key)
		if err != nil {
			return sdk.WrapError(err, "cannot load project")
		}

		tx, err := api.mustDB().Begin()
		if err != nil {
			return sdk.WithStack(err)
		}
		defer tx.Rollback() // nolint

		vcsServer, err := repositoriesmanager.NewVCSServerConsumer(tx, api.Cache, rmName)
		if err != nil {
			return sdk.WrapError(err, "cannot start transaction")
		}

		token, url, err := vcsServer.AuthorizeRedirect(ctx)
		if err != nil {
			return sdk.WrapError(sdk.ErrNoReposManagerAuth, "error with AuthorizeRedirect %s", err)
		}

		if err := tx.Commit(); err != nil {
			return sdk.WithStack(err)
		}

		data := map[string]string{
			"project_key":          proj.Key,
			"last_modified":        strconv.FormatInt(time.Now().Unix(), 10),
			"repositories_manager": rmName,
			"url":                  url,
			"request_token":        token,
			"username":             getAPIConsumer(ctx).AuthentifiedUser.Username,
		}

		if token != "" {
			data["auth_type"] = "oauth"
		} else {
			data["auth_type"] = "basic"
		}

		keyr := cache.Key("reposmanager", "oauth", token)
		if err := api.Cache.Set(keyr, data); err != nil {
			log.Error(ctx, "unable to cache set %v: %v", keyr, err)
		}
		return service.WriteJSON(w, data, http.StatusOK)
	}
}

func (api *API) repositoriesManagerOAuthCallbackHandler() service.Handler {
	return func(ctx context.Context, w http.ResponseWriter, r *http.Request) error {
		cberr := r.FormValue("error")
		errDescription := r.FormValue("error_description")
		errURI := r.FormValue("error_uri")

		if cberr != "" {
			log.Error(ctx, "Callback Error: %s - %s - %s", cberr, errDescription, errURI)
			return fmt.Errorf("OAuth Error %s", cberr)
		}

		code := r.FormValue("code")
		state := r.FormValue("state")

		data := map[string]string{}

		key := cache.Key("reposmanager", "oauth", state)
		find, err := api.Cache.Get(key, &data)
		if err != nil {
			log.Error(ctx, "cannot get from cache %s: %v", key, err)
		}
		if !find {
			return sdk.WrapError(sdk.ErrForbidden, "repositoriesManagerAuthorizeCallback> Error")
		}
		projectKey := data["project_key"]
		rmName := data["repositories_manager"]
		username := data["username"]

		proj, errP := project.Load(ctx, api.mustDB(), projectKey)
		if errP != nil {
			return sdk.WrapError(errP, "repositoriesManagerAuthorizeCallback> Cannot load project")
		}

		tx, err := api.mustDB().Begin()
		if err != nil {
			return sdk.WithStack(err)
		}
		defer tx.Rollback() // nolint

		vcsServer, errVCSServer := repositoriesmanager.NewVCSServerConsumer(tx, api.Cache, rmName)
		if errVCSServer != nil {
			return sdk.WrapError(errVCSServer, "repositoriesManagerAuthorizeCallback> Cannot load project")
		}

		if err := tx.Commit(); err != nil {
			return sdk.WithStack(err)
		}

		token, secret, err := vcsServer.AuthorizeToken(ctx, state, code)
		if err != nil {
			return sdk.WrapError(sdk.ErrNoReposManagerClientAuth, "repositoriesManagerAuthorizeCallback> Error with AuthorizeToken: %s", err)
		}

		if token == "" || secret == "" {
			return sdk.WrapError(sdk.ErrNoReposManagerClientAuth, "repositoriesManagerAuthorizeCallback> token or secret is empty")
		}

		tx, errT := api.mustDB().Begin()
		if errT != nil {
			return sdk.WrapError(errT, "repositoriesManagerAuthorizeCallback> Cannot start transaction")
		}
		defer tx.Rollback() // nolint

		vcsServerForProject := &sdk.ProjectVCSServerLink{
			ProjectID: proj.ID,
			Name:      rmName,
			Username:  username,
		}
		vcsServerForProject.Set("token", token)
		vcsServerForProject.Set("secret", secret)
		vcsServerForProject.Set("created", strconv.FormatInt(time.Now().Unix(), 10))

		if err := repositoriesmanager.InsertProjectVCSServerLink(ctx, tx, vcsServerForProject); err != nil {
			return sdk.WrapError(err, "Error with InsertForProject")
		}

		if err := tx.Commit(); err != nil {
			return sdk.WrapError(errT, "repositoriesManagerAuthorizeCallback> Cannot commit transaction")
		}

		event.PublishAddVCSServer(ctx, proj, vcsServerForProject.Name, getAPIConsumer(ctx))

		//Redirect on UI advanced project page
		url := fmt.Sprintf("%s/project/%s?tab=advanced", api.Config.URL.UI, projectKey)
		http.Redirect(w, r, url, http.StatusTemporaryRedirect)

		return nil
	}
}

func (api *API) repositoriesManagerAuthorizeBasicHandler() service.Handler {
	return func(ctx context.Context, w http.ResponseWriter, r *http.Request) error {
		vars := mux.Vars(r)
		projectKey := vars["permProjectKey"]
		rmName := vars["name"]

		var tv map[string]interface{}
		if err := service.UnmarshalBody(r, &tv); err != nil {
			return err
		}

		var username, secret string
		if tv["username"] != nil {
			username = tv["username"].(string)
		}
		if tv["secret"] != nil {
			secret = tv["secret"].(string)
		}

		if username == "" || secret == "" {
			return sdk.WrapError(sdk.ErrWrongRequest, "cannot get token nor verifier from data")
		}

		proj, errP := project.Load(ctx, api.mustDB(), projectKey)
		if errP != nil {
			return sdk.WrapError(errP, "cannot load project %s", projectKey)
		}

		tx, errT := api.mustDB().Begin()
		if errT != nil {
			return sdk.WrapError(errT, "cannot start transaction")
		}
		defer tx.Rollback() // nolint

		vcsServerForProject := &sdk.ProjectVCSServerLink{
			ProjectID: proj.ID,
			Name:      rmName,
			Username:  getAPIConsumer(ctx).AuthentifiedUser.Username,
		}
		vcsServerForProject.Set("token", username)
		vcsServerForProject.Set("secret", secret)
		vcsServerForProject.Set("created", strconv.FormatInt(time.Now().Unix(), 10))

		if err := repositoriesmanager.InsertProjectVCSServerLink(ctx, tx, vcsServerForProject); err != nil {
			return sdk.WrapError(err, "Error with InsertForProject")
		}

		client, err := repositoriesmanager.AuthorizedClient(ctx, tx, api.Cache, proj.Key, *vcsServerForProject)
		if err != nil {
			return sdk.WrapError(sdk.ErrNoReposManagerClientAuth, "cannot get client for project %s: %v", proj.Key, err)
		}

		if _, err = client.Repos(ctx); err != nil {
			return sdk.WrapError(err, "unable to connect %s to %s", proj.Key, rmName)
		}

		if err := tx.Commit(); err != nil {
			return sdk.WithStack(err)
		}

		event.PublishAddVCSServer(ctx, proj, vcsServerForProject.Name, getAPIConsumer(ctx))

		return service.WriteJSON(w, proj, http.StatusOK)

	}
}

func (api *API) repositoriesManagerAuthorizeCallbackHandler() service.Handler {
	return func(ctx context.Context, w http.ResponseWriter, r *http.Request) error {
		vars := mux.Vars(r)
		projectKey := vars[permProjectKey]
		rmName := vars["name"]

		var tv map[string]interface{}
		if err := service.UnmarshalBody(r, &tv); err != nil {
			return err
		}

		var token, verifier string
		if tv["request_token"] != nil {
			token = tv["request_token"].(string)
		}
		if tv["verifier"] != nil {
			verifier = tv["verifier"].(string)
		}

		if token == "" || verifier == "" {
			return sdk.WrapError(sdk.ErrWrongRequest, "repositoriesManagerAuthorizeCallback> Cannot get token nor verifier from data")
		}

		tx, err := api.mustDB().Begin()
		if err != nil {
			return sdk.WrapError(err, "cannot start transaction")
		}
		defer tx.Rollback() // nolint

		proj, err := project.Load(ctx, tx, projectKey)
		if err != nil {
			return sdk.WrapError(err, "cannot load project")
		}

		vcsServer, errVCSServer := repositoriesmanager.NewVCSServerConsumer(tx, api.Cache, rmName)
		if errVCSServer != nil {
			return sdk.WrapError(errVCSServer, "repositoriesManagerAuthorizeCallback> Cannot create VCS Server Consumer project:%s repoManager:%s", proj.Key, rmName)
		}

		token, secret, err := vcsServer.AuthorizeToken(ctx, token, verifier)
		if err != nil {
			return sdk.WrapError(sdk.ErrNoReposManagerClientAuth, "repositoriesManagerAuthorizeCallback> Error with AuthorizeToken: %s project:%s", err, proj.Key)
		}
		log.Debug("repositoriesManagerAuthorizeCallback> [%s] AccessToken=%s; AccessTokenSecret=%s", projectKey, token, secret)

		vcsServerForProject := &sdk.ProjectVCSServerLink{
			ProjectID: proj.ID,
			Name:      rmName,
			Username:  getAPIConsumer(ctx).AuthentifiedUser.Username,
		}
		vcsServerForProject.Set("token", token)
		vcsServerForProject.Set("secret", secret)
		vcsServerForProject.Set("created", strconv.FormatInt(time.Now().Unix(), 10))

		if err := repositoriesmanager.InsertProjectVCSServerLink(ctx, tx, vcsServerForProject); err != nil {
			return sdk.WrapError(err, "Error with InsertForProject")
		}

		if err := tx.Commit(); err != nil {
			return sdk.WrapError(err, "cannot commit transaction")
		}

		event.PublishAddVCSServer(ctx, proj, vcsServerForProject.Name, getAPIConsumer(ctx))

		return service.WriteJSON(w, proj, http.StatusOK)
	}
}

func (api *API) deleteRepositoriesManagerHandler() service.Handler {
	return func(ctx context.Context, w http.ResponseWriter, r *http.Request) error {
		vars := mux.Vars(r)
		projectKey := vars[permProjectKey]
		rmName := vars["name"]

		force := FormBool(r, "force")

		p, err := project.Load(ctx, api.mustDB(), projectKey)
		if err != nil {
			return sdk.WrapError(err, "cannot load project %s", projectKey)
		}

		// Load the repositories manager from the DB
		vcsServer, err := repositoriesmanager.LoadProjectVCSServerLinkByProjectKeyAndVCSServerName(ctx, api.mustDB(), projectKey, rmName)
		if err != nil {
			return err
		}

		tx, err := api.mustDB().Begin()
		if err != nil {
			return sdk.WrapError(err, "cannot start transaction")
		}
		defer tx.Rollback() // nolint

		if !force {
			// Check that the VCS is not used by an application before removing it
			apps, err := application.LoadAll(tx, projectKey)
			if err != nil {
				return err
			}
			for _, app := range apps {
				if app.VCSServer == rmName {
					return sdk.WithStack(sdk.ErrVCSUsedByApplication)
				}
			}
		}

		if err := repositoriesmanager.DeleteProjectVCSServerLink(ctx, tx, &vcsServer); err != nil {
			return sdk.WrapError(err, "error deleting %s-%s", projectKey, rmName)
		}

		if err := tx.Commit(); err != nil {
			return sdk.WithStack(err)
		}

		event.PublishDeleteVCSServer(ctx, p, vcsServer.Name, getAPIConsumer(ctx))

		return service.WriteJSON(w, p, http.StatusOK)
	}
}

func (api *API) getReposFromRepositoriesManagerHandler() service.Handler {
	return func(ctx context.Context, w http.ResponseWriter, r *http.Request) error {
		vars := mux.Vars(r)
		projectKey := vars[permProjectKey]
		vcsServerName := vars["name"]
		sync := FormBool(r, "synchronize")

		tx, err := api.mustDB().Begin()
		if err != nil {
			return sdk.WithStack(err)
		}
		defer tx.Rollback() // nolint

		proj, err := project.Load(ctx, tx, projectKey)
		if err != nil {
			return sdk.NewErrorWithStack(err, sdk.NewErrorFrom(sdk.ErrNoReposManagerClientAuth,
				"cannot get client got %s %s", projectKey, vcsServerName))
		}

		repos, err := repositoriesmanager.GetReposForProjectVCSServer(ctx, tx, api.Cache, *proj, vcsServerName, repositoriesmanager.Options{
			Sync: sync,
		})
		if err != nil {
			return err
		}

		if err := tx.Commit(); err != nil {
			return sdk.WithStack(err)
		}

		return service.WriteJSON(w, repos, http.StatusOK)
	}
}

func (api *API) getRepoFromRepositoriesManagerHandler() service.Handler {
	return func(ctx context.Context, w http.ResponseWriter, r *http.Request) error {
		// Get project name in URL
		vars := mux.Vars(r)
		projectKey := vars[permProjectKey]
		rmName := vars["name"]
		repoName := r.FormValue("repo")

		if repoName == "" {
			return sdk.NewError(sdk.ErrWrongRequest, fmt.Errorf("Missing repository name 'repo' as a query parameter"))
		}

		tx, err := api.mustDB().Begin()
		if err != nil {
			return sdk.WithStack(err)
		}
		defer tx.Rollback() // nolint

		vcsServer, err := repositoriesmanager.LoadProjectVCSServerLinkByProjectKeyAndVCSServerName(ctx, tx, projectKey, rmName)
		if err != nil {
			return sdk.NewErrorWithStack(err, sdk.NewErrorFrom(sdk.ErrNoReposManagerClientAuth,
				"cannot get client got %s %s", projectKey, rmName))
		}

		client, err := repositoriesmanager.AuthorizedClient(ctx, tx, api.Cache, projectKey, vcsServer)
		if err != nil {
			return sdk.NewErrorWithStack(err, sdk.NewErrorFrom(sdk.ErrNoReposManagerClientAuth,
				"cannot get client got %s %s", projectKey, rmName))
		}

		if err := tx.Commit(); err != nil {
			return sdk.WithStack(err)
		}

		log.Info(ctx, "getRepoFromRepositoriesManagerHandler> Loading repository on %s", vcsServer.Name)

		repo, err := client.RepoByFullname(ctx, repoName)
		if err != nil {
			return sdk.WrapError(err, "cannot get repos")
		}

		return service.WriteJSON(w, repo, http.StatusOK)
	}
}

func (api *API) getRepositoriesManagerLinkedApplicationsHandler() service.Handler {
	return func(ctx context.Context, w http.ResponseWriter, r *http.Request) error {
		// Get project name in URL
		vars := mux.Vars(r)
		projectKey := vars[permProjectKey]
		rmName := vars["name"]

		proj, err := project.Load(ctx, api.mustDB(), projectKey)
		if err != nil {
			return sdk.WrapError(err, "cannot get client got %s %s", projectKey, rmName)
		}

		_, err = repositoriesmanager.LoadProjectVCSServerLinkByProjectKeyAndVCSServerName(ctx, api.mustDB(), projectKey, rmName)
		if err != nil {
			return sdk.WrapError(sdk.ErrNoReposManagerClientAuth, "cannot get client %s %s got: %v", projectKey, rmName, err)
		}

		appNames, err := repositoriesmanager.LoadLinkedApplicationNames(api.mustDB(), proj.Key, rmName)
		if err != nil {
			return sdk.WrapError(err, "cannot load linked application names")
		}

		return service.WriteJSON(w, appNames, http.StatusOK)
	}
}

func (api *API) attachRepositoriesManagerHandler() service.Handler {
	return func(ctx context.Context, w http.ResponseWriter, r *http.Request) error {
		vars := mux.Vars(r)
		projectKey := vars[permProjectKey]
		appName := vars["applicationName"]
		rmName := vars["name"]
		fullname := r.FormValue("fullname")

		tx, err := api.mustDB().Begin()
		if err != nil {
			return sdk.WrapError(err, "cannot start transaction")
		}
		defer tx.Rollback() // nolint

		app, err := application.LoadByName(tx, projectKey, appName)
		if err != nil {
			return sdk.WrapError(err, "cannot load application %s", appName)
		}

		//Load the repositoriesManager for the project
		rm, err := repositoriesmanager.LoadProjectVCSServerLinkByProjectKeyAndVCSServerName(ctx, tx, projectKey, rmName)
		if err != nil {
			return sdk.WrapError(sdk.ErrNoReposManagerClientAuth, "cannot get client %s %s got: %v", projectKey, rmName, err)
		}

		//Get an authorized Client
		client, err := repositoriesmanager.AuthorizedClient(ctx, tx, api.Cache, projectKey, rm)
		if err != nil {
			return sdk.WrapError(sdk.ErrNoReposManagerClientAuth, "cannot get client got %s %s : %s", projectKey, rmName, err)
		}

		if _, err := client.RepoByFullname(ctx, fullname); err != nil {
			return sdk.WrapError(sdk.ErrRepoNotFound, "cannot get repo %s: %s", fullname, err)
		}

		app.VCSServer = rm.Name
		app.RepositoryFullname = fullname

		if err := repositoriesmanager.InsertForApplication(tx, app); err != nil {
			return sdk.WrapError(err, "cannot insert for application")
		}

		if err := tx.Commit(); err != nil {
			return sdk.WithStack(err)
		}

		db := api.mustDB()

		usage, errU := loadApplicationUsage(ctx, db, projectKey, appName)
		if errU != nil {
			return sdk.WrapError(errU, "attachRepositoriesManager> Cannot load application usage")
		}

		// Update default payload of linked workflow root
		if len(usage.Workflows) > 0 {
<<<<<<< HEAD
			proj, errP := project.Load(db, projectKey)
=======
			proj, errP := project.Load(ctx, db, projectKey, project.LoadOptions.WithIntegrations)
>>>>>>> 0d1bd522
			if errP != nil {
				return sdk.WrapError(errP, "attachRepositoriesManager> Cannot load project")
			}

			projIdent := sdk.ProjectIdentifiers{ID: proj.ID, Key: proj.Key}
			for _, wf := range usage.Workflows {
				wfDB, err := workflow.LoadByID(ctx, db, projIdent, wf.ID, workflow.LoadOptions{})
				if err != nil {
					return err
				}

				// second load for publish the event below
				wfOld, err := workflow.LoadByID(ctx, db, projIdent, wf.ID, workflow.LoadOptions{})
				if err != nil {
					return err
				}

				if wfDB.WorkflowData.Node.Context == nil {
					wfDB.WorkflowData.Node.Context = &sdk.NodeContext{}
				}
				if wfDB.WorkflowData.Node.Context.ApplicationID != app.ID {
					continue
				}

				payload, err := wfDB.WorkflowData.Node.Context.DefaultPayloadToMap()
				if err != nil {
					return sdk.WithStack(err)
				}

				if _, ok := payload["git.branch"]; ok && payload["git.repository"] == app.RepositoryFullname {
					continue
				}

<<<<<<< HEAD
				defaultPayload, err := workflow.DefaultPayload(ctx, db, api.Cache, projIdent, wfDB)
=======
				tx, err := api.mustDB().Begin()
				if err != nil {
					return sdk.WithStack(err)
				}
				defer tx.Rollback() // nolint

				defaultPayload, err := workflow.DefaultPayload(ctx, tx, api.Cache, *proj, wfDB)
>>>>>>> 0d1bd522
				if err != nil {
					return sdk.WithStack(err)
				}

				wfDB.WorkflowData.Node.Context.DefaultPayload = defaultPayload

<<<<<<< HEAD
				if err := workflow.Update(ctx, db, api.Cache, projIdent, wfDB, workflow.UpdateOptions{DisableHookManagement: true}); err != nil {
=======
				if err := workflow.Update(ctx, tx, api.Cache, *proj, wfDB, workflow.UpdateOptions{DisableHookManagement: true}); err != nil {
>>>>>>> 0d1bd522
					return sdk.WrapError(err, "cannot update node context %d", wfDB.WorkflowData.Node.Context.ID)
				}

				if err := tx.Commit(); err != nil {
					return sdk.WithStack(err)
				}

				event.PublishWorkflowUpdate(ctx, proj.Key, *wfDB, *wfOld, getAPIConsumer(ctx))
			}
		}

		event.PublishApplicationRepositoryAdd(ctx, projectKey, *app, getAPIConsumer(ctx))

		return service.WriteJSON(w, app, http.StatusOK)
	}
}

func (api *API) detachRepositoriesManagerHandler() service.Handler {
	return func(ctx context.Context, w http.ResponseWriter, r *http.Request) error {
		vars := mux.Vars(r)
		projectKey := vars[permProjectKey]
		appName := vars["applicationName"]
		db := api.mustDB()
		u := getAPIConsumer(ctx)

		app, errl := application.LoadByName(db, projectKey, appName)
		if errl != nil {
			return sdk.WrapError(errl, "detachRepositoriesManager> error on load project %s", projectKey)
		}

		// Check if there is hooks on this application
		repositoryWebHooksCount, err := workflow.CountRepositoryWebHooksByApplication(db, app.ID)
		if err != nil {
			return err
		}
		if repositoryWebHooksCount > 0 {
			return sdk.WithStack(sdk.ErrRepositoryUsedByHook)
		}

		//Remove all the things in a transaction
		tx, errT := db.Begin()
		if errT != nil {
			return sdk.WrapError(errT, "detachRepositoriesManager> Cannot start transaction")
		}
		defer tx.Rollback() // nolint

		if err := repositoriesmanager.DeleteForApplication(tx, app); err != nil {
			return sdk.WrapError(err, "Cannot delete for application")
		}

		if err := tx.Commit(); err != nil {
			return sdk.WithStack(err)
		}

		event.PublishApplicationRepositoryDelete(ctx, projectKey, appName, app.VCSServer, app.RepositoryFullname, u)

		return service.WriteJSON(w, app, http.StatusOK)
	}
}<|MERGE_RESOLUTION|>--- conflicted
+++ resolved
@@ -539,11 +539,7 @@
 
 		// Update default payload of linked workflow root
 		if len(usage.Workflows) > 0 {
-<<<<<<< HEAD
-			proj, errP := project.Load(db, projectKey)
-=======
-			proj, errP := project.Load(ctx, db, projectKey, project.LoadOptions.WithIntegrations)
->>>>>>> 0d1bd522
+			proj, errP := project.Load(ctx, db, projectKey)
 			if errP != nil {
 				return sdk.WrapError(errP, "attachRepositoriesManager> Cannot load project")
 			}
@@ -577,28 +573,20 @@
 					continue
 				}
 
-<<<<<<< HEAD
-				defaultPayload, err := workflow.DefaultPayload(ctx, db, api.Cache, projIdent, wfDB)
-=======
 				tx, err := api.mustDB().Begin()
 				if err != nil {
 					return sdk.WithStack(err)
 				}
 				defer tx.Rollback() // nolint
 
-				defaultPayload, err := workflow.DefaultPayload(ctx, tx, api.Cache, *proj, wfDB)
->>>>>>> 0d1bd522
+				defaultPayload, err := workflow.DefaultPayload(ctx, tx, api.Cache, projIdent, wfDB)
 				if err != nil {
 					return sdk.WithStack(err)
 				}
 
 				wfDB.WorkflowData.Node.Context.DefaultPayload = defaultPayload
 
-<<<<<<< HEAD
-				if err := workflow.Update(ctx, db, api.Cache, projIdent, wfDB, workflow.UpdateOptions{DisableHookManagement: true}); err != nil {
-=======
-				if err := workflow.Update(ctx, tx, api.Cache, *proj, wfDB, workflow.UpdateOptions{DisableHookManagement: true}); err != nil {
->>>>>>> 0d1bd522
+				if err := workflow.Update(ctx, tx, api.Cache, projIdent, wfDB, workflow.UpdateOptions{DisableHookManagement: true}); err != nil {
 					return sdk.WrapError(err, "cannot update node context %d", wfDB.WorkflowData.Node.Context.ID)
 				}
 
