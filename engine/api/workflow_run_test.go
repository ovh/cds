package api

import (
	"bytes"
	"context"
	"encoding/json"
	"fmt"
	"io/ioutil"
	"net/http"
	"net/http/httptest"
	"testing"
	"time"

	"github.com/go-gorp/gorp"

	"github.com/ovh/cds/engine/api/application"
	"github.com/ovh/cds/engine/api/ascode"
	"github.com/ovh/cds/engine/api/authentication"
	"github.com/ovh/cds/engine/api/environment"
	"github.com/ovh/cds/engine/api/group"
	"github.com/ovh/cds/engine/api/pipeline"
	"github.com/ovh/cds/engine/api/project"
	"github.com/ovh/cds/engine/api/repositoriesmanager"
	"github.com/ovh/cds/engine/api/services"
	"github.com/ovh/cds/engine/api/test"
	"github.com/ovh/cds/engine/api/test/assets"
	"github.com/ovh/cds/engine/api/user"
	"github.com/ovh/cds/engine/api/workflow"
	"github.com/ovh/cds/sdk"
	"github.com/stretchr/testify/assert"
	"github.com/stretchr/testify/require"
)

func Test_getWorkflowNodeRunHistoryHandler(t *testing.T) {
	api, db, router := newTestAPI(t)

	u, pass := assets.InsertAdminUser(t, db)
	consumer, _ := authentication.LoadConsumerByTypeAndUserID(context.TODO(), db, sdk.ConsumerLocal, u.ID, authentication.LoadConsumerOptions.WithAuthentifiedUser)

	key := sdk.RandomString(10)
	proj := assets.InsertTestProject(t, db, api.Cache, key, key)

	//First pipeline
	pip := sdk.Pipeline{
		ProjectID:  proj.ID,
		ProjectKey: proj.Key,
		Name:       "pip1",
	}
	require.NoError(t, pipeline.InsertPipeline(db, &pip))

	s := sdk.NewStage("stage 1")
	s.Enabled = true
	s.PipelineID = pip.ID
	pipeline.InsertStage(db, s)
	j := &sdk.Job{
		Enabled: true,
		Action: sdk.Action{
			Enabled: true,
		},
	}
	pipeline.InsertJob(db, j, s.ID, &pip)
	s.Jobs = append(s.Jobs, *j)

	pip.Stages = append(pip.Stages, *s)

	//Second pipeline
	pip2 := sdk.Pipeline{
		ProjectID:  proj.ID,
		ProjectKey: proj.Key,
		Name:       "pip2",
	}
	require.NoError(t, pipeline.InsertPipeline(db, &pip2))
	s = sdk.NewStage("stage 1")
	s.Enabled = true
	s.PipelineID = pip2.ID
	pipeline.InsertStage(db, s)
	j = &sdk.Job{
		Enabled: true,
		Action: sdk.Action{
			Enabled: true,
		},
	}
	pipeline.InsertJob(db, j, s.ID, &pip2)
	s.Jobs = append(s.Jobs, *j)

	w := sdk.Workflow{
		Name:       "test_1",
		ProjectID:  proj.ID,
		ProjectKey: proj.Key,
		WorkflowData: sdk.WorkflowData{
			Node: sdk.Node{
				Name: "root",
				Type: sdk.NodeTypePipeline,
				Context: &sdk.NodeContext{
					PipelineID: pip.ID,
				},
				Triggers: []sdk.NodeTrigger{
					{
						ChildNode: sdk.Node{
							Name: "child",
							Type: sdk.NodeTypePipeline,
							Context: &sdk.NodeContext{
								PipelineID: pip.ID,
							},
						},
					},
				},
			},
		},
	}

	proj2, errP := project.Load(context.TODO(), api.mustDB(), proj.Key, project.LoadOptions.WithPipelines, project.LoadOptions.WithGroups, project.LoadOptions.WithIntegrations)
	require.NoError(t, errP)

	require.NoError(t, workflow.Insert(context.TODO(), db, api.Cache, *proj2, &w))
	w1, err := workflow.Load(context.TODO(), db, api.Cache, *proj, "test_1", workflow.LoadOptions{})
	require.NoError(t, err)

	wrCreate, err := workflow.CreateRun(db, w1, nil, u)
	assert.NoError(t, err)
	wrCreate.Workflow = *w1
	_, errMR := workflow.StartWorkflowRun(context.TODO(), db, api.Cache, *proj, wrCreate, &sdk.WorkflowRunPostHandlerOption{
		Manual: &sdk.WorkflowNodeRunManual{
			Username: u.GetUsername(),
		},
	}, consumer, nil)
	if errMR != nil {
		require.NoError(t, errMR)
	}

	_, errMR2 := workflow.StartWorkflowRun(context.TODO(), db, api.Cache, *proj, wrCreate, &sdk.WorkflowRunPostHandlerOption{
		Manual: &sdk.WorkflowNodeRunManual{
			Username: u.GetUsername(),
		},
		FromNodeIDs: []int64{wrCreate.Workflow.WorkflowData.Node.ID},
	}, consumer, nil)
	assert.NoError(t, errMR2)

	//Prepare request
	vars := map[string]string{
		"key":              proj.Key,
		"permWorkflowName": w1.Name,
		"number":           fmt.Sprintf("%d", wrCreate.Number),
		"nodeID":           fmt.Sprintf("%d", wrCreate.Workflow.WorkflowData.Node.ID),
	}
	uri := router.GetRoute("GET", api.getWorkflowNodeRunHistoryHandler, vars)
	test.NotEmpty(t, uri)
	req := assets.NewAuthentifiedRequest(t, u, pass, "GET", uri, vars)

	//Do the request
	rec := httptest.NewRecorder()
	router.Mux.ServeHTTP(rec, req)
	assert.Equal(t, 200, rec.Code)

	history := []sdk.WorkflowNodeRun{}
	require.NoError(t, json.Unmarshal(rec.Body.Bytes(), &history))
	assert.Equal(t, 2, len(history))
	assert.Equal(t, int64(1), history[0].SubNumber)
	assert.Equal(t, int64(0), history[1].SubNumber)
}

func Test_getWorkflowRunsHandler(t *testing.T) {
	api, db, router := newTestAPI(t)

	u, pass := assets.InsertAdminUser(t, api.mustDB())
	consumer, _ := authentication.LoadConsumerByTypeAndUserID(context.TODO(), db, sdk.ConsumerLocal, u.ID, authentication.LoadConsumerOptions.WithAuthentifiedUser)
	key := sdk.RandomString(10)
	proj := assets.InsertTestProject(t, db, api.Cache, key, key)

	//First pipeline
	pip := sdk.Pipeline{
		ProjectID:  proj.ID,
		ProjectKey: proj.Key,
		Name:       "pip1",
	}
	require.NoError(t, pipeline.InsertPipeline(api.mustDB(), &pip))

	s := sdk.NewStage("stage 1")
	s.Enabled = true
	s.PipelineID = pip.ID
	pipeline.InsertStage(api.mustDB(), s)
	j := &sdk.Job{
		Enabled: true,
		Action: sdk.Action{
			Enabled: true,
		},
	}
	pipeline.InsertJob(api.mustDB(), j, s.ID, &pip)
	s.Jobs = append(s.Jobs, *j)

	pip.Stages = append(pip.Stages, *s)

	//Second pipeline
	pip2 := sdk.Pipeline{
		ProjectID:  proj.ID,
		ProjectKey: proj.Key,
		Name:       "pip2",
	}
	require.NoError(t, pipeline.InsertPipeline(api.mustDB(), &pip2))
	s = sdk.NewStage("stage 1")
	s.Enabled = true
	s.PipelineID = pip2.ID
	pipeline.InsertStage(api.mustDB(), s)
	j = &sdk.Job{
		Enabled: true,
		Action: sdk.Action{
			Enabled: true,
		},
	}
	pipeline.InsertJob(api.mustDB(), j, s.ID, &pip2)
	s.Jobs = append(s.Jobs, *j)

	w := sdk.Workflow{
		Name:       "test_1",
		ProjectID:  proj.ID,
		ProjectKey: proj.Key,
		WorkflowData: sdk.WorkflowData{
			Node: sdk.Node{
				Name: "root",
				Type: sdk.NodeTypePipeline,
				Context: &sdk.NodeContext{
					PipelineID: pip.ID,
				},
				Triggers: []sdk.NodeTrigger{
					{
						ChildNode: sdk.Node{
							Name: "child",
							Type: sdk.NodeTypePipeline,
							Context: &sdk.NodeContext{
								PipelineID: pip.ID,
							},
						},
					},
				},
			},
		},
	}

	proj2, errP := project.Load(context.TODO(), api.mustDB(), proj.Key, project.LoadOptions.WithPipelines, project.LoadOptions.WithGroups, project.LoadOptions.WithIntegrations)
	require.NoError(t, errP)

	require.NoError(t, workflow.Insert(context.TODO(), api.mustDB(), api.Cache, *proj2, &w))
	w1, err := workflow.Load(context.TODO(), api.mustDB(), api.Cache, *proj, "test_1", workflow.LoadOptions{})
	require.NoError(t, err)

	for i := 0; i < 10; i++ {
		wr, err := workflow.CreateRun(db, w1, nil, u)
		assert.NoError(t, err)
		wr.Workflow = *w1
		_, err = workflow.StartWorkflowRun(context.TODO(), db, api.Cache, *proj, wr, &sdk.WorkflowRunPostHandlerOption{
			Manual: &sdk.WorkflowNodeRunManual{
				Username: u.GetUsername(),
			},
		}, consumer, nil)
		require.NoError(t, err)
	}

	//Prepare request
	vars := map[string]string{
		"key":              proj.Key,
		"permWorkflowName": w1.Name,
	}
	uri := router.GetRoute("GET", api.getWorkflowRunsHandler, vars)
	test.NotEmpty(t, uri)
	req := assets.NewAuthentifiedRequest(t, u, pass, "GET", uri, vars)

	//Do the request
	rec := httptest.NewRecorder()
	router.Mux.ServeHTTP(rec, req)
	assert.Equal(t, 200, rec.Code)
	assert.Equal(t, "0-10/10", rec.Header().Get("Content-Range"))

	//Prepare request
	vars = map[string]string{
		"permProjectKey": proj.Key,
	}

	//Prepare request
	vars = map[string]string{
		"key":              proj.Key,
		"permWorkflowName": w1.Name,
	}
	uri = router.GetRoute("GET", api.getWorkflowRunsHandler, vars)
	test.NotEmpty(t, uri)
	req = assets.NewAuthentifiedRequest(t, u, pass, "GET", uri, vars)
	q := req.URL.Query()
	q.Set("offset", "5")
	q.Set("limit", "9")
	req.URL.RawQuery = q.Encode()
	//Do the request
	rec = httptest.NewRecorder()
	router.Mux.ServeHTTP(rec, req)
	assert.Equal(t, 206, rec.Code)
	assert.Equal(t, "5-9/10", rec.Header().Get("Content-Range"))

	link := rec.Header().Get("Link")
	assert.NotEmpty(t, link)
	t.Log(link)

	test.NotEmpty(t, uri)
	req = assets.NewAuthentifiedRequest(t, u, pass, "GET", uri, vars)
	q = req.URL.Query()
	q.Set("offset", "0")
	q.Set("limit", "100")
	req.URL.RawQuery = q.Encode()
	//Do the request
	rec = httptest.NewRecorder()
	router.Mux.ServeHTTP(rec, req)
	assert.Equal(t, 200, rec.Code)
	assert.Equal(t, "0-100/10", rec.Header().Get("Content-Range"))
	runs := make([]sdk.WorkflowRun, 0)
	require.NoError(t, json.Unmarshal(rec.Body.Bytes(), &runs))
	assert.Equal(t, 10, len(runs))
}

func Test_getWorkflowRunsHandlerWithFilter(t *testing.T) {
	api, db, router := newTestAPI(t)

	u, pass := assets.InsertAdminUser(t, api.mustDB())
	consumer, _ := authentication.LoadConsumerByTypeAndUserID(context.TODO(), db, sdk.ConsumerLocal, u.ID, authentication.LoadConsumerOptions.WithAuthentifiedUser)

	key := sdk.RandomString(10)
	proj := assets.InsertTestProject(t, db, api.Cache, key, key)

	//First pipeline
	pip := sdk.Pipeline{
		ProjectID:  proj.ID,
		ProjectKey: proj.Key,
		Name:       "pip1",
	}
	require.NoError(t, pipeline.InsertPipeline(api.mustDB(), &pip))

	s := sdk.NewStage("stage 1")
	s.Enabled = true
	s.PipelineID = pip.ID
	pipeline.InsertStage(api.mustDB(), s)
	j := &sdk.Job{
		Enabled: true,
		Action: sdk.Action{
			Enabled: true,
		},
	}
	pipeline.InsertJob(api.mustDB(), j, s.ID, &pip)
	s.Jobs = append(s.Jobs, *j)

	pip.Stages = append(pip.Stages, *s)

	//Second pipeline
	pip2 := sdk.Pipeline{
		ProjectID:  proj.ID,
		ProjectKey: proj.Key,
		Name:       "pip2",
	}
	require.NoError(t, pipeline.InsertPipeline(api.mustDB(), &pip2))
	s = sdk.NewStage("stage 1")
	s.Enabled = true
	s.PipelineID = pip2.ID
	pipeline.InsertStage(api.mustDB(), s)
	j = &sdk.Job{
		Enabled: true,
		Action: sdk.Action{
			Enabled: true,
		},
	}
	pipeline.InsertJob(api.mustDB(), j, s.ID, &pip2)
	s.Jobs = append(s.Jobs, *j)

	w := sdk.Workflow{
		Name:       "test_1",
		ProjectID:  proj.ID,
		ProjectKey: proj.Key,
		WorkflowData: sdk.WorkflowData{
			Node: sdk.Node{
				Name: "root",
				Type: sdk.NodeTypePipeline,
				Context: &sdk.NodeContext{
					PipelineID: pip.ID,
				},
				Triggers: []sdk.NodeTrigger{
					{
						ChildNode: sdk.Node{
							Name: "child",
							Type: sdk.NodeTypePipeline,
							Context: &sdk.NodeContext{
								PipelineID: pip.ID,
							},
						},
					},
				},
			},
		},
	}

	proj2, errP := project.Load(context.TODO(), api.mustDB(), proj.Key, project.LoadOptions.WithPipelines, project.LoadOptions.WithGroups, project.LoadOptions.WithIntegrations)
	require.NoError(t, errP)

	require.NoError(t, workflow.Insert(context.TODO(), api.mustDB(), api.Cache, *proj2, &w))
	w1, err := workflow.Load(context.TODO(), api.mustDB(), api.Cache, *proj, "test_1", workflow.LoadOptions{})
	require.NoError(t, err)

	wr, err := workflow.CreateRun(db, w1, nil, u)
	assert.NoError(t, err)
	wr.Workflow = *w1
	_, err = workflow.StartWorkflowRun(context.TODO(), db, api.Cache, *proj, wr, &sdk.WorkflowRunPostHandlerOption{
		Manual: &sdk.WorkflowNodeRunManual{
			Username: u.GetUsername(),
		},
	}, consumer, nil)
	require.NoError(t, err)

	//Prepare request
	vars := map[string]string{
		"key":              proj.Key,
		"permWorkflowName": w1.Name,
	}
	uri := router.GetRoute("GET", api.getWorkflowRunsHandler, vars)
	test.NotEmpty(t, uri)
	req := assets.NewAuthentifiedRequest(t, u, pass, "GET", uri, vars)
	q := req.URL.Query()
	q.Set("triggered_by", u.Username)
	req.URL.RawQuery = q.Encode()

	//Do the request
	rec := httptest.NewRecorder()
	router.Mux.ServeHTTP(rec, req)
	assert.Equal(t, 200, rec.Code)
	assert.Equal(t, "0-10/1", rec.Header().Get("Content-Range"))

	t.Log(rec.Body.String())
}

func Test_getLatestWorkflowRunHandler(t *testing.T) {
	api, db, router := newTestAPI(t)

	u, pass := assets.InsertAdminUser(t, api.mustDB())
	consumer, _ := authentication.LoadConsumerByTypeAndUserID(context.TODO(), db, sdk.ConsumerLocal, u.ID, authentication.LoadConsumerOptions.WithAuthentifiedUser)

	key := sdk.RandomString(10)
	proj := assets.InsertTestProject(t, db, api.Cache, key, key)

	//First pipeline
	pip := sdk.Pipeline{
		ProjectID:  proj.ID,
		ProjectKey: proj.Key,
		Name:       "pip1",
	}
	require.NoError(t, pipeline.InsertPipeline(api.mustDB(), &pip))

	s := sdk.NewStage("stage 1")
	s.Enabled = true
	s.PipelineID = pip.ID
	pipeline.InsertStage(api.mustDB(), s)
	j := &sdk.Job{
		Enabled: true,
		Action: sdk.Action{
			Enabled: true,
		},
	}
	pipeline.InsertJob(api.mustDB(), j, s.ID, &pip)
	s.Jobs = append(s.Jobs, *j)

	pip.Stages = append(pip.Stages, *s)

	//Second pipeline
	pip2 := sdk.Pipeline{
		ProjectID:  proj.ID,
		ProjectKey: proj.Key,
		Name:       "pip2",
	}
	require.NoError(t, pipeline.InsertPipeline(api.mustDB(), &pip2))
	s = sdk.NewStage("stage 1")
	s.Enabled = true
	s.PipelineID = pip2.ID
	pipeline.InsertStage(api.mustDB(), s)
	j = &sdk.Job{
		Enabled: true,
		Action: sdk.Action{
			Enabled: true,
		},
	}
	pipeline.InsertJob(api.mustDB(), j, s.ID, &pip2)
	s.Jobs = append(s.Jobs, *j)

	w := sdk.Workflow{
		Name:       "test_1",
		ProjectID:  proj.ID,
		ProjectKey: proj.Key,
		WorkflowData: sdk.WorkflowData{
			Node: sdk.Node{
				Name: "root",
				Type: sdk.NodeTypePipeline,
				Context: &sdk.NodeContext{
					PipelineID: pip.ID,
				},
				Triggers: []sdk.NodeTrigger{
					{
						ChildNode: sdk.Node{
							Name: "child",
							Type: sdk.NodeTypePipeline,
							Context: &sdk.NodeContext{
								PipelineID: pip.ID,
							},
						},
					},
				},
			},
		},
	}

	proj2, errP := project.Load(context.TODO(), api.mustDB(), proj.Key, project.LoadOptions.WithPipelines, project.LoadOptions.WithGroups, project.LoadOptions.WithIntegrations)
	require.NoError(t, errP)

	require.NoError(t, workflow.Insert(context.TODO(), api.mustDB(), api.Cache, *proj2, &w))
	w1, err := workflow.Load(context.TODO(), api.mustDB(), api.Cache, *proj, "test_1", workflow.LoadOptions{})
	require.NoError(t, err)

	for i := 0; i < 10; i++ {
		wr, err := workflow.CreateRun(db, w1, nil, u)
		wr.Workflow = *w1
		assert.NoError(t, err)
		_, err = workflow.StartWorkflowRun(context.TODO(), db, api.Cache, *proj, wr, &sdk.WorkflowRunPostHandlerOption{
			Manual: &sdk.WorkflowNodeRunManual{
				Username: u.GetUsername(),
				Payload: map[string]string{
					"git.branch": "master",
					"git.hash":   fmt.Sprintf("%d", i),
				},
			},
		}, consumer, nil)
		require.NoError(t, err)
	}

	//Prepare request
	vars := map[string]string{
		"key":              proj.Key,
		"permWorkflowName": w1.Name,
	}
	uri := router.GetRoute("GET", api.getLatestWorkflowRunHandler, vars)
	test.NotEmpty(t, uri)
	req := assets.NewAuthentifiedRequest(t, u, pass, "GET", uri, vars)

	//Do the request
	rec := httptest.NewRecorder()
	router.Mux.ServeHTTP(rec, req)
	assert.Equal(t, 200, rec.Code)

	wr := &sdk.WorkflowRun{}
	require.NoError(t, json.Unmarshal(rec.Body.Bytes(), wr))
	assert.Equal(t, int64(10), wr.Number)

	//Test getWorkflowRunTagsHandler
	uri = router.GetRoute("GET", api.getWorkflowRunTagsHandler, vars)
	test.NotEmpty(t, uri)
	req = assets.NewAuthentifiedRequest(t, u, pass, "GET", uri, vars)
	//Do the request
	rec = httptest.NewRecorder()
	router.Mux.ServeHTTP(rec, req)
	assert.Equal(t, 200, rec.Code)

	tags := map[string][]string{}
	require.NoError(t, json.Unmarshal(rec.Body.Bytes(), &tags))
	assert.Len(t, tags, 1)

}

func Test_getWorkflowRunHandler(t *testing.T) {
	api, db, router := newTestAPI(t)

	u, pass := assets.InsertAdminUser(t, api.mustDB())
	consumer, _ := authentication.LoadConsumerByTypeAndUserID(context.TODO(), db, sdk.ConsumerLocal, u.ID, authentication.LoadConsumerOptions.WithAuthentifiedUser)

	key := sdk.RandomString(10)
	proj := assets.InsertTestProject(t, db, api.Cache, key, key)

	//First pipeline
	pip := sdk.Pipeline{
		ProjectID:  proj.ID,
		ProjectKey: proj.Key,
		Name:       "pip1",
	}
	require.NoError(t, pipeline.InsertPipeline(api.mustDB(), &pip))

	s := sdk.NewStage("stage 1")
	s.Enabled = true
	s.PipelineID = pip.ID
	pipeline.InsertStage(api.mustDB(), s)
	j := &sdk.Job{
		Enabled: true,
		Action: sdk.Action{
			Enabled: true,
		},
	}
	pipeline.InsertJob(api.mustDB(), j, s.ID, &pip)
	s.Jobs = append(s.Jobs, *j)

	pip.Stages = append(pip.Stages, *s)

	//Second pipeline
	pip2 := sdk.Pipeline{
		ProjectID:  proj.ID,
		ProjectKey: proj.Key,
		Name:       "pip2",
	}
	require.NoError(t, pipeline.InsertPipeline(api.mustDB(), &pip2))
	s = sdk.NewStage("stage 1")
	s.Enabled = true
	s.PipelineID = pip2.ID
	pipeline.InsertStage(api.mustDB(), s)
	j = &sdk.Job{
		Enabled: true,
		Action: sdk.Action{
			Enabled: true,
		},
	}
	pipeline.InsertJob(api.mustDB(), j, s.ID, &pip2)
	s.Jobs = append(s.Jobs, *j)

	w := sdk.Workflow{
		Name:       "test_1",
		ProjectID:  proj.ID,
		ProjectKey: proj.Key,
		WorkflowData: sdk.WorkflowData{
			Node: sdk.Node{
				Name: "root",
				Type: sdk.NodeTypePipeline,
				Context: &sdk.NodeContext{
					PipelineID: pip.ID,
				},
				Triggers: []sdk.NodeTrigger{
					{
						ChildNode: sdk.Node{
							Name: "child",
							Type: sdk.NodeTypePipeline,
							Context: &sdk.NodeContext{
								PipelineID: pip.ID,
							},
						},
					},
				},
			},
		},
	}

	proj2, errP := project.Load(context.TODO(), api.mustDB(), proj.Key, project.LoadOptions.WithPipelines, project.LoadOptions.WithGroups, project.LoadOptions.WithIntegrations)
	require.NoError(t, errP)

	require.NoError(t, workflow.Insert(context.TODO(), api.mustDB(), api.Cache, *proj2, &w))
	w1, err := workflow.Load(context.TODO(), api.mustDB(), api.Cache, *proj, "test_1", workflow.LoadOptions{})
	require.NoError(t, err)

	for i := 0; i < 10; i++ {
		wr, err := workflow.CreateRun(db, w1, nil, u)
		assert.NoError(t, err)
		wr.Workflow = *w1
		_, err = workflow.StartWorkflowRun(context.TODO(), db, api.Cache, *proj, wr, &sdk.WorkflowRunPostHandlerOption{
			Manual: &sdk.WorkflowNodeRunManual{
				Username: u.GetUsername(),
			},
		}, consumer, nil)
		require.NoError(t, err)
	}

	//Prepare request
	vars := map[string]string{
		"key":              proj.Key,
		"permWorkflowName": w1.Name,
		"number":           "9",
	}
	uri := router.GetRoute("GET", api.getWorkflowRunHandler, vars)
	test.NotEmpty(t, uri)
	req := assets.NewAuthentifiedRequest(t, u, pass, "GET", uri, vars)

	//Do the request
	rec := httptest.NewRecorder()
	router.Mux.ServeHTTP(rec, req)
	assert.Equal(t, 200, rec.Code)

	wr := &sdk.WorkflowRun{}
	require.NoError(t, json.Unmarshal(rec.Body.Bytes(), wr))
	assert.Equal(t, int64(9), wr.Number)
}

func Test_getWorkflowNodeRunHandler(t *testing.T) {
	api, db, router := newTestAPI(t)

	u, pass := assets.InsertAdminUser(t, api.mustDB())
	consumer, _ := authentication.LoadConsumerByTypeAndUserID(context.TODO(), db, sdk.ConsumerLocal, u.ID, authentication.LoadConsumerOptions.WithAuthentifiedUser)

	key := sdk.RandomString(10)
	proj := assets.InsertTestProject(t, db, api.Cache, key, key)

	// Application
	app := sdk.Application{
		ProjectID: proj.ID,
		Name:      "app",
	}
	require.NoError(t, application.Insert(db, *proj, &app))

	//First pipeline
	pip := sdk.Pipeline{
		ProjectID:  proj.ID,
		ProjectKey: proj.Key,
		Name:       "pip1",
	}
	require.NoError(t, pipeline.InsertPipeline(api.mustDB(), &pip))

	s := sdk.NewStage("stage 1")
	s.Enabled = true
	s.PipelineID = pip.ID
	pipeline.InsertStage(api.mustDB(), s)
	j := &sdk.Job{
		Enabled: true,
		Action: sdk.Action{
			Enabled: true,
		},
	}
	pipeline.InsertJob(api.mustDB(), j, s.ID, &pip)
	s.Jobs = append(s.Jobs, *j)

	pip.Stages = append(pip.Stages, *s)

	//Second pipeline
	pip2 := sdk.Pipeline{
		ProjectID:  proj.ID,
		ProjectKey: proj.Key,
		Name:       "pip2",
	}
	require.NoError(t, pipeline.InsertPipeline(api.mustDB(), &pip2))
	s = sdk.NewStage("stage 1")
	s.Enabled = true
	s.PipelineID = pip2.ID
	pipeline.InsertStage(api.mustDB(), s)
	j = &sdk.Job{
		Enabled: true,
		Action: sdk.Action{
			Enabled: true,
		},
	}
	pipeline.InsertJob(api.mustDB(), j, s.ID, &pip2)
	s.Jobs = append(s.Jobs, *j)

	w := sdk.Workflow{
		Name:       "test_1",
		ProjectID:  proj.ID,
		ProjectKey: proj.Key,
		WorkflowData: sdk.WorkflowData{
			Node: sdk.Node{
				Name: "root",
				Type: sdk.NodeTypePipeline,
				Context: &sdk.NodeContext{
					ApplicationID: app.ID,
					PipelineID:    pip.ID,
				},
				Triggers: []sdk.NodeTrigger{
					{
						ChildNode: sdk.Node{
							Name: "child",
							Type: sdk.NodeTypePipeline,
							Context: &sdk.NodeContext{
								PipelineID: pip.ID,
							},
						},
					},
				},
			},
		},
	}

	proj2, errP := project.Load(context.TODO(), api.mustDB(), proj.Key, project.LoadOptions.WithPipelines, project.LoadOptions.WithGroups, project.LoadOptions.WithIntegrations, project.LoadOptions.WithApplications)
	require.NoError(t, errP)

	require.NoError(t, workflow.Insert(context.TODO(), api.mustDB(), api.Cache, *proj2, &w))
	w1, err := workflow.Load(context.TODO(), api.mustDB(), api.Cache, *proj, "test_1", workflow.LoadOptions{})
	require.NoError(t, err)

	wr, err := workflow.CreateRun(db, w1, nil, u)
	assert.NoError(t, err)
	wr.Workflow = *w1
	_, err = workflow.StartWorkflowRun(context.TODO(), db, api.Cache, *proj2, wr, &sdk.WorkflowRunPostHandlerOption{
		Manual: &sdk.WorkflowNodeRunManual{
			Username: u.GetUsername(),
		},
	}, consumer, nil)
	require.NoError(t, err)

	lastrun, err := workflow.LoadLastRun(api.mustDB(), proj.Key, w1.Name, workflow.LoadRunOptions{WithArtifacts: true, WithTests: true})
	require.NoError(t, err)

	vuln := sdk.Vulnerability{
		ApplicationID: app.ID,
		Ignored:       false,
		Component:     "lodash",
		CVE:           "",
		Description:   "",
		FixIn:         "",
		Origin:        "",
		Severity:      "high",
		Title:         "",
		Version:       "",
		Link:          "",
	}
	report := sdk.WorkflowNodeRunVulnerabilityReport{
		ApplicationID:     app.ID,
		WorkflowRunID:     lastrun.ID,
		WorkflowNodeRunID: lastrun.WorkflowNodeRuns[w1.WorkflowData.Node.ID][0].ID,
		Num:               lastrun.Number,
		Report: sdk.WorkflowNodeRunVulnerability{
			Vulnerabilities: []sdk.Vulnerability{vuln},
		},
	}
	assert.NoError(t, workflow.InsertVulnerabilityReport(db, &report))

	//Prepare request
	vars := map[string]string{
		"key":              proj.Key,
		"permWorkflowName": w1.Name,
		"number":           fmt.Sprintf("%d", lastrun.Number),
		"nodeRunID":        fmt.Sprintf("%d", lastrun.WorkflowNodeRuns[w1.WorkflowData.Node.ID][0].ID),
	}
	uri := router.GetRoute("GET", api.getWorkflowNodeRunHandler, vars)
	test.NotEmpty(t, uri)
	req := assets.NewAuthentifiedRequest(t, u, pass, "GET", uri, vars)

	//Do the request
	rec := httptest.NewRecorder()
	router.Mux.ServeHTTP(rec, req)
	assert.Equal(t, 200, rec.Code)

	var nr sdk.WorkflowNodeRun
	assert.NoError(t, json.Unmarshal(rec.Body.Bytes(), &nr))
	assert.Equal(t, 1, len(nr.VulnerabilitiesReport.Report.Vulnerabilities))
}

func Test_postWorkflowRunHandler(t *testing.T) {
	api, db, router := newTestAPI(t)

	u, pass := assets.InsertAdminUser(t, api.mustDB())
	key := sdk.RandomString(10)
	proj := assets.InsertTestProject(t, db, api.Cache, key, key)

	//First pipeline
	pip := sdk.Pipeline{
		ProjectID:  proj.ID,
		ProjectKey: proj.Key,
		Name:       "pip1",
	}
	require.NoError(t, pipeline.InsertPipeline(api.mustDB(), &pip))

	s := sdk.NewStage("stage 1")
	s.Enabled = true
	s.PipelineID = pip.ID
	pipeline.InsertStage(api.mustDB(), s)
	j := &sdk.Job{
		Enabled: true,
		Action: sdk.Action{
			Enabled: true,
		},
	}
	pipeline.InsertJob(api.mustDB(), j, s.ID, &pip)
	s.Jobs = append(s.Jobs, *j)

	pip.Stages = append(pip.Stages, *s)

	//Second pipeline
	pip2 := sdk.Pipeline{
		ProjectID:  proj.ID,
		ProjectKey: proj.Key,
		Name:       "pip2",
	}
	require.NoError(t, pipeline.InsertPipeline(api.mustDB(), &pip2))
	s = sdk.NewStage("stage 1")
	s.Enabled = true
	s.PipelineID = pip2.ID
	pipeline.InsertStage(api.mustDB(), s)
	j = &sdk.Job{
		Enabled: true,
		Action: sdk.Action{
			Enabled: true,
		},
	}
	pipeline.InsertJob(api.mustDB(), j, s.ID, &pip2)
	s.Jobs = append(s.Jobs, *j)

	w := sdk.Workflow{
		Name:       "test_1",
		ProjectID:  proj.ID,
		ProjectKey: proj.Key,
		WorkflowData: sdk.WorkflowData{
			Node: sdk.Node{
				Name: "root",
				Type: sdk.NodeTypePipeline,
				Context: &sdk.NodeContext{
					PipelineID: pip.ID,
				},
				Triggers: []sdk.NodeTrigger{
					{
						ChildNode: sdk.Node{
							Name: "child",
							Type: sdk.NodeTypePipeline,
							Context: &sdk.NodeContext{
								PipelineID: pip.ID,
							},
						},
					},
				},
			},
		},
	}

	proj2, errP := project.Load(context.TODO(), api.mustDB(), proj.Key, project.LoadOptions.WithPipelines, project.LoadOptions.WithGroups, project.LoadOptions.WithIntegrations)
	require.NoError(t, errP)

	require.NoError(t, workflow.Insert(context.TODO(), api.mustDB(), api.Cache, *proj2, &w))
	w1, err := workflow.Load(context.TODO(), api.mustDB(), api.Cache, *proj, "test_1", workflow.LoadOptions{})
	require.NoError(t, err)

	//Prepare request
	vars := map[string]string{
		"key":              proj.Key,
		"permWorkflowName": w1.Name,
	}
	uri := router.GetRoute("POST", api.postWorkflowRunHandler, vars)
	test.NotEmpty(t, uri)

	opts := &sdk.WorkflowRunPostHandlerOption{
		Manual: &sdk.WorkflowNodeRunManual{
			Payload: map[string]string{
				"test": "hereismytest",
			},
		},
	}
	req := assets.NewAuthentifiedRequest(t, u, pass, "POST", uri, opts)

	//Do the request
	rec := httptest.NewRecorder()
	router.Mux.ServeHTTP(rec, req)
	assert.Equal(t, 202, rec.Code)

	wr := &sdk.WorkflowRun{}
	require.NoError(t, json.Unmarshal(rec.Body.Bytes(), wr))
	assert.Equal(t, int64(1), wr.Number)

	// wait for the workflow to finish crafting
	assert.NoError(t, waitCraftinWorkflow(t, db, wr.ID))

	lastRun, err := workflow.LoadLastRun(api.mustDB(), proj.Key, w1.Name, workflow.LoadRunOptions{})
	test.NoError(t, err)
	assert.NotNil(t, lastRun.RootRun())
	payloadCount := 0
	testFound := false
	for _, param := range lastRun.RootRun().BuildParameters {
		if param.Name == "payload" {
			payloadCount++
		} else if param.Name == "test" {
			testFound = true
		}
	}

	assert.Equal(t, 1, payloadCount)
	assert.True(t, testFound, "should find 'test' in build parameters")
}

func waitCraftinWorkflow(t *testing.T, db gorp.SqlExecutor, id int64) error {
	ctx, cancel := context.WithTimeout(context.Background(), 5*time.Second)
	defer cancel()
	tick := time.NewTicker(100 * time.Millisecond)
	defer tick.Stop()
	for {
		select {
		case <-ctx.Done():
			return ctx.Err()
		case <-tick.C:
			w, _ := workflow.LoadRunByID(db, id, workflow.LoadRunOptions{})
			if w == nil {
				continue
			}
			if w.Status == sdk.StatusPending {
				continue
			}
			return nil
		}
	}

}

/**
 * This test does
 * 1. Create worklow
 * 2. Migrate as code => this will create PR.id = 1
 * 3. Run workflow :  Must fail on getting PR.id = 1
 */
func Test_postWorkflowRunAsyncFailedHandler(t *testing.T) {
	api, db, router := newTestAPI(t)

	u, pass := assets.InsertAdminUser(t, api.mustDB())
	key := sdk.RandomString(10)
	proj := assets.InsertTestProject(t, db, api.Cache, key, key)

	vcsServer := sdk.ProjectVCSServerLink{
		ProjectID: proj.ID,
		Name:      "github",
	}
	vcsServer.Set("token", "foo")
	vcsServer.Set("secret", "bar")
	assert.NoError(t, repositoriesmanager.InsertProjectVCSServerLink(context.TODO(), db, &vcsServer))

	//First pipeline
	pip := sdk.Pipeline{
		ProjectID:  proj.ID,
		ProjectKey: proj.Key,
		Name:       "pip1",
	}
	require.NoError(t, pipeline.InsertPipeline(api.mustDB(), &pip))

	// Create Application
	app := sdk.Application{
		Name:               sdk.RandomString(10),
		ProjectID:          proj.ID,
		RepositoryFullname: "foo/myrepo",
		VCSServer:          "github",
		RepositoryStrategy: sdk.RepositoryStrategy{
			ConnectionType: "ssh",
		},
	}
	assert.NoError(t, application.Insert(db, *proj, &app))
	assert.NoError(t, repositoriesmanager.InsertForApplication(db, &app))

	w := sdk.Workflow{
		Name:       "test_1",
		ProjectID:  proj.ID,
		ProjectKey: proj.Key,
		WorkflowData: sdk.WorkflowData{
			Node: sdk.Node{
				Name: "root",
				Type: sdk.NodeTypePipeline,
				Context: &sdk.NodeContext{
					PipelineID:    pip.ID,
					ApplicationID: app.ID,
				},
			},
		},
	}

	proj2, errP := project.Load(context.TODO(), api.mustDB(), proj.Key, project.LoadOptions.WithApplications, project.LoadOptions.WithPipelines, project.LoadOptions.WithGroups, project.LoadOptions.WithIntegrations)
	require.NoError(t, errP)

	require.NoError(t, workflow.Insert(context.TODO(), api.mustDB(), api.Cache, *proj2, &w))
	w1, err := workflow.Load(context.TODO(), api.mustDB(), api.Cache, *proj, "test_1", workflow.LoadOptions{})
	require.NoError(t, err)

	allSrv, err := services.LoadAll(context.TODO(), db)
	for _, s := range allSrv {
		if err := services.Delete(db, &s); err != nil {
			t.Fatalf("unable to delete service: %v", err)
		}
	}

	// Prepare VCS Mock
	mockVCSSservice, _ := assets.InsertService(t, db, "Test_postWorkflowRunAsyncFailedHandlerVCS", sdk.TypeVCS)
	defer func() {
		_ = services.Delete(db, mockVCSSservice) // nolint
	}()

	mockRepoService, _ := assets.InsertService(t, db, "Test_postWorkflowRunAsyncFailedHandlerRepo", sdk.TypeRepositories)
	defer func() {
		_ = services.Delete(db, mockRepoService) // nolint
	}()

	mockHookService, _ := assets.InsertService(t, db, "Test_postWorkflowRunAsyncFailedHandlerHook", sdk.TypeHooks)
	defer func() {
		_ = services.Delete(db, mockHookService) // nolint
	}()

	//This is a mock for the repositories service
	services.HTTPClient = mock(
		func(r *http.Request) (*http.Response, error) {
			t.Logf("[MOCK] %s %v", r.Method, r.URL)
			body := new(bytes.Buffer)
			w := new(http.Response)
			enc := json.NewEncoder(body)
			w.Body = ioutil.NopCloser(body)

			switch r.URL.String() {
			case "/operations/123":
				ope := sdk.Operation{
					UUID:   "123",
					Status: sdk.OperationStatusDone,
				}
				if err := enc.Encode(ope); err != nil {
					return writeError(w, err)
				}
			case "/vcs/github/webhooks":
				res := struct {
					WebhooksSupported bool   `json:"webhooks_supported"`
					WebhooksDisabled  bool   `json:"webhooks_disabled"`
					WebhooksIcon      string `json:"webhooks_icon"`
				}{
					WebhooksDisabled:  false,
					WebhooksIcon:      "",
					WebhooksSupported: true,
				}
				if err := enc.Encode(res); err != nil {
					return writeError(w, err)
				}
			case "/vcs/github/repos/foo/myrepo":
				r := sdk.VCSRepo{
					SSHCloneURL:  "ssh:/cloneurl",
					HTTPCloneURL: "http:/cloneurl",
				}
				if err := enc.Encode(r); err != nil {
					return writeError(w, err)
				}
			case "/vcs/github/repos/foo/myrepo/hooks":
				h := sdk.VCSHook{}
				h.Name = "hook"
				if err := enc.Encode(h); err != nil {
					return writeError(w, err)
				}
			case "/vcs/github/repos/foo/myrepo/pullrequests?state=open":
				vcsPRs := []sdk.VCSPullRequest{}
				if err := enc.Encode(vcsPRs); err != nil {
					return writeError(w, err)
				}
			case "/vcs/github/repos/foo/myrepo/pullrequests":
				pr := sdk.VCSPullRequest{
					Title: "blabla",
					URL:   "myurl",
					ID:    1,
				}
				if err := enc.Encode(pr); err != nil {
					return writeError(w, err)
				}
			case "/vcs/github/repos/foo/myrepo/pullrequests/1":
				return writeError(w, fmt.Errorf("error for test"))
			case "/task/bulk":
				hooks := map[string]sdk.NodeHook{}
				hooks["123"] = sdk.NodeHook{
					UUID: "123",
				}
				for k, h := range hooks {
					if h.HookModelName == sdk.RepositoryWebHookModelName {
						cfg := hooks[k].Config
						cfg["webHookURL"] = sdk.WorkflowNodeHookConfigValue{
							Value:        "http://lolcat.host",
							Configurable: false,
						}
					}
				}
				if err := enc.Encode(hooks); err != nil {
					return writeError(w, err)
				}
			default:
				return writeError(w, sdk.NewError(sdk.ErrServiceUnavailable,
					fmt.Errorf("route %s must not be called", r.URL.String()),
				))
			}
			return w, nil
		},
	)

	// Migrate as code
	ope := sdk.Operation{
		UUID: "123",
		Setup: sdk.OperationSetup{
			Push: sdk.OperationPush{
				Update: false,
			},
		},
	}
	ed := ascode.EntityData{
		FromRepo:      "ssh:/cloneurl",
		Name:          w1.Name,
		ID:            w1.ID,
		Type:          ascode.WorkflowEvent,
		OperationUUID: ope.UUID,
	}

	x := ascode.UpdateAsCodeResult(context.TODO(), api.mustDB(), api.Cache, *proj, w1.ID, app, ed, u)
	require.NotNil(t, x, "ascodeEvent should not be nil, but it was")

	t.Logf("UpdateAsCodeResult => %+v", x)

	//Prepare request
	vars := map[string]string{
		"key":              proj.Key,
		"permWorkflowName": w1.Name,
	}
	uri := router.GetRoute("POST", api.postWorkflowRunHandler, vars)
	test.NotEmpty(t, uri)

	opts := &sdk.WorkflowRunPostHandlerOption{}
	req := assets.NewAuthentifiedRequest(t, u, pass, "POST", uri, opts)

	//Do the request
	rec := httptest.NewRecorder()
	router.Mux.ServeHTTP(rec, req)
	assert.Equal(t, 202, rec.Code)

	cpt := 0
	for {
		t.Logf("Attempt getWorkflowRunHandler #%d", cpt)
		varsGet := map[string]string{
			"key":              proj.Key,
			"permWorkflowName": w1.Name,
			"number":           "1",
		}
		uriGet := router.GetRoute("GET", api.getWorkflowRunHandler, varsGet)
		reqGet := assets.NewAuthentifiedRequest(t, u, pass, "GET", uriGet, nil)
		recGet := httptest.NewRecorder()
		router.Mux.ServeHTTP(recGet, reqGet)
		require.Equal(t, 200, recGet.Code)
		var wrGet sdk.WorkflowRun
		recGetBody := recGet.Body.Bytes()
		require.NoError(t, json.Unmarshal(recGetBody, &wrGet))

		if sdk.StatusIsTerminated(wrGet.Status) {
			assert.Equal(t, sdk.StatusFail, wrGet.Status)
			assert.Equal(t, 1, len(wrGet.Infos))
			if len(wrGet.Infos) == 1 {
				assert.Equal(t, wrGet.Infos[0].Message.ID, sdk.MsgWorkflowError.ID)
			}
			return
		}
		cpt++
		if cpt > 10 {
			break
		}
	}
	t.FailNow()
}

func Test_postWorkflowRunHandlerWithoutRightOnEnvironment(t *testing.T) {
	api, db, router := newTestAPI(t)

	key := sdk.RandomString(10)
	proj := assets.InsertTestProject(t, db, api.Cache, key, key)

	//First pipeline
	pip := sdk.Pipeline{
		ProjectID:  proj.ID,
		ProjectKey: proj.Key,
		Name:       "pip1",
	}
	require.NoError(t, pipeline.InsertPipeline(api.mustDB(), &pip))

	s := sdk.NewStage("stage 1")
	s.Enabled = true
	s.PipelineID = pip.ID
	pipeline.InsertStage(api.mustDB(), s)
	j := &sdk.Job{
		Enabled: true,
		Action: sdk.Action{
			Enabled: true,
		},
	}
	pipeline.InsertJob(api.mustDB(), j, s.ID, &pip)
	s.Jobs = append(s.Jobs, *j)

	pip.Stages = append(pip.Stages, *s)

	//Second pipeline
	pip2 := sdk.Pipeline{
		ProjectID:  proj.ID,
		ProjectKey: proj.Key,
		Name:       "pip2",
	}
	require.NoError(t, pipeline.InsertPipeline(api.mustDB(), &pip2))
	s = sdk.NewStage("stage 1")
	s.Enabled = true
	s.PipelineID = pip2.ID
	pipeline.InsertStage(api.mustDB(), s)
	j = &sdk.Job{
		Enabled: true,
		Action: sdk.Action{
			Enabled: true,
		},
	}
	pipeline.InsertJob(api.mustDB(), j, s.ID, &pip2)
	s.Jobs = append(s.Jobs, *j)
	env := sdk.Environment{
		Name:       "envtest",
		ProjectID:  proj.ID,
		ProjectKey: proj.Key,
	}
	require.NoError(t, environment.InsertEnvironment(api.mustDB(), &env))
	gr := sdk.Group{
		Name: sdk.RandomString(10),
	}
	require.NoError(t, group.Insert(context.TODO(), api.mustDB(), &gr))

	uLambda, pass := assets.InsertLambdaUser(t, api.mustDB(), &gr)

	w := sdk.Workflow{
		Name:       "test_1",
		ProjectID:  proj.ID,
		ProjectKey: proj.Key,
		WorkflowData: sdk.WorkflowData{
			Node: sdk.Node{
				Name: "root",
				Type: sdk.NodeTypePipeline,
				Context: &sdk.NodeContext{
					PipelineID:    pip.ID,
					EnvironmentID: env.ID,
				},
				Triggers: []sdk.NodeTrigger{
					{
						ChildNode: sdk.Node{
							Name: "child",
							Type: sdk.NodeTypePipeline,
							Context: &sdk.NodeContext{
								PipelineID: pip.ID,
							},
						},
					},
				},
			},
		},
	}

	proj2, errP := project.Load(context.TODO(), api.mustDB(), proj.Key, project.LoadOptions.WithPipelines, project.LoadOptions.WithGroups, project.LoadOptions.WithEnvironments)
	require.NoError(t, errP)

	require.NoError(t, workflow.Insert(context.TODO(), api.mustDB(), api.Cache, *proj2, &w))
	w1, err := workflow.Load(context.TODO(), api.mustDB(), api.Cache, *proj2, "test_1", workflow.LoadOptions{})
	require.NoError(t, err)

	//Prepare request
	vars := map[string]string{
		"key":              proj.Key,
		"permWorkflowName": w1.Name,
	}
	uri := router.GetRoute("POST", api.postWorkflowRunHandler, vars)
	test.NotEmpty(t, uri)

	opts := &sdk.WorkflowRunPostHandlerOption{}
	req := assets.NewAuthentifiedRequest(t, uLambda, pass, "POST", uri, opts)

	//Do the request
	rec := httptest.NewRecorder()
	router.Mux.ServeHTTP(rec, req)
	assert.Equal(t, 403, rec.Code)
}

func Test_postWorkflowRunHandlerWithoutRightConditionsOnHook(t *testing.T) {
	api, db, router := newTestAPI(t)

	u, pass := assets.InsertAdminUser(t, api.mustDB())
	key := sdk.RandomString(10)
	proj := assets.InsertTestProject(t, db, api.Cache, key, key)

	//First pipeline
	pip := sdk.Pipeline{
		ProjectID:  proj.ID,
		ProjectKey: proj.Key,
		Name:       "pip1",
	}
	test.NoError(t, pipeline.InsertPipeline(api.mustDB(), &pip))

	s := sdk.NewStage("stage 1")
	s.Enabled = true
	s.PipelineID = pip.ID
	test.NoError(t, pipeline.InsertStage(api.mustDB(), s))
	j := &sdk.Job{
		Enabled: true,
		Action: sdk.Action{
			Enabled: true,
		},
	}
	test.NoError(t, pipeline.InsertJob(api.mustDB(), j, s.ID, &pip))
	s.Jobs = append(s.Jobs, *j)

	pip.Stages = append(pip.Stages, *s)

	//Second pipeline
	pip2 := sdk.Pipeline{
		ProjectID:  proj.ID,
		ProjectKey: proj.Key,
		Name:       "pip2",
	}
	test.NoError(t, pipeline.InsertPipeline(api.mustDB(), &pip2))
	s = sdk.NewStage("stage 1")
	s.Enabled = true
	s.PipelineID = pip2.ID
	test.NoError(t, pipeline.InsertStage(api.mustDB(), s))
	j = &sdk.Job{
		Enabled: true,
		Action: sdk.Action{
			Enabled: true,
		},
	}
	test.NoError(t, pipeline.InsertJob(api.mustDB(), j, s.ID, &pip2))
	s.Jobs = append(s.Jobs, *j)

	mockHookService, _ := assets.InsertService(t, db, "Test_postWorkflowRunHandlerWithoutRightConditionsOnHook", sdk.TypeHooks)
	defer func() {
		_ = services.Delete(db, mockHookService) // nolint
	}()

	//This is a mock for the repositories service
	services.HTTPClient = mock(
		func(r *http.Request) (*http.Response, error) {
			body := new(bytes.Buffer)
			w := new(http.Response)
			enc := json.NewEncoder(body)
			w.Body = ioutil.NopCloser(body)

			switch r.URL.String() {
			case "/task/bulk":
				hooks := map[string]sdk.NodeHook{}
				hooks["1cbf3792-126b-4111-884f-077bdee9523c"] = sdk.NodeHook{
					Conditions: sdk.WorkflowNodeConditions{
						LuaScript: "return false",
					},
					HookModelName: sdk.WebHookModel.Name,
					Config:        sdk.WebHookModel.DefaultConfig.Clone(),
					UUID:          "1cbf3792-126b-4111-884f-077bdee9523c",
				}
				if err := enc.Encode(hooks); err != nil {
					return writeError(w, err)
				}
			default:
				return writeError(w, fmt.Errorf("route %s must not be called", r.URL.String()))
			}
			return w, nil
		},
	)

	_, errDb := db.Exec("DELETE FROM w_node_hook WHERE uuid = $1", "1cbf3792-126b-4111-884f-077bdee9523c")
	test.NoError(t, errDb)

	w := sdk.Workflow{
		Name:       "test_1",
		ProjectID:  proj.ID,
		ProjectKey: proj.Key,
		HookModels: map[int64]sdk.WorkflowHookModel{
			1: sdk.WebHookModel,
		},
		WorkflowData: sdk.WorkflowData{
			Node: sdk.Node{
				Name: "root",
				Type: sdk.NodeTypePipeline,
				Context: &sdk.NodeContext{
					PipelineID: pip.ID,
				},
				Hooks: []sdk.NodeHook{
					{
						Conditions: sdk.WorkflowNodeConditions{
							LuaScript: "return false",
						},
						HookModelName: sdk.WebHookModel.Name,
						Config:        sdk.WebHookModel.DefaultConfig.Clone(),
						UUID:          "1cbf3792-126b-4111-884f-077bdee9523c",
					},
				},
				Triggers: []sdk.NodeTrigger{
					{
						ChildNode: sdk.Node{
							Name: "child",
							Type: sdk.NodeTypePipeline,
							Context: &sdk.NodeContext{
								PipelineID: pip.ID,
							},
						},
					},
				},
			},
		},
	}

	proj2, errP := project.Load(context.TODO(), api.mustDB(), proj.Key, project.LoadOptions.WithPipelines, project.LoadOptions.WithGroups, project.LoadOptions.WithEnvironments)
	test.NoError(t, errP)

	test.NoError(t, workflow.Insert(context.TODO(), api.mustDB(), api.Cache, *proj2, &w))
	w1, err := workflow.Load(context.TODO(), api.mustDB(), api.Cache, *proj2, "test_1", workflow.LoadOptions{})
	test.NoError(t, err)

	//Prepare request
	vars := map[string]string{
		"key":              proj.Key,
		"permWorkflowName": w1.Name,
	}
	uri := router.GetRoute("POST", api.postWorkflowRunHandler, vars)
	test.NotEmpty(t, uri)

	opts := &sdk.WorkflowRunPostHandlerOption{
		Hook: &sdk.WorkflowNodeRunHookEvent{
			Payload:              nil,
			WorkflowNodeHookUUID: "1cbf3792-126b-4111-884f-077bdee9523c",
		},
	}
	req := assets.NewAuthentifiedRequest(t, u, pass, "POST", uri, opts)

	//Do the request
	rec := httptest.NewRecorder()
	router.Mux.ServeHTTP(rec, req)
	var body []byte
	_, err = req.Body.Read(body)
	test.NoError(t, err)
	defer req.Body.Close()
	assert.Equal(t, 400, rec.Code)
}

func Test_postWorkflowRunHandlerHookWithMutex(t *testing.T) {
	api, db, router := newTestAPI(t)

	u, pass := assets.InsertAdminUser(t, api.mustDB())
	key := sdk.RandomString(10)
	proj := assets.InsertTestProject(t, db, api.Cache, key, key)

	//First pipeline
	pip := sdk.Pipeline{
		ProjectID:  proj.ID,
		ProjectKey: proj.Key,
		Name:       "pip1",
	}
	test.NoError(t, pipeline.InsertPipeline(api.mustDB(), &pip))

	s := sdk.NewStage("stage 1")
	s.Enabled = true
	s.PipelineID = pip.ID
	test.NoError(t, pipeline.InsertStage(api.mustDB(), s))
	j := &sdk.Job{
		Enabled: true,
		Action: sdk.Action{
			Enabled: true,
		},
	}
	test.NoError(t, pipeline.InsertJob(api.mustDB(), j, s.ID, &pip))
	s.Jobs = append(s.Jobs, *j)

	pip.Stages = append(pip.Stages, *s)

	//Second pipeline
	pip2 := sdk.Pipeline{
		ProjectID:  proj.ID,
		ProjectKey: proj.Key,
		Name:       "pip2",
	}
	test.NoError(t, pipeline.InsertPipeline(api.mustDB(), &pip2))
	s = sdk.NewStage("stage 1")
	s.Enabled = true
	s.PipelineID = pip2.ID
	test.NoError(t, pipeline.InsertStage(api.mustDB(), s))
	j = &sdk.Job{
		Enabled: true,
		Action: sdk.Action{
			Enabled: true,
		},
	}
	test.NoError(t, pipeline.InsertJob(api.mustDB(), j, s.ID, &pip2))
	s.Jobs = append(s.Jobs, *j)

	mockServiceHook, _ := assets.InsertService(t, db, "Test_postWorkflowRunHandlerHookWithMutex", sdk.TypeHooks)
	defer func() {
		_ = services.Delete(db, mockServiceHook) // nolint
	}()

	//This is a mock for the repositories service
	services.HTTPClient = mock(
		func(r *http.Request) (*http.Response, error) {
			body := new(bytes.Buffer)
			w := new(http.Response)
			enc := json.NewEncoder(body)
			w.Body = ioutil.NopCloser(body)

			switch r.URL.String() {
			case "/task/bulk":
				hooks := map[string]sdk.NodeHook{}
				hooks["1cbf3792-126b-4111-884f-077bdee9523d"] = sdk.NodeHook{
					HookModelName: sdk.WebHookModel.Name,
					Config:        sdk.WebHookModel.DefaultConfig.Clone(),
					UUID:          "1cbf3792-126b-4111-884f-077bdee9523d",
				}
				if err := enc.Encode(hooks); err != nil {
					return writeError(w, err)
				}
			default:
				return writeError(w, fmt.Errorf("route %s must not be called", r.URL.String()))
			}
			return w, nil
		},
	)

	_, errDb := db.Exec("DELETE FROM w_node_hook WHERE uuid = $1", "1cbf3792-126b-4111-884f-077bdee9523d")
	test.NoError(t, errDb)

	w := sdk.Workflow{
		Name:       "test_1",
		ProjectID:  proj.ID,
		ProjectKey: proj.Key,
		HookModels: map[int64]sdk.WorkflowHookModel{
			1: sdk.WebHookModel,
		},
		WorkflowData: sdk.WorkflowData{
			Node: sdk.Node{
				Name: "root",
				Type: sdk.NodeTypePipeline,
				Context: &sdk.NodeContext{
					PipelineID: pip.ID,
					Mutex:      true,
				},
				Hooks: []sdk.NodeHook{
					{
						HookModelName: sdk.WebHookModel.Name,
						Config:        sdk.WebHookModel.DefaultConfig.Clone(),
						UUID:          "1cbf3792-126b-4111-884f-077bdee9523d",
					},
				},
			},
		},
	}

	proj2, errP := project.Load(context.TODO(), api.mustDB(), proj.Key, project.LoadOptions.WithPipelines, project.LoadOptions.WithGroups, project.LoadOptions.WithEnvironments)
	test.NoError(t, errP)

	test.NoError(t, workflow.Insert(context.TODO(), api.mustDB(), api.Cache, *proj2, &w))
	w1, err := workflow.Load(context.TODO(), api.mustDB(), api.Cache, *proj2, "test_1", workflow.LoadOptions{})
	test.NoError(t, err)

	//Prepare request
	vars := map[string]string{
		"key":              proj.Key,
		"permWorkflowName": w1.Name,
	}
	uri := router.GetRoute("POST", api.postWorkflowRunHandler, vars)
	test.NotEmpty(t, uri)

	opts := &sdk.WorkflowRunPostHandlerOption{
		Hook: &sdk.WorkflowNodeRunHookEvent{
			Payload:              nil,
			WorkflowNodeHookUUID: "1cbf3792-126b-4111-884f-077bdee9523d",
		},
	}
	req := assets.NewAuthentifiedRequest(t, u, pass, "POST", uri, opts)

	//Do the request, start first workflow
	rec := httptest.NewRecorder()
	router.Mux.ServeHTTP(rec, req)
	var body []byte
	_, err = req.Body.Read(body)
	test.NoError(t, err)
	defer req.Body.Close()
	assert.Equal(t, 202, rec.Code)

	req2 := assets.NewAuthentifiedRequest(t, u, pass, "POST", uri, opts)

	//Do the request, start a new run
	rec2 := httptest.NewRecorder()
	router.Mux.ServeHTTP(rec2, req2)
	var body2 []byte
	_, err = req2.Body.Read(body2)
	test.NoError(t, err)
	defer req2.Body.Close()
	assert.Equal(t, 202, rec2.Code)

	// it's an async call, wait a bit the let cds take care of the previous request
	time.Sleep(3 * time.Second)

	lastRun, err := workflow.LoadLastRun(api.mustDB(), proj.Key, w1.Name, workflow.LoadRunOptions{})
	test.NoError(t, err)
	assert.Equal(t, int64(2), lastRun.Number)
	assert.Equal(t, sdk.StatusBuilding, lastRun.Status)
}

func Test_postWorkflowRunHandlerMutexRelease(t *testing.T) {
	api, db, router := newTestAPI(t)

	u, jwt := assets.InsertAdminUser(t, api.mustDB())

	// Init test pipeline with one stage and one job
	projKey := sdk.RandomString(10)
	proj := assets.InsertTestProject(t, db, api.Cache, projKey, projKey)
	pip := sdk.Pipeline{ProjectID: proj.ID, ProjectKey: proj.Key, Name: sdk.RandomString(10)}
	require.NoError(t, pipeline.InsertPipeline(api.mustDB(), &pip))
	stage := sdk.Stage{PipelineID: pip.ID, Name: sdk.RandomString(10), Enabled: true}
	require.NoError(t, pipeline.InsertStage(api.mustDB(), &stage))
	job := &sdk.Job{Enabled: true, Action: sdk.Action{Enabled: true}}
	require.NoError(t, pipeline.InsertJob(api.mustDB(), job, stage.ID, &pip))

	// Init test workflow with one pipeline with mutex
	wkf := sdk.Workflow{
		ProjectID:  proj.ID,
		ProjectKey: proj.Key,
		Name:       sdk.RandomString(10),
		WorkflowData: sdk.WorkflowData{
			Node: sdk.Node{
				Name: "root",
				Type: sdk.NodeTypePipeline,
				Context: &sdk.NodeContext{
					PipelineID: pip.ID,
					Mutex:      true,
				},
			},
		},
	}
	require.NoError(t, workflow.Insert(context.TODO(), api.mustDB(), api.Cache, *proj, &wkf))

	// Run workflow 1
	uri := router.GetRoute("POST", api.postWorkflowRunHandler, map[string]string{
		"key":              proj.Key,
		"permWorkflowName": wkf.Name,
	})
	require.NotEmpty(t, uri)
	req := assets.NewAuthentifiedRequest(t, u, jwt, "POST", uri, sdk.WorkflowRunPostHandlerOption{})
	rec := httptest.NewRecorder()
	router.Mux.ServeHTTP(rec, req)
	require.Equal(t, 202, rec.Code)

	var try int
	for {
		if try > 10 {
			t.Logf("Maximum attempts reached on getWorkflowRunHandler for run 1")
			t.FailNow()
			return
		}
		try++
		t.Logf("Attempt #%d on getWorkflowRunHandler for run 1", try)
		uri := router.GetRoute("GET", api.getWorkflowRunHandler, map[string]string{
			"key":              proj.Key,
			"permWorkflowName": wkf.Name,
			"number":           "1",
		})
		req := assets.NewAuthentifiedRequest(t, u, jwt, "GET", uri, nil)
		rec := httptest.NewRecorder()
		router.Mux.ServeHTTP(rec, req)
		require.Equal(t, 200, rec.Code)

		var wkfRun sdk.WorkflowRun
		require.NoError(t, json.Unmarshal(rec.Body.Bytes(), &wkfRun))
		if wkfRun.Status != sdk.StatusBuilding {
			t.Logf("Workflow run status: %s", wkfRun.Status)
			continue
		}

		require.Equal(t, sdk.StatusBuilding, wkfRun.Status)
		require.Equal(t, sdk.StatusWaiting, wkfRun.RootRun().Stages[0].Status)
		break
	}

	// Run workflow 2
	uri = router.GetRoute("POST", api.postWorkflowRunHandler, map[string]string{
		"key":              proj.Key,
		"permWorkflowName": wkf.Name,
	})
	require.NotEmpty(t, uri)
	req = assets.NewAuthentifiedRequest(t, u, jwt, "POST", uri, sdk.WorkflowRunPostHandlerOption{})
	rec = httptest.NewRecorder()
	router.Mux.ServeHTTP(rec, req)
	require.Equal(t, 202, rec.Code)

	try = 0
	for {
		if try > 10 {
			t.Logf("Maximum attempts reached on getWorkflowRunHandler for run 2")
			t.FailNow()
			return
		}
		try++
		t.Logf("Attempt #%d on getWorkflowRunHandler for run 2", try)
		uri := router.GetRoute("GET", api.getWorkflowRunHandler, map[string]string{
			"key":              proj.Key,
			"permWorkflowName": wkf.Name,
			"number":           "2",
		})
		req := assets.NewAuthentifiedRequest(t, u, jwt, "GET", uri, nil)
		rec := httptest.NewRecorder()
		router.Mux.ServeHTTP(rec, req)
		require.Equal(t, 200, rec.Code)

		var wkfRun sdk.WorkflowRun
		require.NoError(t, json.Unmarshal(rec.Body.Bytes(), &wkfRun))
		if wkfRun.Status != sdk.StatusBuilding {
			t.Logf("Workflow run status: %s", wkfRun.Status)
			continue
		}

		require.Equal(t, sdk.StatusBuilding, wkfRun.Status)
		require.Equal(t, 2, len(wkfRun.Infos))
		require.Equal(t, sdk.MsgWorkflowStarting.ID, wkfRun.Infos[0].Message.ID)
		require.Equal(t, sdk.MsgWorkflowNodeMutex.ID, wkfRun.Infos[1].Message.ID)
		require.Equal(t, "", wkfRun.RootRun().Stages[0].Status)
		break
	}

	// Run workflow 3
	uri = router.GetRoute("POST", api.postWorkflowRunHandler, map[string]string{
		"key":              proj.Key,
		"permWorkflowName": wkf.Name,
	})
	require.NotEmpty(t, uri)
	req = assets.NewAuthentifiedRequest(t, u, jwt, "POST", uri, sdk.WorkflowRunPostHandlerOption{})
	rec = httptest.NewRecorder()
	router.Mux.ServeHTTP(rec, req)
	require.Equal(t, 202, rec.Code)

	try = 0
	for {
		if try > 10 {
			t.Logf("Maximum attempts reached on getWorkflowRunHandler for run 3")
			t.FailNow()
			return
		}
		try++
		t.Logf("Attempt #%d on getWorkflowRunHandler for run 3", try)
		uri := router.GetRoute("GET", api.getWorkflowRunHandler, map[string]string{
			"key":              proj.Key,
			"permWorkflowName": wkf.Name,
			"number":           "3",
		})
		req := assets.NewAuthentifiedRequest(t, u, jwt, "GET", uri, nil)
		rec := httptest.NewRecorder()
		router.Mux.ServeHTTP(rec, req)
		require.Equal(t, 200, rec.Code)

		var wkfRun sdk.WorkflowRun
		require.NoError(t, json.Unmarshal(rec.Body.Bytes(), &wkfRun))
		if wkfRun.Status != sdk.StatusBuilding {
			t.Logf("Workflow run status: %s", wkfRun.Status)
			continue
		}

		require.Equal(t, sdk.StatusBuilding, wkfRun.Status)
		require.Equal(t, 2, len(wkfRun.Infos))
		require.Equal(t, sdk.MsgWorkflowStarting.ID, wkfRun.Infos[0].Message.ID)
		require.Equal(t, sdk.MsgWorkflowNodeMutex.ID, wkfRun.Infos[1].Message.ID)
		require.Equal(t, "", wkfRun.RootRun().Stages[0].Status)
		break
	}

	// Stop workflow 1
	uri = router.GetRoute("POST", api.stopWorkflowRunHandler, map[string]string{
		"key":              proj.Key,
		"permWorkflowName": wkf.Name,
		"number":           "1",
	})
	require.NotEmpty(t, uri)
	req = assets.NewAuthentifiedRequest(t, u, jwt, "POST", uri, nil)
	rec = httptest.NewRecorder()
	router.Mux.ServeHTTP(rec, req)
	require.Equal(t, 200, rec.Code)

	try = 0
	for {
		if try > 10 {
			t.Logf("Maximum attempts reached on getWorkflowRunHandler for run 1")
			t.FailNow()
			return
		}
		try++
		t.Logf("Attempt #%d on getWorkflowRunHandler for run 1", try)
		uri := router.GetRoute("GET", api.getWorkflowRunHandler, map[string]string{
			"key":              proj.Key,
			"permWorkflowName": wkf.Name,
			"number":           "1",
		})
		req := assets.NewAuthentifiedRequest(t, u, jwt, "GET", uri, nil)
		rec := httptest.NewRecorder()
		router.Mux.ServeHTTP(rec, req)
		require.Equal(t, 200, rec.Code)

		var wkfRun sdk.WorkflowRun
		require.NoError(t, json.Unmarshal(rec.Body.Bytes(), &wkfRun))
		if wkfRun.Status != sdk.StatusStopped {
			t.Logf("Workflow run status: %s", wkfRun.Status)
			continue
		}

		require.Equal(t, sdk.StatusStopped, wkfRun.Status)
		require.Equal(t, sdk.StatusStopped, wkfRun.RootRun().Stages[0].Status)
		break
	}

	// Run 2 should be running
	try = 0
	for {
		if try > 10 {
			t.Logf("Maximum attempts reached on getWorkflowRunHandler for run 2")
			t.FailNow()
			return
		}
		try++
		t.Logf("Attempt #%d on getWorkflowRunHandler for run 2", try)
		uri := router.GetRoute("GET", api.getWorkflowRunHandler, map[string]string{
			"key":              proj.Key,
			"permWorkflowName": wkf.Name,
			"number":           "2",
		})
		req := assets.NewAuthentifiedRequest(t, u, jwt, "GET", uri, nil)
		rec := httptest.NewRecorder()
		router.Mux.ServeHTTP(rec, req)
		require.Equal(t, 200, rec.Code)

		var wkfRun sdk.WorkflowRun
		require.NoError(t, json.Unmarshal(rec.Body.Bytes(), &wkfRun))
		if wkfRun.Status != sdk.StatusBuilding && wkfRun.RootRun().Stages[0].Status == sdk.StatusWaiting {
			t.Logf("Workflow run status: %s", wkfRun.Status)
			continue
		}

		require.Equal(t, sdk.StatusBuilding, wkfRun.Status)
		require.Equal(t, sdk.StatusWaiting, wkfRun.RootRun().Stages[0].Status, "Stop a previous workflow run should have release the mutex and trigger the second run, status of the stage should change for empty string to waiting")
		break
	}

	// Run 3 should still be locked
	try = 0
	for {
		if try > 10 {
			t.Logf("Maximum attempts reached on getWorkflowRunHandler for run 3")
			t.FailNow()
			return
		}
		try++
		t.Logf("Attempt #%d on getWorkflowRunHandler for run 3", try)
		uri := router.GetRoute("GET", api.getWorkflowRunHandler, map[string]string{
			"key":              proj.Key,
			"permWorkflowName": wkf.Name,
			"number":           "3",
		})
		req := assets.NewAuthentifiedRequest(t, u, jwt, "GET", uri, nil)
		rec := httptest.NewRecorder()
		router.Mux.ServeHTTP(rec, req)
		require.Equal(t, 200, rec.Code)

		var wkfRun sdk.WorkflowRun
		require.NoError(t, json.Unmarshal(rec.Body.Bytes(), &wkfRun))
		if wkfRun.Status != sdk.StatusBuilding {
			t.Logf("Workflow run status: %s", wkfRun.Status)
			continue
		}

		require.Equal(t, sdk.StatusBuilding, wkfRun.Status)
		require.Equal(t, 2, len(wkfRun.Infos))
		require.Equal(t, sdk.MsgWorkflowStarting.ID, wkfRun.Infos[0].Message.ID)
		require.Equal(t, sdk.MsgWorkflowNodeMutex.ID, wkfRun.Infos[1].Message.ID)
		require.Equal(t, "", wkfRun.RootRun().Stages[0].Status)
		break
	}
}

func Test_postWorkflowRunHandlerHook(t *testing.T) {
	api, db, router := newTestAPI(t)

	u, pass := assets.InsertAdminUser(t, api.mustDB())
	key := sdk.RandomString(10)
	proj := assets.InsertTestProject(t, db, api.Cache, key, key)

	//First pipeline
	pip := sdk.Pipeline{
		ProjectID:  proj.ID,
		ProjectKey: proj.Key,
		Name:       "pip1",
	}
	test.NoError(t, pipeline.InsertPipeline(api.mustDB(), &pip))

	s := sdk.NewStage("stage 1")
	s.Enabled = true
	s.PipelineID = pip.ID
	test.NoError(t, pipeline.InsertStage(api.mustDB(), s))
	j := &sdk.Job{
		Enabled: true,
		Action: sdk.Action{
			Enabled: true,
		},
	}
	test.NoError(t, pipeline.InsertJob(api.mustDB(), j, s.ID, &pip))
	s.Jobs = append(s.Jobs, *j)

	pip.Stages = append(pip.Stages, *s)

	//Second pipeline
	pip2 := sdk.Pipeline{
		ProjectID:  proj.ID,
		ProjectKey: proj.Key,
		Name:       "pip2",
	}
	test.NoError(t, pipeline.InsertPipeline(api.mustDB(), &pip2))
	s = sdk.NewStage("stage 1")
	s.Enabled = true
	s.PipelineID = pip2.ID
	test.NoError(t, pipeline.InsertStage(api.mustDB(), s))
	j = &sdk.Job{
		Enabled: true,
		Action: sdk.Action{
			Enabled: true,
		},
	}
	test.NoError(t, pipeline.InsertJob(api.mustDB(), j, s.ID, &pip2))
	s.Jobs = append(s.Jobs, *j)

	mockServiceHook, _ := assets.InsertService(t, db, "Test_postWorkflowRunHandlerHookWithMutex", sdk.TypeHooks)
	defer func() {
		_ = services.Delete(db, mockServiceHook) // nolint
	}()

	//This is a mock for the hook service
	services.HTTPClient = mock(
		func(r *http.Request) (*http.Response, error) {
			body := new(bytes.Buffer)
			w := new(http.Response)
			enc := json.NewEncoder(body)
			w.Body = ioutil.NopCloser(body)

			switch r.URL.String() {
			case "/task/bulk":
				hooks := map[string]sdk.NodeHook{}
				hooks["1cbf3792-126b-4111-884f-077bdee9523d"] = sdk.NodeHook{
					HookModelName: sdk.WebHookModel.Name,
					Config:        sdk.WebHookModel.DefaultConfig.Clone(),
					UUID:          "1cbf3792-126b-4111-884f-077bdee9523d",
				}
				if err := enc.Encode(hooks); err != nil {
					return writeError(w, err)
				}
			default:
				return writeError(w, fmt.Errorf("route %s must not be called", r.URL.String()))
			}
			return w, nil
		},
	)

	_, errDb := db.Exec("DELETE FROM w_node_hook WHERE uuid = $1", "1cbf3792-126b-4111-884f-077bdee9523d")
	test.NoError(t, errDb)

	w := sdk.Workflow{
		Name:       "test_1",
		ProjectID:  proj.ID,
		ProjectKey: proj.Key,
		HookModels: map[int64]sdk.WorkflowHookModel{
			1: sdk.WebHookModel,
		},
		WorkflowData: sdk.WorkflowData{
			Node: sdk.Node{
				Name: "root",
				Type: sdk.NodeTypePipeline,
				Context: &sdk.NodeContext{
					PipelineID: pip.ID,
				},
				Hooks: []sdk.NodeHook{
					{
						HookModelName: sdk.WebHookModel.Name,
						Config:        sdk.WebHookModel.DefaultConfig.Clone(),
						UUID:          "1cbf3792-126b-4111-884f-077bdee9523d",
					},
				},
			},
		},
	}

	proj2, errP := project.Load(context.TODO(), api.mustDB(), proj.Key, project.LoadOptions.WithPipelines, project.LoadOptions.WithGroups, project.LoadOptions.WithEnvironments)
	test.NoError(t, errP)

	test.NoError(t, workflow.Insert(context.TODO(), api.mustDB(), api.Cache, *proj2, &w))
	w1, err := workflow.Load(context.TODO(), api.mustDB(), api.Cache, *proj2, "test_1", workflow.LoadOptions{})
	test.NoError(t, err)

	//Prepare request
	vars := map[string]string{
		"key":              proj.Key,
		"permWorkflowName": w1.Name,
	}
	uri := router.GetRoute("POST", api.postWorkflowRunHandler, vars)
	test.NotEmpty(t, uri)

	opts := &sdk.WorkflowRunPostHandlerOption{
		Hook: &sdk.WorkflowNodeRunHookEvent{
			Payload: map[string]string{
				"test":    "mypayload",
				"payload": `{"raw": "value"}`,
			},
			WorkflowNodeHookUUID: "1cbf3792-126b-4111-884f-077bdee9523d",
		},
	}
	req := assets.NewAuthentifiedRequest(t, u, pass, "POST", uri, opts)

	//Do the request, start first workflow
	rec := httptest.NewRecorder()
	router.Mux.ServeHTTP(rec, req)
	var body []byte
	_, err = req.Body.Read(body)
	test.NoError(t, err)
	defer req.Body.Close()
	assert.Equal(t, 202, rec.Code)
	wr := &sdk.WorkflowRun{}
	require.NoError(t, json.Unmarshal(rec.Body.Bytes(), wr))
	assert.Equal(t, int64(1), wr.Number)

	assert.NoError(t, waitCraftinWorkflow(t, db, wr.ID))
	lastRun, err := workflow.LoadLastRun(api.mustDB(), proj.Key, w1.Name, workflow.LoadRunOptions{})
	test.NoError(t, err)
	assert.NotNil(t, lastRun.RootRun())
	payloadCount := 0
	rawFound := false
	testFound := false
	for _, param := range lastRun.RootRun().BuildParameters {
		if param.Name == "payload" {
			payloadCount++
		} else if param.Name == "raw" {
			rawFound = true
		} else if param.Name == "test" {
			testFound = true
		}
	}

	assert.Equal(t, 1, payloadCount)
	assert.False(t, rawFound, "should not find 'raw' in build parameters")
	assert.True(t, testFound, "should find 'test' in build parameters")
}

func Test_postWorkflowRunHandler_Forbidden(t *testing.T) {
	api, db, router := newTestAPI(t)

	u, pass := assets.InsertAdminUser(t, api.mustDB())
	key := sdk.RandomString(10)
	proj := assets.InsertTestProject(t, db, api.Cache, key, key)

	gr := &sdk.Group{
		Name: sdk.RandomString(10),
	}
	require.NoError(t, group.Insert(context.TODO(), db, gr))
	require.NoError(t, group.InsertLinkGroupProject(context.TODO(), api.mustDB(), &group.LinkGroupProject{
		GroupID:   gr.ID,
		ProjectID: proj.ID,
		Role:      7,
	}))

	//First pipeline
	pip := sdk.Pipeline{
		ProjectID:  proj.ID,
		ProjectKey: proj.Key,
		Name:       "pip1",
	}
	require.NoError(t, pipeline.InsertPipeline(api.mustDB(), &pip))

	env := &sdk.Environment{
		Name:       sdk.RandomString(10),
		ProjectKey: proj.Key,
		ProjectID:  proj.ID,
	}
	require.NoError(t, environment.InsertEnvironment(api.mustDB(), env))

	proj2, errp := project.Load(context.TODO(), api.mustDB(), proj.Key, project.LoadOptions.WithPipelines, project.LoadOptions.WithEnvironments)
	require.NoError(t, errp)

	w := sdk.Workflow{
		Name:       "test_1",
		ProjectID:  proj.ID,
		ProjectKey: proj.Key,
		WorkflowData: sdk.WorkflowData{
			Node: sdk.Node{
				Name: "root",
				Type: sdk.NodeTypePipeline,
				Context: &sdk.NodeContext{
					PipelineID:    pip.ID,
					EnvironmentID: env.ID,
				},
			},
		},
	}

	require.NoError(t, workflow.Insert(context.TODO(), api.mustDB(), api.Cache, *proj2, &w))

	u.Ring = ""
	require.NoError(t, user.Update(context.TODO(), api.mustDB(), u))

	//Prepare request
	vars := map[string]string{
		"key":              proj.Key,
		"permWorkflowName": w.Name,
	}
	uri := router.GetRoute("POST", api.postWorkflowRunHandler, vars)
	test.NotEmpty(t, uri)

	opts := &sdk.WorkflowRunPostHandlerOption{}
	req := assets.NewAuthentifiedRequest(t, u, pass, "POST", uri, opts)

	//Do the request
	rec := httptest.NewRecorder()
	router.Mux.ServeHTTP(rec, req)
	assert.Equal(t, 403, rec.Code)
}

func Test_postWorkflowRunHandler_ConditionNotOK(t *testing.T) {
	api, db, router := newTestAPI(t)

	u, pass := assets.InsertAdminUser(t, api.mustDB())
	key := sdk.RandomString(10)
	proj := assets.InsertTestProject(t, db, api.Cache, key, key)

	//First pipeline
	pip := sdk.Pipeline{
		ProjectID:  proj.ID,
		ProjectKey: proj.Key,
		Name:       "pip1",
	}
	test.NoError(t, pipeline.InsertPipeline(api.mustDB(), &pip))

	env := &sdk.Environment{
		Name:       sdk.RandomString(10),
		ProjectKey: proj.Key,
		ProjectID:  proj.ID,
	}
	test.NoError(t, environment.InsertEnvironment(api.mustDB(), env))

	proj2, errp := project.Load(context.TODO(), api.mustDB(), proj.Key, project.LoadOptions.WithPipelines, project.LoadOptions.WithEnvironments)
	test.NoError(t, errp)

	w := sdk.Workflow{
		Name:       "test_1",
		ProjectID:  proj.ID,
		ProjectKey: proj.Key,
		WorkflowData: sdk.WorkflowData{
			Node: sdk.Node{
				Name: "root",
				Type: sdk.NodeTypePipeline,
				Context: &sdk.NodeContext{
					PipelineID:    pip.ID,
					EnvironmentID: env.ID,
					Conditions: sdk.WorkflowNodeConditions{
						LuaScript: "return false",
					},
				},
			},
		},
	}

	test.NoError(t, workflow.Insert(context.TODO(), api.mustDB(), api.Cache, *proj2, &w))

	//Prepare request
	vars := map[string]string{
		"key":              proj.Key,
		"permWorkflowName": w.Name,
	}
	uri := router.GetRoute("POST", api.postWorkflowRunHandler, vars)
	test.NotEmpty(t, uri)

	opts := &sdk.WorkflowRunPostHandlerOption{
		Manual: &sdk.WorkflowNodeRunManual{
			Payload: map[string]string{"foo": "bar"},
		},
	}
	req := assets.NewAuthentifiedRequest(t, u, pass, "POST", uri, opts)

	//Do the request
	rec := httptest.NewRecorder()
	router.Mux.ServeHTTP(rec, req)

	assert.Equal(t, 202, rec.Code)

	// it's an async call, wait a bit the let cds take care of the previous request
	time.Sleep(3 * time.Second)

	lastRun, err := workflow.LoadLastRun(api.mustDB(), proj.Key, w.Name, workflow.LoadRunOptions{})
	test.NoError(t, err)
	assert.Equal(t, int64(1), lastRun.Number)
	assert.Equal(t, sdk.StatusNeverBuilt, lastRun.Status)
	// check "Run conditions aren't ok" info
	var found bool
	for _, info := range lastRun.Infos {
		if info.Message.ID == sdk.MsgWorkflowConditionError.ID {
			found = true
		}
	}
	assert.Equal(t, true, found)
}

func Test_postWorkflowRunHandler_BadPayload(t *testing.T) {
	api, db, router := newTestAPI(t)

	u, pass := assets.InsertAdminUser(t, api.mustDB())
	key := sdk.RandomString(10)
	proj := assets.InsertTestProject(t, db, api.Cache, key, key)

	gr := &sdk.Group{
		Name: sdk.RandomString(10),
	}
	require.NoError(t, group.Insert(context.TODO(), db, gr))
	require.NoError(t, group.InsertLinkGroupProject(context.TODO(), api.mustDB(), &group.LinkGroupProject{
		GroupID:   gr.ID,
		ProjectID: proj.ID,
		Role:      7,
	}))

	//First pipeline
	pip := sdk.Pipeline{
		ProjectID:  proj.ID,
		ProjectKey: proj.Key,
		Name:       "pip1",
	}
	require.NoError(t, pipeline.InsertPipeline(api.mustDB(), &pip))

	env := &sdk.Environment{
		Name:       sdk.RandomString(10),
		ProjectKey: proj.Key,
		ProjectID:  proj.ID,
	}
	require.NoError(t, environment.InsertEnvironment(api.mustDB(), env))

	proj2, errp := project.Load(context.TODO(), api.mustDB(), proj.Key, project.LoadOptions.WithPipelines, project.LoadOptions.WithEnvironments)
	require.NoError(t, errp)

	w := sdk.Workflow{
		Name:       "test_1",
		ProjectID:  proj.ID,
		ProjectKey: proj.Key,
		WorkflowData: sdk.WorkflowData{
			Node: sdk.Node{
				Name: "root",
				Type: sdk.NodeTypePipeline,
				Context: &sdk.NodeContext{
					PipelineID:    pip.ID,
					EnvironmentID: env.ID,
				},
			},
		},
	}

	require.NoError(t, workflow.Insert(context.TODO(), api.mustDB(), api.Cache, *proj2, &w))

	require.NoError(t, user.Update(context.TODO(), api.mustDB(), u))

	//Prepare request
	vars := map[string]string{
		"key":              proj.Key,
		"permWorkflowName": w.Name,
	}
	uri := router.GetRoute("POST", api.postWorkflowRunHandler, vars)
	test.NotEmpty(t, uri)

	opts := &sdk.WorkflowRunPostHandlerOption{
		Manual: &sdk.WorkflowNodeRunManual{
			Payload: map[string]string{"cds.test": "test"},
		},
	}
	req := assets.NewAuthentifiedRequest(t, u, pass, "POST", uri, opts)

	//Do the request
	rec := httptest.NewRecorder()
	router.Mux.ServeHTTP(rec, req)
	assert.Equal(t, 400, rec.Code)
}

func initGetWorkflowNodeRunJobTest(t *testing.T, api *API, db *gorp.DbMap) (*sdk.AuthentifiedUser, string, *sdk.Project, *sdk.Workflow, *sdk.WorkflowRun, *sdk.WorkflowNodeJobRun) {
	u, pass := assets.InsertAdminUser(t, api.mustDB())
	key := sdk.RandomString(10)
	proj := assets.InsertTestProject(t, db, api.Cache, key, key)

	//First pipeline
	pip := sdk.Pipeline{
		ProjectID:  proj.ID,
		ProjectKey: proj.Key,
		Name:       "pip1",
	}
	require.NoError(t, pipeline.InsertPipeline(api.mustDB(), &pip))

	s := sdk.NewStage("stage 1")
	s.Enabled = true
	s.PipelineID = pip.ID
	pipeline.InsertStage(api.mustDB(), s)
	j := &sdk.Job{
		Enabled: true,
		Action: sdk.Action{
			Enabled: true,
		},
	}
	pipeline.InsertJob(api.mustDB(), j, s.ID, &pip)
	s.Jobs = append(s.Jobs, *j)

	pip.Stages = append(pip.Stages, *s)

	//Second pipeline
	pip2 := sdk.Pipeline{
		ProjectID:  proj.ID,
		ProjectKey: proj.Key,
		Name:       "pip2",
	}
	require.NoError(t, pipeline.InsertPipeline(api.mustDB(), &pip2))
	s = sdk.NewStage("stage 1")
	s.Enabled = true
	s.PipelineID = pip2.ID
	pipeline.InsertStage(api.mustDB(), s)
	j = &sdk.Job{
		Enabled: true,
		Action: sdk.Action{
			Enabled: true,
		},
	}
	pipeline.InsertJob(api.mustDB(), j, s.ID, &pip2)
	s.Jobs = append(s.Jobs, *j)

	w := sdk.Workflow{
		Name:       "test_1",
		ProjectID:  proj.ID,
		ProjectKey: proj.Key,
		WorkflowData: sdk.WorkflowData{
			Node: sdk.Node{
				Name: "root",
				Type: sdk.NodeTypePipeline,
				Context: &sdk.NodeContext{
					PipelineID: pip.ID,
				},
				Triggers: []sdk.NodeTrigger{
					{
						ChildNode: sdk.Node{
							Name: "child",
							Type: sdk.NodeTypePipeline,
							Context: &sdk.NodeContext{
								PipelineID: pip.ID,
							},
						},
					},
				},
			},
		},
	}

	proj2, errP := project.Load(context.TODO(), api.mustDB(), proj.Key, project.LoadOptions.WithPipelines, project.LoadOptions.WithGroups, project.LoadOptions.WithIntegrations)
	require.NoError(t, errP)
	consumer, _ := authentication.LoadConsumerByTypeAndUserID(context.TODO(), db, sdk.ConsumerLocal, u.ID, authentication.LoadConsumerOptions.WithAuthentifiedUser)

	require.NoError(t, workflow.Insert(context.TODO(), api.mustDB(), api.Cache, *proj2, &w))
	w1, err := workflow.Load(context.TODO(), api.mustDB(), api.Cache, *proj, "test_1", workflow.LoadOptions{
		DeepPipeline: true,
	})
	require.NoError(t, err)

	wr, err := workflow.CreateRun(db, w1, nil, u)
	assert.NoError(t, err)
	wr.Workflow = *w1
	_, err = workflow.StartWorkflowRun(context.TODO(), db, api.Cache, *proj, wr, &sdk.WorkflowRunPostHandlerOption{
		Manual: &sdk.WorkflowNodeRunManual{
			Username: u.GetUsername(),
		},
	}, consumer, nil)
	require.NoError(t, err)

	lastRun, err := workflow.LoadLastRun(api.mustDB(), proj.Key, w1.Name, workflow.LoadRunOptions{WithArtifacts: true})
	require.NoError(t, err)

	// Update step status
	jobRun := &lastRun.WorkflowNodeRuns[w1.WorkflowData.Node.ID][0].Stages[0].RunJobs[0]
	jobRun.Job.StepStatus = []sdk.StepStatus{
		{
			StepOrder: 1,
			Status:    sdk.StatusBuilding,
		},
	}

	// Update node job run
	errUJ := workflow.UpdateNodeRun(api.mustDB(), &lastRun.WorkflowNodeRuns[w1.WorkflowData.Node.ID][0])
	require.NoError(t, errUJ)

	// Add log
<<<<<<< HEAD
	require.NoError(t, workflow.AddLog(api.mustDB(), &sdk.Log{
		StepOrder: 1,
		Val:       "1234567890",
		NodeRunID: jobRun.WorkflowNodeRunID,
		JobID:     jobRun.ID,
	}, 15))

	// Add truncated log
	require.NoError(t, workflow.AddLog(api.mustDB(), &sdk.Log{
		StepOrder: 1,
		Val:       "1234567890",
		NodeRunID: jobRun.WorkflowNodeRunID,
		JobID:     jobRun.ID,
	}, 15))
=======
	require.NoError(t, workflow.AppendLog(api.mustDB(), jobRun.ID, jobRun.WorkflowNodeRunID, 1, "1234567890", 15))

	// Add truncated log
	require.NoError(t, workflow.AppendLog(api.mustDB(), jobRun.ID, jobRun.WorkflowNodeRunID, 1, "1234567890", 15))
>>>>>>> 10e3e4be

	// Add service log
	require.NoError(t, workflow.AddServiceLog(api.mustDB(), jobRun, &sdk.ServiceLog{
		Val: "0987654321",
	}, 15))

	// Add truncated service log
	require.NoError(t, workflow.AddServiceLog(api.mustDB(), jobRun, &sdk.ServiceLog{
		Val: "0987654321",
	}, 15))

	return u, pass, proj, w1, lastRun, jobRun
}

func Test_getWorkflowNodeRunJobStepHandler(t *testing.T) {
	api, db, router := newTestAPI(t)

	u, pass, proj, w1, lastRun, jobRun := initGetWorkflowNodeRunJobTest(t, api, db)

	//Prepare request
	vars := map[string]string{
		"key":              proj.Key,
		"permWorkflowName": w1.Name,
		"number":           fmt.Sprintf("%d", lastRun.Number),
		"nodeRunID":        fmt.Sprintf("%d", lastRun.WorkflowNodeRuns[w1.WorkflowData.Node.ID][0].ID),
		"runJobId":         fmt.Sprintf("%d", jobRun.ID),
		"stepOrder":        "1",
	}
	uri := router.GetRoute("GET", api.getWorkflowNodeRunJobStepHandler, vars)
	test.NotEmpty(t, uri)
	req := assets.NewAuthentifiedRequest(t, u, pass, "GET", uri, vars)

	//Do the request
	rec := httptest.NewRecorder()
	router.Mux.ServeHTTP(rec, req)

	stepState := &sdk.BuildState{}
	require.NoError(t, json.Unmarshal(rec.Body.Bytes(), stepState))
	assert.Equal(t, 200, rec.Code)
	assert.Equal(t, "123456789012345... truncated\n", stepState.StepLogs.Val)
	assert.Equal(t, sdk.StatusBuilding, stepState.Status)
}

func Test_getWorkflowNodeRunJobServiceLogsHandler(t *testing.T) {
	api, db, router := newTestAPI(t)

	u, pass, proj, w1, lastRun, jobRun := initGetWorkflowNodeRunJobTest(t, api, db)

	//Prepare request
	vars := map[string]string{
		"key":              proj.Key,
		"permWorkflowName": w1.Name,
		"number":           fmt.Sprintf("%d", lastRun.Number),
		"nodeRunID":        fmt.Sprintf("%d", lastRun.WorkflowNodeRuns[w1.WorkflowData.Node.ID][0].ID),
		"runJobId":         fmt.Sprintf("%d", jobRun.ID),
	}
	uri := router.GetRoute("GET", api.getWorkflowNodeRunJobServiceLogsHandler, vars)
	test.NotEmpty(t, uri)
	req := assets.NewAuthentifiedRequest(t, u, pass, "GET", uri, vars)

	//Do the request
	rec := httptest.NewRecorder()
	router.Mux.ServeHTTP(rec, req)

	var logs []sdk.ServiceLog
	require.NoError(t, json.Unmarshal(rec.Body.Bytes(), &logs))
	assert.Equal(t, 200, rec.Code)
	assert.Equal(t, "098765432109876... truncated\n", logs[0].Val)
}

func Test_deleteWorkflowRunsBranchHandler(t *testing.T) {
	api, db, router := newTestAPI(t)

	u, pass := assets.InsertAdminUser(t, api.mustDB())
	key := sdk.RandomString(10)
	proj := assets.InsertTestProject(t, db, api.Cache, key, key)

	//First pipeline
	pip := sdk.Pipeline{
		ProjectID:  proj.ID,
		ProjectKey: proj.Key,
		Name:       "pip1",
	}
	require.NoError(t, pipeline.InsertPipeline(api.mustDB(), &pip))

	s := sdk.NewStage("stage 1")
	s.Enabled = true
	s.PipelineID = pip.ID
	require.NoError(t, pipeline.InsertStage(api.mustDB(), s))
	j := &sdk.Job{
		Enabled: true,
		Action: sdk.Action{
			Enabled: true,
		},
	}
	require.NoError(t, pipeline.InsertJob(api.mustDB(), j, s.ID, &pip))
	s.Jobs = append(s.Jobs, *j)

	pip.Stages = append(pip.Stages, *s)

	//Second pipeline
	pip2 := sdk.Pipeline{
		ProjectID:  proj.ID,
		ProjectKey: proj.Key,
		Name:       "pip2",
	}
	require.NoError(t, pipeline.InsertPipeline(api.mustDB(), &pip2))
	s = sdk.NewStage("stage 1")
	s.Enabled = true
	s.PipelineID = pip2.ID
	require.NoError(t, pipeline.InsertStage(api.mustDB(), s))
	j = &sdk.Job{
		Enabled: true,
		Action: sdk.Action{
			Enabled: true,
		},
	}
	require.NoError(t, pipeline.InsertJob(api.mustDB(), j, s.ID, &pip2))
	s.Jobs = append(s.Jobs, *j)

	w := sdk.Workflow{
		Name:       "test_1",
		ProjectID:  proj.ID,
		ProjectKey: proj.Key,
		WorkflowData: sdk.WorkflowData{
			Node: sdk.Node{
				Name: "root",
				Type: sdk.NodeTypePipeline,
				Context: &sdk.NodeContext{
					PipelineID: pip.ID,
				},
				Triggers: []sdk.NodeTrigger{
					{
						ChildNode: sdk.Node{
							Name: "child",
							Type: sdk.NodeTypePipeline,
							Context: &sdk.NodeContext{
								PipelineID: pip.ID,
							},
						},
					},
				},
			},
		},
	}

	consumer, _ := authentication.LoadConsumerByTypeAndUserID(context.TODO(), db, sdk.ConsumerLocal, u.ID, authentication.LoadConsumerOptions.WithAuthentifiedUser)

	proj2, errP := project.Load(context.TODO(), api.mustDB(), proj.Key, project.LoadOptions.WithPipelines, project.LoadOptions.WithGroups, project.LoadOptions.WithIntegrations)
	require.NoError(t, errP)

	require.NoError(t, workflow.Insert(context.TODO(), api.mustDB(), api.Cache, *proj2, &w))
	w1, err := workflow.Load(context.TODO(), api.mustDB(), api.Cache, *proj, "test_1", workflow.LoadOptions{})
	require.NoError(t, err)

	wr, err := workflow.CreateRun(db, w1, nil, u)
	assert.NoError(t, err)
	wr.Workflow = *w1
	wr.Tag("git.branch", "master")
	assert.NoError(t, workflow.UpdateWorkflowRun(context.TODO(), api.mustDB(), wr))
	_, err = workflow.StartWorkflowRun(context.TODO(), db, api.Cache, *proj, wr, &sdk.WorkflowRunPostHandlerOption{
		Manual: &sdk.WorkflowNodeRunManual{
			Username: u.GetUsername(),
			Payload:  `{"git.branch": "master"}`,
		},
	}, consumer, nil)
	require.NoError(t, err)

	mockHookService, _ := assets.InsertService(t, db, "Test_deleteWorkflowRunsBranchHandler", sdk.TypeHooks, sdk.AuthConsumerScopeRun)
	defer func() {
		_ = services.Delete(db, mockHookService) // nolint
	}()

	serviceConsumer, err := authentication.LoadConsumerByID(context.TODO(), db, *mockHookService.ConsumerID)
	require.NoError(t, err)

	session, err := authentication.NewSession(context.TODO(), db, serviceConsumer, 5*time.Minute, false)
	require.NoError(t, err)

	jwt, err := authentication.NewSessionJWT(session)
	require.NoError(t, err)

	//Prepare request
	vars := map[string]string{
		"key":              proj.Key,
		"permWorkflowName": w1.Name,
		"branch":           "master",
	}
	uri := router.GetRoute("DELETE", api.deleteWorkflowRunsBranchHandler, vars)
	test.NotEmpty(t, uri)
	req := assets.NewAuthentifiedRequest(t, nil, jwt, "DELETE", uri, vars)

	//Do the request
	rec := httptest.NewRecorder()
	router.Mux.ServeHTTP(rec, req)
	require.Equal(t, 200, rec.Code)

	//Prepare request
	vars = map[string]string{
		"key":              proj.Key,
		"permWorkflowName": w1.Name,
	}
	uri = router.GetRoute("GET", api.getWorkflowRunsHandler, vars)
	test.NotEmpty(t, uri)
	req = assets.NewAuthentifiedRequest(t, u, pass, "GET", uri, vars)

	//Do the request
	rec = httptest.NewRecorder()
	router.Mux.ServeHTTP(rec, req)
	require.Equal(t, 200, rec.Code)

	var wfRuns []sdk.WorkflowRun
	require.NoError(t, json.Unmarshal(rec.Body.Bytes(), &wfRuns))
	require.Equal(t, 0, len(wfRuns))
}

func Test_deleteWorkflowRunHandler(t *testing.T) {
	api, db, router := newTestAPI(t)

	u, pass := assets.InsertAdminUser(t, api.mustDB())
	key := sdk.RandomString(10)
	proj := assets.InsertTestProject(t, db, api.Cache, key, key)

	//First pipeline
	pip := sdk.Pipeline{
		ProjectID:  proj.ID,
		ProjectKey: proj.Key,
		Name:       "pip1",
	}
	require.NoError(t, pipeline.InsertPipeline(api.mustDB(), &pip))

	s := sdk.NewStage("stage 1")
	s.Enabled = true
	s.PipelineID = pip.ID
	require.NoError(t, pipeline.InsertStage(api.mustDB(), s))
	j := &sdk.Job{
		Enabled: true,
		Action: sdk.Action{
			Enabled: true,
		},
	}
	require.NoError(t, pipeline.InsertJob(api.mustDB(), j, s.ID, &pip))
	s.Jobs = append(s.Jobs, *j)

	pip.Stages = append(pip.Stages, *s)

	//Second pipeline
	pip2 := sdk.Pipeline{
		ProjectID:  proj.ID,
		ProjectKey: proj.Key,
		Name:       "pip2",
	}
	require.NoError(t, pipeline.InsertPipeline(api.mustDB(), &pip2))
	s = sdk.NewStage("stage 1")
	s.Enabled = true
	s.PipelineID = pip2.ID
	require.NoError(t, pipeline.InsertStage(api.mustDB(), s))
	j = &sdk.Job{
		Enabled: true,
		Action: sdk.Action{
			Enabled: true,
		},
	}
	require.NoError(t, pipeline.InsertJob(api.mustDB(), j, s.ID, &pip2))
	s.Jobs = append(s.Jobs, *j)

	w := sdk.Workflow{
		Name:       "test_1",
		ProjectID:  proj.ID,
		ProjectKey: proj.Key,
		WorkflowData: sdk.WorkflowData{
			Node: sdk.Node{
				Name: "root",
				Type: sdk.NodeTypePipeline,
				Context: &sdk.NodeContext{
					PipelineID: pip.ID,
				},
				Triggers: []sdk.NodeTrigger{
					{
						ChildNode: sdk.Node{
							Name: "child",
							Type: sdk.NodeTypePipeline,
							Context: &sdk.NodeContext{
								PipelineID: pip.ID,
							},
						},
					},
				},
			},
		},
	}

	proj2, errP := project.Load(context.TODO(), api.mustDB(), proj.Key, project.LoadOptions.WithPipelines, project.LoadOptions.WithGroups, project.LoadOptions.WithIntegrations)
	require.NoError(t, errP)

	require.NoError(t, workflow.Insert(context.TODO(), api.mustDB(), api.Cache, *proj2, &w))
	w1, err := workflow.Load(context.TODO(), api.mustDB(), api.Cache, *proj, "test_1", workflow.LoadOptions{})
	require.NoError(t, err)

	wr, err := workflow.CreateRun(db, w1, nil, u)
	assert.NoError(t, err)
	//Prepare request
	vars := map[string]string{
		"key":              proj.Key,
		"permWorkflowName": w1.Name,
		"number":           fmt.Sprintf("%d", wr.Number),
	}
	uri := router.GetRoute("DELETE", api.deleteWorkflowRunHandler, vars)
	test.NotEmpty(t, uri)
	req := assets.NewAuthentifiedRequest(t, u, pass, "DELETE", uri, vars)

	//Do the request
	rec := httptest.NewRecorder()
	router.Mux.ServeHTTP(rec, req)
	assert.Equal(t, 202, rec.Code)

	//Prepare request
	vars = map[string]string{
		"key":              proj.Key,
		"permWorkflowName": w1.Name,
		"number":           fmt.Sprintf("%d", wr.Number),
	}
	uri = router.GetRoute("GET", api.getWorkflowRunHandler, vars)
	test.NotEmpty(t, uri)
	req = assets.NewAuthentifiedRequest(t, u, pass, "GET", uri, vars)

	//Do the request
	rec = httptest.NewRecorder()
	router.Mux.ServeHTTP(rec, req)
	assert.Equal(t, 404, rec.Code)
}

func Test_postWorkflowRunHandlerBadResyncOptions(t *testing.T) {
	api, db, router := newTestAPI(t)

	key := sdk.RandomString(10)
	proj := assets.InsertTestProject(t, db, api.Cache, key, key)
	w := assets.InsertTestWorkflow(t, db, api.Cache, proj, sdk.RandomString(10))
	u, pass := assets.InsertLambdaUser(t, api.mustDB(), &proj.ProjectGroups[0].Group)

	//Prepare request
	vars := map[string]string{
		"key":              proj.Key,
		"permWorkflowName": w.Name,
	}
	uri := router.GetRoute("POST", api.postWorkflowRunHandler, vars)
	test.NotEmpty(t, uri)

	opts := &sdk.WorkflowRunPostHandlerOption{
		Manual: &sdk.WorkflowNodeRunManual{
			OnlyFailedJobs: true,
			Resync:         true,
		},
	}
	req := assets.NewAuthentifiedRequest(t, u, pass, "POST", uri, opts)

	//Do the request
	rec := httptest.NewRecorder()
	router.Mux.ServeHTTP(rec, req)
	assert.Equal(t, 400, rec.Code)
}

func Test_postWorkflowRunHandlerRestartOnlyFailed(t *testing.T) {
	api, db, router := newTestAPI(t)

	u, pass := assets.InsertAdminUser(t, api.mustDB())
	key := sdk.RandomString(10)
	proj := assets.InsertTestProject(t, db, api.Cache, key, key)

	pip := sdk.Pipeline{
		ProjectID:  proj.ID,
		ProjectKey: proj.Key,
		Name:       "pip1",
	}
	require.NoError(t, pipeline.InsertPipeline(api.mustDB(), &pip))
	s := sdk.NewStage("stage 1")
	s.Enabled = true
	s.PipelineID = pip.ID
	pipeline.InsertStage(api.mustDB(), s)
	j := &sdk.Job{
		Enabled: true,
		Action: sdk.Action{
			Enabled: true,
		},
	}
	pipeline.InsertJob(api.mustDB(), j, s.ID, &pip)
	s.Jobs = append(s.Jobs, *j)

	j2 := &sdk.Job{
		Enabled: true,
		Action: sdk.Action{
			Enabled: true,
		},
	}
	pipeline.InsertJob(api.mustDB(), j2, s.ID, &pip)
	s.Jobs = append(s.Jobs, *j2)

	pip.Stages = append(pip.Stages, *s)

	w := sdk.Workflow{
		Name:       "test_1",
		ProjectID:  proj.ID,
		ProjectKey: proj.Key,
		WorkflowData: sdk.WorkflowData{
			Node: sdk.Node{
				Name: "root",
				Type: sdk.NodeTypePipeline,
				Context: &sdk.NodeContext{
					PipelineID: pip.ID,
				},
			},
		},
	}

	proj2, errP := project.Load(context.TODO(), api.mustDB(), proj.Key, project.LoadOptions.WithPipelines, project.LoadOptions.WithGroups, project.LoadOptions.WithIntegrations)
	require.NoError(t, errP)

	require.NoError(t, workflow.Insert(context.TODO(), api.mustDB(), api.Cache, *proj2, &w))
	w1, err := workflow.Load(context.TODO(), api.mustDB(), api.Cache, *proj, "test_1", workflow.LoadOptions{})
	require.NoError(t, err)

	//Prepare request
	vars := map[string]string{
		"key":              proj.Key,
		"permWorkflowName": w1.Name,
	}
	uri := router.GetRoute("POST", api.postWorkflowRunHandler, vars)
	test.NotEmpty(t, uri)

	opts := &sdk.WorkflowRunPostHandlerOption{
		Manual: &sdk.WorkflowNodeRunManual{
			OnlyFailedJobs: false,
			Resync:         false,
		},
	}
	req := assets.NewAuthentifiedRequest(t, u, pass, "POST", uri, opts)

	//Do the request
	rec := httptest.NewRecorder()
	router.Mux.ServeHTTP(rec, req)
	assert.Equal(t, 202, rec.Code)

	var wr sdk.WorkflowRun
	require.NoError(t, json.Unmarshal(rec.Body.Bytes(), &wr))
	assert.Equal(t, int64(1), wr.Number)

	// wait for the workflow to finish crafting
	assert.NoError(t, waitCraftinWorkflow(t, db, wr.ID))

	wrr, _ := workflow.LoadRun(context.TODO(), db, proj2.Key, w1.Name, 1, workflow.LoadRunOptions{})
	assert.Equal(t, sdk.StatusBuilding, wrr.Status)

	// Update WORKFLOW RUN
	wrr.Status = sdk.StatusFail
	assert.NoError(t, workflow.UpdateWorkflowRun(context.TODO(), db, wrr))

	// Update WORKFLOW NODE RUN
	nr, err := workflow.LoadNodeRunByID(db, wrr.WorkflowNodeRuns[w1.WorkflowData.Node.ID][0].ID, workflow.LoadRunOptions{})
	assert.NoError(t, err)

	assert.NoError(t, workflow.DeleteNodeJobRuns(db, nr.ID))

	firstJobEnd := time.Now()
	nr.Status = sdk.StatusFail
	nr.Stages[0].Status = sdk.StatusFail
	nr.Stages[0].RunJobs = make([]sdk.WorkflowNodeJobRun, 2)
	nr.Stages[0].RunJobs[0] = sdk.WorkflowNodeJobRun{
		Start:  firstJobEnd,
		Done:   firstJobEnd,
		Status: sdk.StatusSuccess,
		Job: sdk.ExecutedJob{
			Job: pip.Stages[0].Jobs[0],
		},
	}

	nr.Stages[0].RunJobs[1] = sdk.WorkflowNodeJobRun{
		Start:  firstJobEnd,
		Done:   firstJobEnd,
		Status: sdk.StatusFail,
		Job: sdk.ExecutedJob{
			Job: pip.Stages[0].Jobs[1],
		},
	}
	assert.NoError(t, workflow.UpdateNodeRun(db, nr))

	opts = &sdk.WorkflowRunPostHandlerOption{
		Manual: &sdk.WorkflowNodeRunManual{
			OnlyFailedJobs: true,
			Resync:         false,
		},
		FromNodeIDs: []int64{w1.WorkflowData.Node.ID},
		Number:      &wrr.Number,
	}
	api.initWorkflowRun(context.TODO(), proj2.Key, &wrr.Workflow, wrr, opts, &sdk.AuthConsumer{
		AuthentifiedUser: u,
	})

	wrr, _ = workflow.LoadRun(context.TODO(), db, proj2.Key, w1.Name, 1, workflow.LoadRunOptions{})

	assert.Equal(t, sdk.StatusBuilding, wrr.Status)
	assert.Equal(t, firstJobEnd.Unix(), wrr.WorkflowNodeRuns[wrr.Workflow.WorkflowData.Node.ID][0].Stages[0].RunJobs[0].Start.Unix())
	assert.NotEqual(t, firstJobEnd, wrr.WorkflowNodeRuns[wrr.Workflow.WorkflowData.Node.ID][0].Stages[0].RunJobs[1].Start)
	assert.Equal(t, sdk.StatusSuccess, wrr.WorkflowNodeRuns[wrr.Workflow.WorkflowData.Node.ID][0].Stages[0].RunJobs[0].Status)
	assert.Equal(t, sdk.StatusWaiting, wrr.WorkflowNodeRuns[wrr.Workflow.WorkflowData.Node.ID][0].Stages[0].RunJobs[1].Status)
}

func Test_postWorkflowRunHandlerRestartResync(t *testing.T) {
	api, db, router := newTestAPI(t)

	u, pass := assets.InsertAdminUser(t, api.mustDB())
	key := sdk.RandomString(10)
	proj := assets.InsertTestProject(t, db, api.Cache, key, key)

	pip := sdk.Pipeline{
		ProjectID:  proj.ID,
		ProjectKey: proj.Key,
		Name:       "pip1",
	}
	require.NoError(t, pipeline.InsertPipeline(api.mustDB(), &pip))
	s := sdk.NewStage("stage 1")
	s.Enabled = true
	s.PipelineID = pip.ID
	pipeline.InsertStage(api.mustDB(), s)
	j := &sdk.Job{
		Enabled: true,
		Action: sdk.Action{
			Enabled: true,
		},
	}
	pipeline.InsertJob(api.mustDB(), j, s.ID, &pip)
	s.Jobs = append(s.Jobs, *j)

	j2 := &sdk.Job{
		Enabled: true,
		Action: sdk.Action{
			Enabled: true,
		},
	}
	pipeline.InsertJob(api.mustDB(), j2, s.ID, &pip)
	s.Jobs = append(s.Jobs, *j2)

	pip.Stages = append(pip.Stages, *s)

	w := sdk.Workflow{
		Name:       "test_1",
		ProjectID:  proj.ID,
		ProjectKey: proj.Key,
		WorkflowData: sdk.WorkflowData{
			Node: sdk.Node{
				Name: "root",
				Type: sdk.NodeTypePipeline,
				Context: &sdk.NodeContext{
					PipelineID: pip.ID,
				},
			},
		},
	}

	proj2, errP := project.Load(context.TODO(), api.mustDB(), proj.Key, project.LoadOptions.WithPipelines, project.LoadOptions.WithGroups, project.LoadOptions.WithIntegrations)
	require.NoError(t, errP)

	require.NoError(t, workflow.Insert(context.TODO(), api.mustDB(), api.Cache, *proj2, &w))
	w1, err := workflow.Load(context.TODO(), api.mustDB(), api.Cache, *proj, "test_1", workflow.LoadOptions{})
	require.NoError(t, err)

	//Prepare request
	vars := map[string]string{
		"key":              proj.Key,
		"permWorkflowName": w1.Name,
	}
	uri := router.GetRoute("POST", api.postWorkflowRunHandler, vars)
	test.NotEmpty(t, uri)

	opts := &sdk.WorkflowRunPostHandlerOption{
		Manual: &sdk.WorkflowNodeRunManual{
			OnlyFailedJobs: false,
			Resync:         false,
		},
	}
	req := assets.NewAuthentifiedRequest(t, u, pass, "POST", uri, opts)

	//Do the request
	rec := httptest.NewRecorder()
	router.Mux.ServeHTTP(rec, req)
	assert.Equal(t, 202, rec.Code)

	var wr sdk.WorkflowRun
	require.NoError(t, json.Unmarshal(rec.Body.Bytes(), &wr))
	assert.Equal(t, int64(1), wr.Number)

	// wait for the workflow to finish crafting
	assert.NoError(t, waitCraftinWorkflow(t, db, wr.ID))

	wrr, _ := workflow.LoadRun(context.TODO(), db, proj2.Key, w1.Name, 1, workflow.LoadRunOptions{})
	assert.Equal(t, sdk.StatusBuilding, wrr.Status)
	assert.Equal(t, 2, len(wrr.Workflow.Pipelines[pip.ID].Stages[0].Jobs))

	// Update WORKFLOW RUN
	wrr.Status = sdk.StatusFail
	assert.NoError(t, workflow.UpdateWorkflowRun(context.TODO(), db, wrr))

	// Update WORKFLOW NODE RUN
	nr, err := workflow.LoadNodeRunByID(db, wrr.WorkflowNodeRuns[w1.WorkflowData.Node.ID][0].ID, workflow.LoadRunOptions{})
	assert.NoError(t, err)

	assert.NoError(t, workflow.DeleteNodeJobRuns(db, nr.ID))

	firstJobEnd := time.Now()
	nr.Status = sdk.StatusFail
	nr.Stages[0].Status = sdk.StatusFail
	nr.Stages[0].RunJobs = make([]sdk.WorkflowNodeJobRun, 2)
	nr.Stages[0].RunJobs[0] = sdk.WorkflowNodeJobRun{
		Start:  firstJobEnd,
		Done:   firstJobEnd,
		Status: sdk.StatusSuccess,
		Job: sdk.ExecutedJob{
			Job: pip.Stages[0].Jobs[0],
		},
	}

	nr.Stages[0].RunJobs[1] = sdk.WorkflowNodeJobRun{
		Start:  firstJobEnd,
		Done:   firstJobEnd,
		Status: sdk.StatusFail,
		Job: sdk.ExecutedJob{
			Job: pip.Stages[0].Jobs[1],
		},
	}
	assert.NoError(t, workflow.UpdateNodeRun(db, nr))

	// Update pipeline
	j3 := &sdk.Job{
		Enabled: true,
		Action: sdk.Action{
			Enabled: true,
		},
	}
	pipeline.InsertJob(api.mustDB(), j3, s.ID, &pip)

	uri = router.GetRoute("POST", api.postWorkflowRunHandler, vars)
	test.NotEmpty(t, uri)

	opts = &sdk.WorkflowRunPostHandlerOption{
		Manual: &sdk.WorkflowNodeRunManual{
			OnlyFailedJobs: false,
			Resync:         true,
		},
		Number:      &wrr.Number,
		FromNodeIDs: []int64{w1.WorkflowData.Node.ID},
	}
	req = assets.NewAuthentifiedRequest(t, u, pass, "POST", uri, opts)

	//Do the request
	rec = httptest.NewRecorder()
	router.Mux.ServeHTTP(rec, req)
	assert.Equal(t, 202, rec.Code)

	var wrResync sdk.WorkflowRun
	require.NoError(t, json.Unmarshal(rec.Body.Bytes(), &wrResync))

	wrrResyncDB, err := workflow.LoadRun(context.TODO(), db, proj2.Key, w1.Name, wrResync.Number, workflow.LoadRunOptions{})
	assert.NoError(t, err)
	assert.Equal(t, 3, len(wrrResyncDB.Workflow.Pipelines[pip.ID].Stages[0].Jobs))
}<|MERGE_RESOLUTION|>--- conflicted
+++ resolved
@@ -2451,27 +2451,10 @@
 	require.NoError(t, errUJ)
 
 	// Add log
-<<<<<<< HEAD
-	require.NoError(t, workflow.AddLog(api.mustDB(), &sdk.Log{
-		StepOrder: 1,
-		Val:       "1234567890",
-		NodeRunID: jobRun.WorkflowNodeRunID,
-		JobID:     jobRun.ID,
-	}, 15))
-
-	// Add truncated log
-	require.NoError(t, workflow.AddLog(api.mustDB(), &sdk.Log{
-		StepOrder: 1,
-		Val:       "1234567890",
-		NodeRunID: jobRun.WorkflowNodeRunID,
-		JobID:     jobRun.ID,
-	}, 15))
-=======
 	require.NoError(t, workflow.AppendLog(api.mustDB(), jobRun.ID, jobRun.WorkflowNodeRunID, 1, "1234567890", 15))
 
 	// Add truncated log
 	require.NoError(t, workflow.AppendLog(api.mustDB(), jobRun.ID, jobRun.WorkflowNodeRunID, 1, "1234567890", 15))
->>>>>>> 10e3e4be
 
 	// Add service log
 	require.NoError(t, workflow.AddServiceLog(api.mustDB(), jobRun, &sdk.ServiceLog{
