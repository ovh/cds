--- conflicted
+++ resolved
@@ -996,13 +996,6 @@
 	key := sdk.RandomString(10)
 	proj := assets.InsertTestProject(t, db, api.Cache, key, key)
 
-<<<<<<< HEAD
-	// Clean ascode event
-	evts, _ := ascode.LoadAsCodeEventByRepo(context.TODO(), db, "ssh:/cloneurl")
-	for _, e := range evts {
-		_ = ascode.DeleteAsCodeEvent(db, e) // nolint
-	}
-
 	vcsServer := sdk.ProjectVCSServerLink{
 		ProjectID: proj.ID,
 		Name:      "github",
@@ -1010,15 +1003,6 @@
 	vcsServer.Set("token", "foo")
 	vcsServer.Set("secret", "bar")
 	assert.NoError(t, repositoriesmanager.InsertProjectVCSServerLink(context.TODO(), db, &vcsServer))
-=======
-	assert.NoError(t, repositoriesmanager.InsertForProject(db, proj, &sdk.ProjectVCSServer{
-		Name: "github",
-		Data: map[string]string{
-			"token":  "foo",
-			"secret": "bar",
-		},
-	}))
->>>>>>> 35db63fc
 
 	//First pipeline
 	pip := sdk.Pipeline{
