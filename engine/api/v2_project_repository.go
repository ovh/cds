--- conflicted
+++ resolved
@@ -243,15 +243,7 @@
 
 			event_v2.PublishRepositoryEvent(ctx, api.Cache, sdk.EventRepositoryCreated, pKey, vcsProjectWithSecret.Name, repoDB, *u.AuthConsumerUser.AuthentifiedUser)
 
-<<<<<<< HEAD
-			if u != nil {
-				event_v2.PublishAnalysisStart(ctx, api.Cache, vcsProjectWithSecret.Name, repoDB.Name, a, u.AuthConsumerUser.AuthentifiedUser)
-			} else {
-				event_v2.PublishAnalysisStart(ctx, api.Cache, vcsProjectWithSecret.Name, repoDB.Name, a, nil)
-			}
-=======
 			event_v2.PublishAnalysisStart(ctx, api.Cache, vcsProjectWithSecret.Name, repoDB.Name, a)
->>>>>>> 5bf1bebc
 			return service.WriteMarshal(w, req, repoDB, http.StatusCreated)
 		}
 }
