package api

import (
	"context"
	"fmt"
	"net/http"
	"os"
	"time"

	"github.com/go-gorp/gorp"
	"github.com/gorilla/mux"

	"github.com/ovh/cds/engine/api/action"
	"github.com/ovh/cds/engine/api/auth"
	"github.com/ovh/cds/engine/api/bootstrap"
	"github.com/ovh/cds/engine/api/cache"
	"github.com/ovh/cds/engine/api/database"
	"github.com/ovh/cds/engine/api/event"
	"github.com/ovh/cds/engine/api/hatchery"
	"github.com/ovh/cds/engine/api/hook"
	"github.com/ovh/cds/engine/api/mail"
	"github.com/ovh/cds/engine/api/metrics"
	"github.com/ovh/cds/engine/api/migrate"
	"github.com/ovh/cds/engine/api/notification"
	"github.com/ovh/cds/engine/api/objectstore"
	"github.com/ovh/cds/engine/api/pipeline"
	"github.com/ovh/cds/engine/api/platform"
	"github.com/ovh/cds/engine/api/poller"
	"github.com/ovh/cds/engine/api/queue"
	"github.com/ovh/cds/engine/api/repositoriesmanager"
	"github.com/ovh/cds/engine/api/scheduler"
	"github.com/ovh/cds/engine/api/secret"
	"github.com/ovh/cds/engine/api/services"
	"github.com/ovh/cds/engine/api/sessionstore"
	"github.com/ovh/cds/engine/api/worker"
	"github.com/ovh/cds/engine/api/workflow"
	"github.com/ovh/cds/sdk"
	"github.com/ovh/cds/sdk/log"
)

// Configuration is the configuraton structure for CDS API
type Configuration struct {
	Name string `toml:"name" default:"cdsinstance" comment:"Name of this CDS Instance"`
	URL  struct {
		API string `toml:"api" default:"http://localhost:8081"`
		UI  string `toml:"ui" default:"http://localhost:2015"`
	} `toml:"url" comment:"#####################\n CDS URLs Settings \n####################"`
	HTTP struct {
		Addr       string `toml:"addr" default:"" commented:"true" comment:"Listen address without port, example: 127.0.0.1"`
		Port       int    `toml:"port" default:"8081"`
		SessionTTL int    `toml:"sessionTTL" default:"60"`
	} `toml:"http"`
	GRPC struct {
		Port int `toml:"port" default:"8082"`
	} `toml:"grpc"`
	Secrets struct {
		Key string `toml:"key"`
	} `toml:"secrets"`
	Database struct {
		User           string `toml:"user" default:"cds"`
		Password       string `toml:"password" default:"cds"`
		Name           string `toml:"name" default:"cds"`
		Host           string `toml:"host" default:"localhost"`
		Port           int    `toml:"port" default:"5432"`
		SSLMode        string `toml:"sslmode" default:"disable" comment:"DB SSL Mode: require (default), verify-full, or disable"`
		MaxConn        int    `toml:"maxconn" default:"20" comment:"DB Max connection"`
		ConnectTimeout int    `toml:"connectTimeout" default:"10" comment:"Maximum wait for connection, in seconds"`
		Timeout        int    `toml:"timeout" default:"3000" comment:"Statement timeout value in milliseconds"`
	} `toml:"database" comment:"################################\n Postgresql Database settings \n###############################"`
	Cache struct {
		TTL   int `toml:"ttl" default:"60"`
		Redis struct {
			Host     string `toml:"host" default:"localhost:6379" comment:"If your want to use a redis-sentinel based cluster, follow this syntax ! <clustername>@sentinel1:26379,sentinel2:26379sentinel3:26379"`
			Password string `toml:"password"`
		} `toml:"redis" comment:"Connect CDS to a redis cache If you more than one CDS instance and to avoid losing data at startup"`
	} `toml:"cache" comment:"######################\n CDS Cache Settings \n#####################\nIf your CDS is made of a unique instance, a local cache if enough, but rememeber that all cached data will be lost on startup."`
	Directories struct {
		Download string `toml:"download" default:"/tmp/cds/download"`
		Keys     string `toml:"keys" default:"/tmp/cds/keys"`
	} `toml:"directories"`
	Auth struct {
		DefaultGroup     string `toml:"defaultGroup" default:"" comment:"The default group is the group in which every new user will be granted at signup"`
		SharedInfraToken string `toml:"sharedInfraToken" default:"" comment:"Token for shared.infra group. This value will be used when shared.infra will be created\nat first CDS launch. This token can be used by CDS CLI, Hatchery, etc...\nThis is mandatory."`
		LDAP             struct {
			Enable   bool   `toml:"enable" default:"false"`
			Host     string `toml:"host"`
			Port     int    `toml:"port" default:"636"`
			SSL      bool   `toml:"ssl" default:"true"`
			Base     string `toml:"base" default:"dc=myorganization,dc=com"`
			DN       string `toml:"dn" default:"uid=%s,ou=people,dc=myorganization,dc=com"`
			Fullname string `toml:"fullname" default:"{{.givenName}} {{.sn}}"`
		} `toml:"ldap"`
		Local struct {
			SignupAllowedDomains string `toml:"signupAllowedDomains" default:"" comment:"Allow signup from selected domains only - comma separated. Example: your-domain.com,another-domain.com" commented:"true"`
		} `toml:"local"`
	} `toml:"auth" comment:"##############################\n CDS Authentication Settings#\n#############################"`
	SMTP struct {
		Disable  bool   `toml:"disable" default:"true"`
		Host     string `toml:"host"`
		Port     string `toml:"port"`
		TLS      bool   `toml:"tls"`
		User     string `toml:"user"`
		Password string `toml:"password"`
		From     string `toml:"from" default:"no-reply@cds.local"`
	} `toml:"smtp" comment:"#####################\n# CDS SMTP Settings \n####################"`
	Artifact struct {
		Mode  string `toml:"mode" default:"local" comment:"swift or local"`
		Local struct {
			BaseDirectory string `toml:"baseDirectory" default:"/tmp/cds/artifacts"`
		} `toml:"local"`
		Openstack struct {
			URL             string `toml:"url" comment:"Authentication Endpoint, generally value of $OS_AUTH_URL"`
			Username        string `toml:"username" comment:"Openstack Username, generally value of $OS_USERNAME"`
			Password        string `toml:"password" comment:"Openstack Password, generally value of $OS_PASSWORD"`
			Tenant          string `toml:"tenant" comment:"Openstack Tenant, generally value of $OS_TENANT_NAME"`
			Region          string `toml:"region" comment:"Region, generally value of $OS_REGION_NAME"`
			ContainerPrefix string `toml:"containerPrefix" comment:"Use if your want to prefix containers for CDS Artifacts"`
		} `toml:"openstack"`
	} `toml:"artifact" comment:"Either filesystem local storage or Openstack Swift Storage are supported"`
	Events struct {
		Kafka struct {
			Enabled  bool   `toml:"enabled"`
			Broker   string `toml:"broker"`
			Topic    string `toml:"topic"`
			User     string `toml:"user"`
			Password string `toml:"password"`
		} `toml:"kafka"`
	} `toml:"events" comment:"#######################\n CDS Events Settings \n######################"`
	Schedulers struct {
		Disabled bool `toml:"disabled" default:"false" commented:"true" comment:"This is mainly for dev purpose, you should not have to change it"`
	} `toml:"schedulers" comment:"###########################\n CDS Schedulers Settings \n##########################"`
	Vault struct {
		ConfigurationKey string `toml:"configurationKey"`
	} `toml:"vault"`
}

// DefaultValues is the struc for API Default configuration default values
type DefaultValues struct {
	ServerSecretsKey     string
	AuthSharedInfraToken string
	// For LDAP Client
	LDAPBase  string
	GivenName string
	SN        string
}

// New instanciates a new API object
func New() *API {
	return &API{}
}

// API is a struct containing the configuration, the router, the database connection factory and so on
type API struct {
	Router              *Router
	Config              Configuration
	DBConnectionFactory *database.DBConnectionFactory
	StartupTime         time.Time
	lastUpdateBroker    *lastUpdateBroker
	Cache               cache.Store
}

// ApplyConfiguration apply an object of type api.Configuration after checking it
func (a *API) ApplyConfiguration(config interface{}) error {
	if err := a.CheckConfiguration(config); err != nil {
		return err
	}

	var ok bool
	a.Config, ok = config.(Configuration)
	if !ok {
		return fmt.Errorf("Invalid configuration")
	}

	return nil
}

// DirectoryExists checks if the directory exists
func DirectoryExists(path string) (bool, error) {
	s, err := os.Stat(path)
	if err == nil {
		return true, nil
	}
	if os.IsNotExist(err) {
		return false, nil
	}
	return s.IsDir(), err
}

// CheckConfiguration checks the validity of the configuration object
func (a *API) CheckConfiguration(config interface{}) error {
	aConfig, ok := config.(Configuration)
	if !ok {
		return fmt.Errorf("Invalid API configuration")
	}

	if aConfig.URL.API == "" {
		return fmt.Errorf("your CDS configuration seems to be empty. Please use environment variables, file or Consul to set your configuration")
	}

	if aConfig.Directories.Download == "" {
		return fmt.Errorf("Invalid download directory")
	}

	if ok, err := DirectoryExists(aConfig.Directories.Download); !ok {
		if err := os.MkdirAll(aConfig.Directories.Download, os.FileMode(0700)); err != nil {
			return fmt.Errorf("Unable to create directory %s: %v", aConfig.Directories.Download, err)
		}
		log.Info("Directory %s has been created", aConfig.Directories.Download)
	} else if err != nil {
		return fmt.Errorf("Invalid download directory: %v", err)
	}

	if aConfig.Directories.Keys == "" {
		return fmt.Errorf("Invalid keys directory")
	}

	if ok, err := DirectoryExists(aConfig.Directories.Keys); !ok {
		if err := os.MkdirAll(aConfig.Directories.Keys, os.FileMode(0700)); err != nil {
			return fmt.Errorf("Unable to create directory %s: %v", aConfig.Directories.Keys, err)
		}
		log.Info("Directory %s has been created", aConfig.Directories.Keys)
	} else if err != nil {
		return fmt.Errorf("Invalid keys directory: %v", err)
	}

	switch aConfig.Artifact.Mode {
	case "local", "openstack", "swift":
	default:
		return fmt.Errorf("Invalid artifact mode")
	}

	if aConfig.Artifact.Mode == "local" {
		if aConfig.Artifact.Local.BaseDirectory == "" {
			return fmt.Errorf("Invalid artifact local base directory")
		}
		if ok, err := DirectoryExists(aConfig.Artifact.Local.BaseDirectory); !ok {
			if err := os.MkdirAll(aConfig.Artifact.Local.BaseDirectory, os.FileMode(0700)); err != nil {
				return fmt.Errorf("Unable to create directory %s: %v", aConfig.Artifact.Local.BaseDirectory, err)
			}
			log.Info("Directory %s has been created", aConfig.Artifact.Local.BaseDirectory)
		} else if err != nil {
			return fmt.Errorf("Invalid artifact local base directory: %v", err)
		}
	}

	if len(aConfig.Secrets.Key) != 32 {
		return fmt.Errorf("Invalid secret key. It should be 32 bits (%d)", len(aConfig.Secrets.Key))
	}
	return nil
}

func getUserSession(c context.Context) string {
	i := c.Value(auth.ContextUserSession)
	if i == nil {
		return ""
	}
	u, ok := i.(string)
	if !ok {
		return ""
	}
	return u
}

func getUser(c context.Context) *sdk.User {
	i := c.Value(auth.ContextUser)
	if i == nil {
		return nil
	}
	u, ok := i.(*sdk.User)
	if !ok {
		return nil
	}
	return u
}

func getAgent(r *http.Request) string {
	return r.Header.Get("User-Agent")
}

func isHatcheryOrWorker(r *http.Request) bool {
	switch getAgent(r) {
	case sdk.HatcheryAgent:
		return true
	case sdk.WorkerAgent:
		return true
	default:
		return false
	}
}

func getWorker(c context.Context) *sdk.Worker {
	i := c.Value(auth.ContextWorker)
	if i == nil {
		return nil
	}
	u, ok := i.(*sdk.Worker)
	if !ok {
		return nil
	}
	return u
}

func getHatchery(c context.Context) *sdk.Hatchery {
	i := c.Value(auth.ContextHatchery)
	if i == nil {
		return nil
	}
	u, ok := i.(*sdk.Hatchery)
	if !ok {
		return nil
	}
	return u
}

func getService(c context.Context) *sdk.Service {
	i := c.Value(auth.ContextService)
	if i == nil {
		return nil
	}
	u, ok := i.(*sdk.Service)
	if !ok {
		return nil
	}
	return u
}

func (a *API) mustDB() *gorp.DbMap {
	db := a.DBConnectionFactory.GetDBMap()
	if db == nil {
		panic(fmt.Errorf("Database unavailable"))
	}
	return db
}

// Serve will start the http api server
func (a *API) Serve(ctx context.Context) error {
	log.Info("Starting CDS API Server %s", sdk.VERSION)

	a.StartupTime = time.Now()

	//Initialize secret driver
	secret.Init(a.Config.Secrets.Key)

	//Initialize mail package
	log.Info("Initializing mail driver...")
	mail.Init(a.Config.SMTP.User,
		a.Config.SMTP.Password,
		a.Config.SMTP.From,
		a.Config.SMTP.Host,
		a.Config.SMTP.Port,
		a.Config.SMTP.TLS,
		a.Config.SMTP.Disable)

	//Initialize artifacts storage
	log.Info("Initializing %s objectstore...", a.Config.Artifact.Mode)
	var objectstoreKind objectstore.Kind
	switch a.Config.Artifact.Mode {
	case "openstack":
		objectstoreKind = objectstore.Openstack
	case "swift":
		objectstoreKind = objectstore.Swift
	case "filesystem", "local":
		objectstoreKind = objectstore.Filesystem
	default:
		return fmt.Errorf("unsupported objecstore mode : %s", a.Config.Artifact.Mode)
	}

	cfg := objectstore.Config{
		Kind: objectstoreKind,
		Options: objectstore.ConfigOptions{
			Openstack: objectstore.ConfigOptionsOpenstack{
				Address:         a.Config.Artifact.Openstack.URL,
				Username:        a.Config.Artifact.Openstack.Username,
				Password:        a.Config.Artifact.Openstack.Password,
				Tenant:          a.Config.Artifact.Openstack.Tenant,
				Region:          a.Config.Artifact.Openstack.Region,
				ContainerPrefix: a.Config.Artifact.Openstack.ContainerPrefix,
			},
			Filesystem: objectstore.ConfigOptionsFilesystem{
				Basedir: a.Config.Artifact.Local.BaseDirectory,
			},
		},
	}

	if err := objectstore.Initialize(ctx, cfg); err != nil {
		return fmt.Errorf("cannot initialize storage: %v", err)
	}

	log.Info("Initializing database connection...")
	//Intialize database
	var errDB error
	a.DBConnectionFactory, errDB = database.Init(
		a.Config.Database.User,
		a.Config.Database.Password,
		a.Config.Database.Name,
		a.Config.Database.Host,
		a.Config.Database.Port,
		a.Config.Database.SSLMode,
		a.Config.Database.ConnectTimeout,
		a.Config.Database.Timeout,
		a.Config.Database.MaxConn)
	if errDB != nil {
		return fmt.Errorf("cannot connect to database: %v", errDB)
	}

	log.Info("Bootstrapping database...")
	defaultValues := sdk.DefaultValues{
		DefaultGroupName: a.Config.Auth.DefaultGroup,
		SharedInfraToken: a.Config.Auth.SharedInfraToken,
	}
	if err := bootstrap.InitiliazeDB(defaultValues, a.DBConnectionFactory.GetDBMap); err != nil {
		return fmt.Errorf("cannot setup databases: %v", err)
	}

	if err := workflow.CreateBuiltinWorkflowHookModels(a.DBConnectionFactory.GetDBMap()); err != nil {
		return fmt.Errorf("cannot setup builtin workflow hook models: %v", err)
	}

	if err := platform.CreateModels(a.DBConnectionFactory.GetDBMap()); err != nil {
		return fmt.Errorf("cannot setup platforms: %v", err)
	}

	log.Info("Initializing redis cache on %s...", a.Config.Cache.Redis.Host)
	//Init the cache
	var errCache error
	a.Cache, errCache = cache.New(
		a.Config.Cache.Redis.Host,
		a.Config.Cache.Redis.Password,
		a.Config.Cache.TTL)
	if errCache != nil {
		return fmt.Errorf("cannot connect to cache store: %v", errCache)
	}

	log.Info("Initializing HTTP router")
	a.Router = &Router{
		Mux:        mux.NewRouter(),
		Background: ctx,
	}
	a.InitRouter()

	//Init events package
	event.Cache = a.Cache

	//Initiliaze hook package
	hook.Init(a.Config.URL.API)

	//Intialize notification package
	notification.Init(a.Config.URL.API, a.Config.URL.UI)

	log.Info("Initializing Authentication driver...")
	// Initialize the auth driver
	var authMode string
	var authOptions interface{}
	switch a.Config.Auth.LDAP.Enable {
	case true:
		authMode = "ldap"
		authOptions = auth.LDAPConfig{
			Host:         a.Config.Auth.LDAP.Host,
			Port:         a.Config.Auth.LDAP.Port,
			Base:         a.Config.Auth.LDAP.Base,
			DN:           a.Config.Auth.LDAP.DN,
			SSL:          a.Config.Auth.LDAP.SSL,
			UserFullname: a.Config.Auth.LDAP.Fullname,
		}
	default:
		authMode = "local"
	}

	storeOptions := sessionstore.Options{
		TTL:   a.Config.Cache.TTL * 60, // Second to minutes
		Cache: a.Cache,
	}

	var errdriver error
	a.Router.AuthDriver, errdriver = auth.GetDriver(ctx, authMode, authOptions, storeOptions, a.DBConnectionFactory.GetDBMap)
	if errdriver != nil {
		return fmt.Errorf("error: %v", errdriver)
	}

	log.Info("Initializing event broker...")
	kafkaOptions := event.KafkaConfig{
		Enabled:         a.Config.Events.Kafka.Enabled,
		BrokerAddresses: a.Config.Events.Kafka.Broker,
		User:            a.Config.Events.Kafka.User,
		Password:        a.Config.Events.Kafka.Password,
		Topic:           a.Config.Events.Kafka.Topic,
	}
	if err := event.Initialize(kafkaOptions); err != nil {
		log.Error("error while initializing event system: %s", err)
	} else {
		go event.DequeueEvent(ctx)
	}

	if err := worker.Initialize(ctx, a.DBConnectionFactory.GetDBMap, a.Cache); err != nil {
		log.Error("error while initializing workers routine: %s", err)
	}

	log.Info("Initializing internal routines...")
	go queue.Pipelines(ctx, a.Cache, a.DBConnectionFactory.GetDBMap)
	go pipeline.AWOLPipelineKiller(ctx, a.DBConnectionFactory.GetDBMap, a.Cache)
	go hatchery.Heartbeat(ctx, a.DBConnectionFactory.GetDBMap)
	go auditCleanerRoutine(ctx, a.DBConnectionFactory.GetDBMap)
	go metrics.Initialize(ctx, a.DBConnectionFactory.GetDBMap, a.Config.Name)
	go repositoriesmanager.ReceiveEvents(ctx, a.DBConnectionFactory.GetDBMap, a.Cache)
	go action.RequirementsCacheLoader(ctx, 5*time.Second, a.DBConnectionFactory.GetDBMap, a.Cache)
	go hookRecoverer(ctx, a.DBConnectionFactory.GetDBMap, a.Cache)
	go services.KillDeadServices(ctx, services.NewRepository(a.mustDB, a.Cache))
	go poller.Initialize(ctx, a.Cache, 10, a.DBConnectionFactory.GetDBMap)
	go migrate.CleanOldWorkflow(ctx, a.Cache, a.DBConnectionFactory.GetDBMap, a.Config.URL.API)
	go migrate.KeyMigration(a.Cache, a.DBConnectionFactory.GetDBMap, &sdk.User{Admin: true})
<<<<<<< HEAD
	go migrate.DefaultPayloadMigration(a.Cache, a.DBConnectionFactory.GetDBMap, &sdk.User{Admin: true})
=======
	//Temporary migration code
	if os.Getenv("CDS_MIGRATE_ENABLE") == "true" {
		go func() {
			if err := migrate.MigrateActionDEPRECATEDGitClone(a.mustDB, a.Cache); err != nil {
				log.Error("Bootstrap Error: %v", err)
			}
		}()
	}
>>>>>>> 1db206f7
	if !a.Config.Schedulers.Disabled {
		go scheduler.Initialize(ctx, a.Cache, 10, a.DBConnectionFactory.GetDBMap)
	} else {
		log.Warning("⚠ Cron Scheduler is disabled")
	}
	go workflow.Initialize(ctx, a.Cache, a.DBConnectionFactory.GetDBMap)

	s := &http.Server{
		Addr:           fmt.Sprintf("%s:%d", a.Config.HTTP.Addr, a.Config.HTTP.Port),
		Handler:        a.Router.Mux,
		ReadTimeout:    10 * time.Minute,
		WriteTimeout:   10 * time.Minute,
		MaxHeaderBytes: 1 << 20,
	}

	go func() {
		select {
		case <-ctx.Done():
			log.Warning("Cleanup SQL connections")
			s.Shutdown(ctx)
			a.DBConnectionFactory.Close()
			event.Publish(sdk.EventEngine{Message: "shutdown"}, nil)
			event.Close()
		}
	}()

	event.Publish(sdk.EventEngine{Message: fmt.Sprintf("started - listen on %d", a.Config.HTTP.Port)}, nil)

	go func() {
		//TLS is disabled for the moment. We need to serve TLS on HTTP too
		if err := grpcInit(a.DBConnectionFactory, a.Config.GRPC.Port, false, "", ""); err != nil {
			log.Error("Cannot start GRPC server: %v", err)
		}
	}()

	log.Info("Starting CDS API HTTP Server on port %d", a.Config.HTTP.Port)
	if err := s.ListenAndServe(); err != nil {
		return fmt.Errorf("Cannot start HTTP server: %v", err)
	}

	return nil
}<|MERGE_RESOLUTION|>--- conflicted
+++ resolved
@@ -508,9 +508,8 @@
 	go poller.Initialize(ctx, a.Cache, 10, a.DBConnectionFactory.GetDBMap)
 	go migrate.CleanOldWorkflow(ctx, a.Cache, a.DBConnectionFactory.GetDBMap, a.Config.URL.API)
 	go migrate.KeyMigration(a.Cache, a.DBConnectionFactory.GetDBMap, &sdk.User{Admin: true})
-<<<<<<< HEAD
 	go migrate.DefaultPayloadMigration(a.Cache, a.DBConnectionFactory.GetDBMap, &sdk.User{Admin: true})
-=======
+
 	//Temporary migration code
 	if os.Getenv("CDS_MIGRATE_ENABLE") == "true" {
 		go func() {
@@ -519,7 +518,6 @@
 			}
 		}()
 	}
->>>>>>> 1db206f7
 	if !a.Config.Schedulers.Disabled {
 		go scheduler.Initialize(ctx, a.Cache, 10, a.DBConnectionFactory.GetDBMap)
 	} else {
