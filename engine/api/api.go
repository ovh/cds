package api

import (
	"context"
	"fmt"
	"net/http"
	"os"
	"time"

	"github.com/go-gorp/gorp"
	"github.com/gorilla/mux"
	"go.opencensus.io/stats"
	"go.opencensus.io/stats/view"

	"github.com/ovh/cds/engine/api/action"
	"github.com/ovh/cds/engine/api/auth"
	"github.com/ovh/cds/engine/api/bootstrap"
	"github.com/ovh/cds/engine/api/broadcast"
	"github.com/ovh/cds/engine/api/cache"
	"github.com/ovh/cds/engine/api/database"
	"github.com/ovh/cds/engine/api/event"
	"github.com/ovh/cds/engine/api/feature"
	"github.com/ovh/cds/engine/api/group"
	"github.com/ovh/cds/engine/api/hook"
	"github.com/ovh/cds/engine/api/mail"
	"github.com/ovh/cds/engine/api/metrics"
	"github.com/ovh/cds/engine/api/migrate"
	"github.com/ovh/cds/engine/api/notification"
	"github.com/ovh/cds/engine/api/objectstore"
	"github.com/ovh/cds/engine/api/observability"
	"github.com/ovh/cds/engine/api/pipeline"
	"github.com/ovh/cds/engine/api/platform"
	"github.com/ovh/cds/engine/api/purge"
	"github.com/ovh/cds/engine/api/queue"
	"github.com/ovh/cds/engine/api/repositoriesmanager"
	"github.com/ovh/cds/engine/api/scheduler"
	"github.com/ovh/cds/engine/api/secret"
	"github.com/ovh/cds/engine/api/services"
	"github.com/ovh/cds/engine/api/sessionstore"
	"github.com/ovh/cds/engine/api/warning"
	"github.com/ovh/cds/engine/api/worker"
	"github.com/ovh/cds/engine/api/workflow"
	"github.com/ovh/cds/engine/service"
	"github.com/ovh/cds/sdk"
	"github.com/ovh/cds/sdk/log"
)

// Configuration is the configuraton structure for CDS API
type Configuration struct {
	Name string `toml:"name" default:"cdsinstance" comment:"Name of this CDS Instance" json:"name"`
	URL  struct {
		API string `toml:"api" default:"http://localhost:8081" json:"api"`
		UI  string `toml:"ui" default:"http://localhost:2015" json:"ui"`
	} `toml:"url" comment:"#####################\n CDS URLs Settings \n####################" json:"url"`
	HTTP struct {
		Addr       string `toml:"addr" default:"" commented:"true" comment:"Listen HTTP address without port, example: 127.0.0.1" json:"addr"`
		Port       int    `toml:"port" default:"8081" json:"port"`
		SessionTTL int    `toml:"sessionTTL" default:"60" json:"sessionTTL"`
	} `toml:"http" json:"http"`
	GRPC struct {
		Addr string `toml:"addr" default:"" commented:"true" comment:"Listen GRPC address without port, example: 127.0.0.1" json:"addr"`
		Port int    `toml:"port" default:"8082" json:"port"`
	} `toml:"grpc" json:"grpc"`
	Secrets struct {
		Key string `toml:"key" json:"-"`
	} `toml:"secrets" json:"secrets"`
	Database database.DBConfiguration `toml:"database" comment:"################################\n Postgresql Database settings \n###############################" json:"database"`
	Cache    struct {
		TTL   int `toml:"ttl" default:"60" json:"ttl"`
		Redis struct {
			Host     string `toml:"host" default:"localhost:6379" comment:"If your want to use a redis-sentinel based cluster, follow this syntax! <clustername>@sentinel1:26379,sentinel2:26379,sentinel3:26379" json:"host"`
			Password string `toml:"password" json:"-"`
		} `toml:"redis" comment:"Connect CDS to a redis cache If you more than one CDS instance and to avoid losing data at startup" json:"redis"`
	} `toml:"cache" comment:"######################\n CDS Cache Settings \n#####################\n" json:"cache"`
	Directories struct {
		Download string `toml:"download" default:"/tmp/cds/download" json:"download"`
		Keys     string `toml:"keys" default:"/tmp/cds/keys" json:"keys"`
	} `toml:"directories" json:"directories"`
	Auth struct {
		DefaultGroup     string `toml:"defaultGroup" default:"" comment:"The default group is the group in which every new user will be granted at signup" json:"defaultGroup"`
		SharedInfraToken string `toml:"sharedInfraToken" default:"" comment:"Token for shared.infra group. This value will be used when shared.infra will be created\nat first CDS launch. This token can be used by CDS CLI, Hatchery, etc...\nThis is mandatory." json:"-"`
		LDAP             struct {
			Enable   bool   `toml:"enable" default:"false" json:"enable"`
			Host     string `toml:"host" json:"host"`
			Port     int    `toml:"port" default:"636" json:"port"`
			SSL      bool   `toml:"ssl" default:"true" json:"ssl"`
			Base     string `toml:"base" default:"dc=myorganization,dc=com" json:"base"`
			DN       string `toml:"dn" default:"uid=%s,ou=people,dc=myorganization,dc=com" json:"dn"`
			Fullname string `toml:"fullname" default:"{{.givenName}} {{.sn}}" json:"fullname"`
			BindDN   string `toml:"bindDN" default:"" comment:"Define it if ldapsearch need to be authenticated" json:"bindDN"`
			BindPwd  string `toml:"bindPwd" default:"" comment:"Define it if ldapsearch need to be authenticated" json:"-"`
		} `toml:"ldap" json:"ldap"`
		Local struct {
			SignupAllowedDomains string `toml:"signupAllowedDomains" default:"" comment:"Allow signup from selected domains only - comma separated. Example: your-domain.com,another-domain.com" commented:"true" json:"signupAllowedDomains"`
		} `toml:"local" json:"local"`
	} `toml:"auth" comment:"##############################\n CDS Authentication Settings#\n#############################" json:"auth"`
	SMTP struct {
		Disable  bool   `toml:"disable" default:"true" json:"disable"`
		Host     string `toml:"host" json:"host"`
		Port     string `toml:"port" json:"port"`
		TLS      bool   `toml:"tls" json:"tls"`
		User     string `toml:"user" json:"user"`
		Password string `toml:"password" json:"-"`
		From     string `toml:"from" default:"no-reply@cds.local" json:"from"`
	} `toml:"smtp" comment:"#####################\n# CDS SMTP Settings \n####################" json:"smtp"`
	Artifact struct {
		Mode  string `toml:"mode" default:"local" comment:"swift or local" json:"mode"`
		Local struct {
			BaseDirectory string `toml:"baseDirectory" default:"/tmp/cds/artifacts" json:"baseDirectory"`
		} `toml:"local"`
		Openstack struct {
			URL             string `toml:"url" comment:"Authentication Endpoint, generally value of $OS_AUTH_URL" json:"url"`
			Username        string `toml:"username" comment:"Openstack Username, generally value of $OS_USERNAME" json:"username"`
			Password        string `toml:"password" comment:"Openstack Password, generally value of $OS_PASSWORD" json:"-"`
			Tenant          string `toml:"tenant" comment:"Openstack Tenant, generally value of $OS_TENANT_NAME, v2 auth only" json:"tenant"`
			Domain          string `toml:"domain" comment:"Openstack Domain, generally value of $OS_DOMAIN_NAME, v3 auth only" json:"domain"`
			Region          string `toml:"region" comment:"Region, generally value of $OS_REGION_NAME" json:"region"`
			ContainerPrefix string `toml:"containerPrefix" comment:"Use if your want to prefix containers for CDS Artifacts" json:"containerPrefix"`
			DisableTempURL  bool   `toml:"disableTempURL" default:"false" commented:"true" comment:"True if you want to disable Temporary URL in file upload" json:"disableTempURL"`
		} `toml:"openstack" json:"openstack"`
	} `toml:"artifact" comment:"Either filesystem local storage or Openstack Swift Storage are supported" json:"artifact"`
	Events struct {
		Kafka struct {
			Enabled         bool   `toml:"enabled" json:"enabled"`
			Broker          string `toml:"broker" json:"broker"`
			Topic           string `toml:"topic" json:"topic"`
			User            string `toml:"user" json:"user"`
			Password        string `toml:"password" json:"-"`
			MaxMessageBytes int    `toml:"maxmessagebytes" default:"10000000" json:"maxmessagebytes"`
		} `toml:"kafka" json:"kafka"`
	} `toml:"events" comment:"#######################\n CDS Events Settings \n######################" json:"events"`
	Features struct {
		Izanami struct {
			APIURL       string `toml:"apiurl" json:"apiurl"`
			ClientID     string `toml:"clientid" json:"-"`
			ClientSecret string `toml:"clientsecret" json:"-"`
			Token        string `toml:"token" comment:"Token shared between Izanami and CDS to be able to send webhooks from izanami" json:"-"`
		} `toml:"izanami" comment:"Feature flipping provider: https://maif.github.io/izanami" json:"izanami"`
	} `toml:"features" comment:"###########################\n CDS Features flipping Settings \n##########################" json:"features"`
	Schedulers struct {
		Disabled bool `toml:"disabled" default:"false" commented:"true" comment:"This is mainly for dev purpose, you should not have to change it" json:"disabled"`
	} `toml:"schedulers" comment:"###########################\n CDS Schedulers Settings \n##########################" json:"schedulers"`
	Vault struct {
		ConfigurationKey string `toml:"configurationKey" json:"-"`
	} `toml:"vault" json:"vault"`
	Providers []ProviderConfiguration `toml:"providers" comment:"###########################\n CDS Providers Settings \n##########################" json:"providers"`
	Services  []ServiceConfiguration  `toml:"services" comment:"###########################\n CDS Services Settings \n##########################" json:"services"`
	Status    struct {
		API struct {
			MinInstance int `toml:"minInstance" default:"1" comment:"if less than minInstance of API is running, an alert will on Global/API be created on /mon/status" json:"minInstance"`
		} `toml:"api" json:"api"`
		DBMigrate struct {
			MinInstance int `toml:"minInstance" default:"1" comment:"if less than minInstance of dbmigrate service is running, an alert on Global/dbmigrate will be created on /mon/status" json:"minInstance"`
		} `toml:"dbmigrate" json:"dbmigrate"`
		ElasticSearch struct {
			MinInstance int `toml:"minInstance" default:"1" comment:"if less than minInstance of elasticsearch service is running, an alert on Global/elasticsearch will be created on /mon/status" json:"minIntance"`
		} `toml:"elasticsearch" json:"elasticsearch"`
		Hatchery struct {
			MinInstance int `toml:"minInstance" default:"1" comment:"if less than minInstance of hatchery service is running, an alert on Global/hatchery will be created on /mon/status" json:"minInstance"`
		} `toml:"hatchery" json:"hatchery"`
		Hooks struct {
			MinInstance int `toml:"minInstance" default:"1" comment:"if less than minInstance of hooks service is running, an alert on Global/hooks will be created on /mon/status" json:"minInstance"`
		} `toml:"hooks" json:"hooks"`
		Repositories struct {
			MinInstance int `toml:"minInstance" default:"1" comment:"if less than minInstance of repositories service is running, an alert on Global/hooks will be created on /mon/status" json:"minInstance"`
		} `toml:"repositories" json:"repositories"`
		VCS struct {
			MinInstance int `toml:"minInstance" default:"1" comment:"if less than minInstance of vcs service is running, an alert will on Global/vcs be created on /mon/status" json:"minInstance"`
		} `toml:"vcs" json:"vcs"`
	} `toml:"status" comment:"###########################\n CDS Status Settings \n Documentation: https://ovh.github.io/cds/hosting/monitoring/ \n##########################" json:"status"`
	DefaultOS   string `toml:"defaultOS" default:"linux" comment:"if no model and os/arch is specified in your job's requirements then spawn worker on this operating system (example: freebsd, linux, windows)" json:"defaultOS"`
	DefaultArch string `toml:"defaultArch" default:"amd64" comment:"if no model and no os/arch is specified in your job's requirements then spawn worker on this architecture (example: amd64, arm, 386)" json:"defaultArch"`
	Graylog     struct {
		AccessToken string `toml:"accessToken" json:"-"`
		Stream      string `toml:"stream" json:"-"`
		URL         string `toml:"url" comment:"Example: http://localhost:9000" json:"url"`
	} `toml:"graylog"  json:"graylog" comment:"###########################\n Graylog Search. \n When CDS API generates errors, you can fetch them with cdsctl. \n Examples: \n $ cdsctl admin errors get <error-id> \n $ cdsctl admin errors get 55f6e977-d39b-11e8-8513-0242ac110007 \n##########################"`
}

// ProviderConfiguration is the piece of configuration for each provider authentication
type ProviderConfiguration struct {
	Name  string `toml:"name" json:"name"`
	Token string `toml:"token" json:"-"`
}

// ServiceConfiguration is the configuration of external service
type ServiceConfiguration struct {
	Name       string `toml:"name" json:"name"`
	URL        string `toml:"url" json:"url"`
	Port       string `toml:"port" json:"port"`
	Path       string `toml:"path" json:"path"`
	HealthURL  string `toml:"healthUrl" json:"healthUrl"`
	HealthPort string `toml:"healthPort" json:"healthPort"`
	HealthPath string `toml:"healthPath" json:"healthPath"`
	Type       string `toml:"type" json:"type"`
}

// DefaultValues is the struc for API Default configuration default values
type DefaultValues struct {
	ServerSecretsKey     string
	AuthSharedInfraToken string
	// For LDAP Client
	LDAPBase  string
	GivenName string
	SN        string
	BindDN    string
	BindPwd   string
}

// New instanciates a new API object
func New() *API {
	return &API{}
}

// Service returns an instance of sdk.Service for the API
func (*API) Service() sdk.Service {
	return sdk.Service{
		LastHeartbeat: time.Time{},
		Type:          services.TypeAPI,
	}
}

// API is a struct containing the configuration, the router, the database connection factory and so on
type API struct {
	service.Common
	Router              *Router
	Config              Configuration
	DBConnectionFactory *database.DBConnectionFactory
	StartupTime         time.Time
	Maintenance         bool
	eventsBroker        *eventsBroker
	warnChan            chan sdk.Event
	Cache               cache.Store
	Stats               struct {
		WorkflowRunFailed  *stats.Int64Measure
		WorkflowRunStarted *stats.Int64Measure
		Sessions           *stats.Int64Measure
	}
}

// ApplyConfiguration apply an object of type api.Configuration after checking it
func (a *API) ApplyConfiguration(config interface{}) error {
	if err := a.CheckConfiguration(config); err != nil {
		return err
	}

	var ok bool
	a.Config, ok = config.(Configuration)
	if !ok {
		return fmt.Errorf("Invalid configuration")
	}

	a.Type = services.TypeAPI
	a.ServiceName = "cds-api"

	return nil
}

// DirectoryExists checks if the directory exists
func DirectoryExists(path string) (bool, error) {
	s, err := os.Stat(path)
	if err == nil {
		return true, nil
	}
	if os.IsNotExist(err) {
		return false, nil
	}
	return s.IsDir(), err
}

// CheckConfiguration checks the validity of the configuration object
func (a *API) CheckConfiguration(config interface{}) error {
	aConfig, ok := config.(Configuration)
	if !ok {
		return fmt.Errorf("Invalid API configuration")
	}

	if aConfig.URL.API == "" {
		return fmt.Errorf("your CDS configuration seems to be empty. Please use environment variables, file or Consul to set your configuration")
	}

	if aConfig.Directories.Download == "" {
		return fmt.Errorf("Invalid download directory")
	}

	if ok, err := DirectoryExists(aConfig.Directories.Download); !ok {
		if err := os.MkdirAll(aConfig.Directories.Download, os.FileMode(0700)); err != nil {
			return fmt.Errorf("Unable to create directory %s: %v", aConfig.Directories.Download, err)
		}
		log.Info("Directory %s has been created", aConfig.Directories.Download)
	} else if err != nil {
		return fmt.Errorf("Invalid download directory: %v", err)
	}

	if aConfig.Directories.Keys == "" {
		return fmt.Errorf("Invalid keys directory")
	}

	if ok, err := DirectoryExists(aConfig.Directories.Keys); !ok {
		if err := os.MkdirAll(aConfig.Directories.Keys, os.FileMode(0700)); err != nil {
			return fmt.Errorf("Unable to create directory %s: %v", aConfig.Directories.Keys, err)
		}
		log.Info("Directory %s has been created", aConfig.Directories.Keys)
	} else if err != nil {
		return fmt.Errorf("Invalid keys directory: %v", err)
	}

	switch aConfig.Artifact.Mode {
	case "local", "openstack", "swift":
	default:
		return fmt.Errorf("Invalid artifact mode")
	}

	if aConfig.Artifact.Mode == "local" {
		if aConfig.Artifact.Local.BaseDirectory == "" {
			return fmt.Errorf("Invalid artifact local base directory")
		}
		if ok, err := DirectoryExists(aConfig.Artifact.Local.BaseDirectory); !ok {
			if err := os.MkdirAll(aConfig.Artifact.Local.BaseDirectory, os.FileMode(0700)); err != nil {
				return fmt.Errorf("Unable to create directory %s: %v", aConfig.Artifact.Local.BaseDirectory, err)
			}
			log.Info("Directory %s has been created", aConfig.Artifact.Local.BaseDirectory)
		} else if err != nil {
			return fmt.Errorf("Invalid artifact local base directory: %v", err)
		}
	}

	if len(aConfig.Secrets.Key) != 32 {
		return fmt.Errorf("Invalid secret key. It should be 32 bits (%d)", len(aConfig.Secrets.Key))
	}

	if aConfig.DefaultArch == "" {
		log.Warning(`You should add a default architecture in your configuration (example: defaultArch: "amd64"). It means if there is no model and os/arch requirement on your job then spawn on a worker based on this architecture`)
	}
	if aConfig.DefaultOS == "" {
		log.Warning(`You should add a default operating system in your configuration (example: defaultOS: "linux"). It means if there is no model and os/arch requirement on your job then spawn on a worker based on this OS`)
	}

	if (aConfig.DefaultOS == "" && aConfig.DefaultArch != "") || (aConfig.DefaultOS != "" && aConfig.DefaultArch == "") {
		return fmt.Errorf("You can't specify just defaultArch without defaultOS in your configuration and vice versa")
	}

	return nil
}

func getUserSession(c context.Context) string {
	i := c.Value(auth.ContextUserSession)
	if i == nil {
		return ""
	}
	u, ok := i.(string)
	if !ok {
		return ""
	}
	return u
}

func getUser(c context.Context) *sdk.User {
	i := c.Value(auth.ContextUser)
	if i == nil {
		return nil
	}
	u, ok := i.(*sdk.User)
	if !ok {
		return nil
	}
	return u
}

func getProvider(c context.Context) *string {
	i := c.Value(auth.ContextProvider)
	if i == nil {
		return nil
	}
	u, ok := i.(string)
	if !ok {
		return nil
	}
	return &u
}

func getAgent(r *http.Request) string {
	return r.Header.Get("User-Agent")
}

func isServiceOrWorker(r *http.Request) bool {
	switch getAgent(r) {
	case sdk.ServiceAgent:
		return true
	case sdk.WorkerAgent:
		return true
	default:
		return false
	}
}

func getWorker(c context.Context) *sdk.Worker {
	i := c.Value(auth.ContextWorker)
	if i == nil {
		return nil
	}
	u, ok := i.(*sdk.Worker)
	if !ok {
		return nil
	}
	return u
}

func getHatchery(c context.Context) *sdk.Service {
	i := c.Value(auth.ContextHatchery)
	if i == nil {
		return nil
	}
	u, ok := i.(*sdk.Service)
	if !ok {
		return nil
	}
	return u
}

func getService(c context.Context) *sdk.Service {
	i := c.Value(auth.ContextService)
	if i == nil {
		return nil
	}
	u, ok := i.(*sdk.Service)
	if !ok {
		return nil
	}
	return u
}

func (a *API) mustDB() *gorp.DbMap {
	db := a.DBConnectionFactory.GetDBMap()
	if db == nil {
		panic(fmt.Errorf("Database unavailable"))
	}
	return db
}

func (a *API) mustDBWithCtx(ctx context.Context) *gorp.DbMap {
	db := a.DBConnectionFactory.GetDBMap()
	db = db.WithContext(ctx).(*gorp.DbMap)
	if db == nil {
		panic(fmt.Errorf("Database unavailable"))
	}

	return db
}

// Serve will start the http api server
func (a *API) Serve(ctx context.Context) error {
	log.Info("Starting CDS API Server %s", sdk.VERSION)

	a.StartupTime = time.Now()

	//Initialize secret driver
	secret.Init(a.Config.Secrets.Key)

	//Initialize mail package
	log.Info("Initializing mail driver...")
	mail.Init(a.Config.SMTP.User,
		a.Config.SMTP.Password,
		a.Config.SMTP.From,
		a.Config.SMTP.Host,
		a.Config.SMTP.Port,
		a.Config.SMTP.TLS,
		a.Config.SMTP.Disable)

	// Initialize feature packages
	log.Info("Initializing feature flipping with izanami %s", a.Config.Features.Izanami.APIURL)
	if a.Config.Features.Izanami.APIURL != "" {
		if err := feature.Init(a.Config.Features.Izanami.APIURL, a.Config.Features.Izanami.ClientID, a.Config.Features.Izanami.ClientSecret); err != nil {
			return fmt.Errorf("Feature flipping not enabled with izanami: %s", err)
		}
	}

	//Initialize artifacts storage
	log.Info("Initializing %s objectstore...", a.Config.Artifact.Mode)
	var objectstoreKind objectstore.Kind
	switch a.Config.Artifact.Mode {
	case "openstack":
		objectstoreKind = objectstore.Openstack
	case "swift":
		objectstoreKind = objectstore.Swift
	case "filesystem", "local":
		objectstoreKind = objectstore.Filesystem
	default:
		return fmt.Errorf("unsupported objecstore mode : %s", a.Config.Artifact.Mode)
	}

	cfg := objectstore.Config{
		Kind: objectstoreKind,
		Options: objectstore.ConfigOptions{
			Openstack: objectstore.ConfigOptionsOpenstack{
				Address:         a.Config.Artifact.Openstack.URL,
				Username:        a.Config.Artifact.Openstack.Username,
				Password:        a.Config.Artifact.Openstack.Password,
				Tenant:          a.Config.Artifact.Openstack.Tenant,
				Domain:          a.Config.Artifact.Openstack.Domain,
				Region:          a.Config.Artifact.Openstack.Region,
				ContainerPrefix: a.Config.Artifact.Openstack.ContainerPrefix,
				DisableTempURL:  a.Config.Artifact.Openstack.DisableTempURL,
			},
			Filesystem: objectstore.ConfigOptionsFilesystem{
				Basedir: a.Config.Artifact.Local.BaseDirectory,
			},
		},
	}

	if err := objectstore.Initialize(ctx, cfg); err != nil {
		return fmt.Errorf("cannot initialize storage: %v", err)
	}

	log.Info("Initializing database connection...")
	//Intialize database
	var errDB error
	a.DBConnectionFactory, errDB = database.Init(
		a.Config.Database.User,
		a.Config.Database.Role,
		a.Config.Database.Password,
		a.Config.Database.Name,
		a.Config.Database.Host,
		a.Config.Database.Port,
		a.Config.Database.SSLMode,
		a.Config.Database.ConnectTimeout,
		a.Config.Database.Timeout,
		a.Config.Database.MaxConn)
	if errDB != nil {
		return fmt.Errorf("cannot connect to database: %v", errDB)
	}

	log.Info("Bootstrapping database...")
	defaultValues := sdk.DefaultValues{
		DefaultGroupName: a.Config.Auth.DefaultGroup,
		SharedInfraToken: a.Config.Auth.SharedInfraToken,
	}
	if err := bootstrap.InitiliazeDB(defaultValues, a.DBConnectionFactory.GetDBMap); err != nil {
		return fmt.Errorf("cannot setup databases: %v", err)
	}

	if err := workflow.CreateBuiltinWorkflowHookModels(a.DBConnectionFactory.GetDBMap()); err != nil {
		return fmt.Errorf("cannot setup builtin workflow hook models: %v", err)
	}

	if err := workflow.CreateBuiltinWorkflowOutgoingHookModels(a.DBConnectionFactory.GetDBMap()); err != nil {
		return fmt.Errorf("cannot setup builtin workflow outgoing hook models: %v", err)
	}

	if err := platform.CreateBuiltinModels(a.DBConnectionFactory.GetDBMap()); err != nil {
		return fmt.Errorf("cannot setup platforms: %v", err)
	}

	log.Info("Initializing redis cache on %s...", a.Config.Cache.Redis.Host)
	//Init the cache
	var errCache error
	a.Cache, errCache = cache.New(
		a.Config.Cache.Redis.Host,
		a.Config.Cache.Redis.Password,
		a.Config.Cache.TTL)
	if errCache != nil {
		return fmt.Errorf("cannot connect to cache store: %v", errCache)
	}

	log.Info("Initializing Events broker")
	// Initialize event broker
	a.eventsBroker = &eventsBroker{
		cache:    a.Cache,
		clients:  make(map[string]*eventsBrokerSubscribe),
		dbFunc:   a.DBConnectionFactory.GetDBMap,
		messages: make(chan sdk.Event),
	}
	a.eventsBroker.Init(context.Background())

	log.Info("Initializing HTTP router")
	a.Router = &Router{
		Mux:        mux.NewRouter(),
		Background: ctx,
	}
	a.InitRouter()
	if err := a.Router.InitStats("cds-api", a.Name); err != nil {
		log.Error("unable to init router stats: %v", err)
	}

	if err := a.initStats(); err != nil {
		log.Error("unable to init api stats: %v", err)
	}

	//Initiliaze hook package
	hook.Init(a.Config.URL.API)

	//Intialize notification package
	notification.Init(a.Config.URL.UI)

	log.Info("Initializing Authentication driver...")
	// Initialize the auth driver
	var authMode string
	var authOptions interface{}
	switch a.Config.Auth.LDAP.Enable {
	case true:
		authMode = "ldap"
		authOptions = auth.LDAPConfig{
			Host:         a.Config.Auth.LDAP.Host,
			Port:         a.Config.Auth.LDAP.Port,
			Base:         a.Config.Auth.LDAP.Base,
			DN:           a.Config.Auth.LDAP.DN,
			SSL:          a.Config.Auth.LDAP.SSL,
			UserFullname: a.Config.Auth.LDAP.Fullname,
			BindDN:       a.Config.Auth.LDAP.BindDN,
			BindPwd:      a.Config.Auth.LDAP.BindPwd,
		}
	default:
		authMode = "local"
	}

	storeOptions := sessionstore.Options{
		TTL:   a.Config.HTTP.SessionTTL * 60, // Second to minutes
		Cache: a.Cache,
	}

	var errdriver error
	a.Router.AuthDriver, errdriver = auth.GetDriver(ctx, authMode, authOptions, storeOptions, a.DBConnectionFactory.GetDBMap)
	if errdriver != nil {
		return fmt.Errorf("error: %v", errdriver)
	}

	log.Info("Initializing event broker...")
	kafkaOptions := event.KafkaConfig{
		Enabled:         a.Config.Events.Kafka.Enabled,
		BrokerAddresses: a.Config.Events.Kafka.Broker,
		User:            a.Config.Events.Kafka.User,
		Password:        a.Config.Events.Kafka.Password,
		Topic:           a.Config.Events.Kafka.Topic,
		MaxMessageByte:  a.Config.Events.Kafka.MaxMessageBytes,
	}
	if err := event.Initialize(kafkaOptions, a.Cache); err != nil {
		log.Error("error while initializing event system: %s", err)
	} else {
		go event.DequeueEvent(ctx)
	}

	a.warnChan = make(chan sdk.Event)
	event.Subscribe(a.warnChan)

	log.Info("Initializing internal routines...")
<<<<<<< HEAD
	sdk.GoRoutine(ctx, "maintenance.Subscribe", func(ctx context.Context) {
		a.listenMaintenance(ctx)
	})
=======

>>>>>>> 91c841b3
	sdk.GoRoutine(ctx, "worker.Initialize", func(ctx context.Context) {
		if err := worker.Initialize(ctx, a.DBConnectionFactory.GetDBMap, a.Cache); err != nil {
			log.Error("error while initializing workers routine: %s", err)
		}
	})
	sdk.GoRoutine(ctx, "workflow.ComputeAudit", func(ctx context.Context) {
		workflow.ComputeAudit(ctx, a.DBConnectionFactory.GetDBMap)
	})
	sdk.GoRoutine(ctx, "warning.Start", func(ctx context.Context) {
		warning.Start(ctx, a.DBConnectionFactory.GetDBMap, a.warnChan)
	})
	sdk.GoRoutine(ctx, "queue.Pipelines", func(ctx context.Context) {
		queue.Pipelines(ctx, a.Cache, a.DBConnectionFactory.GetDBMap)
	})
	sdk.GoRoutine(ctx, "pipeline.AWOLPipelineKiller", func(ctx context.Context) {
		pipeline.AWOLPipelineKiller(ctx, a.DBConnectionFactory.GetDBMap, a.Cache)
	})
	sdk.GoRoutine(ctx, "auditCleanerRoutine(ctx", func(ctx context.Context) {
		auditCleanerRoutine(ctx, a.DBConnectionFactory.GetDBMap)
	})
	sdk.GoRoutine(ctx, "metrics.Initialize", func(ctx context.Context) {
		metrics.Initialize(ctx, a.DBConnectionFactory.GetDBMap, a.Config.Name)
	})
	sdk.GoRoutine(ctx, "repositoriesmanager.ReceiveEvents", func(ctx context.Context) {
		repositoriesmanager.ReceiveEvents(ctx, a.DBConnectionFactory.GetDBMap, a.Cache)
	})
	sdk.GoRoutine(ctx, "action.RequirementsCacheLoader", func(ctx context.Context) {
		action.RequirementsCacheLoader(ctx, 5*time.Second, a.DBConnectionFactory.GetDBMap, a.Cache)
	})
	sdk.GoRoutine(ctx, "hookRecoverer(ctx", func(ctx context.Context) {
		hookRecoverer(ctx, a.DBConnectionFactory.GetDBMap, a.Cache)
	})
	sdk.GoRoutine(ctx, "services.KillDeadServices", func(ctx context.Context) {
		services.KillDeadServices(ctx, a.mustDB)
	})
	sdk.GoRoutine(ctx, "migrate.CleanOldWorkflow", func(ctx context.Context) {
		migrate.CleanOldWorkflow(ctx, a.Cache, a.DBConnectionFactory.GetDBMap, a.Config.URL.API)
	})
	sdk.GoRoutine(ctx, "migrate.KeyMigration", func(ctx context.Context) {
		migrate.KeyMigration(a.Cache, a.DBConnectionFactory.GetDBMap, &sdk.User{Admin: true})
	})
	sdk.GoRoutine(ctx, "broadcast.Initialize", func(ctx context.Context) {
		broadcast.Initialize(ctx, a.DBConnectionFactory.GetDBMap)
	})
	sdk.GoRoutine(ctx, "api.serviceAPIHeartbeat", func(ctx context.Context) {
		a.serviceAPIHeartbeat(ctx)
	})
	sdk.GoRoutine(ctx, "migrate.WorkflowData", func(ctx context.Context) {
		migrate.MigrateToWorkflowData(a.DBConnectionFactory.GetDBMap, a.Cache)
	})

	//Temporary migration code
	go migrate.WorkflowNodeRunArtifacts(a.Cache, a.DBConnectionFactory.GetDBMap)
	if os.Getenv("CDS_MIGRATE_ENABLE") == "true" {
		go func() {
			if err := migrate.MigrateActionDEPRECATEDGitClone(a.mustDB, a.Cache); err != nil {
				log.Error("Bootstrap Error: %v", err)
			}
		}()
	}

	// Init Services
	externalServices := make([]sdk.ExternalService, 0, len(a.Config.Services))
	for _, s := range a.Config.Services {
		serv := sdk.ExternalService{
			Service: sdk.Service{
				Name:    s.Name,
				Type:    s.Type,
				HTTPURL: fmt.Sprintf("%s:%s%s", s.URL, s.Port, s.Path),
				GroupID: &group.SharedInfraGroup.ID,
			},
			HealthPort: s.HealthPort,
			HealthPath: s.HealthPath,
			HealthURL:  s.HealthURL,
			URL:        s.URL,
			Path:       s.Path,
			Port:       s.Port,
		}
		externalServices = append(externalServices, serv)
	}
	if err := services.InitExternal(a.mustDB, a.Cache, externalServices); err != nil {
		return fmt.Errorf("unable to init external service: %v", err)
	}
	sdk.GoRoutine(ctx, "pings-external-services", func(ctx context.Context) { services.Pings(ctx, a.mustDB, externalServices) })

	// TODO: to delete after migration
	if os.Getenv("CDS_MIGRATE_GIT_CLONE") == "true" {
		go func() {
			if err := migrate.GitClonePrivateKey(a.mustDB, a.Cache); err != nil {
				log.Error("Bootstrap Error: %v", err)
			}
		}()
	}

	if !a.Config.Schedulers.Disabled {
		go scheduler.Initialize(ctx, a.Cache, 10, a.DBConnectionFactory.GetDBMap)
	} else {
		log.Warning("⚠ Cron Scheduler is disabled")
	}

	sdk.GoRoutine(ctx, "workflow.Initialize", func(ctx context.Context) {
		workflow.Initialize(ctx, a.DBConnectionFactory.GetDBMap, a.Cache, a.Config.URL.UI, a.Config.DefaultOS, a.Config.DefaultArch)
	})
	sdk.GoRoutine(ctx, "PushInElasticSearch", func(ctx context.Context) { event.PushInElasticSearch(ctx, a.mustDB(), a.Cache) })
	metrics.Init(ctx, a.DBConnectionFactory.GetDBMap)
	sdk.GoRoutine(ctx, "Purge", func(ctx context.Context) { purge.Initialize(ctx, a.Cache, a.DBConnectionFactory.GetDBMap) })

	s := &http.Server{
		Addr:           fmt.Sprintf("%s:%d", a.Config.HTTP.Addr, a.Config.HTTP.Port),
		Handler:        a.Router.Mux,
		ReadTimeout:    10 * time.Minute,
		WriteTimeout:   10 * time.Minute,
		MaxHeaderBytes: 1 << 20,
	}

	go func() {
		select {
		case <-ctx.Done():
			log.Warning("Cleanup SQL connections")
			s.Shutdown(ctx)
			a.DBConnectionFactory.Close()
			event.Publish(sdk.EventEngine{Message: "shutdown"}, nil)
			event.Close()
		}
	}()

	event.Publish(sdk.EventEngine{Message: fmt.Sprintf("started - listen on %d", a.Config.HTTP.Port)}, nil)

	go func() {
		//TLS is disabled for the moment. We need to serve TLS on HTTP too
		if err := grpcInit(a.DBConnectionFactory, a.Config.GRPC.Addr, a.Config.GRPC.Port, false, "", ""); err != nil {
			log.Error("Cannot start GRPC server: %v", err)
		}
	}()

	log.Info("Starting CDS API HTTP Server on %s:%d", a.Config.HTTP.Addr, a.Config.HTTP.Port)
	if err := s.ListenAndServe(); err != nil {
		return fmt.Errorf("Cannot start HTTP server: %v", err)
	}

	return nil
}

func (a *API) initStats() error {
	label := fmt.Sprintf("cds/cds-api/%s/workflow_runs_started", a.Name)
	a.Stats.WorkflowRunStarted = stats.Int64(label, "number of started workflow runs", stats.UnitDimensionless)

	label = fmt.Sprintf("cds/cds-api/%s/workflow_runs_failed", a.Name)
	a.Stats.WorkflowRunFailed = stats.Int64(label, "number of failed workflow runs", stats.UnitDimensionless)

	log.Info("api> Stats initialized")

	return observability.RegisterView(
		&view.View{
			Name:        "workflow_runs_started",
			Description: a.Stats.WorkflowRunStarted.Description(),
			Measure:     a.Stats.WorkflowRunStarted,
			Aggregation: view.Count(),
		},
		&view.View{
			Name:        "workflow_runs_failed",
			Description: a.Stats.WorkflowRunFailed.Description(),
			Measure:     a.Stats.WorkflowRunFailed,
			Aggregation: view.Count(),
		},
	)
}<|MERGE_RESOLUTION|>--- conflicted
+++ resolved
@@ -643,13 +643,10 @@
 	event.Subscribe(a.warnChan)
 
 	log.Info("Initializing internal routines...")
-<<<<<<< HEAD
 	sdk.GoRoutine(ctx, "maintenance.Subscribe", func(ctx context.Context) {
 		a.listenMaintenance(ctx)
 	})
-=======
-
->>>>>>> 91c841b3
+
 	sdk.GoRoutine(ctx, "worker.Initialize", func(ctx context.Context) {
 		if err := worker.Initialize(ctx, a.DBConnectionFactory.GetDBMap, a.Cache); err != nil {
 			log.Error("error while initializing workers routine: %s", err)
