--- conflicted
+++ resolved
@@ -10,11 +10,7 @@
 )
 
 // InsertWithGRPCPlugin creates action in database
-<<<<<<< HEAD
 func InsertWithGRPCPlugin(db gorp.SqlExecutor, pl *sdk.GRPCPlugin, inputs map[string]sdk.PluginInput) (*sdk.Action, error) {
-=======
-func InsertWithGRPCPlugin(db gorp.SqlExecutor, pl *sdk.GRPCPlugin, params []sdk.Parameter) (*sdk.Action, error) {
->>>>>>> fa3baa17
 	a := sdk.Action{
 		Name:        pl.Name,
 		Type:        sdk.PluginAction,
@@ -38,11 +34,7 @@
 }
 
 // UpdateGRPCPlugin creates action in database
-<<<<<<< HEAD
 func UpdateGRPCPlugin(ctx context.Context, db gorp.SqlExecutor, pl *sdk.GRPCPlugin, inputs map[string]sdk.PluginInput) (*sdk.Action, error) {
-=======
-func UpdateGRPCPlugin(ctx context.Context, db gorp.SqlExecutor, pl *sdk.GRPCPlugin, params []sdk.Parameter) (*sdk.Action, error) {
->>>>>>> fa3baa17
 	a := sdk.Action{
 		Name:        pl.Name,
 		Type:        sdk.PluginAction,
@@ -71,7 +63,6 @@
 	return &a, nil
 }
 
-<<<<<<< HEAD
 func inputsToParameters(inputs map[string]sdk.PluginInput) []sdk.Parameter {
 	params := make([]sdk.Parameter, 0, len(inputs))
 	for k, v := range inputs {
@@ -85,7 +76,8 @@
 		params = append(params, p)
 	}
 	return params
-=======
+}
+
 // DeleteGRPCPlugin delete action in database
 func DeleteGRPCPlugin(ctx context.Context, db gorp.SqlExecutor, pl *sdk.GRPCPlugin) error {
 	act, err := action.LoadByTypesAndName(ctx, db, []string{sdk.PluginAction}, pl.Name, action.LoadOptions.Default)
@@ -98,5 +90,4 @@
 	}
 
 	return nil
->>>>>>> fa3baa17
 }