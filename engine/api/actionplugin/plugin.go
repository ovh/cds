package actionplugin

import (
	"crypto/md5"
	"encoding/hex"
	"fmt"
	"io"
	"os"

	"github.com/go-gorp/gorp"

	"github.com/ovh/cds/engine/api/action"
	"github.com/ovh/cds/engine/log"
	"github.com/ovh/cds/sdk"
	"github.com/ovh/cds/sdk/plugin"
)

//Get returns action plugin metadata and parameters list
func Get(name, path string) (*sdk.ActionPlugin, *plugin.Parameters, error) {
	//FIXME: run this in a jail with apparmor
	log.Debug("actionplugin.Get> Getting info from '%s' (%s)", name, path)
	client := plugin.NewClient(name, path, "ID", "http://127.0.0.1:8081", true)
	defer func() {
		log.Debug("actionplugin.Get> kill rpc-server")
		client.Kill()
	}()
	log.Debug("actionplugin.Get> Client '%s'", name)
	_plugin, err := client.Instance()
	if err != nil {
		return nil, nil, err
	}

	fi, err := os.Open(path)
	if err != nil {
		return nil, nil, err
	}
	defer fi.Close()
	stat, err := fi.Stat()
	if err != nil {
		return nil, nil, err
	}

	//Compute md5sum
	hash := md5.New()
	if _, err := io.Copy(hash, fi); err != nil {
		return nil, nil, err
	}
	hashInBytes := hash.Sum(nil)[:16]
	md5sumStr := hex.EncodeToString(hashInBytes)

	ap := sdk.ActionPlugin{
		Filename:    name,
		Name:        _plugin.Name(),
		Author:      _plugin.Author(),
		Description: _plugin.Description(),
		Path:        path,
		Size:        stat.Size(),
		Perm:        uint32(stat.Mode().Perm()),
		MD5sum:      md5sumStr,
	}

	params := _plugin.Parameters()

	return &ap, &params, nil
}

func actionPluginToAction(ap *sdk.ActionPlugin, params *plugin.Parameters) (*sdk.Action, error) {
	actionParams := []sdk.Parameter{}
	names := params.Names()
	for _, p := range names {
		var t sdk.ParameterType
		switch params.GetType(p) {
		case plugin.EnvironmentParameter:
			t = sdk.EnvironmentParameter
		case plugin.PipelineParameter:
			t = sdk.PipelineParameter
		case plugin.ListParameter:
			t = sdk.ListParameter
		case plugin.NumberParameter:
			t = sdk.NumberParameter
			//	case plugin.PasswordParameter:
			//		t = sdk.PasswordParameter
		case plugin.StringParameter:
			t = sdk.StringParameter
		case plugin.TextParameter:
			t = sdk.TextParameter
		case plugin.BooleanParameter:
			t = sdk.BooleanParameter
		default:
			log.Warning("plugin.Insert> unsupported parameter type '%s'", t)
			return nil, fmt.Errorf("Unsupported parameter type '%s' in plugin '%s'", t, ap.Name)
		}

		actionParams = append(actionParams, sdk.Parameter{
			Name:        p,
			Value:       params.GetValue(p),
			Type:        t,
			Description: params.GetDescription(p),
		})
	}

	a := &sdk.Action{
		Name:        ap.Name,
		Type:        sdk.PluginAction,
		Description: ap.Description,
		Requirements: []sdk.Requirement{
			sdk.Requirement{
				Name:  ap.Name,
				Type:  sdk.PluginRequirement,
				Value: ap.Name,
			},
		},
		Parameters: actionParams,
		Enabled:    true,
	}
	return a, nil
}

//Insert create action in database
func Insert(db gorp.SqlExecutor, ap *sdk.ActionPlugin, params *plugin.Parameters) (*sdk.Action, error) {
	a, err := actionPluginToAction(ap, params)
	if err != nil {
		return nil, err
	}

	if err = action.InsertAction(db, a, true); err != nil {
		log.Warning("plugin.Insert> Action: Cannot insert action: %s\n", err)
		return nil, err
	}

	query := `INSERT INTO plugin (name, size, perm, md5sum, object_path) VALUES ($1, $2, $3, $4, $5) RETURNING id`
	if err = db.QueryRow(query, ap.Name, ap.Size, ap.Perm, ap.MD5sum, ap.ObjectPath).Scan(&ap.ID); err != nil {
		return nil, err
	}
	return a, nil
}

//Update action in database
func Update(db gorp.SqlExecutor, ap *sdk.ActionPlugin, params *plugin.Parameters, userID int64) (*sdk.Action, error) {
	a, err := actionPluginToAction(ap, params)
	if err != nil {
		return nil, err
	}

	//oldA, err := action.LoadPublicAction(db, a.Name, action.WithClearPasswords())
	oldA, err := action.LoadPublicAction(db, a.Name)
	if err != nil {
		return nil, err
	}
	a.ID = oldA.ID

	if err := action.UpdateActionDB(db, a, userID); err != nil {
		return nil, err
	}

	query := "DELETE FROM plugin WHERE name = $1"
	if _, err := db.Exec(query, a.Name); err != nil {
		return nil, err
	}

	query = `INSERT INTO plugin (name, size, perm, md5sum, object_path) VALUES ($1, $2, $3, $4, $5) RETURNING id`
	if err = db.QueryRow(query, ap.Name, ap.Size, ap.Perm, ap.MD5sum, ap.ObjectPath).Scan(&ap.ID); err != nil {
		return nil, err
	}
	return a, nil
}

//Delete action in database
<<<<<<< HEAD
func Delete(db gorp.SqlExecutor, name string, userID int64) error {
	//a, err := action.LoadPublicAction(db, name, action.WithClearPasswords())
	a, err := action.LoadPublicAction(db, name)
=======
func Delete(db *sql.DB, name string, userID int64) error {
	tx, err := db.Begin()
	if err != nil {
		return err
	}
	defer tx.Rollback()

	a, err := action.LoadPublicAction(tx, name)
>>>>>>> dc83125c
	if err != nil {
		log.Warning("plugin.Delete> Action: Cannot get action %s: %s\n", name, err)
		return err
	}

	query := "DELETE FROM plugin WHERE name = $1"
	if _, err := tx.Exec(query, a.Name); err != nil {
		return err
	}

	if err := action.DeleteAction(tx, a.ID, userID); err != nil {
		return err
	}

	return tx.Commit()

}<|MERGE_RESOLUTION|>--- conflicted
+++ resolved
@@ -166,12 +166,7 @@
 }
 
 //Delete action in database
-<<<<<<< HEAD
-func Delete(db gorp.SqlExecutor, name string, userID int64) error {
-	//a, err := action.LoadPublicAction(db, name, action.WithClearPasswords())
-	a, err := action.LoadPublicAction(db, name)
-=======
-func Delete(db *sql.DB, name string, userID int64) error {
+func Delete(db *gorp.DbMap, name string, userID int64) error {
 	tx, err := db.Begin()
 	if err != nil {
 		return err
@@ -179,7 +174,7 @@
 	defer tx.Rollback()
 
 	a, err := action.LoadPublicAction(tx, name)
->>>>>>> dc83125c
+
 	if err != nil {
 		log.Warning("plugin.Delete> Action: Cannot get action %s: %s\n", name, err)
 		return err
