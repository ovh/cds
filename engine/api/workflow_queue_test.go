package main

import (
	"context"
	"encoding/json"
	"fmt"
	"io/ioutil"
	"net/http/httptest"
	"os"
	"path"
	"testing"
	"time"

	"github.com/go-gorp/gorp"
	"github.com/gorilla/mux"
	"github.com/runabove/venom"
	"github.com/stretchr/testify/assert"

<<<<<<< HEAD
	"fmt"

	"github.com/golang/protobuf/ptypes"
=======
>>>>>>> d9bfc8f1
	"github.com/ovh/cds/engine/api/auth"
	"github.com/ovh/cds/engine/api/group"
	"github.com/ovh/cds/engine/api/hatchery"
	"github.com/ovh/cds/engine/api/objectstore"
	"github.com/ovh/cds/engine/api/pipeline"
	"github.com/ovh/cds/engine/api/test"
	"github.com/ovh/cds/engine/api/test/assets"
	"github.com/ovh/cds/engine/api/token"
	"github.com/ovh/cds/engine/api/worker"
	"github.com/ovh/cds/engine/api/workflow"
	"github.com/ovh/cds/sdk"
)

type test_runWorkflowCtx struct {
	user        *sdk.User
	password    string
	project     *sdk.Project
	workflow    *sdk.Workflow
	run         *sdk.WorkflowRun
	job         *sdk.WorkflowNodeJobRun
	worker      *sdk.Worker
	workerToken string
	hatchery    *sdk.Hatchery
}

func test_runWorkflow(t *testing.T, db *gorp.DbMap, testName string) test_runWorkflowCtx {
	u, pass := assets.InsertAdminUser(db)
	key := sdk.RandomString(10)
	proj := assets.InsertTestProject(t, db, key, key, u)
	group.InsertUserInGroup(db, proj.ProjectGroups[0].Group.ID, u.ID, true)
	u.Groups = append(u.Groups, proj.ProjectGroups[0].Group)

	//First pipeline
	pip := sdk.Pipeline{
		ProjectID:  proj.ID,
		ProjectKey: proj.Key,
		Name:       "pip1",
		Type:       sdk.BuildPipeline,
	}
	test.NoError(t, pipeline.InsertPipeline(db, &pip, u))

	s := sdk.NewStage("stage 1")
	s.Enabled = true
	s.PipelineID = pip.ID
	pipeline.InsertStage(db, s)
	j := &sdk.Job{
		Enabled: true,
		Action: sdk.Action{
			Enabled: true,
			Actions: []sdk.Action{
				sdk.NewScriptAction("echo lol"),
			},
		},
	}
	pipeline.InsertJob(db, j, s.ID, &pip)
	s.Jobs = append(s.Jobs, *j)

	pip.Stages = append(pip.Stages, *s)

	w := sdk.Workflow{
		Name:       "test_1",
		ProjectID:  proj.ID,
		ProjectKey: proj.Key,
		Root: &sdk.WorkflowNode{
			Pipeline: pip,
		},
	}

	test.NoError(t, workflow.Insert(db, &w, u))
	w1, err := workflow.Load(db, key, "test_1", u)
	test.NoError(t, err)

	// Init router
	router = newRouter(auth.TestLocalAuth(t), mux.NewRouter(), testName)
	router.init()
	//Prepare request
	vars := map[string]string{
		"permProjectKey": proj.Key,
		"workflowName":   w1.Name,
	}
	uri := router.getRoute("POST", postWorkflowRunHandler, vars)
	test.NotEmpty(t, uri)

	opts := &postWorkflowRunHandlerOption{}
	req := assets.NewAuthentifiedRequest(t, u, pass, "POST", uri, opts)

	//Do the request
	rec := httptest.NewRecorder()
	router.mux.ServeHTTP(rec, req)
	assert.Equal(t, 200, rec.Code)

	wr := &sdk.WorkflowRun{}
	test.NoError(t, json.Unmarshal(rec.Body.Bytes(), wr))
	assert.Equal(t, int64(1), wr.Number)

	if t.Failed() {
		t.FailNow()
	}

	c, cancel := context.WithTimeout(context.Background(), time.Second*1)
	defer cancel()
	workflow.Scheduler(c)
	time.Sleep(1 * time.Second)

	return test_runWorkflowCtx{
		user:     u,
		password: pass,
		project:  proj,
		workflow: w1,
		run:      wr,
	}
}

func test_getWorkflowJob(t *testing.T, db *gorp.DbMap, ctx *test_runWorkflowCtx) {
	uri := router.getRoute("GET", getWorkflowJobQueueHandler, nil)
	test.NotEmpty(t, uri)

	req := assets.NewAuthentifiedRequest(t, ctx.user, ctx.password, "GET", uri, nil)
	rec := httptest.NewRecorder()
	router.mux.ServeHTTP(rec, req)
	assert.Equal(t, 200, rec.Code)

	jobs := []sdk.WorkflowNodeJobRun{}
	test.NoError(t, json.Unmarshal(rec.Body.Bytes(), &jobs))
	assert.Len(t, jobs, 1)

	if t.Failed() {
		t.FailNow()
	}

	ctx.job = &jobs[0]
}

func test_registerWorker(t *testing.T, db *gorp.DbMap, ctx *test_runWorkflowCtx) {
	var err error
	//Generate token
	ctx.workerToken, err = token.GenerateToken()
	test.NoError(t, err)
	//Insert token
	test.NoError(t, token.InsertToken(db, ctx.user.Groups[0].ID, ctx.workerToken, sdk.Persistent))
	//Register the worker
	params := &worker.RegistrationForm{
		Name:    sdk.RandomString(10),
		UserKey: ctx.workerToken,
	}
	ctx.worker, err = worker.RegisterWorker(db, params.Name, params.UserKey, params.Model, nil, params.BinaryCapabilities)
	test.NoError(t, err)
}

func test_registerHatchery(t *testing.T, db *gorp.DbMap, ctx *test_runWorkflowCtx) {
	//Generate token
	tk, err := token.GenerateToken()
	test.NoError(t, err)
	//Insert token
	test.NoError(t, token.InsertToken(db, ctx.user.Groups[0].ID, tk, sdk.Persistent))

	ctx.hatchery = &sdk.Hatchery{
		UID:      tk,
		LastBeat: time.Now(),
		Name:     sdk.RandomString(10),
		GroupID:  ctx.user.Groups[0].ID,
	}

	err = hatchery.InsertHatchery(db, ctx.hatchery)
	test.NoError(t, err)
}

func Test_getWorkflowJobQueueHandler(t *testing.T) {
	db := test.SetupPG(t)
	ctx := test_runWorkflow(t, db, "/Test_getWorkflowJobQueueHandler")
	test_getWorkflowJob(t, db, &ctx)
	assert.NotNil(t, ctx.job)
}

func Test_postWorkflowJobRequirementsErrorHandler(t *testing.T) {
	db := test.SetupPG(t)
	ctx := test_runWorkflow(t, db, "/Test_postWorkflowJobRequirementsErrorHandler")

	uri := router.getRoute("POST", postWorkflowJobRequirementsErrorHandler, nil)
	test.NotEmpty(t, uri)

	//This will check the needWorker() auth
	req := assets.NewAuthentifiedRequest(t, ctx.user, ctx.password, "POST", uri, "This is a requirement log error")
	rec := httptest.NewRecorder()
	router.mux.ServeHTTP(rec, req)
	assert.Equal(t, 403, rec.Code)

	//Register the worker
	test_registerWorker(t, db, &ctx)

	//This call must work
	req = assets.NewAuthentifiedRequestFromWorker(t, ctx.worker, "POST", uri, "This is a requirement log error")
	rec = httptest.NewRecorder()
	router.mux.ServeHTTP(rec, req)
	assert.Equal(t, 200, rec.Code)

}
func Test_postTakeWorkflowJobHandler(t *testing.T) {
	db := test.SetupPG(t)
	ctx := test_runWorkflow(t, db, "/Test_postTakeWorkflowJobHandler")
	test_getWorkflowJob(t, db, &ctx)
	assert.NotNil(t, ctx.job)

	takeForm := worker.TakeForm{
		BookedJobID: ctx.job.ID,
		Time:        time.Now(),
	}

	//Prepare request
	vars := map[string]string{
		"permProjectKey": ctx.project.Key,
		"workflowName":   ctx.workflow.Name,
		"id":             fmt.Sprintf("%d", ctx.job.ID),
	}

	//Register the worker
	test_registerWorker(t, db, &ctx)

	uri := router.getRoute("POST", postTakeWorkflowJobHandler, vars)
	test.NotEmpty(t, uri)

	//This will check the needWorker() auth
	req := assets.NewAuthentifiedRequest(t, ctx.user, ctx.password, "POST", uri, takeForm)
	rec := httptest.NewRecorder()
	router.mux.ServeHTTP(rec, req)
	assert.Equal(t, 403, rec.Code)

	//This call must work
	req = assets.NewAuthentifiedRequestFromWorker(t, ctx.worker, "POST", uri, takeForm)
	rec = httptest.NewRecorder()
	router.mux.ServeHTTP(rec, req)
	assert.Equal(t, 200, rec.Code)

	run, err := workflow.LoadNodeJobRun(db, ctx.job.ID)
	test.NoError(t, err)
	assert.Equal(t, "Building", run.Status)

}
func Test_postBookWorkflowJobHandler(t *testing.T) {
	db := test.SetupPG(t)
	ctx := test_runWorkflow(t, db, "/Test_postBookWorkflowJobHandler")
	test_getWorkflowJob(t, db, &ctx)
	assert.NotNil(t, ctx.job)

	//Prepare request
	vars := map[string]string{
		"permProjectKey": ctx.project.Key,
		"workflowName":   ctx.workflow.Name,
		"id":             fmt.Sprintf("%d", ctx.job.ID),
	}

	//Register the hatchery
	test_registerHatchery(t, db, &ctx)

	//TakeBook
	uri := router.getRoute("POST", postBookWorkflowJobHandler, vars)
	test.NotEmpty(t, uri)

	req := assets.NewAuthentifiedRequestFromHatchery(t, ctx.hatchery, "POST", uri, nil)
	rec := httptest.NewRecorder()
	router.mux.ServeHTTP(rec, req)
	assert.Equal(t, 200, rec.Code)

}

func Test_postWorkflowJobResultHandler(t *testing.T) {
	db := test.SetupPG(t)
	ctx := test_runWorkflow(t, db, "/Test_postTakeWorkflowJobHandler")
	test_getWorkflowJob(t, db, &ctx)
	assert.NotNil(t, ctx.job)

	//Prepare request
	vars := map[string]string{
		"permProjectKey": ctx.project.Key,
		"workflowName":   ctx.workflow.Name,
		"id":             fmt.Sprintf("%d", ctx.job.ID),
	}

	//Register the worker
	test_registerWorker(t, db, &ctx)

	//Take
	uri := router.getRoute("POST", postTakeWorkflowJobHandler, vars)
	test.NotEmpty(t, uri)

	takeForm := worker.TakeForm{
		BookedJobID: ctx.job.ID,
		Time:        time.Now(),
	}

	req := assets.NewAuthentifiedRequestFromWorker(t, ctx.worker, "POST", uri, takeForm)
	rec := httptest.NewRecorder()
	router.mux.ServeHTTP(rec, req)
	assert.Equal(t, 200, rec.Code)

	vars = map[string]string{
		"permProjectKey": ctx.project.Key,
		"workflowName":   ctx.workflow.Name,
		"permID":         fmt.Sprintf("%d", ctx.job.ID),
	}

	//Send logs
	logs := sdk.Log{
		Val: "This is a log",
	}

	uri = router.getRoute("POST", postWorkflowJobLogsHandler, vars)
	test.NotEmpty(t, uri)

	req = assets.NewAuthentifiedRequestFromWorker(t, ctx.worker, "POST", uri, logs)
	rec = httptest.NewRecorder()
	router.mux.ServeHTTP(rec, req)
	assert.Equal(t, 200, rec.Code)

	now, _ := ptypes.TimestampProto(time.Now())

	//Send result
	res := sdk.Result{
		Duration:   "10",
		Status:     sdk.StatusSuccess.String(),
		RemoteTime: now,
	}

	uri = router.getRoute("POST", postWorkflowJobResultHandler, vars)
	test.NotEmpty(t, uri)

	req = assets.NewAuthentifiedRequestFromWorker(t, ctx.worker, "POST", uri, res)
	rec = httptest.NewRecorder()
	router.mux.ServeHTTP(rec, req)
	assert.Equal(t, 200, rec.Code)

}

func Test_postWorkflowJobTestsResultsHandler(t *testing.T) {
	db := test.SetupPG(t)
	ctx := test_runWorkflow(t, db, "/Test_postTakeWorkflowJobHandler")
	test_getWorkflowJob(t, db, &ctx)
	assert.NotNil(t, ctx.job)

	//Prepare request
	vars := map[string]string{
		"permProjectKey": ctx.project.Key,
		"workflowName":   ctx.workflow.Name,
		"id":             fmt.Sprintf("%d", ctx.job.ID),
	}

	//Register the worker
	test_registerWorker(t, db, &ctx)
	//Register the hatchery
	test_registerHatchery(t, db, &ctx)

	//Send spawninfo
	info := []sdk.SpawnInfo{}
	uri := router.getRoute("POST", postSpawnInfosWorkflowJobHandler, vars)
	test.NotEmpty(t, uri)

	req := assets.NewAuthentifiedRequestFromHatchery(t, ctx.hatchery, "POST", uri, info)
	rec := httptest.NewRecorder()
	router.mux.ServeHTTP(rec, req)
	assert.Equal(t, 200, rec.Code)

	//spawn
	uri = router.getRoute("POST", postTakeWorkflowJobHandler, vars)
	test.NotEmpty(t, uri)

	takeForm := worker.TakeForm{
		BookedJobID: ctx.job.ID,
		Time:        time.Now(),
	}

	req = assets.NewAuthentifiedRequestFromWorker(t, ctx.worker, "POST", uri, takeForm)
	rec = httptest.NewRecorder()
	router.mux.ServeHTTP(rec, req)
	assert.Equal(t, 200, rec.Code)

	vars = map[string]string{
		"permID": fmt.Sprintf("%d", ctx.job.ID),
	}

	//Send test
	tests := venom.Tests{
		Total:        2,
		TotalKO:      1,
		TotalOK:      1,
		TotalSkipped: 0,
		TestSuites: []venom.TestSuite{
			{
				Total: 1,
				Name:  "TestSuite1",
				TestCases: []venom.TestCase{
					{
						Name:   "TestCase1",
						Status: "OK",
					},
				},
			},
			{
				Total: 1,
				Name:  "TestSuite2",
				TestCases: []venom.TestCase{
					{
						Name:   "TestCase1",
						Status: "KO",
						Failures: []venom.Failure{
							{
								Value:   "Fail",
								Type:    "Assertion error",
								Message: "Error occured",
							},
						},
					},
				},
			},
		},
	}

	uri = router.getRoute("POST", postWorkflowJobTestsResultsHandler, vars)
	test.NotEmpty(t, uri)

	req = assets.NewAuthentifiedRequestFromWorker(t, ctx.worker, "POST", uri, tests)
	rec = httptest.NewRecorder()
	router.mux.ServeHTTP(rec, req)
	assert.Equal(t, 200, rec.Code)

	step := sdk.StepStatus{
		Status:    sdk.StatusSuccess.String(),
		StepOrder: 0,
	}

	uri = router.getRoute("POST", postWorkflowJobStepStatusHandler, vars)
	test.NotEmpty(t, uri)

	req = assets.NewAuthentifiedRequestFromWorker(t, ctx.worker, "POST", uri, step)
	rec = httptest.NewRecorder()
	router.mux.ServeHTTP(rec, req)
	assert.Equal(t, 200, rec.Code)

	wNodeJobRun, errJ := workflow.LoadNodeJobRun(db, ctx.job.ID)
	test.NoError(t, errJ)
	nodeRun, errN := workflow.LoadNodeRunByID(db, wNodeJobRun.WorkflowNodeRunID)
	test.NoError(t, errN)

	assert.NotNil(t, nodeRun.Tests)
	assert.Equal(t, 2, nodeRun.Tests.Total)
}
func Test_postWorkflowJobVariableHandler(t *testing.T) {
	db := test.SetupPG(t)
	ctx := test_runWorkflow(t, db, "/Test_postWorkflowJobVariableHandler")
	test_getWorkflowJob(t, db, &ctx)
	assert.NotNil(t, ctx.job)

	//Prepare request
	vars := map[string]string{
		"permProjectKey": ctx.project.Key,
		"workflowName":   ctx.workflow.Name,
		"id":             fmt.Sprintf("%d", ctx.job.ID),
	}

	//Register the worker
	test_registerWorker(t, db, &ctx)

	//Take
	uri := router.getRoute("POST", postTakeWorkflowJobHandler, vars)
	test.NotEmpty(t, uri)

	takeForm := worker.TakeForm{
		BookedJobID: ctx.job.ID,
		Time:        time.Now(),
	}

	req := assets.NewAuthentifiedRequestFromWorker(t, ctx.worker, "POST", uri, takeForm)
	rec := httptest.NewRecorder()
	router.mux.ServeHTTP(rec, req)
	assert.Equal(t, 200, rec.Code)

	vars = map[string]string{
		"permProjectKey": ctx.project.Key,
		"workflowName":   ctx.workflow.Name,
		"permID":         fmt.Sprintf("%d", ctx.job.ID),
	}

	//Send result
	v := sdk.Variable{
		Name:  "var",
		Value: "value",
	}

	uri = router.getRoute("POST", postWorkflowJobVariableHandler, vars)
	test.NotEmpty(t, uri)

	req = assets.NewAuthentifiedRequestFromWorker(t, ctx.worker, "POST", uri, v)
	rec = httptest.NewRecorder()
	router.mux.ServeHTTP(rec, req)
	assert.Equal(t, 200, rec.Code)

}
func Test_postWorkflowJobArtifactHandler(t *testing.T) {
	db := test.SetupPG(t)
	ctx := test_runWorkflow(t, db, "/Test_postWorkflowJobArtifactHandler")
	test_getWorkflowJob(t, db, &ctx)
	assert.NotNil(t, ctx.job)

	// Init store
	cfg := objectstore.Config{
		Kind: objectstore.Filesystem,
		Options: objectstore.ConfigOptions{
			Filesystem: objectstore.ConfigOptionsFilesystem{
				Basedir: path.Join(os.TempDir(), "store"),
			},
		},
	}

	errO := objectstore.Initialize(context.Background(), cfg)
	test.NoError(t, errO)

	//Prepare request
	vars := map[string]string{
		"permProjectKey": ctx.project.Key,
		"workflowName":   ctx.workflow.Name,
		"id":             fmt.Sprintf("%d", ctx.job.ID),
	}

	//Register the worker
	test_registerWorker(t, db, &ctx)

	//Take
	uri := router.getRoute("POST", postTakeWorkflowJobHandler, vars)
	test.NotEmpty(t, uri)

	takeForm := worker.TakeForm{
		BookedJobID: ctx.job.ID,
		Time:        time.Now(),
	}

	req := assets.NewAuthentifiedRequestFromWorker(t, ctx.worker, "POST", uri, takeForm)
	rec := httptest.NewRecorder()
	router.mux.ServeHTTP(rec, req)
	assert.Equal(t, 200, rec.Code)

	vars = map[string]string{
		"tag":    "latest",
		"permID": fmt.Sprintf("%d", ctx.job.ID),
	}

	uri = router.getRoute("POST", postWorkflowJobArtifactHandler, vars)
	test.NotEmpty(t, uri)

	myartifact, errF := os.Create(path.Join(os.TempDir(), "myartifact"))
	defer os.RemoveAll(path.Join(os.TempDir(), "myartifact"))
	test.NoError(t, errF)
	_, errW := myartifact.Write([]byte("Hi, I am foo"))
	test.NoError(t, errW)

	errClose := myartifact.Close()
	test.NoError(t, errClose)

	params := map[string]string{}
	params["size"] = "12"
	params["perm"] = "7"
	params["md5sum"] = "123"
	req = assets.NewAuthentifiedMultipartRequestFromWorker(t, ctx.worker, "POST", uri, "/tmp/myartifact", "myartifact", params)
	rec = httptest.NewRecorder()
	router.mux.ServeHTTP(rec, req)
	assert.Equal(t, 200, rec.Code)

	wNodeJobRun, errJ := workflow.LoadNodeJobRun(db, ctx.job.ID)
	test.NoError(t, errJ)

	updatedNodeRun, errN2 := workflow.LoadNodeRunByID(db, wNodeJobRun.WorkflowNodeRunID)
	test.NoError(t, errN2)

	assert.NotNil(t, updatedNodeRun.Artifacts)
	assert.Equal(t, 1, len(updatedNodeRun.Artifacts))

	//Prepare request
	vars = map[string]string{
		"permProjectKey": ctx.project.Key,
		"workflowName":   ctx.workflow.Name,
		"number":         fmt.Sprintf("%d", updatedNodeRun.Number),
		"id":             fmt.Sprintf("%d", wNodeJobRun.WorkflowNodeRunID),
	}
	uri = router.getRoute("GET", getWorkflowNodeRunArtifactsHandler, vars)
	test.NotEmpty(t, uri)
	req = assets.NewAuthentifiedRequest(t, ctx.user, ctx.password, "GET", uri, nil)
	rec = httptest.NewRecorder()
	router.mux.ServeHTTP(rec, req)
	assert.Equal(t, 200, rec.Code)

	var arts []sdk.WorkflowNodeRunArtifact
	test.NoError(t, json.Unmarshal(rec.Body.Bytes(), &arts))
	assert.Equal(t, 1, len(arts))
	assert.Equal(t, "myartifact", arts[0].Name)


	// Download artifact
	//Prepare request
	vars = map[string]string{
		"permProjectKey": ctx.project.Key,
		"workflowName":   ctx.workflow.Name,
		"artifactId":         fmt.Sprintf("%d", arts[0].ID),
	}
	uri = router.getRoute("GET", getDownloadArtifactHandler, vars)
	test.NotEmpty(t, uri)
	req = assets.NewAuthentifiedRequest(t, ctx.user, ctx.password, "GET", uri, nil)
	rec = httptest.NewRecorder()
	router.mux.ServeHTTP(rec, req)

	resp := rec.Result()
	body, _ := ioutil.ReadAll(resp.Body)

	assert.Equal(t, 200, rec.Code)
	assert.Equal(t, "Hi, I am foo", string(body))
}
func Test_getWorkflowJobArtifactsHandler(t *testing.T) {
	//db := test.SetupPG(t)
	//ctx := runWorkflow(t, db, "Test_postWorkflowJobRequirementsErrorHandler")
}
func Test_getDownloadArtifactHandler(t *testing.T) {
	//db := test.SetupPG(t)
	//ctx := runWorkflow(t, db, "Test_postWorkflowJobRequirementsErrorHandler")
}<|MERGE_RESOLUTION|>--- conflicted
+++ resolved
@@ -12,16 +12,11 @@
 	"time"
 
 	"github.com/go-gorp/gorp"
+	"github.com/golang/protobuf/ptypes"
 	"github.com/gorilla/mux"
 	"github.com/runabove/venom"
 	"github.com/stretchr/testify/assert"
 
-<<<<<<< HEAD
-	"fmt"
-
-	"github.com/golang/protobuf/ptypes"
-=======
->>>>>>> d9bfc8f1
 	"github.com/ovh/cds/engine/api/auth"
 	"github.com/ovh/cds/engine/api/group"
 	"github.com/ovh/cds/engine/api/hatchery"
@@ -615,13 +610,12 @@
 	assert.Equal(t, 1, len(arts))
 	assert.Equal(t, "myartifact", arts[0].Name)
 
-
 	// Download artifact
 	//Prepare request
 	vars = map[string]string{
 		"permProjectKey": ctx.project.Key,
 		"workflowName":   ctx.workflow.Name,
-		"artifactId":         fmt.Sprintf("%d", arts[0].ID),
+		"artifactId":     fmt.Sprintf("%d", arts[0].ID),
 	}
 	uri = router.getRoute("GET", getDownloadArtifactHandler, vars)
 	test.NotEmpty(t, uri)
