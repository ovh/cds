--- conflicted
+++ resolved
@@ -1,10 +1,5 @@
 package api
 
-<<<<<<< HEAD
-// TODO
-/*type testRunWorkflowCtx struct {
-	user        *sdk.AuthentifiedUser
-=======
 import (
 	"bytes"
 	"context"
@@ -32,10 +27,8 @@
 	"github.com/ovh/cds/engine/api/project"
 	"github.com/ovh/cds/engine/api/repositoriesmanager"
 	"github.com/ovh/cds/engine/api/services"
-	"github.com/ovh/cds/engine/api/sessionstore"
 	"github.com/ovh/cds/engine/api/test"
 	"github.com/ovh/cds/engine/api/test/assets"
-	"github.com/ovh/cds/engine/api/token"
 	"github.com/ovh/cds/engine/api/worker"
 	"github.com/ovh/cds/engine/api/workflow"
 	"github.com/ovh/cds/sdk"
@@ -44,7 +37,6 @@
 
 type testRunWorkflowCtx struct {
 	user        *sdk.User
->>>>>>> d618ac0a
 	password    string
 	project     *sdk.Project
 	workflow    *sdk.Workflow
@@ -58,15 +50,9 @@
 func testRunWorkflow(t *testing.T, api *API, router *Router) testRunWorkflowCtx {
 	u, pass := assets.InsertAdminUser(api.mustDB())
 	key := sdk.RandomString(10)
-<<<<<<< HEAD
-	proj := assets.InsertTestProject(t, db, api.Cache, key, key, u)
-	group.InsertUserInGroup(api.mustDB(), proj.ProjectGroups[0].Group.ID, u.OldUserStruct.ID, true)
-	u.OldUserStruct.Groups = append(u.OldUserStruct.Groups, proj.ProjectGroups[0].Group)
-=======
 	proj := assets.InsertTestProject(t, api.mustDB(), api.Cache, key, key, u)
 	group.InsertUserInGroup(api.mustDB(), proj.ProjectGroups[0].Group.ID, u.ID, true)
 	u.Groups = append(u.Groups, proj.ProjectGroups[0].Group)
->>>>>>> d618ac0a
 
 	//First pipeline
 	pip := sdk.Pipeline{
@@ -269,46 +255,50 @@
 }
 
 func testRegisterWorker(t *testing.T, api *API, router *Router, ctx *testRunWorkflowCtx) {
-	var err error
-	//Generate token
-	ctx.workerToken, err = token.GenerateToken()
-	test.NoError(t, err)
-	//Insert token
-	test.NoError(t, token.InsertToken(api.mustDB(), ctx.user.OldUserStruct.Groups[0].ID, ctx.workerToken, sdk.Persistent, "", ""))
-	//Register the worker
-	params := &sdk.WorkerRegistrationForm{
-		Name:  sdk.RandomString(10),
-		Token: ctx.workerToken,
-		OS:    "linux",
-		Arch:  "amd64",
-	}
-	ctx.worker, err = worker.RegisterWorker(api.mustDB(), api.Cache, params.Name, params.Token, params.ModelID, nil, params.BinaryCapabilities, params.OS, params.Arch)
-	test.NoError(t, err)
+	/*
+		var err error
+		//Generate token
+		ctx.workerToken, err = token.GenerateToken()
+		test.NoError(t, err)
+		//Insert token
+		test.NoError(t, token.InsertToken(api.mustDB(), ctx.user.OldUserStruct.Groups[0].ID, ctx.workerToken, sdk.Persistent, "", ""))
+		//Register the worker
+		params := &sdk.WorkerRegistrationForm{
+			Name:  sdk.RandomString(10),
+			Token: ctx.workerToken,
+			OS:    "linux",
+			Arch:  "amd64",
+		}
+		ctx.worker, err = worker.RegisterWorker(api.mustDB(), api.Cache, params.Name, params.Token, params.ModelID, nil, params.BinaryCapabilities, params.OS, params.Arch)
+		test.NoError(t, err)
+	*/
 }
 
 func testRegisterHatchery(t *testing.T, api *API, router *Router, ctx *testRunWorkflowCtx) {
-	//Generate token
-	tk, err := token.GenerateToken()
-	test.NoError(t, err)
-	//Insert token
-	test.NoError(t, token.InsertToken(api.mustDB(), ctx.user.OldUserStruct.Groups[0].ID, tk, sdk.Persistent, "", ""))
-
-	//Generate a hash
-	hash, errsession := sessionstore.NewSessionKey()
-	if errsession != nil {
-		t.Fatal(errsession)
-	}
-
-	ctx.hatchery = &sdk.Service{
-		Name:    sdk.RandomString(10),
-		GroupID: &ctx.user.OldUserStruct.Groups[0].ID,
-		Type:    services.TypeHatchery,
-		Token:   tk,
-		Hash:    string(hash),
-	}
-
-	err = services.Insert(api.mustDB(), ctx.hatchery)
-	test.NoError(t, err)
+	/*
+		//Generate token
+		tk, err := token.GenerateToken()
+		test.NoError(t, err)
+		//Insert token
+		test.NoError(t, token.InsertToken(api.mustDB(), ctx.user.OldUserStruct.Groups[0].ID, tk, sdk.Persistent, "", ""))
+
+		//Generate a hash
+		hash, errsession := sessionstore.NewSessionKey()
+		if errsession != nil {
+			t.Fatal(errsession)
+		}
+
+		ctx.hatchery = &sdk.Service{
+			Name:    sdk.RandomString(10),
+			GroupID: &ctx.user.OldUserStruct.Groups[0].ID,
+			Type:    services.TypeHatchery,
+			Token:   tk,
+			Hash:    string(hash),
+		}
+
+		err = services.Insert(api.mustDB(), ctx.hatchery)
+		test.NoError(t, err)
+	*/
 }
 
 func TestGetWorkflowJobQueueHandler(t *testing.T) {
@@ -1292,4 +1282,4 @@
 	assert.NoError(t, errL)
 
 	assert.Equal(t, coverateReportDefaultBranch.Report.CoveredBranches, covDB.Trend.DefaultBranch.CoveredBranches)
-}*/+}