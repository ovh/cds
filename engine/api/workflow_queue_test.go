package api

import (
	"context"
	"encoding/json"
	"fmt"
	"io/ioutil"
	"net/http/httptest"
	"os"
	"path"
	"testing"
	"time"

	"github.com/go-gorp/gorp"
	"github.com/golang/protobuf/ptypes"
	"github.com/ovh/venom"
	"github.com/stretchr/testify/assert"

	"github.com/ovh/cds/engine/api/group"
	"github.com/ovh/cds/engine/api/hatchery"
	"github.com/ovh/cds/engine/api/objectstore"
	"github.com/ovh/cds/engine/api/pipeline"
	"github.com/ovh/cds/engine/api/test"
	"github.com/ovh/cds/engine/api/test/assets"
	"github.com/ovh/cds/engine/api/token"
	"github.com/ovh/cds/engine/api/worker"
	"github.com/ovh/cds/engine/api/workflow"
	"github.com/ovh/cds/sdk"
)

type test_runWorkflowCtx struct {
	user        *sdk.User
	password    string
	project     *sdk.Project
	workflow    *sdk.Workflow
	run         *sdk.WorkflowRun
	job         *sdk.WorkflowNodeJobRun
	worker      *sdk.Worker
	workerToken string
	hatchery    *sdk.Hatchery
}

func test_runWorkflow(t *testing.T, api *API, router *Router, db *gorp.DbMap) test_runWorkflowCtx {
	u, pass := assets.InsertAdminUser(api.MustDB())
	key := sdk.RandomString(10)
	proj := assets.InsertTestProject(t, db, key, key, u)
	group.InsertUserInGroup(api.MustDB(), proj.ProjectGroups[0].Group.ID, u.ID, true)
	u.Groups = append(u.Groups, proj.ProjectGroups[0].Group)

	//First pipeline
	pip := sdk.Pipeline{
		ProjectID:  proj.ID,
		ProjectKey: proj.Key,
		Name:       "pip1",
		Type:       sdk.BuildPipeline,
	}
	test.NoError(t, pipeline.InsertPipeline(api.MustDB(), proj, &pip, u))

	s := sdk.NewStage("stage 1")
	s.Enabled = true
	s.PipelineID = pip.ID
	pipeline.InsertStage(api.MustDB(), s)
	j := &sdk.Job{
		Enabled: true,
		Action: sdk.Action{
			Enabled: true,
			Actions: []sdk.Action{
				sdk.NewScriptAction("echo lol"),
			},
		},
	}
	pipeline.InsertJob(api.MustDB(), j, s.ID, &pip)
	s.Jobs = append(s.Jobs, *j)

	pip.Stages = append(pip.Stages, *s)

	w := sdk.Workflow{
		Name:       "test_1",
		ProjectID:  proj.ID,
		ProjectKey: proj.Key,
		Root: &sdk.WorkflowNode{
			Pipeline: pip,
		},
	}

	test.NoError(t, workflow.Insert(api.MustDB(), &w, u))
	w1, err := workflow.Load(api.MustDB(), key, "test_1", u)
	test.NoError(t, err)

	

	
	//Prepare request
	vars := map[string]string{
		"permProjectKey": proj.Key,
		"workflowName":   w1.Name,
	}
	uri := router.GetRoute("POST", api.postWorkflowRunHandler, vars)
	test.NotEmpty(t, uri)

	opts := &postWorkflowRunHandlerOption{}
	req := assets.NewAuthentifiedRequest(t, u, pass, "POST", uri, opts)

	//Do the request
	rec := httptest.NewRecorder()
	router.Mux.ServeHTTP(rec, req)
	assert.Equal(t, 200, rec.Code)

	wr := &sdk.WorkflowRun{}
	test.NoError(t, json.Unmarshal(rec.Body.Bytes(), wr))
	assert.Equal(t, int64(1), wr.Number)

	if t.Failed() {
		t.FailNow()
	}

	c, cancel := context.WithTimeout(context.Background(), time.Second*1)
	defer cancel()
	workflow.Scheduler(c, func() *gorp.DbMap { return db })
	time.Sleep(1 * time.Second)

	return test_runWorkflowCtx{
		user:     u,
		password: pass,
		project:  proj,
		workflow: w1,
		run:      wr,
	}
}

func test_getWorkflowJob(t *testing.T, api *API, router *Router, ctx *test_runWorkflowCtx) {
	uri := router.GetRoute("GET", api.getWorkflowJobQueueHandler, nil)
	test.NotEmpty(t, uri)

	req := assets.NewAuthentifiedRequest(t, ctx.user, ctx.password, "GET", uri, nil)
	rec := httptest.NewRecorder()
	router.Mux.ServeHTTP(rec, req)
	assert.Equal(t, 200, rec.Code)

	jobs := []sdk.WorkflowNodeJobRun{}
	test.NoError(t, json.Unmarshal(rec.Body.Bytes(), &jobs))
	assert.Len(t, jobs, 1)

	if t.Failed() {
		t.FailNow()
	}

	ctx.job = &jobs[0]
}

func test_registerWorker(t *testing.T, api *API, router *Router, ctx *test_runWorkflowCtx) {
	var err error
	//Generate token
	ctx.workerToken, err = token.GenerateToken()
	test.NoError(t, err)
	//Insert token
	test.NoError(t, token.InsertToken(api.MustDB(), ctx.user.Groups[0].ID, ctx.workerToken, sdk.Persistent))
	//Register the worker
	params := &worker.RegistrationForm{
		Name:  sdk.RandomString(10),
		Token: ctx.workerToken,
	}
<<<<<<< HEAD
	ctx.worker, err = worker.RegisterWorker(api.MustDB(), params.Name, params.Token, params.Model, nil, params.BinaryCapabilities)
=======
	ctx.worker, err = worker.RegisterWorker(db, params.Name, params.Token, params.ModelID, nil, params.BinaryCapabilities)
>>>>>>> a152bed0
	test.NoError(t, err)
}

func test_registerHatchery(t *testing.T, api *API, router *Router, ctx *test_runWorkflowCtx) {
	//Generate token
	tk, err := token.GenerateToken()
	test.NoError(t, err)
	//Insert token
	test.NoError(t, token.InsertToken(api.MustDB(), ctx.user.Groups[0].ID, tk, sdk.Persistent))

	ctx.hatchery = &sdk.Hatchery{
		UID:      tk,
		LastBeat: time.Now(),
		Name:     sdk.RandomString(10),
		GroupID:  ctx.user.Groups[0].ID,
	}

	err = hatchery.InsertHatchery(api.MustDB(), ctx.hatchery)
	test.NoError(t, err)
}

func Test_getWorkflowJobQueueHandler(t *testing.T) {
	api, db, router := newTestAPI(t)
	ctx := test_runWorkflow(t, api, router, db)
	test_getWorkflowJob(t, api, router, &ctx)
	assert.NotNil(t, ctx.job)
}

func Test_postWorkflowJobRequirementsErrorHandler(t *testing.T) {
	api, db, router := newTestAPI(t)
	ctx := test_runWorkflow(t, api, router, db)

	uri := router.GetRoute("POST", api.postWorkflowJobRequirementsErrorHandler, nil)
	test.NotEmpty(t, uri)

	//This will check the needWorker() auth
	req := assets.NewAuthentifiedRequest(t, ctx.user, ctx.password, "POST", uri, "This is a requirement log error")
	rec := httptest.NewRecorder()
	router.Mux.ServeHTTP(rec, req)
	assert.Equal(t, 403, rec.Code)

	//Register the worker
	test_registerWorker(t, api, router, &ctx)

	//This call must work
	req = assets.NewAuthentifiedRequestFromWorker(t, ctx.worker, "POST", uri, "This is a requirement log error")
	rec = httptest.NewRecorder()
	router.Mux.ServeHTTP(rec, req)
	assert.Equal(t, 200, rec.Code)

}
func Test_postTakeWorkflowJobHandler(t *testing.T) {
	api, db, router := newTestAPI(t)
	ctx := test_runWorkflow(t, api, router, db)
	test_getWorkflowJob(t, api, router, &ctx)
	assert.NotNil(t, ctx.job)

	takeForm := worker.TakeForm{
		BookedJobID: ctx.job.ID,
		Time:        time.Now(),
	}

	//Prepare request
	vars := map[string]string{
		"permProjectKey": ctx.project.Key,
		"workflowName":   ctx.workflow.Name,
		"id":             fmt.Sprintf("%d", ctx.job.ID),
	}

	//Register the worker
	test_registerWorker(t, api, router, &ctx)

	uri := router.GetRoute("POST", api.postTakeWorkflowJobHandler, vars)
	test.NotEmpty(t, uri)

	//This will check the needWorker() auth
	req := assets.NewAuthentifiedRequest(t, ctx.user, ctx.password, "POST", uri, takeForm)
	rec := httptest.NewRecorder()
	router.Mux.ServeHTTP(rec, req)
	assert.Equal(t, 403, rec.Code)

	//This call must work
	req = assets.NewAuthentifiedRequestFromWorker(t, ctx.worker, "POST", uri, takeForm)
	rec = httptest.NewRecorder()
	router.Mux.ServeHTTP(rec, req)
	assert.Equal(t, 200, rec.Code)

	run, err := workflow.LoadNodeJobRun(api.MustDB(), ctx.job.ID)
	test.NoError(t, err)
	assert.Equal(t, "Building", run.Status)

}
func Test_postBookWorkflowJobHandler(t *testing.T) {
	api, db, router := newTestAPI(t)
	ctx := test_runWorkflow(t, api, router, db)
	test_getWorkflowJob(t, api, router, &ctx)
	assert.NotNil(t, ctx.job)

	//Prepare request
	vars := map[string]string{
		"permProjectKey": ctx.project.Key,
		"workflowName":   ctx.workflow.Name,
		"id":             fmt.Sprintf("%d", ctx.job.ID),
	}

	//Register the hatchery
	test_registerHatchery(t, api, router, &ctx)

	//TakeBook
	uri := router.GetRoute("POST", api.postBookWorkflowJobHandler, vars)
	test.NotEmpty(t, uri)

	req := assets.NewAuthentifiedRequestFromHatchery(t, ctx.hatchery, "POST", uri, nil)
	rec := httptest.NewRecorder()
	router.Mux.ServeHTTP(rec, req)
	assert.Equal(t, 200, rec.Code)

}

func Test_postWorkflowJobResultHandler(t *testing.T) {
	api, db, router := newTestAPI(t)
	ctx := test_runWorkflow(t, api, router, db)
	test_getWorkflowJob(t, api, router, &ctx)
	assert.NotNil(t, ctx.job)

	//Prepare request
	vars := map[string]string{
		"permProjectKey": ctx.project.Key,
		"workflowName":   ctx.workflow.Name,
		"id":             fmt.Sprintf("%d", ctx.job.ID),
	}

	//Register the worker
	test_registerWorker(t, api, router, &ctx)

	//Take
	uri := router.GetRoute("POST", api.postTakeWorkflowJobHandler, vars)
	test.NotEmpty(t, uri)

	takeForm := worker.TakeForm{
		BookedJobID: ctx.job.ID,
		Time:        time.Now(),
	}

	req := assets.NewAuthentifiedRequestFromWorker(t, ctx.worker, "POST", uri, takeForm)
	rec := httptest.NewRecorder()
	router.Mux.ServeHTTP(rec, req)
	assert.Equal(t, 200, rec.Code)

	vars = map[string]string{
		"permProjectKey": ctx.project.Key,
		"workflowName":   ctx.workflow.Name,
		"permID":         fmt.Sprintf("%d", ctx.job.ID),
	}

	//Send logs
	logs := sdk.Log{
		Val: "This is a log",
	}

	uri = router.GetRoute("POST", api.postWorkflowJobLogsHandler, vars)
	test.NotEmpty(t, uri)

	req = assets.NewAuthentifiedRequestFromWorker(t, ctx.worker, "POST", uri, logs)
	rec = httptest.NewRecorder()
	router.Mux.ServeHTTP(rec, req)
	assert.Equal(t, 200, rec.Code)

	now, _ := ptypes.TimestampProto(time.Now())

	//Send result
	res := sdk.Result{
		Duration:   "10",
		Status:     sdk.StatusSuccess.String(),
		RemoteTime: now,
	}

	uri = router.GetRoute("POST", api.postWorkflowJobResultHandler, vars)
	test.NotEmpty(t, uri)

	req = assets.NewAuthentifiedRequestFromWorker(t, ctx.worker, "POST", uri, res)
	rec = httptest.NewRecorder()
	router.Mux.ServeHTTP(rec, req)
	assert.Equal(t, 200, rec.Code)

}

func Test_postWorkflowJobTestsResultsHandler(t *testing.T) {
	api, db, router := newTestAPI(t)
	ctx := test_runWorkflow(t, api, router, db)
	test_getWorkflowJob(t, api, router, &ctx)
	assert.NotNil(t, ctx.job)

	//Prepare request
	vars := map[string]string{
		"permProjectKey": ctx.project.Key,
		"workflowName":   ctx.workflow.Name,
		"id":             fmt.Sprintf("%d", ctx.job.ID),
	}

	//Register the worker
	test_registerWorker(t, api, router, &ctx)
	//Register the hatchery
	test_registerHatchery(t, api, router, &ctx)

	//Send spawninfo
	info := []sdk.SpawnInfo{}
	uri := router.GetRoute("POST", api.postSpawnInfosWorkflowJobHandler, vars)
	test.NotEmpty(t, uri)

	req := assets.NewAuthentifiedRequestFromHatchery(t, ctx.hatchery, "POST", uri, info)
	rec := httptest.NewRecorder()
	router.Mux.ServeHTTP(rec, req)
	assert.Equal(t, 200, rec.Code)

	//spawn
	uri = router.GetRoute("POST", api.postTakeWorkflowJobHandler, vars)
	test.NotEmpty(t, uri)

	takeForm := worker.TakeForm{
		BookedJobID: ctx.job.ID,
		Time:        time.Now(),
	}

	req = assets.NewAuthentifiedRequestFromWorker(t, ctx.worker, "POST", uri, takeForm)
	rec = httptest.NewRecorder()
	router.Mux.ServeHTTP(rec, req)
	assert.Equal(t, 200, rec.Code)

	vars = map[string]string{
		"permID": fmt.Sprintf("%d", ctx.job.ID),
	}

	//Send test
	tests := venom.Tests{
		Total:        2,
		TotalKO:      1,
		TotalOK:      1,
		TotalSkipped: 0,
		TestSuites: []venom.TestSuite{
			{
				Total: 1,
				Name:  "TestSuite1",
				TestCases: []venom.TestCase{
					{
						Name:   "TestCase1",
						Status: "OK",
					},
				},
			},
			{
				Total: 1,
				Name:  "TestSuite2",
				TestCases: []venom.TestCase{
					{
						Name:   "TestCase1",
						Status: "KO",
						Failures: []venom.Failure{
							{
								Value:   "Fail",
								Type:    "Assertion error",
								Message: "Error occured",
							},
						},
					},
				},
			},
		},
	}

	uri = router.GetRoute("POST", api.postWorkflowJobTestsResultsHandler, vars)
	test.NotEmpty(t, uri)

	req = assets.NewAuthentifiedRequestFromWorker(t, ctx.worker, "POST", uri, tests)
	rec = httptest.NewRecorder()
	router.Mux.ServeHTTP(rec, req)
	assert.Equal(t, 200, rec.Code)

	step := sdk.StepStatus{
		Status:    sdk.StatusSuccess.String(),
		StepOrder: 0,
	}

	uri = router.GetRoute("POST", api.postWorkflowJobStepStatusHandler, vars)
	test.NotEmpty(t, uri)

	req = assets.NewAuthentifiedRequestFromWorker(t, ctx.worker, "POST", uri, step)
	rec = httptest.NewRecorder()
	router.Mux.ServeHTTP(rec, req)
	assert.Equal(t, 200, rec.Code)

	wNodeJobRun, errJ := workflow.LoadNodeJobRun(api.MustDB(), ctx.job.ID)
	test.NoError(t, errJ)
	nodeRun, errN := workflow.LoadNodeRunByID(api.MustDB(), wNodeJobRun.WorkflowNodeRunID)
	test.NoError(t, errN)

	assert.NotNil(t, nodeRun.Tests)
	assert.Equal(t, 2, nodeRun.Tests.Total)
}
func Test_postWorkflowJobVariableHandler(t *testing.T) {
	api, db, router := newTestAPI(t)
	ctx := test_runWorkflow(t, api, router, db)
	test_getWorkflowJob(t, api, router, &ctx)
	assert.NotNil(t, ctx.job)

	//Prepare request
	vars := map[string]string{
		"permProjectKey": ctx.project.Key,
		"workflowName":   ctx.workflow.Name,
		"id":             fmt.Sprintf("%d", ctx.job.ID),
	}

	//Register the worker
	test_registerWorker(t, api, router, &ctx)

	//Take
	uri := router.GetRoute("POST", api.postTakeWorkflowJobHandler, vars)
	test.NotEmpty(t, uri)

	takeForm := worker.TakeForm{
		BookedJobID: ctx.job.ID,
		Time:        time.Now(),
	}

	req := assets.NewAuthentifiedRequestFromWorker(t, ctx.worker, "POST", uri, takeForm)
	rec := httptest.NewRecorder()
	router.Mux.ServeHTTP(rec, req)
	assert.Equal(t, 200, rec.Code)

	vars = map[string]string{
		"permProjectKey": ctx.project.Key,
		"workflowName":   ctx.workflow.Name,
		"permID":         fmt.Sprintf("%d", ctx.job.ID),
	}

	//Send result
	v := sdk.Variable{
		Name:  "var",
		Value: "value",
	}

	uri = router.GetRoute("POST", api.postWorkflowJobVariableHandler, vars)
	test.NotEmpty(t, uri)

	req = assets.NewAuthentifiedRequestFromWorker(t, ctx.worker, "POST", uri, v)
	rec = httptest.NewRecorder()
	router.Mux.ServeHTTP(rec, req)
	assert.Equal(t, 200, rec.Code)

}
func Test_postWorkflowJobArtifactHandler(t *testing.T) {
	api, db, router := newTestAPI(t)
	ctx := test_runWorkflow(t, api, router, db)
	test_getWorkflowJob(t, api, router, &ctx)
	assert.NotNil(t, ctx.job)

	// Init store
	cfg := objectstore.Config{
		Kind: objectstore.Filesystem,
		Options: objectstore.ConfigOptions{
			Filesystem: objectstore.ConfigOptionsFilesystem{
				Basedir: path.Join(os.TempDir(), "store"),
			},
		},
	}

	errO := objectstore.Initialize(context.Background(), cfg)
	test.NoError(t, errO)

	//Prepare request
	vars := map[string]string{
		"permProjectKey": ctx.project.Key,
		"workflowName":   ctx.workflow.Name,
		"id":             fmt.Sprintf("%d", ctx.job.ID),
	}

	//Register the worker
	test_registerWorker(t, api, router, &ctx)

	//Take
	uri := router.GetRoute("POST", api.postTakeWorkflowJobHandler, vars)
	test.NotEmpty(t, uri)

	takeForm := worker.TakeForm{
		BookedJobID: ctx.job.ID,
		Time:        time.Now(),
	}

	req := assets.NewAuthentifiedRequestFromWorker(t, ctx.worker, "POST", uri, takeForm)
	rec := httptest.NewRecorder()
	router.Mux.ServeHTTP(rec, req)
	assert.Equal(t, 200, rec.Code)

	vars = map[string]string{
		"tag":    "latest",
		"permID": fmt.Sprintf("%d", ctx.job.ID),
	}

	uri = router.GetRoute("POST", api.postWorkflowJobArtifactHandler, vars)
	test.NotEmpty(t, uri)

	myartifact, errF := os.Create(path.Join(os.TempDir(), "myartifact"))
	defer os.RemoveAll(path.Join(os.TempDir(), "myartifact"))
	test.NoError(t, errF)
	_, errW := myartifact.Write([]byte("Hi, I am foo"))
	test.NoError(t, errW)

	errClose := myartifact.Close()
	test.NoError(t, errClose)

	params := map[string]string{}
	params["size"] = "12"
	params["perm"] = "7"
	params["md5sum"] = "123"
	req = assets.NewAuthentifiedMultipartRequestFromWorker(t, ctx.worker, "POST", uri, path.Join(os.TempDir(), "myartifact"), "myartifact", params)
	rec = httptest.NewRecorder()
	router.Mux.ServeHTTP(rec, req)
	assert.Equal(t, 200, rec.Code)

	wNodeJobRun, errJ := workflow.LoadNodeJobRun(api.MustDB(), ctx.job.ID)
	test.NoError(t, errJ)

	updatedNodeRun, errN2 := workflow.LoadNodeRunByID(api.MustDB(), wNodeJobRun.WorkflowNodeRunID)
	test.NoError(t, errN2)

	assert.NotNil(t, updatedNodeRun.Artifacts)
	assert.Equal(t, 1, len(updatedNodeRun.Artifacts))

	//Prepare request
	vars = map[string]string{
		"permProjectKey": ctx.project.Key,
		"workflowName":   ctx.workflow.Name,
		"number":         fmt.Sprintf("%d", updatedNodeRun.Number),
		"id":             fmt.Sprintf("%d", wNodeJobRun.WorkflowNodeRunID),
	}
	uri = router.GetRoute("GET", api.getWorkflowNodeRunArtifactsHandler, vars)
	test.NotEmpty(t, uri)
	req = assets.NewAuthentifiedRequest(t, ctx.user, ctx.password, "GET", uri, nil)
	rec = httptest.NewRecorder()
	router.Mux.ServeHTTP(rec, req)
	assert.Equal(t, 200, rec.Code)

	var arts []sdk.WorkflowNodeRunArtifact
	test.NoError(t, json.Unmarshal(rec.Body.Bytes(), &arts))
	assert.Equal(t, 1, len(arts))
	assert.Equal(t, "myartifact", arts[0].Name)

	// Download artifact
	//Prepare request
	vars = map[string]string{
		"permProjectKey": ctx.project.Key,
		"workflowName":   ctx.workflow.Name,
		"artifactId":     fmt.Sprintf("%d", arts[0].ID),
	}
	uri = router.GetRoute("GET", api.getDownloadArtifactHandler, vars)
	test.NotEmpty(t, uri)
	req = assets.NewAuthentifiedRequest(t, ctx.user, ctx.password, "GET", uri, nil)
	rec = httptest.NewRecorder()
	router.Mux.ServeHTTP(rec, req)

	resp := rec.Result()
	body, _ := ioutil.ReadAll(resp.Body)

	assert.Equal(t, 200, rec.Code)
	assert.Equal(t, "Hi, I am foo", string(body))
}
func Test_getWorkflowJobArtifactsHandler(t *testing.T) {
	//api, db, router := newTestAPI(t)
	//ctx := runWorkflow(t, db, "Test_postWorkflowJobRequirementsErrorHandler")
}
func Test_getDownloadArtifactHandler(t *testing.T) {
	//api, db, router := newTestAPI(t)
	//ctx := runWorkflow(t, db, "Test_postWorkflowJobRequirementsErrorHandler")
}<|MERGE_RESOLUTION|>--- conflicted
+++ resolved
@@ -87,9 +87,6 @@
 	w1, err := workflow.Load(api.MustDB(), key, "test_1", u)
 	test.NoError(t, err)
 
-	
-
-	
 	//Prepare request
 	vars := map[string]string{
 		"permProjectKey": proj.Key,
@@ -160,11 +157,7 @@
 		Name:  sdk.RandomString(10),
 		Token: ctx.workerToken,
 	}
-<<<<<<< HEAD
-	ctx.worker, err = worker.RegisterWorker(api.MustDB(), params.Name, params.Token, params.Model, nil, params.BinaryCapabilities)
-=======
-	ctx.worker, err = worker.RegisterWorker(db, params.Name, params.Token, params.ModelID, nil, params.BinaryCapabilities)
->>>>>>> a152bed0
+	ctx.worker, err = worker.RegisterWorker(api.MustDB(), params.Name, params.Token, params.ModelID, nil, params.BinaryCapabilities)
 	test.NoError(t, err)
 }
 
