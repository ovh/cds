package api

import (
	"bytes"
	"context"
	"encoding/base64"
	"encoding/json"
	"fmt"
	"io/ioutil"
	"net/http"
	"net/http/httptest"
	"net/url"
	"os"
	"path"
	"testing"
	"time"

	"github.com/ovh/venom"

	"github.com/sguiheux/go-coverage"
	"github.com/stretchr/testify/assert"
	"github.com/stretchr/testify/require"

	"github.com/ovh/cds/engine/api/application"
	"github.com/ovh/cds/engine/api/authentication"
	"github.com/ovh/cds/engine/api/environment"
	"github.com/ovh/cds/engine/api/group"
	"github.com/ovh/cds/engine/api/keys"
	"github.com/ovh/cds/engine/api/objectstore"
	"github.com/ovh/cds/engine/api/pipeline"
	"github.com/ovh/cds/engine/api/project"
	"github.com/ovh/cds/engine/api/purge"
	"github.com/ovh/cds/engine/api/repositoriesmanager"
	"github.com/ovh/cds/engine/api/services"
	"github.com/ovh/cds/engine/api/test"
	"github.com/ovh/cds/engine/api/test/assets"
	"github.com/ovh/cds/engine/api/worker"
	"github.com/ovh/cds/engine/api/workflow"
	"github.com/ovh/cds/sdk"
	"github.com/ovh/cds/sdk/gorpmapping"
	"github.com/ovh/cds/sdk/log"
)

type testRunWorkflowCtx struct {
	user          *sdk.AuthentifiedUser
	password      string
	project       *sdk.Project
	workflow      *sdk.Workflow
	run           *sdk.WorkflowRun
	job           *sdk.WorkflowNodeJobRun
	worker        *sdk.Worker
	workerToken   string
	hatchery      *sdk.Service
	hatcheryToken string
	model         *sdk.Model
}

func testRunWorkflow(t *testing.T, api *API, db gorpmapping.SqlExecutorWithTx, router *Router) testRunWorkflowCtx {
	u, pass := assets.InsertLambdaUser(t, db)
	key := "proj-" + sdk.RandomString(10)
	proj := assets.InsertTestProject(t, db, api.Cache, key, key)
	require.NoError(t, group.InsertLinkGroupUser(context.TODO(), db, &group.LinkGroupUser{
		GroupID:            proj.ProjectGroups[0].Group.ID,
		AuthentifiedUserID: u.ID,
		Admin:              true,
	}))
	u.Groups = append(u.Groups, proj.ProjectGroups[0].Group)

	vcsServer := sdk.ProjectVCSServerLink{
		ProjectID: proj.ID,
		Name:      "github",
	}
	vcsServer.Set("token", "foo")
	vcsServer.Set("secret", "bar")
	require.NoError(t, repositoriesmanager.InsertProjectVCSServerLink(context.TODO(), db, &vcsServer))

	//First pipeline
	pip := sdk.Pipeline{
		ProjectID:  proj.ID,
		ProjectKey: proj.Key,
		Name:       "pip-" + sdk.RandomString(10),
	}
	require.NoError(t, pipeline.InsertPipeline(api.mustDB(), &pip))

	script := assets.GetBuiltinOrPluginActionByName(t, api.mustDB(), sdk.ScriptAction)

	s := sdk.NewStage("stage-" + sdk.RandomString(10))
	s.Enabled = true
	s.PipelineID = pip.ID
	pipeline.InsertStage(api.mustDB(), s)
	j := &sdk.Job{
		Enabled: true,
		Action: sdk.Action{
			Enabled: true,
			Actions: []sdk.Action{
				assets.NewAction(script.ID, sdk.Parameter{Name: "script", Value: "echo lol"}),
			},
		},
	}
	pipeline.InsertJob(context.TODO(), api.mustDB(), j, s.ID, &pip)
	s.Jobs = append(s.Jobs, *j)

	pip.Stages = append(pip.Stages, *s)

	// Insert Application
	app := &sdk.Application{
		Name: "app-" + sdk.RandomString(10),
	}
	if err := application.Insert(db, *proj, app); err != nil {
		t.Fatal(err)
	}

	k := &sdk.ApplicationKey{
		Name:          "my-app-key",
		Type:          "pgp",
		ApplicationID: app.ID,
	}

	pgpK, err := keys.GeneratePGPKeyPair(k.Name)
	if err != nil {
		t.Fatal(err)
	}

	k.Public = pgpK.Public
	k.Private = pgpK.Private
	k.KeyID = pgpK.KeyID

	if err := application.InsertKey(db, k); err != nil {
		t.Fatal(err)
	}

	//Insert Application
	env := &sdk.Environment{
		Name:      "env-" + sdk.RandomString(10),
		ProjectID: proj.ID,
	}
	if err := environment.InsertEnvironment(api.mustDB(), env); err != nil {
		t.Fatal(err)
	}

	envk := &sdk.EnvironmentKey{
		Name:          "my-env-key",
		Type:          "pgp",
		EnvironmentID: env.ID,
	}

	kpgp, err := keys.GeneratePGPKeyPair(envk.Name)
	if err != nil {
		t.Fatal(err)
	}

	envk.Public = kpgp.Public
	envk.Private = kpgp.Private
	envk.KeyID = kpgp.KeyID

	if err := environment.InsertKey(db, envk); err != nil {
		t.Fatal(err)
	}

	w := sdk.Workflow{
		Name:       "wkf-" + sdk.RandomString(10),
		ProjectID:  proj.ID,
		ProjectKey: proj.Key,
		WorkflowData: sdk.WorkflowData{
			Node: sdk.Node{
				Name: "node-1",
				Ref:  "node-1",
				Type: sdk.NodeTypePipeline,
				Context: &sdk.NodeContext{
					PipelineID:    pip.ID,
					ApplicationID: app.ID,
					EnvironmentID: env.ID,
				},
			},
		},
	}

	proj2, errP := project.Load(context.TODO(), api.mustDB(), proj.Key, project.LoadOptions.WithPipelines, project.LoadOptions.WithGroups)
	require.NoError(t, errP)

	require.NoError(t, workflow.Insert(context.TODO(), db, api.Cache, *proj2, &w))
	w1, err := workflow.Load(context.TODO(), api.mustDB(), api.Cache, *proj, w.Name, workflow.LoadOptions{})
	require.NoError(t, err)

	log.Debug("workflow %d groups: %+v", w1.ID, w1.Groups)

	//Prepare request
	vars := map[string]string{
		"key":              proj.Key,
		"permWorkflowName": w1.Name,
	}
	uri := router.GetRoute("POST", api.postWorkflowRunHandler, vars)
	test.NotEmpty(t, uri)

	opts := &sdk.WorkflowRunPostHandlerOption{}
	req := assets.NewAuthentifiedRequest(t, u, pass, "POST", uri, opts)

	//Do the request
	rec := httptest.NewRecorder()
	router.Mux.ServeHTTP(rec, req)
	require.Equal(t, 202, rec.Code)

	wr := &sdk.WorkflowRun{}
	require.NoError(t, json.Unmarshal(rec.Body.Bytes(), wr))
	require.Equal(t, int64(1), wr.Number)

	if t.Failed() {
		t.FailNow()
	}

	// Wait building status
	cpt := 0
	for {
		varsGet := map[string]string{
			"key":              proj.Key,
			"permWorkflowName": w1.Name,
			"number":           fmt.Sprintf("%d", wr.Number),
		}
		uriGet := router.GetRoute("GET", api.getWorkflowRunHandler, varsGet)
		test.NotEmpty(t, uriGet)
		reqGet := assets.NewAuthentifiedRequest(t, u, pass, "GET", uriGet, nil)

		//Do the request
		recGet := httptest.NewRecorder()
		router.Mux.ServeHTTP(recGet, reqGet)
		require.Equal(t, 200, recGet.Code)

		wrGet := &sdk.WorkflowRun{}
		require.NoError(t, json.Unmarshal(recGet.Body.Bytes(), wrGet))
		if wrGet.Status != sdk.StatusPending {
			wr = wrGet
			break
		}
		cpt++
		if cpt == 20 {
			t.Errorf("Workflow still in checking status: %s", wrGet.Status)
			t.FailNow()
		}
		time.Sleep(500 * time.Millisecond)
	}

	return testRunWorkflowCtx{
		user:     u,
		password: pass,
		project:  proj,
		workflow: w1,
		run:      wr,
	}
}

func testCountGetWorkflowJob(t *testing.T, api *API, router *Router, ctx *testRunWorkflowCtx) {
	uri := router.GetRoute("GET", api.countWorkflowJobQueueHandler, nil)
	test.NotEmpty(t, uri)

	req := assets.NewAuthentifiedRequest(t, ctx.user, ctx.password, "GET", uri, nil)
	rec := httptest.NewRecorder()
	router.Mux.ServeHTTP(rec, req)
	require.Equal(t, 200, rec.Code)

	count := sdk.WorkflowNodeJobRunCount{}
	require.NoError(t, json.Unmarshal(rec.Body.Bytes(), &count))
	assert.True(t, count.Count > 0)

	if t.Failed() {
		t.FailNow()
	}
}

func testGetWorkflowJobAsRegularUser(t *testing.T, api *API, router *Router, jwt string, ctx *testRunWorkflowCtx) {
	uri := router.GetRoute("GET", api.getWorkflowJobQueueHandler, nil)
	test.NotEmpty(t, uri)

	req := assets.NewJWTAuthentifiedRequest(t, jwt, "GET", uri, nil)
	rec := httptest.NewRecorder()
	router.Mux.ServeHTTP(rec, req)
	require.Equal(t, 200, rec.Code)

	jobs := []sdk.WorkflowNodeJobRun{}
	require.NoError(t, json.Unmarshal(rec.Body.Bytes(), &jobs))
	require.True(t, len(jobs) >= 1)

	if t.Failed() {
		t.FailNow()
	}

	ctx.job = &jobs[len(jobs)-1]
}

func testGetWorkflowJobAsWorker(t *testing.T, api *API, db gorpmapping.SqlExecutorWithTx, router *Router, ctx *testRunWorkflowCtx) {
	testRegisterWorker(t, api, db, router, ctx)

	uri := router.GetRoute("GET", api.getWorkflowJobQueueHandler, nil)
	test.NotEmpty(t, uri)

	req := assets.NewJWTAuthentifiedRequest(t, ctx.workerToken, "GET", uri, nil)
	rec := httptest.NewRecorder()
	router.Mux.ServeHTTP(rec, req)
	require.Equal(t, 200, rec.Code)

	jobs := []sdk.WorkflowNodeJobRun{}
	require.NoError(t, json.Unmarshal(rec.Body.Bytes(), &jobs))
	require.Len(t, jobs, 1)

	if t.Failed() {
		t.FailNow()
	}

	ctx.job = &jobs[0]
}

func testGetWorkflowJobAsHatchery(t *testing.T, api *API, db gorpmapping.SqlExecutorWithTx, router *Router, ctx *testRunWorkflowCtx) {
	uri := router.GetRoute("GET", api.getWorkflowJobQueueHandler, nil)
	test.NotEmpty(t, uri)

	//Register the worker
	testRegisterHatchery(t, api, db, router, ctx)
	req := assets.NewJWTAuthentifiedRequest(t, ctx.hatcheryToken, "GET", uri, nil)
	rec := httptest.NewRecorder()
	router.Mux.ServeHTTP(rec, req)
	require.Equal(t, 200, rec.Code)

	jobs := []sdk.WorkflowNodeJobRun{}
	require.NoError(t, json.Unmarshal(rec.Body.Bytes(), &jobs))
	require.Len(t, jobs, 1)

	if t.Failed() {
		t.FailNow()
	}

	ctx.job = &jobs[0]
}

func testRegisterWorker(t *testing.T, api *API, db gorpmapping.SqlExecutorWithTx, router *Router, ctx *testRunWorkflowCtx) {
	g, err := group.LoadByID(context.TODO(), api.mustDB(), ctx.user.Groups[0].ID)
	if err != nil {
		t.Fatalf("Error getting group: %+v", err)
	}
	model := LoadOrCreateWorkerModel(t, api, db, g.ID, "Test1")
	var jobID int64
	if ctx.job != nil {
		jobID = ctx.job.ID
	}
	w, workerJWT := RegisterWorker(t, api, db, g.ID, model.Name, jobID, jobID == 0)
	ctx.workerToken = workerJWT
	ctx.worker = w
	ctx.model = model
}

func testRegisterHatchery(t *testing.T, api *API, db gorpmapping.SqlExecutorWithTx, router *Router, ctx *testRunWorkflowCtx) {
	h, _, _, jwt := assets.InsertHatchery(t, db, ctx.user.Groups[0])
	ctx.hatchery = h
	ctx.hatcheryToken = jwt
}

func TestGetWorkflowJobQueueHandler(t *testing.T) {
	api, db, router := newTestAPI(t)

	// delete all existing workers
	workers, err := worker.LoadAll(context.TODO(), db)
	test.NoError(t, err)
	for _, w := range workers {
		worker.Delete(db, w.ID)
	}

	// remove all jobs in queue
	filterClean := workflow.NewQueueFilter()
	nrj, _ := workflow.LoadNodeJobRunQueue(context.TODO(), db, api.Cache, filterClean)
	for _, j := range nrj {
		_ = workflow.DeleteNodeJobRuns(db, j.WorkflowNodeRunID)
	}

	_, jwt := assets.InsertAdminUser(t, db)
	t.Log("checkin as a user")

	ctx := testRunWorkflow(t, api, db, router)
	testGetWorkflowJobAsRegularUser(t, api, router, jwt, &ctx)
	assert.NotNil(t, ctx.job)

	t.Logf("checkin as a worker jobId:%d", ctx.job.ID)

	testGetWorkflowJobAsWorker(t, api, db, router, &ctx)
	assert.NotNil(t, ctx.job)

	// count job in queue
	testCountGetWorkflowJob(t, api, router, &ctx)

	// Get workflow run number

	//Prepare request
	vars := map[string]string{
		"key":              ctx.project.Key,
		"permWorkflowName": ctx.workflow.Name,
	}
	uri := router.GetRoute("GET", api.getWorkflowRunNumHandler, vars)
	test.NotEmpty(t, uri)
	req := assets.NewAuthentifiedRequest(t, ctx.user, ctx.password, "GET", uri, nil)
	rec := httptest.NewRecorder()
	router.Mux.ServeHTTP(rec, req)
	require.Equal(t, 200, rec.Code)

	var n struct {
		Num int `json:"num"`
	}
	require.NoError(t, json.Unmarshal(rec.Body.Bytes(), &n))
	require.Equal(t, 1, n.Num)

	// Update workflow run number

	//Prepare request
	uri = router.GetRoute("POST", api.postWorkflowRunNumHandler, vars)
	test.NotEmpty(t, uri)

	n.Num = 10
	req = assets.NewAuthentifiedRequest(t, ctx.user, ctx.password, "POST", uri, n)
	rec = httptest.NewRecorder()
	router.Mux.ServeHTTP(rec, req)
	require.Equal(t, 200, rec.Code)

	uri = router.GetRoute("GET", api.getWorkflowRunNumHandler, vars)
	test.NotEmpty(t, uri)
	req = assets.NewJWTAuthentifiedRequest(t, ctx.password, "GET", uri, nil)
	rec = httptest.NewRecorder()
	router.Mux.ServeHTTP(rec, req)
	require.Equal(t, 200, rec.Code)

	require.NoError(t, json.Unmarshal(rec.Body.Bytes(), &n))
	require.Equal(t, 10, n.Num)
}

func Test_postTakeWorkflowJobHandler(t *testing.T) {
	api, db, router := newTestAPI(t)

	ctx := testRunWorkflow(t, api, db, router)
	testGetWorkflowJobAsWorker(t, api, db, router, &ctx)
	require.NotNil(t, ctx.job)

	//Prepare request
	vars := map[string]string{
		"key":              ctx.project.Key,
		"permWorkflowName": ctx.workflow.Name,
		"id":               fmt.Sprintf("%d", ctx.job.ID),
	}

	// Prepare VCS Mock
	mockVCSSservice, _ := assets.InitCDNService(t, db)
	defer func() {
		_ = services.Delete(db, mockVCSSservice) // nolint
	}()

	//Register the worker
	testRegisterWorker(t, api, db, router, &ctx)

	uri := router.GetRoute("POST", api.postTakeWorkflowJobHandler, vars)
	require.NotEmpty(t, uri)

	//This will check the needWorker() auth
	req := assets.NewJWTAuthentifiedRequest(t, ctx.password, "POST", uri, nil)
	rec := httptest.NewRecorder()
	router.Mux.ServeHTTP(rec, req)
	require.Equal(t, 403, rec.Code)

	//This call must work
	req = assets.NewJWTAuthentifiedRequest(t, ctx.workerToken, "POST", uri, nil)
	rec = httptest.NewRecorder()
	router.Mux.ServeHTTP(rec, req)
	require.Equal(t, 200, rec.Code)

	pbji := &sdk.WorkflowNodeJobRunData{}
	require.NoError(t, json.Unmarshal(rec.Body.Bytes(), pbji))

	assert.Equal(t, "cdn.net:4545", pbji.GelfServiceAddr)

	run, err := workflow.LoadNodeJobRun(context.TODO(), api.mustDB(), api.Cache, ctx.job.ID)
	require.NoError(t, err)
	assert.Equal(t, "Building", run.Status)
	assert.Equal(t, ctx.model.Name, run.Model)
	assert.Equal(t, ctx.worker.Name, run.WorkerName)
	assert.NotEmpty(t, run.HatcheryName)
}

func Test_postTakeWorkflowInvalidJobHandler(t *testing.T) {
	api, db, router := newTestAPI(t)
<<<<<<< HEAD

	s, _ := assets.InitCDNService(t, db)
	defer func() {
		_ = services.Delete(db, s)
	}()
=======
>>>>>>> 4b040676

	ctx := testRunWorkflow(t, api, db, router)
	testGetWorkflowJobAsWorker(t, api, db, router, &ctx)
	require.NotNil(t, ctx.job)

	//Prepare request
	vars := map[string]string{
		"key":              ctx.project.Key,
		"permWorkflowName": ctx.workflow.Name,
		"id":               fmt.Sprintf("%d", ctx.job.ID+1), // invalid job
	}

	//Register the worker
	testRegisterWorker(t, api, db, router, &ctx)

	uri := router.GetRoute("POST", api.postTakeWorkflowJobHandler, vars)
	require.NotEmpty(t, uri)

	//this call must failed, we try to take a jobID not reserved at worker's registration
	req := assets.NewJWTAuthentifiedRequest(t, ctx.workerToken, "POST", uri, nil)
	rec := httptest.NewRecorder()
	router.Mux.ServeHTTP(rec, req)
	require.Equal(t, 403, rec.Code)

	//This must be ok, take the jobID reserved
	vars2 := map[string]string{
		"key":              ctx.project.Key,
		"permWorkflowName": ctx.workflow.Name,
		"id":               fmt.Sprintf("%d", ctx.job.ID),
	}
	uri2 := router.GetRoute("POST", api.postTakeWorkflowJobHandler, vars2)
	require.NotEmpty(t, uri2)
	req2 := assets.NewJWTAuthentifiedRequest(t, ctx.workerToken, "POST", uri2, nil)
	rec2 := httptest.NewRecorder()
	router.Mux.ServeHTTP(rec2, req2)
	require.Equal(t, 200, rec2.Code)
}

func Test_postBookWorkflowJobHandler(t *testing.T) {
	api, db, router := newTestAPI(t)

	ctx := testRunWorkflow(t, api, db, router)
	testGetWorkflowJobAsHatchery(t, api, db, router, &ctx)
	assert.NotNil(t, ctx.job)

	//Register the hatchery
	testRegisterHatchery(t, api, db, router, &ctx)

	//TakeBook
	uri := router.GetRoute("POST", api.postBookWorkflowJobHandler, map[string]string{
		"permJobID": fmt.Sprintf("%d", ctx.job.ID),
	})
	test.NotEmpty(t, uri)

	req := assets.NewJWTAuthentifiedRequest(t, ctx.hatcheryToken, "POST", uri, nil)
	rec := httptest.NewRecorder()
	router.Mux.ServeHTTP(rec, req)
	require.Equal(t, 200, rec.Code)
}

func Test_postWorkflowJobResultHandler(t *testing.T) {
	api, db, router := newTestAPI(t)
<<<<<<< HEAD

	s, _ := assets.InitCDNService(t, db)
	defer func() {
		_ = services.Delete(db, s)
	}()
=======
>>>>>>> 4b040676

	ctx := testRunWorkflow(t, api, db, router)
	testGetWorkflowJobAsWorker(t, api, db, router, &ctx)
	assert.NotNil(t, ctx.job)

	//Register the worker
	testRegisterWorker(t, api, db, router, &ctx)

	//Take
	uri := router.GetRoute("POST", api.postTakeWorkflowJobHandler, map[string]string{
		"id": fmt.Sprintf("%d", ctx.job.ID),
	})
	test.NotEmpty(t, uri)

	req := assets.NewJWTAuthentifiedRequest(t, ctx.workerToken, "POST", uri, nil)
	rec := httptest.NewRecorder()
	router.Mux.ServeHTTP(rec, req)
	require.Equal(t, 200, rec.Code)

	//Send result
	res := sdk.Result{
		Duration:   "10",
		Status:     sdk.StatusSuccess,
		RemoteTime: time.Now(),
		BuildID:    ctx.job.ID,
		NewVariables: []sdk.Variable{
			{
				Name:  "cds.build.newVar",
				Value: "newVal",
			},
		},
	}

	uri = router.GetRoute("POST", api.postWorkflowJobResultHandler, map[string]string{
		"permJobID": fmt.Sprintf("%d", ctx.job.ID),
	})
	test.NotEmpty(t, uri)

	req = assets.NewJWTAuthentifiedRequest(t, ctx.workerToken, "POST", uri, res)
	rec = httptest.NewRecorder()
	router.Mux.ServeHTTP(rec, req)
	require.Equal(t, 204, rec.Code)

	uri = router.GetRoute("GET", api.getWorkflowRunHandler, map[string]string{
		"key":              ctx.project.Key,
		"permWorkflowName": ctx.workflow.Name,
		"number":           fmt.Sprintf("%d", ctx.run.Number),
	})
	req = assets.NewJWTAuthentifiedRequest(t, ctx.password, "GET", uri+"?withDetails=true", res)

	rec = httptest.NewRecorder()
	router.Mux.ServeHTTP(rec, req)
	require.Equal(t, 200, rec.Code)

	btes := rec.Body.Bytes()
	require.NoError(t, json.Unmarshal(btes, ctx.run))
	assert.Contains(t, ctx.run.RootRun().BuildParameters, sdk.Parameter{Name: "cds.build.newVar", Type: sdk.StringParameter, Value: "newVal"})

	vars := map[string]string{
		"key":              ctx.project.Key,
		"permWorkflowName": ctx.workflow.Name,
		"number":           fmt.Sprintf("%d", ctx.run.Number),
		"nodeRunID":        fmt.Sprintf("%d", ctx.run.RootRun().ID),
	}
	uri = router.GetRoute("GET", api.getWorkflowNodeRunHandler, vars)
	req = assets.NewJWTAuthentifiedRequest(t, ctx.password, "GET", uri, res)
	rec = httptest.NewRecorder()
	router.Mux.ServeHTTP(rec, req)
	require.Equal(t, 200, rec.Code)
	btes = rec.Body.Bytes()
	var rootRun sdk.WorkflowNodeRun
	require.NoError(t, json.Unmarshal(btes, &rootRun))

	assert.Contains(t, rootRun.Stages[0].RunJobs[0].Parameters, sdk.Parameter{Name: "cds.build.newVar", Type: sdk.StringParameter, Value: "newVal"})
	assert.Contains(t, rootRun.BuildParameters, sdk.Parameter{Name: "cds.build.newVar", Type: sdk.StringParameter, Value: "newVal"})
}

func Test_postWorkflowJobTestsResultsHandler(t *testing.T) {
	api, db, router := newTestAPI(t)
<<<<<<< HEAD

	s, _ := assets.InitCDNService(t, db)
	defer func() {
		_ = services.Delete(db, s)
	}()
=======
>>>>>>> 4b040676

	ctx := testRunWorkflow(t, api, db, router)
	testGetWorkflowJobAsWorker(t, api, db, router, &ctx)
	assert.NotNil(t, ctx.job)

	// Register the worker
	testRegisterWorker(t, api, db, router, &ctx)
	// Register the hatchery
	testRegisterHatchery(t, api, db, router, &ctx)

	// Send spawninfo
	info := []sdk.SpawnInfo{}
	uri := fmt.Sprintf("%s/queue/workflows/%d/spawn/infos", router.Prefix, ctx.job.ID)
	test.NotEmpty(t, uri)
	req := assets.NewJWTAuthentifiedRequest(t, ctx.hatcheryToken, "POST", uri, info)
	rec := httptest.NewRecorder()
	router.Mux.ServeHTTP(rec, req)
	require.Equal(t, 204, rec.Code)

	//spawn
	uri = router.GetRoute("POST", api.postTakeWorkflowJobHandler, map[string]string{
		"key":              ctx.project.Key,
		"permWorkflowName": ctx.workflow.Name,
		"id":               fmt.Sprintf("%d", ctx.job.ID),
	})
	test.NotEmpty(t, uri)

	req = assets.NewJWTAuthentifiedRequest(t, ctx.workerToken, "POST", uri, nil)
	rec = httptest.NewRecorder()
	router.Mux.ServeHTTP(rec, req)
	require.Equal(t, 200, rec.Code)

	//Send test
	tests := venom.Tests{
		Total:        2,
		TotalKO:      1,
		TotalOK:      1,
		TotalSkipped: 0,
		TestSuites: []venom.TestSuite{
			{
				Total: 1,
				Name:  "TestSuite1",
				TestCases: []venom.TestCase{
					{
						Name:   "TestCase1",
						Status: "OK",
					},
				},
			},
			{
				Total: 1,
				Name:  "TestSuite2",
				TestCases: []venom.TestCase{
					{
						Name:   "TestCase1",
						Status: "KO",
						Failures: []venom.Failure{
							{
								Value:   "Fail",
								Type:    "Assertion error",
								Message: "Error occurred",
							},
						},
					},
				},
			},
		},
	}
	uri = router.GetRoute("POST", api.postWorkflowJobTestsResultsHandler, map[string]string{
		"permJobID": fmt.Sprintf("%d", ctx.job.ID),
	})
	test.NotEmpty(t, uri)

	req = assets.NewJWTAuthentifiedRequest(t, ctx.workerToken, "POST", uri, tests)
	rec = httptest.NewRecorder()
	router.Mux.ServeHTTP(rec, req)
	require.Equal(t, 204, rec.Code)

	step := sdk.StepStatus{
		Status:    sdk.StatusSuccess,
		StepOrder: 0,
	}

	uri = router.GetRoute("POST", api.postWorkflowJobStepStatusHandler, map[string]string{
		"permJobID": fmt.Sprintf("%d", ctx.job.ID),
	})
	test.NotEmpty(t, uri)

	req = assets.NewJWTAuthentifiedRequest(t, ctx.workerToken, "POST", uri, step)
	rec = httptest.NewRecorder()
	router.Mux.ServeHTTP(rec, req)
	require.Equal(t, 204, rec.Code)

	wNodeJobRun, errJ := workflow.LoadNodeJobRun(context.TODO(), api.mustDB(), api.Cache, ctx.job.ID)
	require.NoError(t, errJ)
	nodeRun, errN := workflow.LoadNodeRunByID(api.mustDB(), wNodeJobRun.WorkflowNodeRunID, workflow.LoadRunOptions{WithArtifacts: true, WithTests: true})
	require.NoError(t, errN)

	assert.NotNil(t, nodeRun.Tests)
	require.Equal(t, 2, nodeRun.Tests.Total)
}

func Test_postWorkflowJobArtifactHandler(t *testing.T) {
	api, db, router := newTestAPI(t)

<<<<<<< HEAD
	s, _ := assets.InitCDNService(t, db)
	defer func() {
		_ = services.Delete(db, s)
	}()

	ctx := testRunWorkflow(t, api, router)
	testGetWorkflowJobAsWorker(t, api, router, &ctx)
=======
	ctx := testRunWorkflow(t, api, db, router)
	testGetWorkflowJobAsWorker(t, api, db, router, &ctx)
>>>>>>> 4b040676

	assert.NotNil(t, ctx.job)

	// Init store
	cfg := objectstore.Config{
		Kind: objectstore.Filesystem,
		Options: objectstore.ConfigOptions{
			Filesystem: objectstore.ConfigOptionsFilesystem{
				Basedir: path.Join(os.TempDir(), "store"),
			},
		},
	}

	storage, errO := objectstore.Init(context.Background(), cfg)
	require.NoError(t, errO)
	api.SharedStorage = storage

	//Prepare request
	vars := map[string]string{
		"key":              ctx.project.Key,
		"permWorkflowName": ctx.workflow.Name,
		"id":               fmt.Sprintf("%d", ctx.job.ID),
	}

	//Register the worker
	testRegisterWorker(t, api, db, router, &ctx)

	//Take
	uri := router.GetRoute("POST", api.postTakeWorkflowJobHandler, vars)
	test.NotEmpty(t, uri)

	req := assets.NewJWTAuthentifiedRequest(t, ctx.workerToken, "POST", uri, nil)
	rec := httptest.NewRecorder()
	router.Mux.ServeHTTP(rec, req)
	require.Equal(t, 200, rec.Code)

	vars = map[string]string{
		"ref":             base64.RawURLEncoding.EncodeToString([]byte("latest")),
		"integrationName": sdk.DefaultStorageIntegrationName,
		"permProjectKey":  ctx.project.Key,
	}

	uri = router.GetRoute("POST", api.postWorkflowJobArtifactHandler, vars)
	test.NotEmpty(t, uri)

	myartifact, errF := os.Create(path.Join(os.TempDir(), "myartifact"))
	defer os.RemoveAll(path.Join(os.TempDir(), "myartifact"))
	require.NoError(t, errF)
	_, errW := myartifact.Write([]byte("Hi, I am foo"))
	require.NoError(t, errW)

	errClose := myartifact.Close()
	require.NoError(t, errClose)

	params := map[string]string{}
	params["size"] = "12"
	params["perm"] = "7"
	params["md5sum"] = "123"
	params["sha512sum"] = "1234"
	params["nodeJobRunID"] = fmt.Sprintf("%d", ctx.job.ID)
	req = assets.NewJWTAuthentifiedMultipartRequest(t, ctx.workerToken, "POST", uri, path.Join(os.TempDir(), "myartifact"), "myartifact", params)
	rec = httptest.NewRecorder()
	router.Mux.ServeHTTP(rec, req)
	require.Equal(t, 204, rec.Code)

	time.Sleep(1 * time.Second)

	wNodeJobRun, errJ := workflow.LoadNodeJobRun(context.TODO(), api.mustDB(), api.Cache, ctx.job.ID)
	require.NoError(t, errJ)

	updatedNodeRun, errN2 := workflow.LoadNodeRunByID(api.mustDB(), wNodeJobRun.WorkflowNodeRunID, workflow.LoadRunOptions{WithArtifacts: true})
	require.NoError(t, errN2)

	assert.NotNil(t, updatedNodeRun.Artifacts)
	require.Equal(t, 1, len(updatedNodeRun.Artifacts))

	//Prepare request
	vars = map[string]string{
		"key":              ctx.project.Key,
		"permWorkflowName": ctx.workflow.Name,
		"number":           fmt.Sprintf("%d", updatedNodeRun.Number),
	}
	uri = router.GetRoute("GET", api.getWorkflowRunArtifactsHandler, vars)
	test.NotEmpty(t, uri)
	req = assets.NewJWTAuthentifiedRequest(t, ctx.password, "GET", uri, nil)
	rec = httptest.NewRecorder()
	router.Mux.ServeHTTP(rec, req)
	require.Equal(t, 200, rec.Code)

	var arts []sdk.WorkflowNodeRunArtifact
	require.NoError(t, json.Unmarshal(rec.Body.Bytes(), &arts))
	require.Equal(t, 1, len(arts))
	require.Equal(t, "myartifact", arts[0].Name)

	// Download artifact
	//Prepare request
	vars = map[string]string{
		"key":              ctx.project.Key,
		"permWorkflowName": ctx.workflow.Name,
		"artifactId":       fmt.Sprintf("%d", arts[0].ID),
	}
	uri = router.GetRoute("GET", api.getDownloadArtifactHandler, vars)
	test.NotEmpty(t, uri)
	req = assets.NewJWTAuthentifiedRequest(t, ctx.password, "GET", uri, nil)
	rec = httptest.NewRecorder()
	router.Mux.ServeHTTP(rec, req)

	resp := rec.Result()
	body, _ := ioutil.ReadAll(resp.Body)

	require.Equal(t, 200, rec.Code)
	require.Equal(t, "Hi, I am foo", string(body))

	// check if file is stored locally
	containerPath := path.Join(os.TempDir(), "store", fmt.Sprintf("%d-%d-%v", ctx.run.ID, wNodeJobRun.WorkflowNodeRunID, arts[0].Ref))

	artifactPath := path.Join(containerPath, "myartifact")
	exists := fileExists(artifactPath)
	assert.Equal(t, true, exists)

	// then purge run to delete artifact
	require.NoError(t, purge.DeleteArtifacts(router.Background, db, api.Cache, api.SharedStorage, ctx.run.ID))

	// check if file is deleted
	exists = fileExists(artifactPath)
	assert.Equal(t, false, exists)

	if _, err := os.Stat(containerPath); !os.IsNotExist(err) {
		t.FailNow()
	}

}

func fileExists(filename string) bool {
	info, err := os.Stat(filename)
	if os.IsNotExist(err) {
		return false
	}
	return !info.IsDir()
}

func Test_postWorkflowJobStaticFilesHandler(t *testing.T) {
	api, db, router := newTestAPI(t)
<<<<<<< HEAD

	s, _ := assets.InitCDNService(t, db)
	defer func() {
		_ = services.Delete(db, s)
	}()
=======
>>>>>>> 4b040676

	ctx := testRunWorkflow(t, api, db, router)
	testGetWorkflowJobAsWorker(t, api, db, router, &ctx)
	require.NotNil(t, ctx.job)

	// Init store
	cfg := objectstore.Config{
		Kind: objectstore.Filesystem,
		Options: objectstore.ConfigOptions{
			Filesystem: objectstore.ConfigOptionsFilesystem{
				Basedir: path.Join(os.TempDir(), "store"),
			},
		},
	}

	storage, errO := objectstore.Init(context.Background(), cfg)
	require.NoError(t, errO)
	api.SharedStorage = storage

	//Prepare request
	vars := map[string]string{
		"key":              ctx.project.Key,
		"permWorkflowName": ctx.workflow.Name,
		"id":               fmt.Sprintf("%d", ctx.job.ID),
	}

	//Register the worker
	testRegisterWorker(t, api, db, router, &ctx)

	//Take
	uri := router.GetRoute("POST", api.postTakeWorkflowJobHandler, vars)
	test.NotEmpty(t, uri)

	req := assets.NewJWTAuthentifiedRequest(t, ctx.workerToken, "POST", uri, nil)
	rec := httptest.NewRecorder()
	router.Mux.ServeHTTP(rec, req)
	require.Equal(t, 200, rec.Code)

	vars = map[string]string{
		"name":            url.PathEscape("mywebsite"),
		"integrationName": sdk.DefaultStorageIntegrationName,
		"permProjectKey":  ctx.project.Key,
	}

	uri = router.GetRoute("POST", api.postWorkflowJobStaticFilesHandler, vars)
	test.NotEmpty(t, uri)

	mystaticfile, errF := os.Create(path.Join(os.TempDir(), "mystaticfile"))
	defer os.RemoveAll(path.Join(os.TempDir(), "mystaticfile"))
	require.NoError(t, errF)
	_, errW := mystaticfile.Write([]byte("<html>Hi, I am foo</html>"))
	require.NoError(t, errW)

	errClose := mystaticfile.Close()
	require.NoError(t, errClose)

	params := map[string]string{
		"entrypoint":   "index.html",
		"nodeJobRunID": fmt.Sprintf("%d", ctx.job.ID),
	}
	req = assets.NewJWTAuthentifiedMultipartRequest(t, ctx.workerToken, "POST", uri, path.Join(os.TempDir(), "mystaticfile"), "mystaticfile", params)
	rec = httptest.NewRecorder()
	router.Mux.ServeHTTP(rec, req)
	require.Equal(t, http.StatusNotImplemented, rec.Code)
}

func TestWorkerPrivateKey(t *testing.T) {
	api, db, router := newTestAPI(t)

	// Create user
	u, pass := assets.InsertAdminUser(t, db)
	consumer, _ := authentication.LoadConsumerByTypeAndUserID(context.TODO(), db, sdk.ConsumerLocal, u.ID, authentication.LoadConsumerOptions.WithAuthentifiedUser)

	// Create project
	key := sdk.RandomString(10)
	proj := assets.InsertTestProject(t, db, api.Cache, key, key)

	// add group
	require.NoError(t, group.InsertLinkGroupUser(context.TODO(), db, &group.LinkGroupUser{
		GroupID:            proj.ProjectGroups[0].Group.ID,
		AuthentifiedUserID: u.ID,
		Admin:              true,
	}))
	u.Groups = append(u.Groups, proj.ProjectGroups[0].Group)

	// Create pipeline
	pip := &sdk.Pipeline{
		ProjectID: proj.ID,
		Name:      sdk.RandomString(10),
	}
	assert.NoError(t, pipeline.InsertPipeline(db, pip))

	s := sdk.Stage{
		PipelineID: pip.ID,
		Name:       "foo",
		Enabled:    true,
	}

	assert.NoError(t, pipeline.InsertStage(db, &s))

	// get script action
	script := assets.GetBuiltinOrPluginActionByName(t, db, sdk.ScriptAction)

	j := sdk.Job{
		Enabled:         true,
		PipelineStageID: s.ID,
		Action: sdk.Action{
			Name: "script",
			Actions: []sdk.Action{
				assets.NewAction(script.ID, sdk.Parameter{Name: "script", Value: "echo lol"}),
			},
		},
	}
	assert.NoError(t, pipeline.InsertJob(context.TODO(), db, &j, s.ID, pip))

	var errPip error
	pip, errPip = pipeline.LoadPipelineByID(context.TODO(), db, pip.ID, true)
	assert.NoError(t, errPip)

	// Create application
	app := sdk.Application{
		ProjectID: proj.ID,
		Name:      sdk.RandomString(10),
	}
	assert.NoError(t, application.Insert(db, *proj, &app))

	// Create workflow
	w := sdk.Workflow{
		Name:       sdk.RandomString(10),
		ProjectID:  proj.ID,
		ProjectKey: proj.Key,
		WorkflowData: sdk.WorkflowData{
			Node: sdk.Node{
				Name: "node1",
				Ref:  "node1",
				Type: sdk.NodeTypePipeline,
				Context: &sdk.NodeContext{
					PipelineID:    pip.ID,
					ApplicationID: app.ID,
				},
			},
		},
	}

	p, err := project.Load(context.TODO(), db, proj.Key, project.LoadOptions.WithPipelines, project.LoadOptions.WithApplications)
	assert.NoError(t, err)
	assert.NoError(t, workflow.Insert(context.TODO(), db, api.Cache, *p, &w))

	workflowDeepPipeline, err := workflow.LoadByID(context.TODO(), db, api.Cache, *p, w.ID, workflow.LoadOptions{DeepPipeline: true})
	assert.NoError(t, err)

	wrDB, errwr := workflow.CreateRun(api.mustDB(), workflowDeepPipeline, nil, u)
	assert.NoError(t, errwr)
	wrDB.Workflow = *workflowDeepPipeline

	_, errmr := workflow.StartWorkflowRun(context.Background(), db, api.Cache, *p, wrDB,
		&sdk.WorkflowRunPostHandlerOption{
			Manual: &sdk.WorkflowNodeRunManual{Username: u.Username},
		},
		consumer, nil)
	assert.NoError(t, errmr)

	ctx := testRunWorkflowCtx{
		user:     u,
		password: pass,
		project:  proj,
		workflow: &w,
		run:      wrDB,
	}
	testRegisterWorker(t, api, db, router, &ctx)
	ctx.worker.JobRunID = &wrDB.WorkflowNodeRuns[w.WorkflowData.Node.ID][0].Stages[0].RunJobs[0].ID
	assert.NoError(t, worker.SetToBuilding(context.TODO(), db, ctx.worker.ID, *ctx.worker.JobRunID, []byte("mysecret")))

	wkFromDB, err := worker.LoadWorkerByNameWithDecryptKey(context.TODO(), db, ctx.worker.Name)
	require.NoError(t, err)
	require.Equal(t, "mysecret", string(wkFromDB.PrivateKey))
}

func TestPostVulnerabilityReportHandler(t *testing.T) {
	api, db, router := newTestAPI(t)

	// Create user
	u, pass := assets.InsertAdminUser(t, db)
	consumer, _ := authentication.LoadConsumerByTypeAndUserID(context.TODO(), db, sdk.ConsumerLocal, u.ID, authentication.LoadConsumerOptions.WithAuthentifiedUser)

	// Create project
	key := sdk.RandomString(10)
	proj := assets.InsertTestProject(t, db, api.Cache, key, key)

	// add group
	require.NoError(t, group.InsertLinkGroupUser(context.TODO(), db, &group.LinkGroupUser{
		GroupID:            proj.ProjectGroups[0].Group.ID,
		AuthentifiedUserID: u.ID,
		Admin:              true,
	}))
	u.Groups = append(u.Groups, proj.ProjectGroups[0].Group)

	// Create pipeline
	pip := &sdk.Pipeline{
		ProjectID: proj.ID,
		Name:      sdk.RandomString(10),
	}
	assert.NoError(t, pipeline.InsertPipeline(db, pip))

	s := sdk.Stage{
		PipelineID: pip.ID,
		Name:       "foo",
		Enabled:    true,
	}

	assert.NoError(t, pipeline.InsertStage(db, &s))

	// get script action
	script := assets.GetBuiltinOrPluginActionByName(t, db, sdk.ScriptAction)

	j := sdk.Job{
		Enabled:         true,
		PipelineStageID: s.ID,
		Action: sdk.Action{
			Name: "script",
			Actions: []sdk.Action{
				assets.NewAction(script.ID, sdk.Parameter{Name: "script", Value: "echo lol"}),
			},
		},
	}
	assert.NoError(t, pipeline.InsertJob(context.TODO(), db, &j, s.ID, pip))

	var errPip error
	pip, errPip = pipeline.LoadPipelineByID(context.TODO(), db, pip.ID, true)
	assert.NoError(t, errPip)

	// Create application
	app := sdk.Application{
		ProjectID: proj.ID,
		Name:      sdk.RandomString(10),
	}
	assert.NoError(t, application.Insert(db, *proj, &app))

	// Create workflow
	w := sdk.Workflow{
		Name:       sdk.RandomString(10),
		ProjectID:  proj.ID,
		ProjectKey: proj.Key,
		WorkflowData: sdk.WorkflowData{
			Node: sdk.Node{
				Name: "node1",
				Ref:  "node1",
				Type: sdk.NodeTypePipeline,
				Context: &sdk.NodeContext{
					PipelineID:    pip.ID,
					ApplicationID: app.ID,
				},
			},
		},
	}

	p, err := project.Load(context.TODO(), db, proj.Key, project.LoadOptions.WithPipelines, project.LoadOptions.WithApplications)
	assert.NoError(t, err)
	assert.NoError(t, workflow.Insert(context.TODO(), db, api.Cache, *p, &w))

	workflowDeepPipeline, err := workflow.LoadByID(context.TODO(), db, api.Cache, *p, w.ID, workflow.LoadOptions{DeepPipeline: true})
	assert.NoError(t, err)

	wrDB, errwr := workflow.CreateRun(api.mustDB(), workflowDeepPipeline, nil, u)
	assert.NoError(t, errwr)
	wrDB.Workflow = *workflowDeepPipeline

	_, errmr := workflow.StartWorkflowRun(context.Background(), db, api.Cache, *p, wrDB,
		&sdk.WorkflowRunPostHandlerOption{
			Manual: &sdk.WorkflowNodeRunManual{Username: u.Username},
		},
		consumer, nil)
	assert.NoError(t, errmr)

	log.Debug("%+v", wrDB.WorkflowNodeRuns)

	// Call post coverage report handler
	// Prepare request
	vars := map[string]string{
		"permJobID": fmt.Sprintf("%d", wrDB.WorkflowNodeRuns[w.WorkflowData.Node.ID][0].Stages[0].RunJobs[0].ID),
	}

	ctx := testRunWorkflowCtx{
		user:     u,
		password: pass,
		project:  proj,
		workflow: &w,
		run:      wrDB,
	}
	testRegisterWorker(t, api, db, router, &ctx)
	ctx.worker.JobRunID = &wrDB.WorkflowNodeRuns[w.WorkflowData.Node.ID][0].Stages[0].RunJobs[0].ID
	assert.NoError(t, worker.SetToBuilding(context.TODO(), db, ctx.worker.ID, *ctx.worker.JobRunID, nil))

	request := sdk.VulnerabilityWorkerReport{
		Vulnerabilities: []sdk.Vulnerability{
			{
				Version:     "1.0.0",
				Title:       "lodash",
				Severity:    "high",
				Origin:      "parsejson>lodash",
				Link:        "",
				FixIn:       "",
				Description: "",
				CVE:         "",
				Component:   "",
				Ignored:     false,
			},
		},
	}

	uri := router.GetRoute("POST", api.postVulnerabilityReportHandler, vars)
	test.NotEmpty(t, uri)
	req := assets.NewJWTAuthentifiedRequest(t, ctx.workerToken, "POST", uri, request)
	rec := httptest.NewRecorder()
	router.Mux.ServeHTTP(rec, req)
	require.Equal(t, 204, rec.Code)
}

func TestInsertNewCodeCoverageReport(t *testing.T) {
	api, db, router := newTestAPI(t)

	// Create user
	u, pass := assets.InsertAdminUser(t, db)

	// Create project
	key := sdk.RandomString(10)
	proj := assets.InsertTestProject(t, db, api.Cache, key, key)

	// add group
	require.NoError(t, group.InsertLinkGroupUser(context.TODO(), db, &group.LinkGroupUser{
		GroupID:            proj.ProjectGroups[0].Group.ID,
		AuthentifiedUserID: u.ID,
		Admin:              true,
	}))
	u.Groups = append(u.Groups, proj.ProjectGroups[0].Group)

	// Add repo manager
	proj.VCSServers = make([]sdk.ProjectVCSServerLink, 0, 1)
	proj.VCSServers = append(proj.VCSServers)

	vcsServer := sdk.ProjectVCSServerLink{
		ProjectID: proj.ID,
		Name:      "repoManServ",
	}
	vcsServer.Set("token", "foo")
	vcsServer.Set("secret", "bar")
	assert.NoError(t, repositoriesmanager.InsertProjectVCSServerLink(context.TODO(), db, &vcsServer))

	// Create pipeline
	pip := &sdk.Pipeline{
		ProjectID: proj.ID,
		Name:      sdk.RandomString(10),
	}
	assert.NoError(t, pipeline.InsertPipeline(db, pip))

	s := sdk.Stage{
		PipelineID: pip.ID,
		Name:       "foo",
		Enabled:    true,
	}

	assert.NoError(t, pipeline.InsertStage(db, &s))

	// get script action
	script := assets.GetBuiltinOrPluginActionByName(t, db, sdk.ScriptAction)

	j := sdk.Job{
		Enabled:         true,
		PipelineStageID: s.ID,
		Action: sdk.Action{
			Name: "script",
			Actions: []sdk.Action{
				assets.NewAction(script.ID, sdk.Parameter{Name: "script", Value: "echo lol"}),
			},
		},
	}
	assert.NoError(t, pipeline.InsertJob(context.TODO(), db, &j, s.ID, pip))

	var errPip error
	pip, errPip = pipeline.LoadPipelineByID(context.TODO(), db, pip.ID, true)
	assert.NoError(t, errPip)

	// Create application
	app := sdk.Application{
		ProjectID:          proj.ID,
		Name:               sdk.RandomString(10),
		RepositoryFullname: "foo/bar",
		VCSServer:          "repoManServ",
	}
	assert.NoError(t, application.Insert(db, *proj, &app))
	assert.NoError(t, repositoriesmanager.InsertForApplication(db, &app))

	// Create workflow
	w := sdk.Workflow{
		Name:       sdk.RandomString(10),
		ProjectID:  proj.ID,
		ProjectKey: proj.Key,
		WorkflowData: sdk.WorkflowData{
			Node: sdk.Node{
				Name: "node1",
				Ref:  "node1",
				Type: sdk.NodeTypePipeline,
				Context: &sdk.NodeContext{
					PipelineID:    pip.ID,
					ApplicationID: app.ID,
				},
			},
		},
	}

	p, err := project.Load(context.TODO(), db, proj.Key, project.LoadOptions.WithPipelines, project.LoadOptions.WithApplications)
	require.NoError(t, err)
	require.NoError(t, workflow.Insert(context.TODO(), db, api.Cache, *p, &w))

	allSrv, err := services.LoadAll(context.TODO(), db)
	for _, s := range allSrv {
		if err := services.Delete(db, &s); err != nil {
			t.Fatalf("unable to delete service: %v", err)
		}
	}

	a, _ := assets.InsertService(t, db, "TestInsertNewCodeCoverageReport", sdk.TypeVCS)

	defer func() {
		_ = services.Delete(db, a)
	}()

	//This is a mock for the repositories service
	services.HTTPClient = mock(
		func(r *http.Request) (*http.Response, error) {
			body := new(bytes.Buffer)
			wri := new(http.Response)
			enc := json.NewEncoder(body)
			wri.Body = ioutil.NopCloser(body)

			switch r.URL.String() {
			case "/vcs/repoManServ/repos/foo/bar":
				repo := sdk.VCSRepo{
					ID:           "1",
					Name:         "bar",
					URL:          "url",
					Fullname:     "foo/bar",
					HTTPCloneURL: "",
					Slug:         "",
					SSHCloneURL:  "",
				}
				if err := enc.Encode(repo); err != nil {
					return writeError(wri, err)
				}
			case "/vcs/repoManServ/repos/foo/bar/branches":
				bs := []sdk.VCSBranch{}
				b := sdk.VCSBranch{
					DisplayID: "master",
					Default:   true,
				}
				bs = append(bs, b)
				b2 := sdk.VCSBranch{
					DisplayID: "my-branch",
					Default:   false,
				}
				bs = append(bs, b2)
				if err := enc.Encode(bs); err != nil {
					return writeError(wri, err)
				}
			case "/vcs/repoManServ/repos/foo/bar/branches/?branch=master":
				b := sdk.VCSBranch{
					DisplayID: "master",
					Default:   true,
				}
				if err := enc.Encode(b); err != nil {
					return writeError(wri, err)
				}
			case "/vcs/repoManServ/repos/foo/bar/commits/":
				c := sdk.VCSCommit{
					URL:       "url",
					Message:   "Msg",
					Timestamp: time.Now().Unix(),
					Hash:      "123",
				}
				if err := enc.Encode(c); err != nil {
					return writeError(wri, err)
				}
			case "/vcs/repoManServ/repos/foo/bar/branches/?branch=my-branch":
				b := sdk.VCSBranch{
					DisplayID: "my-branch",
					Default:   true,
				}
				if err := enc.Encode(b); err != nil {
					return writeError(wri, err)
				}
				wri.StatusCode = http.StatusCreated
			}
			return wri, nil
		},
	)

	// Create previous run on default branch
	wrDB, errwr := workflow.CreateRun(api.mustDB(), &w, nil, u)
	assert.NoError(t, errwr)

	workflowWithDeepPipeline, err := workflow.LoadByID(context.TODO(), db, api.Cache, *proj, w.ID, workflow.LoadOptions{DeepPipeline: true})
	assert.NoError(t, err)

	consumer, _ := authentication.LoadConsumerByTypeAndUserID(context.TODO(), db, sdk.ConsumerLocal, u.ID, authentication.LoadConsumerOptions.WithAuthentifiedUser)

	wrDB.Workflow = *workflowWithDeepPipeline
	_, errmr := workflow.StartWorkflowRun(context.Background(), db, api.Cache, *p, wrDB, &sdk.WorkflowRunPostHandlerOption{
		Manual: &sdk.WorkflowNodeRunManual{
			Username: u.Username,
			Payload: map[string]string{
				"git.branch": "master",
			},
		},
	}, consumer, nil)

	assert.NoError(t, errmr)

	// Create previous run on a branch
	wrCB, errwr2 := workflow.CreateRun(api.mustDB(), &w, nil, u)
	assert.NoError(t, errwr2)
	wrCB.Workflow = w
	_, errmr = workflow.StartWorkflowRun(context.Background(), db, api.Cache, *p, wrCB, &sdk.WorkflowRunPostHandlerOption{
		Manual: &sdk.WorkflowNodeRunManual{
			Username: u.Username,
			Payload: map[string]string{
				"git.branch": "my-branch",
			},
		},
	}, consumer, nil)
	assert.NoError(t, errmr)

	// Add a coverage report on default branch node run
	coverateReportDefaultBranch := sdk.WorkflowNodeRunCoverage{
		WorkflowID:        w.ID,
		WorkflowRunID:     wrDB.ID,
		WorkflowNodeRunID: wrDB.WorkflowNodeRuns[w.WorkflowData.Node.ID][0].ID,
		ApplicationID:     app.ID,
		Num:               wrDB.Number,
		Branch:            wrDB.WorkflowNodeRuns[w.WorkflowData.Node.ID][0].VCSBranch,
		Repository:        wrDB.WorkflowNodeRuns[w.WorkflowData.Node.ID][0].VCSRepository,
		Report: coverage.Report{
			CoveredBranches:  20,
			TotalBranches:    30,
			CoveredLines:     20,
			TotalLines:       23,
			TotalFunctions:   25,
			CoveredFunctions: 30,
		},
	}
	assert.NoError(t, workflow.InsertCoverage(db, coverateReportDefaultBranch))

	// Add a coverage report on current branch node run
	coverateReportCurrentBranch := sdk.WorkflowNodeRunCoverage{
		WorkflowID:        w.ID,
		WorkflowRunID:     wrCB.ID,
		WorkflowNodeRunID: wrCB.WorkflowNodeRuns[w.WorkflowData.Node.ID][0].ID,
		ApplicationID:     app.ID,
		Num:               wrCB.Number,
		Branch:            wrCB.WorkflowNodeRuns[w.WorkflowData.Node.ID][0].VCSBranch,
		Repository:        wrCB.WorkflowNodeRuns[w.WorkflowData.Node.ID][0].VCSRepository,
		Report: coverage.Report{
			CoveredBranches:  0,
			TotalBranches:    30,
			CoveredLines:     0,
			TotalLines:       23,
			TotalFunctions:   25,
			CoveredFunctions: 0,
		},
	}
	assert.NoError(t, workflow.InsertCoverage(db, coverateReportCurrentBranch))

	// Run test

	// Create a workflow run
	wrToTest, errwr3 := workflow.CreateRun(api.mustDB(), &w, nil, u)
	assert.NoError(t, errwr3)
	wrToTest.Workflow = *workflowWithDeepPipeline

	_, errT := workflow.StartWorkflowRun(context.Background(), db, api.Cache, *p, wrToTest, &sdk.WorkflowRunPostHandlerOption{
		Manual: &sdk.WorkflowNodeRunManual{
			Username: u.Username,
			Payload: map[string]string{
				"git.branch": "my-branch",
			},
		},
	}, consumer, nil)
	assert.NoError(t, errT)

	wrr, err := workflow.LoadRunByID(db, wrToTest.ID, workflow.LoadRunOptions{})
	assert.NoError(t, err)

	log.Warning(context.Background(), "%s", wrr.Status)
	// Call post coverage report handler
	// Prepare request
	vars := map[string]string{
		"permJobID": fmt.Sprintf("%d", wrr.WorkflowNodeRuns[w.WorkflowData.Node.ID][0].Stages[0].RunJobs[0].ID),
	}

	request := coverage.Report{
		CoveredBranches:  1,
		TotalBranches:    30,
		CoveredLines:     1,
		TotalLines:       23,
		TotalFunctions:   25,
		CoveredFunctions: 1,
	}

	ctx := testRunWorkflowCtx{
		user:     u,
		password: pass,
		project:  proj,
		workflow: &w,
		run:      wrr,
	}
	testRegisterWorker(t, api, db, router, &ctx)
	ctx.worker.JobRunID = &wrr.WorkflowNodeRuns[w.WorkflowData.Node.ID][0].Stages[0].RunJobs[0].ID
	assert.NoError(t, worker.SetToBuilding(context.TODO(), db, ctx.worker.ID, *ctx.worker.JobRunID, nil))

	uri := router.GetRoute("POST", api.postWorkflowJobCoverageResultsHandler, vars)
	test.NotEmpty(t, uri)
	req := assets.NewJWTAuthentifiedRequest(t, ctx.workerToken, "POST", uri, request)
	rec := httptest.NewRecorder()
	router.Mux.ServeHTTP(rec, req)
	require.Equal(t, 204, rec.Code)

	covDB, errL := workflow.LoadCoverageReport(db, wrToTest.WorkflowNodeRuns[w.WorkflowData.Node.ID][0].ID)
	assert.NoError(t, errL)

	require.Equal(t, coverateReportDefaultBranch.Report.CoveredBranches, covDB.Trend.DefaultBranch.CoveredBranches)
}<|MERGE_RESOLUTION|>--- conflicted
+++ resolved
@@ -480,14 +480,11 @@
 
 func Test_postTakeWorkflowInvalidJobHandler(t *testing.T) {
 	api, db, router := newTestAPI(t)
-<<<<<<< HEAD
 
 	s, _ := assets.InitCDNService(t, db)
 	defer func() {
 		_ = services.Delete(db, s)
 	}()
-=======
->>>>>>> 4b040676
 
 	ctx := testRunWorkflow(t, api, db, router)
 	testGetWorkflowJobAsWorker(t, api, db, router, &ctx)
@@ -550,14 +547,11 @@
 
 func Test_postWorkflowJobResultHandler(t *testing.T) {
 	api, db, router := newTestAPI(t)
-<<<<<<< HEAD
 
 	s, _ := assets.InitCDNService(t, db)
 	defer func() {
 		_ = services.Delete(db, s)
 	}()
-=======
->>>>>>> 4b040676
 
 	ctx := testRunWorkflow(t, api, db, router)
 	testGetWorkflowJobAsWorker(t, api, db, router, &ctx)
@@ -637,14 +631,11 @@
 
 func Test_postWorkflowJobTestsResultsHandler(t *testing.T) {
 	api, db, router := newTestAPI(t)
-<<<<<<< HEAD
 
 	s, _ := assets.InitCDNService(t, db)
 	defer func() {
 		_ = services.Delete(db, s)
 	}()
-=======
->>>>>>> 4b040676
 
 	ctx := testRunWorkflow(t, api, db, router)
 	testGetWorkflowJobAsWorker(t, api, db, router, &ctx)
@@ -750,18 +741,13 @@
 func Test_postWorkflowJobArtifactHandler(t *testing.T) {
 	api, db, router := newTestAPI(t)
 
-<<<<<<< HEAD
 	s, _ := assets.InitCDNService(t, db)
 	defer func() {
 		_ = services.Delete(db, s)
 	}()
 
-	ctx := testRunWorkflow(t, api, router)
-	testGetWorkflowJobAsWorker(t, api, router, &ctx)
-=======
 	ctx := testRunWorkflow(t, api, db, router)
 	testGetWorkflowJobAsWorker(t, api, db, router, &ctx)
->>>>>>> 4b040676
 
 	assert.NotNil(t, ctx.job)
 
@@ -905,14 +891,11 @@
 
 func Test_postWorkflowJobStaticFilesHandler(t *testing.T) {
 	api, db, router := newTestAPI(t)
-<<<<<<< HEAD
 
 	s, _ := assets.InitCDNService(t, db)
 	defer func() {
 		_ = services.Delete(db, s)
 	}()
-=======
->>>>>>> 4b040676
 
 	ctx := testRunWorkflow(t, api, db, router)
 	testGetWorkflowJobAsWorker(t, api, db, router, &ctx)
