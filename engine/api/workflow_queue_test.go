package api

import (
	"context"
	"encoding/json"
	"fmt"
	"net/http/httptest"
	"strings"
	"testing"
	"time"

	"github.com/ovh/cds/engine/api/bootstrap"
	"github.com/ovh/cds/engine/api/database/gorpmapping"
	"github.com/ovh/cds/engine/featureflipping"
	"github.com/ovh/cds/sdk/cdsclient"

	"github.com/rockbears/log"
	"github.com/stretchr/testify/assert"
	"github.com/stretchr/testify/require"

	"github.com/ovh/cds/engine/api/application"
	"github.com/ovh/cds/engine/api/authentication"
	"github.com/ovh/cds/engine/api/environment"
	"github.com/ovh/cds/engine/api/group"
	"github.com/ovh/cds/engine/api/keys"
	"github.com/ovh/cds/engine/api/pipeline"
	"github.com/ovh/cds/engine/api/project"
	"github.com/ovh/cds/engine/api/repositoriesmanager"
	"github.com/ovh/cds/engine/api/services"
	"github.com/ovh/cds/engine/api/test"
	"github.com/ovh/cds/engine/api/test/assets"
	"github.com/ovh/cds/engine/api/worker"
	"github.com/ovh/cds/engine/api/workflow"
	"github.com/ovh/cds/engine/gorpmapper"
	"github.com/ovh/cds/sdk"
)

type testRunWorkflowCtx struct {
	project       *sdk.Project
	workflow      *sdk.Workflow
	run           *sdk.WorkflowRun
	job           *sdk.WorkflowNodeJobRun
	model         *sdk.Model
	user          *sdk.AuthentifiedUser
	userToken     string
	worker        *sdk.Worker
	workerToken   string
	hatchery      *sdk.Service
	hatcheryToken string
}

type testRunWorkflowOptions func(*testing.T, gorpmapper.SqlExecutorWithTx, *sdk.Pipeline, *sdk.Application)

func testRunWorkflow(t *testing.T, api *API, router *Router, optsF ...testRunWorkflowOptions) testRunWorkflowCtx {
	db, err := api.mustDB().Begin()
	require.NoError(t, err)

	key := "proj-" + sdk.RandomString(10)
	u, jwtLambda := assets.InsertLambdaUser(t, db)
	proj := assets.InsertTestProject(t, db, api.Cache, key, key)
	require.NoError(t, group.InsertLinkGroupUser(context.TODO(), db, &group.LinkGroupUser{
		GroupID:            proj.ProjectGroups[0].Group.ID,
		AuthentifiedUserID: u.ID,
		Admin:              true,
	}))
	u.Groups = append(u.Groups, proj.ProjectGroups[0].Group)

	proj.Keys = []sdk.ProjectKey{
		{
			Type: sdk.KeyTypeSSH,
			Name: sdk.GenerateProjectDefaultKeyName(proj.Key, sdk.KeyTypeSSH),
		},
		{
			Type: sdk.KeyTypePGP,
			Name: sdk.GenerateProjectDefaultKeyName(proj.Key, sdk.KeyTypePGP),
		},
	}
	for i := range proj.Keys {
		k := &proj.Keys[i]
		k.ProjectID = proj.ID
		newKey, err := keys.GenerateKey(k.Name, k.Type)
		require.NoError(t, err)
		k.Private = newKey.Private
		k.Public = newKey.Public
		k.KeyID = newKey.KeyID
		require.NoError(t, project.InsertKey(db, k))
	}

	vcsServer := sdk.ProjectVCSServerLink{
		ProjectID: proj.ID,
		Name:      "github",
	}
	vcsServer.Set("token", "foo")
	vcsServer.Set("secret", "bar")
	require.NoError(t, repositoriesmanager.InsertProjectVCSServerLink(context.TODO(), db, &vcsServer))

	require.NoError(t, db.Commit())

	res := testRunWorkflowForProject(t, api, router, proj, jwtLambda, optsF...)
	res.user = u
	res.userToken = jwtLambda

	return res
}

func testRunWorkflowForProject(t *testing.T, api *API, router *Router, proj *sdk.Project, jwtLambda string, optsF ...testRunWorkflowOptions) testRunWorkflowCtx {
	db, err := api.mustDB().Begin()
	require.NoError(t, err)

	//First pipeline
	pip := sdk.Pipeline{
		ProjectID:  proj.ID,
		ProjectKey: proj.Key,
		Name:       "pip-" + sdk.RandomString(10),
	}
	require.NoError(t, pipeline.InsertPipeline(db, &pip))

	script := assets.GetBuiltinOrPluginActionByName(t, db, sdk.ScriptAction)

	s := sdk.NewStage("stage-" + sdk.RandomString(10))
	s.Enabled = true
	s.PipelineID = pip.ID
	pipeline.InsertStage(db, s)
	j := &sdk.Job{
		Enabled: true,
		Action: sdk.Action{
			Enabled: true,
			Actions: []sdk.Action{
				assets.NewAction(script.ID, sdk.Parameter{Name: "script", Value: "echo lol"}),
			},
		},
	}
	pipeline.InsertJob(db, j, s.ID, &pip)
	s.Jobs = append(s.Jobs, *j)

	pip.Stages = append(pip.Stages, *s)

	// Insert Application
	app := &sdk.Application{
		Name: "app-" + sdk.RandomString(10),
	}
	require.NoError(t, application.Insert(db, *proj, app))

	for _, opt := range optsF {
		opt(t, db, &pip, app)
	}

	k := &sdk.ApplicationKey{
		Name:          "my-app-key",
		Type:          "pgp",
		ApplicationID: app.ID,
	}

	pgpK, err := keys.GeneratePGPKeyPair(k.Name)
	require.NoError(t, err)

	k.Public = pgpK.Public
	k.Private = pgpK.Private
	k.KeyID = pgpK.KeyID

	require.NoError(t, application.InsertKey(db, k))

	//Insert Application
	env := &sdk.Environment{
		Name:      "env-" + sdk.RandomString(10),
		ProjectID: proj.ID,
	}
	require.NoError(t, environment.InsertEnvironment(db, env))

	envk := &sdk.EnvironmentKey{
		Name:          "my-env-key",
		Type:          "pgp",
		EnvironmentID: env.ID,
	}

	kpgp, err := keys.GeneratePGPKeyPair(envk.Name)
	require.NoError(t, err)

	envk.Public = kpgp.Public
	envk.Private = kpgp.Private
	envk.KeyID = kpgp.KeyID

	require.NoError(t, environment.InsertKey(db, envk))

	w := sdk.Workflow{
		Name:       "wkf-" + sdk.RandomString(10),
		ProjectID:  proj.ID,
		ProjectKey: proj.Key,
		WorkflowData: sdk.WorkflowData{
			Node: sdk.Node{
				Name: "node-1",
				Ref:  "node-1",
				Type: sdk.NodeTypePipeline,
				Context: &sdk.NodeContext{
					PipelineID:    pip.ID,
					ApplicationID: app.ID,
					EnvironmentID: env.ID,
				},
			},
		},
	}

	proj2, errP := project.Load(context.TODO(), db, proj.Key, project.LoadOptions.WithPipelines, project.LoadOptions.WithGroups)
	require.NoError(t, errP)

	require.NoError(t, workflow.Insert(context.TODO(), db, api.Cache, *proj2, &w))
	w1, err := workflow.Load(context.TODO(), db, api.Cache, *proj, w.Name, workflow.LoadOptions{})
	require.NoError(t, err)

	log.Debug(context.TODO(), "workflow %d groups: %+v", w1.ID, w1.Groups)
	require.NoError(t, db.Commit())

	//Prepare request
	uri := router.GetRoute("POST", api.postWorkflowRunHandler, map[string]string{
		"key":                      proj.Key,
		"permWorkflowNameAdvanced": w1.Name,
	})
	require.NotEmpty(t, uri)

	opts := &sdk.WorkflowRunPostHandlerOption{}
	req := assets.NewJWTAuthentifiedRequest(t, jwtLambda, "POST", uri, opts)

	//Do the request
	rec := httptest.NewRecorder()
	router.Mux.ServeHTTP(rec, req)
	require.Equal(t, 202, rec.Code)

	wr := &sdk.WorkflowRun{}
	require.NoError(t, json.Unmarshal(rec.Body.Bytes(), wr))
	require.Equal(t, int64(1), wr.Number)

	if t.Failed() {
		t.FailNow()
	}

	require.NoError(t, api.workflowRunCraft(context.TODO(), wr.ID))

	// Wait building status
	cpt := 0
	for {
		varsGet := map[string]string{
			"key":                      proj.Key,
			"permWorkflowNameAdvanced": w1.Name,
			"number":                   fmt.Sprintf("%d", wr.Number),
		}
		uriGet := router.GetRoute("GET", api.getWorkflowRunHandler, varsGet)
		require.NotEmpty(t, uriGet)
		reqGet := assets.NewJWTAuthentifiedRequest(t, jwtLambda, "GET", uriGet, nil)

		//Do the request
		recGet := httptest.NewRecorder()
		router.Mux.ServeHTTP(recGet, reqGet)
		require.Equal(t, 200, recGet.Code)

		wrGet := &sdk.WorkflowRun{}
		require.NoError(t, json.Unmarshal(recGet.Body.Bytes(), wrGet))
		if wrGet.Status != sdk.StatusPending {
			wr = wrGet
			break
		}
		cpt++
		if cpt == 20 {
			t.Errorf("Workflow still in checking status: %s", wrGet.Status)
			t.FailNow()
		}
		time.Sleep(500 * time.Millisecond)
	}

	require.Len(t, wr.WorkflowNodeRuns, 1)
	var nodeRunID int64
	for _, nodeRun := range wr.WorkflowNodeRuns {
		nodeRunID = nodeRun[0].ID
		break
	}

	jobs, err := workflow.LoadNodeJobRunQueue(context.TODO(), api.mustDB(), api.Cache, workflow.NewQueueFilter())
	require.NoError(t, err)

	var job *sdk.WorkflowNodeJobRun
	for i := range jobs {
		if jobs[i].WorkflowNodeRunID == nodeRunID {
			job = &jobs[i]
			break
		}
	}
	require.NotNil(t, job)

	return testRunWorkflowCtx{
		project:  proj,
		workflow: w1,
		run:      wr,
		job:      job,
	}
}

func testCountGetWorkflowJobAsRegularUser(t *testing.T, api *API, router *Router, ctx testRunWorkflowCtx) {
	uri := router.GetRoute("GET", api.countWorkflowJobQueueHandler, nil)
	require.NotEmpty(t, uri)

	req := assets.NewJWTAuthentifiedRequest(t, ctx.userToken, "GET", uri, nil)
	rec := httptest.NewRecorder()
	router.Mux.ServeHTTP(rec, req)
	require.Equal(t, 200, rec.Code)

	count := sdk.WorkflowNodeJobRunCount{}
	require.NoError(t, json.Unmarshal(rec.Body.Bytes(), &count))
	require.True(t, count.Count > 0)
}

func testGetWorkflowJobAsRegularUser(t *testing.T, api *API, router *Router, ctx testRunWorkflowCtx) {
	uri := router.GetRoute("GET", api.getWorkflowJobQueueHandler, nil)
	test.NotEmpty(t, uri)

	req := assets.NewJWTAuthentifiedRequest(t, ctx.userToken, "GET", uri, nil)
	rec := httptest.NewRecorder()
	router.Mux.ServeHTTP(rec, req)
	require.Equal(t, 200, rec.Code)

	jobs := []sdk.WorkflowNodeJobRun{}
	require.NoError(t, json.Unmarshal(rec.Body.Bytes(), &jobs))
	require.True(t, len(jobs) >= 1)
}

func testGetWorkflowJobAsWorker(t *testing.T, api *API, db gorpmapper.SqlExecutorWithTx, router *Router, ctx testRunWorkflowCtx) {
	uri := router.GetRoute("GET", api.getWorkflowJobQueueHandler, nil)
	require.NotEmpty(t, uri)

	req := assets.NewJWTAuthentifiedRequest(t, ctx.workerToken, "GET", uri, nil)
	rec := httptest.NewRecorder()
	router.Mux.ServeHTTP(rec, req)
	require.Equal(t, 200, rec.Code)

	jobs := []sdk.WorkflowNodeJobRun{}
	require.NoError(t, json.Unmarshal(rec.Body.Bytes(), &jobs))
	require.Len(t, jobs, 1)
}

func testGetWorkflowJobAsHatchery(t *testing.T, api *API, db gorpmapper.SqlExecutorWithTx, router *Router, ctx testRunWorkflowCtx) {
	uri := router.GetRoute("GET", api.getWorkflowJobQueueHandler, nil)
	require.NotEmpty(t, uri)

	req := assets.NewJWTAuthentifiedRequest(t, ctx.hatcheryToken, "GET", uri, nil)
	rec := httptest.NewRecorder()
	router.Mux.ServeHTTP(rec, req)
	require.Equal(t, 200, rec.Code)

	jobs := []sdk.WorkflowNodeJobRun{}
	require.NoError(t, json.Unmarshal(rec.Body.Bytes(), &jobs))
	require.Len(t, jobs, 1)
}

func testRegisterWorker(t *testing.T, api *API, db gorpmapper.SqlExecutorWithTx, router *Router, ctx *testRunWorkflowCtx) {
	g, err := group.LoadByID(context.TODO(), api.mustDB(), ctx.user.Groups[0].ID)
	require.NoError(t, err)
	model := LoadOrCreateWorkerModel(t, api, db, g.ID, "Test1")
	var jobID int64
	if ctx.job != nil {
		jobID = ctx.job.ID
	}
	w, workerJWT := RegisterWorker(t, api, db, g.ID, model.Name, jobID, jobID == 0)
	ctx.workerToken = workerJWT
	ctx.worker = w
	ctx.model = model
}

func testRegisterHatchery(t *testing.T, api *API, db gorpmapper.SqlExecutorWithTx, router *Router, ctx *testRunWorkflowCtx) {
	h, _, _, jwt := assets.InsertHatchery(t, db, ctx.user.Groups[0])
	ctx.hatchery = h
	ctx.hatcheryToken = jwt
}

func TestGetWorkflowJobQueueHandler(t *testing.T) {
	api, db, router := newTestAPI(t)

	// delete all existing workers
	workers, err := worker.LoadAll(context.TODO(), db)
	require.NoError(t, err)
	for _, w := range workers {
		require.NoError(t, worker.Delete(db, w.ID))
	}

	// remove all jobs in queue
	filterClean := workflow.NewQueueFilter()
	nrj, err := workflow.LoadNodeJobRunQueue(context.TODO(), db, api.Cache, filterClean)
	require.NoError(t, err)
	for _, j := range nrj {
		require.NoError(t, workflow.DeleteNodeJobRuns(db, j.WorkflowNodeRunID))
	}

	ctx := testRunWorkflow(t, api, router)

	testGetWorkflowJobAsRegularUser(t, api, router, ctx)
	testCountGetWorkflowJobAsRegularUser(t, api, router, ctx)

	testRegisterHatchery(t, api, db, router, &ctx)
	testGetWorkflowJobAsHatchery(t, api, db, router, ctx)

	testRegisterWorker(t, api, db, router, &ctx)
	testGetWorkflowJobAsWorker(t, api, db, router, ctx)

	// Get workflow run number

	uri := router.GetRoute("GET", api.getWorkflowRunNumHandler, map[string]string{
		"key":              ctx.project.Key,
		"permWorkflowName": ctx.workflow.Name,
	})
	require.NotEmpty(t, uri)
	req := assets.NewJWTAuthentifiedRequest(t, ctx.userToken, "GET", uri, nil)
	rec := httptest.NewRecorder()
	router.Mux.ServeHTTP(rec, req)
	require.Equal(t, 200, rec.Code)

	var n struct {
		Num int `json:"num"`
	}
	require.NoError(t, json.Unmarshal(rec.Body.Bytes(), &n))
	require.Equal(t, 1, n.Num)

	// Update workflow run number

	//Prepare request
	uri = router.GetRoute("POST", api.postWorkflowRunNumHandler, map[string]string{
		"key":              ctx.project.Key,
		"permWorkflowName": ctx.workflow.Name,
	})
	require.NotEmpty(t, uri)

	n.Num = 10
	req = assets.NewJWTAuthentifiedRequest(t, ctx.userToken, "POST", uri, n)
	rec = httptest.NewRecorder()
	router.Mux.ServeHTTP(rec, req)
	require.Equal(t, 200, rec.Code)

	uri = router.GetRoute("GET", api.getWorkflowRunNumHandler, map[string]string{
		"key":              ctx.project.Key,
		"permWorkflowName": ctx.workflow.Name,
	})
	require.NotEmpty(t, uri)
	req = assets.NewJWTAuthentifiedRequest(t, ctx.userToken, "GET", uri, nil)
	rec = httptest.NewRecorder()
	router.Mux.ServeHTTP(rec, req)
	require.Equal(t, 200, rec.Code)

	require.NoError(t, json.Unmarshal(rec.Body.Bytes(), &n))
	require.Equal(t, 10, n.Num)
}

func TestGetWorkflowJobQueueHandler_WithRegions(t *testing.T) {
	api, db, router := newTestAPI(t)

	// Delete all existing workers
	workers, err := worker.LoadAll(context.TODO(), db)
	require.NoError(t, err)
	for _, w := range workers {
		_ = worker.Delete(db, w.ID)
	}

	// Remove all jobs in queue
	filterClean := workflow.NewQueueFilter()
	nrj, _ := workflow.LoadNodeJobRunQueue(context.TODO(), db, api.Cache, filterClean)
	for _, j := range nrj {
		_ = workflow.DeleteNodeJobRuns(db, j.WorkflowNodeRunID)
	}

	res := testRunWorkflow(t, api, router, func(tt *testing.T, tx gorpmapper.SqlExecutorWithTx, pip *sdk.Pipeline, app *sdk.Application) {
		script := assets.GetBuiltinOrPluginActionByName(t, tx, sdk.ScriptAction)

		j2 := &sdk.Job{
			Enabled: true,
			Action: sdk.Action{
				Enabled: true,
				Actions: []sdk.Action{
					assets.NewAction(script.ID, sdk.Parameter{Name: "script", Value: "echo j2"}),
				},
				Requirements: []sdk.Requirement{{
					Name:  "region",
					Type:  sdk.RegionRequirement,
					Value: "test1",
				}},
			},
		}
		require.NoError(tt, pipeline.InsertJob(tx, j2, pip.Stages[0].ID, pip))
		pip.Stages[0].Jobs = append(pip.Stages[0].Jobs, *j2)

		j3 := &sdk.Job{
			Enabled: true,
			Action: sdk.Action{
				Enabled: true,
				Actions: []sdk.Action{
					assets.NewAction(script.ID, sdk.Parameter{Name: "script", Value: "echo j3"}),
				},
				Requirements: []sdk.Requirement{{
					Name:  "region",
					Type:  sdk.RegionRequirement,
					Value: "test2",
				}},
			},
		}
		require.NoError(tt, pipeline.InsertJob(tx, j3, pip.Stages[0].ID, pip))
		pip.Stages[0].Jobs = append(pip.Stages[0].Jobs, *j3)
	})

	test := func(jwt string) func(t *testing.T) {
		return func(t *testing.T) {
			uri := router.GetRoute("GET", api.getWorkflowJobQueueHandler, nil)
			test.NotEmpty(t, uri)
			req := assets.NewJWTAuthentifiedRequest(t, jwt, "GET", uri, nil)
			rec := httptest.NewRecorder()
			router.Mux.ServeHTTP(rec, req)
			require.Equal(t, 200, rec.Code)
			jobs := []sdk.WorkflowNodeJobRun{}
			require.NoError(t, json.Unmarshal(rec.Body.Bytes(), &jobs))
			require.Len(t, jobs, 3)
			require.Nil(t, jobs[0].Region)
			require.NotNil(t, jobs[1].Region)
			require.Equal(t, "test1", *jobs[1].Region)
			require.NotNil(t, jobs[2].Region)
			require.Equal(t, "test2", *jobs[2].Region)

			uri = router.GetRoute("GET", api.getWorkflowJobQueueHandler, nil)
			test.NotEmpty(t, uri)
			req = assets.NewJWTAuthentifiedRequest(t, jwt, "GET", uri, nil)
			cdsclient.Region("test1", "")(req)
			rec = httptest.NewRecorder()
			router.Mux.ServeHTTP(rec, req)
			require.Equal(t, 200, rec.Code)
			require.NoError(t, json.Unmarshal(rec.Body.Bytes(), &jobs))
			require.Len(t, jobs, 2)
			require.Nil(t, jobs[0].Region)
			require.NotNil(t, jobs[1].Region)
			require.Equal(t, "test1", *jobs[1].Region)

			uri = router.GetRoute("GET", api.getWorkflowJobQueueHandler, nil)
			test.NotEmpty(t, uri)
			req = assets.NewJWTAuthentifiedRequest(t, jwt, "GET", uri, nil)
			cdsclient.Region("test3")(req)
			rec = httptest.NewRecorder()
			router.Mux.ServeHTTP(rec, req)
			require.Equal(t, 200, rec.Code)
			require.NoError(t, json.Unmarshal(rec.Body.Bytes(), &jobs))
			require.Len(t, jobs, 0)
		}
	}

	_, jwtAdmin := assets.InsertAdminUser(t, db)
	jwtUser := res.userToken
	t.Run("test as admin", test(jwtAdmin))
	t.Run("test as lambda user", test(jwtUser))
}

func Test_postTakeWorkflowJobHandler(t *testing.T) {
	api, db, router := newTestAPI(t)

	ctx := testRunWorkflow(t, api, router)

	// Prepare VCS Mock
	mockVCSSservice, _, _ := assets.InitCDNService(t, db)
	defer func() {
		_ = services.Delete(db, mockVCSSservice) // nolint
	}()

	//Register the worker
	testRegisterWorker(t, api, db, router, &ctx)

	uri := router.GetRoute("POST", api.postTakeWorkflowJobHandler, map[string]string{
		"permJobID": fmt.Sprintf("%d", ctx.job.ID),
	})
	require.NotEmpty(t, uri)

	//This will check the needWorker() auth
	req := assets.NewJWTAuthentifiedRequest(t, ctx.userToken, "POST", uri, nil)
	rec := httptest.NewRecorder()
	router.Mux.ServeHTTP(rec, req)
	require.Equal(t, 403, rec.Code)

	//This call must work
	req = assets.NewJWTAuthentifiedRequest(t, ctx.workerToken, "POST", uri, nil)
	rec = httptest.NewRecorder()
	router.Mux.ServeHTTP(rec, req)
	require.Equal(t, 200, rec.Code)

	pbji := &sdk.WorkflowNodeJobRunData{}
	require.NoError(t, json.Unmarshal(rec.Body.Bytes(), pbji))

	assert.Equal(t, "cdn.net:4545", pbji.GelfServiceAddr)
	assert.Equal(t, true, pbji.GelfServiceAddrEnableTLS)
	require.Len(t, pbji.Secrets, 5)
	var foundDefaultSSHKey, foundDefaultPGPKey bool
	for _, s := range pbji.Secrets {
		if s.Name == "cds.key.proj-ssh-"+strings.ToLower(pbji.ProjectKey)+".priv" {
			foundDefaultSSHKey = true
		}
		if s.Name == "cds.key.proj-pgp-"+strings.ToLower(pbji.ProjectKey)+".priv" {
			foundDefaultPGPKey = true
		}
	}
	require.True(t, foundDefaultSSHKey)
	require.True(t, foundDefaultPGPKey)

	run, err := workflow.LoadNodeJobRun(context.TODO(), api.mustDB(), api.Cache, ctx.job.ID)
	require.NoError(t, err)
	assert.Equal(t, "Building", run.Status)
	assert.Equal(t, ctx.model.Name, run.Model)
	assert.Equal(t, ctx.worker.Name, run.WorkerName)
	assert.NotEmpty(t, run.HatcheryName)
}

func Test_postTakeWorkflowJobWithFilteredSecretHandler(t *testing.T) {
	api, db, router := newTestAPI(t)

	api.Config.Secrets.SkipProjectSecretsOnRegion = []string{"test"}

	ctx := testRunWorkflow(t, api, router, func(tt *testing.T, tx gorpmapper.SqlExecutorWithTx, pip *sdk.Pipeline, app *sdk.Application) {
		pip.Stages[0].Jobs[0].Action.Requirements = []sdk.Requirement{{
			Name:  "test",
			Type:  sdk.RegionRequirement,
			Value: "test",
		}, {
			Name:  "cds.proj",
			Type:  sdk.SecretRequirement,
			Value: "^cds.key.proj-ssh-.*.priv$",
		}}
		require.NoError(tt, pipeline.UpdateJob(context.TODO(), tx, &pip.Stages[0].Jobs[0]))
	})

	mockVCSSservice, _, _ := assets.InitCDNService(t, db)
	t.Cleanup(func() {
		_ = services.Delete(db, mockVCSSservice) // nolint
	})

	testRegisterWorker(t, api, db, router, &ctx)

	uri := router.GetRoute("POST", api.postTakeWorkflowJobHandler, map[string]string{
		"permJobID": fmt.Sprintf("%d", ctx.job.ID),
	})
	require.NotEmpty(t, uri)

	req := assets.NewJWTAuthentifiedRequest(t, ctx.workerToken, "POST", uri, nil)
	rec := httptest.NewRecorder()
	router.Mux.ServeHTTP(rec, req)
	require.Equal(t, 200, rec.Code)

	pbji := &sdk.WorkflowNodeJobRunData{}
	require.NoError(t, json.Unmarshal(rec.Body.Bytes(), pbji))

	require.Len(t, pbji.Secrets, 4)
	var foundDefaultSSHKey, foundDefaultPGPKey bool
	for _, s := range pbji.Secrets {
		if s.Name == "cds.key.proj-ssh-"+strings.ToLower(pbji.ProjectKey)+".priv" {
			foundDefaultSSHKey = true
		}
		if s.Name == "cds.key.proj-pgp-"+strings.ToLower(pbji.ProjectKey)+".priv" {
			foundDefaultPGPKey = true
		}
	}
	require.True(t, foundDefaultSSHKey)
	require.False(t, foundDefaultPGPKey)
}

func Test_postTakeWorkflowInvalidJobHandler(t *testing.T) {
	api, db, router := newTestAPI(t)

	s, _, _ := assets.InitCDNService(t, db)
	defer func() {
		_ = services.Delete(db, s)
	}()

	ctx := testRunWorkflow(t, api, router)

	//Register the worker
	testRegisterWorker(t, api, db, router, &ctx)

	uri := router.GetRoute("POST", api.postTakeWorkflowJobHandler, map[string]string{
		"permJobID": fmt.Sprintf("%d", ctx.job.ID+1), // invalid job
	})
	require.NotEmpty(t, uri)

	//this call must failed, we try to take a jobID not reserved at worker's registration
	req := assets.NewJWTAuthentifiedRequest(t, ctx.workerToken, "POST", uri, nil)
	rec := httptest.NewRecorder()
	router.Mux.ServeHTTP(rec, req)
	require.Equal(t, 403, rec.Code)

	//This must be ok, take the jobID reserved
	uri2 := router.GetRoute("POST", api.postTakeWorkflowJobHandler, map[string]string{
		"permJobID": fmt.Sprintf("%d", ctx.job.ID),
	})
	require.NotEmpty(t, uri2)
	req2 := assets.NewJWTAuthentifiedRequest(t, ctx.workerToken, "POST", uri2, nil)
	rec2 := httptest.NewRecorder()
	router.Mux.ServeHTTP(rec2, req2)
	require.Equal(t, 200, rec2.Code)
}

func Test_postBookWorkflowJobHandler(t *testing.T) {
	api, db, router := newTestAPI(t)

	ctx := testRunWorkflow(t, api, router)

	//Register the hatchery
	testRegisterHatchery(t, api, db, router, &ctx)

	//TakeBook
	uri := router.GetRoute("POST", api.postBookWorkflowJobHandler, map[string]string{
		"permJobID": fmt.Sprintf("%d", ctx.job.ID),
	})
	require.NotEmpty(t, uri)

	req := assets.NewJWTAuthentifiedRequest(t, ctx.hatcheryToken, "POST", uri, nil)
	rec := httptest.NewRecorder()
	router.Mux.ServeHTTP(rec, req)
	require.Equal(t, 200, rec.Code)
}

func Test_postWorkflowJobResultHandler(t *testing.T) {
	api, db, router := newTestAPI(t)

	s, _, _ := assets.InitCDNService(t, db)
	defer func() {
		_ = services.Delete(db, s)
	}()

	ctx := testRunWorkflow(t, api, router)

	//Register the worker
	testRegisterWorker(t, api, db, router, &ctx)

	//Take
	uri := router.GetRoute("POST", api.postTakeWorkflowJobHandler, map[string]string{
		"permJobID": fmt.Sprintf("%d", ctx.job.ID),
	})
	test.NotEmpty(t, uri)

	req := assets.NewJWTAuthentifiedRequest(t, ctx.workerToken, "POST", uri, nil)
	rec := httptest.NewRecorder()
	router.Mux.ServeHTTP(rec, req)
	require.Equal(t, 200, rec.Code)

	//Send result
	res := sdk.Result{
		Duration:   "10",
		Status:     sdk.StatusSuccess,
		RemoteTime: time.Now(),
		BuildID:    ctx.job.ID,
		NewVariables: []sdk.Variable{
			{
				Name:  "cds.build.newVar",
				Value: "newVal",
			},
		},
	}

	uri = router.GetRoute("POST", api.postWorkflowJobResultHandler, map[string]string{
		"permJobID": fmt.Sprintf("%d", ctx.job.ID),
	})
	require.NotEmpty(t, uri)

	req = assets.NewJWTAuthentifiedRequest(t, ctx.workerToken, "POST", uri, res)
	rec = httptest.NewRecorder()
	router.Mux.ServeHTTP(rec, req)
	require.Equal(t, 204, rec.Code)

	uri = router.GetRoute("GET", api.getWorkflowRunHandler, map[string]string{
		"key":                      ctx.project.Key,
		"permWorkflowNameAdvanced": ctx.workflow.Name,
		"number":                   fmt.Sprintf("%d", ctx.run.Number),
	})
	req = assets.NewJWTAuthentifiedRequest(t, ctx.userToken, "GET", uri+"?withDetails=true", res)

	rec = httptest.NewRecorder()
	router.Mux.ServeHTTP(rec, req)
	require.Equal(t, 200, rec.Code)

	btes := rec.Body.Bytes()
	require.NoError(t, json.Unmarshal(btes, ctx.run))
	assert.Contains(t, ctx.run.RootRun().BuildParameters, sdk.Parameter{Name: "cds.build.newVar", Type: sdk.StringParameter, Value: "newVal"})

	vars := map[string]string{
		"key":              ctx.project.Key,
		"permWorkflowName": ctx.workflow.Name,
		"number":           fmt.Sprintf("%d", ctx.run.Number),
		"nodeRunID":        fmt.Sprintf("%d", ctx.run.RootRun().ID),
	}
	uri = router.GetRoute("GET", api.getWorkflowNodeRunHandler, vars)
	req = assets.NewJWTAuthentifiedRequest(t, ctx.userToken, "GET", uri, res)
	rec = httptest.NewRecorder()
	router.Mux.ServeHTTP(rec, req)
	require.Equal(t, 200, rec.Code)
	btes = rec.Body.Bytes()
	var rootRun sdk.WorkflowNodeRun
	require.NoError(t, json.Unmarshal(btes, &rootRun))

	assert.Contains(t, rootRun.Stages[0].RunJobs[0].Parameters, sdk.Parameter{Name: "cds.build.newVar", Type: sdk.StringParameter, Value: "newVal"})
	assert.Contains(t, rootRun.BuildParameters, sdk.Parameter{Name: "cds.build.newVar", Type: sdk.StringParameter, Value: "newVal"})
}

func Test_postWorkflowJobTestsResultsHandler(t *testing.T) {
	api, db, router := newTestAPI(t)

	s, _, _ := assets.InitCDNService(t, db)
	defer func() {
		_ = services.Delete(db, s)
	}()

	ctx := testRunWorkflow(t, api, router)

	// Register the worker
	testRegisterWorker(t, api, db, router, &ctx)
	// Register the hatchery
	testRegisterHatchery(t, api, db, router, &ctx)

	// Send spawninfo
	uri := router.GetRoute("POST", api.postSpawnInfosWorkflowJobHandler, map[string]string{
		"permJobID": fmt.Sprintf("%d", ctx.job.ID),
	})
	require.NotEmpty(t, uri)

	req := assets.NewJWTAuthentifiedRequest(t, ctx.hatcheryToken, "POST", uri, []sdk.SpawnInfo{})
	rec := httptest.NewRecorder()
	router.Mux.ServeHTTP(rec, req)
	require.Equal(t, 204, rec.Code)

	//spawn
	uri = router.GetRoute("POST", api.postTakeWorkflowJobHandler, map[string]string{
		"permJobID": fmt.Sprintf("%d", ctx.job.ID),
	})
	require.NotEmpty(t, uri)

	req = assets.NewJWTAuthentifiedRequest(t, ctx.workerToken, "POST", uri, nil)
	rec = httptest.NewRecorder()
	router.Mux.ServeHTTP(rec, req)
	require.Equal(t, 200, rec.Code)

	//Send test
	tests := sdk.JUnitTestsSuites{
		TestSuites: []sdk.JUnitTestSuite{
			{
				Name: "TestSuite1",
				TestCases: []sdk.JUnitTestCase{
					{
						Name:   "TestCase1",
						Status: "OK",
					},
				},
			},
			{
				Name: "TestSuite2",
				TestCases: []sdk.JUnitTestCase{
					{
						Name:   "TestCase1",
						Status: "KO",
						Failures: []sdk.JUnitTestFailure{
							{
								Value:   "Fail",
								Type:    "Assertion error",
								Message: "Error occurred",
							},
						},
					},
				},
			},
		},
	}
	uri = router.GetRoute("POST", api.postWorkflowJobTestsResultsHandler, map[string]string{
		"permJobID": fmt.Sprintf("%d", ctx.job.ID),
	})
	require.NotEmpty(t, uri)

	req = assets.NewJWTAuthentifiedRequest(t, ctx.workerToken, "POST", uri, tests)
	rec = httptest.NewRecorder()
	router.Mux.ServeHTTP(rec, req)
	require.Equal(t, 204, rec.Code)

	step := sdk.StepStatus{
		Status:    sdk.StatusSuccess,
		StepOrder: 0,
	}

	uri = router.GetRoute("POST", api.postWorkflowJobStepStatusHandler, map[string]string{
		"permJobID": fmt.Sprintf("%d", ctx.job.ID),
	})
	require.NotEmpty(t, uri)

	req = assets.NewJWTAuthentifiedRequest(t, ctx.workerToken, "POST", uri, step)
	rec = httptest.NewRecorder()
	router.Mux.ServeHTTP(rec, req)
	require.Equal(t, 204, rec.Code)

	wNodeJobRun, errJ := workflow.LoadNodeJobRun(context.TODO(), api.mustDB(), api.Cache, ctx.job.ID)
	require.NoError(t, errJ)
	nodeRun, errN := workflow.LoadNodeRunByID(context.Background(), api.mustDB(), wNodeJobRun.WorkflowNodeRunID, workflow.LoadRunOptions{WithTests: true})
	require.NoError(t, errN)

	require.NotNil(t, nodeRun.Tests)
	require.Equal(t, 2, nodeRun.Tests.Total)
	require.Equal(t, 1, nodeRun.Tests.TotalKO)
	require.Equal(t, 1, nodeRun.Tests.TotalOK)
}

func TestWorkerPrivateKey(t *testing.T) {
	api, db, router := newTestAPI(t)

	// Create user
	u, jwtAdmin := assets.InsertAdminUser(t, db)
	consumer, _ := authentication.LoadUserConsumerByTypeAndUserID(context.TODO(), db, sdk.ConsumerLocal, u.ID, authentication.LoadUserConsumerOptions.WithAuthentifiedUser)

	// Create project
	key := sdk.RandomString(10)
	proj := assets.InsertTestProject(t, db, api.Cache, key, key)

	// add group
	require.NoError(t, group.InsertLinkGroupUser(context.TODO(), db, &group.LinkGroupUser{
		GroupID:            proj.ProjectGroups[0].Group.ID,
		AuthentifiedUserID: u.ID,
		Admin:              true,
	}))
	u.Groups = append(u.Groups, proj.ProjectGroups[0].Group)

	// Create pipeline
	pip := &sdk.Pipeline{
		ProjectID: proj.ID,
		Name:      sdk.RandomString(10),
	}
	assert.NoError(t, pipeline.InsertPipeline(db, pip))

	s := sdk.Stage{
		PipelineID: pip.ID,
		Name:       "foo",
		Enabled:    true,
	}

	assert.NoError(t, pipeline.InsertStage(db, &s))

	// get script action
	script := assets.GetBuiltinOrPluginActionByName(t, db, sdk.ScriptAction)

	j := sdk.Job{
		Enabled:         true,
		PipelineStageID: s.ID,
		Action: sdk.Action{
			Name: "script",
			Actions: []sdk.Action{
				assets.NewAction(script.ID, sdk.Parameter{Name: "script", Value: "echo lol"}),
			},
		},
	}
	assert.NoError(t, pipeline.InsertJob(db, &j, s.ID, pip))

	var errPip error
	pip, errPip = pipeline.LoadPipelineByID(context.TODO(), db, pip.ID, true)
	assert.NoError(t, errPip)

	// Create application
	app := sdk.Application{
		ProjectID: proj.ID,
		Name:      sdk.RandomString(10),
	}
	assert.NoError(t, application.Insert(db, *proj, &app))

	// Create workflow
	w := sdk.Workflow{
		Name:       sdk.RandomString(10),
		ProjectID:  proj.ID,
		ProjectKey: proj.Key,
		WorkflowData: sdk.WorkflowData{
			Node: sdk.Node{
				Name: "node1",
				Ref:  "node1",
				Type: sdk.NodeTypePipeline,
				Context: &sdk.NodeContext{
					PipelineID:    pip.ID,
					ApplicationID: app.ID,
				},
			},
		},
	}

	p, err := project.Load(context.TODO(), db, proj.Key, project.LoadOptions.WithPipelines, project.LoadOptions.WithApplications)
	assert.NoError(t, err)
	assert.NoError(t, workflow.Insert(context.TODO(), db, api.Cache, *p, &w))

	workflowDeepPipeline, err := workflow.LoadByID(context.TODO(), db, api.Cache, *p, w.ID, workflow.LoadOptions{DeepPipeline: true})
	assert.NoError(t, err)

	wrDB, errwr := workflow.CreateRun(api.mustDB(), workflowDeepPipeline, sdk.WorkflowRunPostHandlerOption{AuthConsumerID: consumer.ID})
	assert.NoError(t, errwr)
	wrDB.Workflow = *workflowDeepPipeline

	_, errmr := workflow.StartWorkflowRun(context.Background(), db, api.Cache, *p, wrDB,
		&sdk.WorkflowRunPostHandlerOption{
			Manual: &sdk.WorkflowNodeRunManual{Username: u.Username},
		},
		*consumer, nil)
	assert.NoError(t, errmr)

	ctx := testRunWorkflowCtx{
		user:      u,
		userToken: jwtAdmin,
		project:   proj,
		workflow:  &w,
		run:       wrDB,
	}
	testRegisterWorker(t, api, db, router, &ctx)
	ctx.worker.JobRunID = &wrDB.WorkflowNodeRuns[w.WorkflowData.Node.ID][0].Stages[0].RunJobs[0].ID
	assert.NoError(t, worker.SetToBuilding(context.TODO(), db, ctx.worker.ID, *ctx.worker.JobRunID, []byte("mysecret")))

	wkFromDB, err := worker.LoadWorkerByNameWithDecryptKey(context.TODO(), db, ctx.worker.Name)
	require.NoError(t, err)
	require.Equal(t, "mysecret", string(wkFromDB.PrivateKey))
}

func TestPostVulnerabilityReportHandler(t *testing.T) {
	api, db, router := newTestAPI(t)

	// Create user
	u, jwtAdmin := assets.InsertAdminUser(t, db)
	consumer, _ := authentication.LoadUserConsumerByTypeAndUserID(context.TODO(), db, sdk.ConsumerLocal, u.ID, authentication.LoadUserConsumerOptions.WithAuthentifiedUser)

	// Create project
	key := sdk.RandomString(10)
	proj := assets.InsertTestProject(t, db, api.Cache, key, key)

	// add group
	require.NoError(t, group.InsertLinkGroupUser(context.TODO(), db, &group.LinkGroupUser{
		GroupID:            proj.ProjectGroups[0].Group.ID,
		AuthentifiedUserID: u.ID,
		Admin:              true,
	}))
	u.Groups = append(u.Groups, proj.ProjectGroups[0].Group)

	// Create pipeline
	pip := &sdk.Pipeline{
		ProjectID: proj.ID,
		Name:      sdk.RandomString(10),
	}
	assert.NoError(t, pipeline.InsertPipeline(db, pip))

	s := sdk.Stage{
		PipelineID: pip.ID,
		Name:       "foo",
		Enabled:    true,
	}

	assert.NoError(t, pipeline.InsertStage(db, &s))

	// get script action
	script := assets.GetBuiltinOrPluginActionByName(t, db, sdk.ScriptAction)

	j := sdk.Job{
		Enabled:         true,
		PipelineStageID: s.ID,
		Action: sdk.Action{
			Name: "script",
			Actions: []sdk.Action{
				assets.NewAction(script.ID, sdk.Parameter{Name: "script", Value: "echo lol"}),
			},
		},
	}
	assert.NoError(t, pipeline.InsertJob(db, &j, s.ID, pip))

	var errPip error
	pip, errPip = pipeline.LoadPipelineByID(context.TODO(), db, pip.ID, true)
	assert.NoError(t, errPip)

	// Create application
	app := sdk.Application{
		ProjectID: proj.ID,
		Name:      sdk.RandomString(10),
	}
	assert.NoError(t, application.Insert(db, *proj, &app))

	// Create workflow
	w := sdk.Workflow{
		Name:       sdk.RandomString(10),
		ProjectID:  proj.ID,
		ProjectKey: proj.Key,
		WorkflowData: sdk.WorkflowData{
			Node: sdk.Node{
				Name: "node1",
				Ref:  "node1",
				Type: sdk.NodeTypePipeline,
				Context: &sdk.NodeContext{
					PipelineID:    pip.ID,
					ApplicationID: app.ID,
				},
			},
		},
	}

	p, err := project.Load(context.TODO(), db, proj.Key, project.LoadOptions.WithPipelines, project.LoadOptions.WithApplications)
	assert.NoError(t, err)
	assert.NoError(t, workflow.Insert(context.TODO(), db, api.Cache, *p, &w))

	workflowDeepPipeline, err := workflow.LoadByID(context.TODO(), db, api.Cache, *p, w.ID, workflow.LoadOptions{DeepPipeline: true})
	assert.NoError(t, err)

	wrDB, errwr := workflow.CreateRun(api.mustDB(), workflowDeepPipeline, sdk.WorkflowRunPostHandlerOption{AuthConsumerID: consumer.ID})
	assert.NoError(t, errwr)
	wrDB.Workflow = *workflowDeepPipeline

	_, errmr := workflow.StartWorkflowRun(context.Background(), db, api.Cache, *p, wrDB,
		&sdk.WorkflowRunPostHandlerOption{
			Manual: &sdk.WorkflowNodeRunManual{Username: u.Username},
		},
		*consumer, nil)
	assert.NoError(t, errmr)

	log.Debug(context.TODO(), "%+v", wrDB.WorkflowNodeRuns)

	// Call post vulnerability report handler
	// Prepare request
	vars := map[string]string{
		"permJobID": fmt.Sprintf("%d", wrDB.WorkflowNodeRuns[w.WorkflowData.Node.ID][0].Stages[0].RunJobs[0].ID),
	}

	ctx := testRunWorkflowCtx{
		user:      u,
		userToken: jwtAdmin,
		project:   proj,
		workflow:  &w,
		run:       wrDB,
	}
	testRegisterWorker(t, api, db, router, &ctx)
	ctx.worker.JobRunID = &wrDB.WorkflowNodeRuns[w.WorkflowData.Node.ID][0].Stages[0].RunJobs[0].ID
	assert.NoError(t, worker.SetToBuilding(context.TODO(), db, ctx.worker.ID, *ctx.worker.JobRunID, nil))

	request := sdk.VulnerabilityWorkerReport{
		Vulnerabilities: []sdk.Vulnerability{
			{
				Version:     "1.0.0",
				Title:       "lodash",
				Severity:    "high",
				Origin:      "parsejson>lodash",
				Link:        "",
				FixIn:       "",
				Description: "",
				CVE:         "",
				Component:   "",
				Ignored:     false,
			},
		},
	}

	uri := router.GetRoute("POST", api.postVulnerabilityReportHandler, vars)
	test.NotEmpty(t, uri)
	req := assets.NewJWTAuthentifiedRequest(t, ctx.workerToken, "POST", uri, request)
	rec := httptest.NewRecorder()
	router.Mux.ServeHTTP(rec, req)
	require.Equal(t, 204, rec.Code)
}

<<<<<<< HEAD
=======
func TestInsertNewCodeCoverageReport(t *testing.T) {
	api, db, router := newTestAPI(t)

	// Create user
	u, jwtAdmin := assets.InsertAdminUser(t, db)

	// Create project
	key := sdk.RandomString(10)
	proj := assets.InsertTestProject(t, db, api.Cache, key, key)

	// add group
	require.NoError(t, group.InsertLinkGroupUser(context.TODO(), db, &group.LinkGroupUser{
		GroupID:            proj.ProjectGroups[0].Group.ID,
		AuthentifiedUserID: u.ID,
		Admin:              true,
	}))
	u.Groups = append(u.Groups, proj.ProjectGroups[0].Group)

	vcsServer := sdk.ProjectVCSServerLink{
		ProjectID: proj.ID,
		Name:      "repoManServ",
	}
	vcsServer.Set("token", "foo")
	vcsServer.Set("secret", "bar")
	assert.NoError(t, repositoriesmanager.InsertProjectVCSServerLink(context.TODO(), db, &vcsServer))

	// Create pipeline
	pip := &sdk.Pipeline{
		ProjectID: proj.ID,
		Name:      sdk.RandomString(10),
	}
	assert.NoError(t, pipeline.InsertPipeline(db, pip))

	s := sdk.Stage{
		PipelineID: pip.ID,
		Name:       "foo",
		Enabled:    true,
	}

	assert.NoError(t, pipeline.InsertStage(db, &s))

	// get script action
	script := assets.GetBuiltinOrPluginActionByName(t, db, sdk.ScriptAction)

	j := sdk.Job{
		Enabled:         true,
		PipelineStageID: s.ID,
		Action: sdk.Action{
			Name: "script",
			Actions: []sdk.Action{
				assets.NewAction(script.ID, sdk.Parameter{Name: "script", Value: "echo lol"}),
			},
		},
	}
	assert.NoError(t, pipeline.InsertJob(db, &j, s.ID, pip))

	var errPip error
	pip, errPip = pipeline.LoadPipelineByID(context.TODO(), db, pip.ID, true)
	assert.NoError(t, errPip)

	// Create application
	app := sdk.Application{
		ProjectID:          proj.ID,
		Name:               sdk.RandomString(10),
		RepositoryFullname: "foo/bar",
		VCSServer:          "repoManServ",
	}
	assert.NoError(t, application.Insert(db, *proj, &app))
	assert.NoError(t, repositoriesmanager.InsertForApplication(db, &app))

	// Create workflow
	w := sdk.Workflow{
		Name:       sdk.RandomString(10),
		ProjectID:  proj.ID,
		ProjectKey: proj.Key,
		WorkflowData: sdk.WorkflowData{
			Node: sdk.Node{
				Name: "node1",
				Ref:  "node1",
				Type: sdk.NodeTypePipeline,
				Context: &sdk.NodeContext{
					PipelineID:    pip.ID,
					ApplicationID: app.ID,
				},
			},
		},
	}

	p, err := project.Load(context.TODO(), db, proj.Key, project.LoadOptions.WithPipelines, project.LoadOptions.WithApplications)
	require.NoError(t, err)
	require.NoError(t, workflow.Insert(context.TODO(), db, api.Cache, *p, &w))

	allSrv, err := services.LoadAll(context.TODO(), db)
	require.NoError(t, err)
	for _, s := range allSrv {
		if err := services.Delete(db, &s); err != nil {
			t.Fatalf("unable to delete service: %v", err)
		}
	}

	a, _ := assets.InsertService(t, db, "TestInsertNewCodeCoverageReport", sdk.TypeVCS)

	defer func() {
		_ = services.Delete(db, a)
	}()

	//This is a mock for the repositories service
	services.HTTPClient = mock(
		func(r *http.Request) (*http.Response, error) {
			body := new(bytes.Buffer)
			wri := new(http.Response)
			enc := json.NewEncoder(body)
			wri.Body = io.NopCloser(body)

			switch r.URL.String() {
			case "/vcs/repoManServ/repos/foo/bar":
				repo := sdk.VCSRepo{
					ID:           "1",
					Name:         "bar",
					URL:          "url",
					Fullname:     "foo/bar",
					HTTPCloneURL: "",
					Slug:         "",
					SSHCloneURL:  "",
				}
				if err := enc.Encode(repo); err != nil {
					return writeError(wri, err)
				}
			case "/vcs/repoManServ/repos/foo/bar/branches/?branch=&default=true":
				b := sdk.VCSBranch{
					DisplayID: "master",
					Default:   true,
				}
				if err := enc.Encode(b); err != nil {
					return writeError(wri, err)
				}
			case "/vcs/repoManServ/repos/foo/bar/branches/?branch=master&default=false":
				b := sdk.VCSBranch{
					DisplayID: "master",
					Default:   true,
				}
				if err := enc.Encode(b); err != nil {
					return writeError(wri, err)
				}
			case "/vcs/repoManServ/repos/foo/bar/commits/":
				c := sdk.VCSCommit{
					URL:       "url",
					Message:   "Msg",
					Timestamp: time.Now().Unix(),
					Hash:      "123",
				}
				if err := enc.Encode(c); err != nil {
					return writeError(wri, err)
				}
			case "/vcs/repoManServ/repos/foo/bar/branches/?branch=my-branch&default=false":
				b := sdk.VCSBranch{
					DisplayID: "my-branch",
					Default:   true,
				}
				if err := enc.Encode(b); err != nil {
					return writeError(wri, err)
				}
				wri.StatusCode = http.StatusCreated
			}
			return wri, nil
		},
	)

	consumer, _ := authentication.LoadUserConsumerByTypeAndUserID(context.TODO(), db, sdk.ConsumerLocal, u.ID, authentication.LoadUserConsumerOptions.WithAuthentifiedUser)

	// Create previous run on default branch
	wrDB, errwr := workflow.CreateRun(api.mustDB(), &w, sdk.WorkflowRunPostHandlerOption{AuthConsumerID: consumer.ID})
	assert.NoError(t, errwr)

	workflowWithDeepPipeline, err := workflow.LoadByID(context.TODO(), db, api.Cache, *proj, w.ID, workflow.LoadOptions{DeepPipeline: true})
	assert.NoError(t, err)

	wrDB.Workflow = *workflowWithDeepPipeline
	_, errmr := workflow.StartWorkflowRun(context.Background(), db, api.Cache, *p, wrDB, &sdk.WorkflowRunPostHandlerOption{
		Manual: &sdk.WorkflowNodeRunManual{
			Username: u.Username,
			Payload: map[string]string{
				"git.branch": "master",
			},
		},
	}, *consumer, nil)

	assert.NoError(t, errmr)

	// Create previous run on a branch
	wrCB, errwr2 := workflow.CreateRun(api.mustDB(), &w, sdk.WorkflowRunPostHandlerOption{AuthConsumerID: consumer.ID})
	assert.NoError(t, errwr2)
	wrCB.Workflow = w
	_, errmr = workflow.StartWorkflowRun(context.Background(), db, api.Cache, *p, wrCB, &sdk.WorkflowRunPostHandlerOption{
		Manual: &sdk.WorkflowNodeRunManual{
			Username: u.Username,
			Payload: map[string]string{
				"git.branch": "my-branch",
			},
		},
	}, *consumer, nil)
	assert.NoError(t, errmr)

	// Add a coverage report on default branch node run
	coverateReportDefaultBranch := sdk.WorkflowNodeRunCoverage{
		WorkflowID:        w.ID,
		WorkflowRunID:     wrDB.ID,
		WorkflowNodeRunID: wrDB.WorkflowNodeRuns[w.WorkflowData.Node.ID][0].ID,
		ApplicationID:     app.ID,
		Num:               wrDB.Number,
		Branch:            wrDB.WorkflowNodeRuns[w.WorkflowData.Node.ID][0].VCSBranch,
		Repository:        wrDB.WorkflowNodeRuns[w.WorkflowData.Node.ID][0].VCSRepository,
		Report: coverage.Report{
			CoveredBranches:  20,
			TotalBranches:    30,
			CoveredLines:     20,
			TotalLines:       23,
			TotalFunctions:   25,
			CoveredFunctions: 30,
		},
	}
	assert.NoError(t, workflow.InsertCoverage(db, coverateReportDefaultBranch))

	// Add a coverage report on current branch node run
	coverateReportCurrentBranch := sdk.WorkflowNodeRunCoverage{
		WorkflowID:        w.ID,
		WorkflowRunID:     wrCB.ID,
		WorkflowNodeRunID: wrCB.WorkflowNodeRuns[w.WorkflowData.Node.ID][0].ID,
		ApplicationID:     app.ID,
		Num:               wrCB.Number,
		Branch:            wrCB.WorkflowNodeRuns[w.WorkflowData.Node.ID][0].VCSBranch,
		Repository:        wrCB.WorkflowNodeRuns[w.WorkflowData.Node.ID][0].VCSRepository,
		Report: coverage.Report{
			CoveredBranches:  0,
			TotalBranches:    30,
			CoveredLines:     0,
			TotalLines:       23,
			TotalFunctions:   25,
			CoveredFunctions: 0,
		},
	}
	assert.NoError(t, workflow.InsertCoverage(db, coverateReportCurrentBranch))

	// Run test

	// Create a workflow run
	wrToTest, errwr3 := workflow.CreateRun(api.mustDB(), &w, sdk.WorkflowRunPostHandlerOption{AuthConsumerID: consumer.ID})
	assert.NoError(t, errwr3)
	wrToTest.Workflow = *workflowWithDeepPipeline

	_, errT := workflow.StartWorkflowRun(context.Background(), db, api.Cache, *p, wrToTest, &sdk.WorkflowRunPostHandlerOption{
		Manual: &sdk.WorkflowNodeRunManual{
			Username: u.Username,
			Payload: map[string]string{
				"git.branch": "my-branch",
			},
		},
	}, *consumer, nil)
	assert.NoError(t, errT)

	wrr, err := workflow.LoadRunByID(context.Background(), db, wrToTest.ID, workflow.LoadRunOptions{})
	assert.NoError(t, err)

	log.Warn(context.Background(), "%s", wrr.Status)
	// Call post coverage report handler
	// Prepare request
	vars := map[string]string{
		"permJobID": fmt.Sprintf("%d", wrr.WorkflowNodeRuns[w.WorkflowData.Node.ID][0].Stages[0].RunJobs[0].ID),
	}

	request := coverage.Report{
		CoveredBranches:  1,
		TotalBranches:    30,
		CoveredLines:     1,
		TotalLines:       23,
		TotalFunctions:   25,
		CoveredFunctions: 1,
	}

	ctx := testRunWorkflowCtx{
		user:      u,
		userToken: jwtAdmin,
		project:   proj,
		workflow:  &w,
		run:       wrr,
	}
	testRegisterWorker(t, api, db, router, &ctx)
	ctx.worker.JobRunID = &wrr.WorkflowNodeRuns[w.WorkflowData.Node.ID][0].Stages[0].RunJobs[0].ID
	assert.NoError(t, worker.SetToBuilding(context.TODO(), db, ctx.worker.ID, *ctx.worker.JobRunID, nil))

	uri := router.GetRoute("POST", api.postWorkflowJobCoverageResultsHandler, vars)
	test.NotEmpty(t, uri)
	req := assets.NewJWTAuthentifiedRequest(t, ctx.workerToken, "POST", uri, request)
	rec := httptest.NewRecorder()
	router.Mux.ServeHTTP(rec, req)
	require.Equal(t, 204, rec.Code)

	covDB, errL := workflow.LoadCoverageReport(db, wrToTest.WorkflowNodeRuns[w.WorkflowData.Node.ID][0].ID)
	assert.NoError(t, errL)

	require.Equal(t, coverateReportDefaultBranch.Report.CoveredBranches, covDB.Trend.DefaultBranch.CoveredBranches)
}

>>>>>>> dad64b1d
func Test_postWorkflowJobSetVersionHandler(t *testing.T) {
	api, db, router := newTestAPI(t)

	s, _, _ := assets.InitCDNService(t, db)
	defer func() {
		_ = services.Delete(db, s)
	}()

	ctx := testRunWorkflow(t, api, router)

	// Register the worker
	testRegisterWorker(t, api, db, router, &ctx)

	// Take the job
	uri := router.GetRoute("POST", api.postTakeWorkflowJobHandler, map[string]string{
		"permJobID": fmt.Sprintf("%d", ctx.job.ID),
	})
	require.NotEmpty(t, uri)
	req := assets.NewJWTAuthentifiedRequest(t, ctx.workerToken, "POST", uri, nil)
	rec := httptest.NewRecorder()
	router.Mux.ServeHTTP(rec, req)
	require.Equal(t, 200, rec.Code)

	// Check that version is not set
	run, err := workflow.LoadRun(context.TODO(), db, ctx.project.Key, ctx.workflow.Name, ctx.run.Number, workflow.LoadRunOptions{})
	require.NoError(t, err)
	require.Empty(t, "", run.Version)
	nodeRun, err := workflow.LoadNodeRunByID(context.Background(), db, ctx.job.WorkflowNodeRunID, workflow.LoadRunOptions{})
	require.NoError(t, err)
	require.Equal(t, "1", sdk.ParameterValue(nodeRun.BuildParameters, "cds.version"))

	// Set version from worker
	uri = router.GetRoute("POST", api.postWorkflowJobSetVersionHandler, map[string]string{
		"permJobID": fmt.Sprintf("%d", ctx.job.ID),
	})
	require.NotEmpty(t, uri)
	req = assets.NewJWTAuthentifiedRequest(t, ctx.workerToken, "POST", uri, sdk.WorkflowRunVersion{
		Value: "1.2.3",
	})
	rec = httptest.NewRecorder()
	router.Mux.ServeHTTP(rec, req)
	require.Equal(t, 204, rec.Code)

	run, err = workflow.LoadRun(context.TODO(), db, ctx.project.Key, ctx.workflow.Name, ctx.run.Number, workflow.LoadRunOptions{})
	require.NoError(t, err)
	require.NotNil(t, run.Version)
	require.Equal(t, "1.2.3", *run.Version)
	nodeRun, err = workflow.LoadNodeRunByID(context.Background(), db, ctx.job.WorkflowNodeRunID, workflow.LoadRunOptions{})
	require.NoError(t, err)
	require.Equal(t, "1.2.3", sdk.ParameterValue(nodeRun.BuildParameters, "cds.version"))

	uri = router.GetRoute("POST", api.postWorkflowJobSetVersionHandler, map[string]string{
		"permJobID": fmt.Sprintf("%d", ctx.job.ID),
	})
	require.NotEmpty(t, uri)
	req = assets.NewJWTAuthentifiedRequest(t, ctx.workerToken, "POST", uri, sdk.WorkflowRunVersion{
		Value: "3.2.1",
	})
	rec = httptest.NewRecorder()
	router.Mux.ServeHTTP(rec, req)
	require.Equal(t, 403, rec.Code)
}

func Test_workflowRunResultsAdd(t *testing.T) {
	featureflipping.Init(gorpmapping.Mapper)
	api, db, router := newTestAPI(t, bootstrap.InitiliazeDB)

	cdnServices, _, jwtCDN := assets.InitCDNService(t, db)
	t.Cleanup(func() { _ = services.Delete(db, cdnServices) })

	u, _ := assets.InsertAdminUser(t, db)
	consumer, _ := authentication.LoadUserConsumerByTypeAndUserID(context.TODO(), db, sdk.ConsumerLocal, u.ID, authentication.LoadUserConsumerOptions.WithAuthentifiedUser)

	key := sdk.RandomString(10)
	proj := assets.InsertTestProject(t, db, api.Cache, key, key)

	w := assets.InsertTestWorkflow(t, db, api.Cache, proj, sdk.RandomString(10))

	wrCreate, err := workflow.CreateRun(api.mustDB(), w, sdk.WorkflowRunPostHandlerOption{AuthConsumerID: consumer.ID})
	assert.NoError(t, err)

	require.NoError(t, api.workflowRunCraft(context.TODO(), wrCreate.ID))

	wrDB, err := workflow.LoadRunByID(context.Background(), db, wrCreate.ID, workflow.LoadRunOptions{})
	require.NoError(t, err)

	nr := wrDB.WorkflowNodeRuns[w.WorkflowData.Node.ID][0]
	nr.Status = sdk.StatusBuilding
	require.NoError(t, workflow.UpdateNodeRun(db, &nr))

	nrj := nr.Stages[0].RunJobs[0]
	nrj.Status = sdk.StatusBuilding
	workflow.UpdateNodeJobRun(context.Background(), db, &nrj)

	//Prepare request
	vars := map[string]string{
		"permJobID": fmt.Sprintf("%d", nrj.ID),
	}

	artiData := sdk.WorkflowRunResultArtifact{
		WorkflowRunResultArtifactCommon: sdk.WorkflowRunResultArtifactCommon{
			Name: "myartifact",
		},
		Size:       1,
		MD5:        "AA",
		CDNRefHash: "AA",
		Perm:       0777,
	}
	bts, err := json.Marshal(artiData)
	require.NoError(t, err)
	addResultRequest := sdk.WorkflowRunResult{
		WorkflowRunID:     wrCreate.ID,
		WorkflowNodeRunID: nr.ID,
		WorkflowRunJobID:  nrj.ID,
		Type:              sdk.WorkflowRunResultTypeArtifact,
		DataRaw:           bts,
	}

	uri := router.GetRoute("POST", api.postWorkflowRunResultsHandler, vars)
	test.NotEmpty(t, uri)
	req := assets.NewJWTAuthentifiedRequest(t, jwtCDN, "POST", uri, addResultRequest)

	//Do the request
	rec := httptest.NewRecorder()
	router.Mux.ServeHTTP(rec, req)

	// Can't work because check has not be done
	assert.Equal(t, 403, rec.Code)

	// add check
	require.NoError(t, api.Cache.SetWithTTL(workflow.GetRunResultKey(wrCreate.ID, sdk.WorkflowRunResultTypeArtifact, artiData.Name), true, 60))

	//Do the request
	reqOK := assets.NewJWTAuthentifiedRequest(t, jwtCDN, "POST", uri, addResultRequest)
	recOK := httptest.NewRecorder()
	router.Mux.ServeHTTP(recOK, reqOK)
	assert.Equal(t, 204, recOK.Code)

	b, err := api.Cache.Exist(workflow.GetRunResultKey(wrCreate.ID, sdk.WorkflowRunResultTypeArtifact, artiData.Name))
	require.NoError(t, err)
	require.False(t, b)

}

func Test_workflowRunResultCheckUpload(t *testing.T) {
	featureflipping.Init(gorpmapping.Mapper)
	api, db, router := newTestAPI(t, bootstrap.InitiliazeDB)

	u, _ := assets.InsertAdminUser(t, db)
	consumer, _ := authentication.LoadUserConsumerByTypeAndUserID(context.TODO(), db, sdk.ConsumerLocal, u.ID, authentication.LoadUserConsumerOptions.WithAuthentifiedUser)

	key := sdk.RandomString(10)
	proj := assets.InsertTestProject(t, db, api.Cache, key, key)

	w := assets.InsertTestWorkflow(t, db, api.Cache, proj, sdk.RandomString(10))

	wrCreate, err := workflow.CreateRun(api.mustDB(), w, sdk.WorkflowRunPostHandlerOption{AuthConsumerID: consumer.ID})
	assert.NoError(t, err)

	require.NoError(t, api.workflowRunCraft(context.TODO(), wrCreate.ID))

	wrDB, err := workflow.LoadRunByID(context.Background(), db, wrCreate.ID, workflow.LoadRunOptions{})
	require.NoError(t, err)

	nr := wrDB.WorkflowNodeRuns[w.WorkflowData.Node.ID][0]
	nr.Status = sdk.StatusBuilding
	require.NoError(t, workflow.UpdateNodeRun(db, &nr))

	nrj := nr.Stages[0].RunJobs[0]
	nrj.Status = sdk.StatusBuilding
	workflow.UpdateNodeJobRun(context.Background(), db, &nrj)

	cdnServices, _, jwtCDN := assets.InitCDNService(t, db)
	t.Cleanup(func() { _ = services.Delete(db, cdnServices) })

	//Prepare request
	vars := map[string]string{
		"permJobID": fmt.Sprintf("%d", nrj.ID),
	}
	checkRequest := sdk.CDNRunResultAPIRef{
		ArtifactName: "myArtifact",
		RunID:        wrCreate.ID,
		RunNodeID:    nr.ID,
		RunJobID:     nrj.ID,
		WorkflowID:   w.ID,
		WorkflowName: w.Name,
		ProjectKey:   key,
	}

	uri := router.GetRoute("POST", api.workflowRunResultCheckUploadHandler, vars)
	test.NotEmpty(t, uri)
	req := assets.NewJWTAuthentifiedRequest(t, jwtCDN, "POST", uri, checkRequest)

	//Do the request
	rec := httptest.NewRecorder()
	router.Mux.ServeHTTP(rec, req)
	assert.Equal(t, 204, rec.Code)
}<|MERGE_RESOLUTION|>--- conflicted
+++ resolved
@@ -1149,312 +1149,6 @@
 	require.Equal(t, 204, rec.Code)
 }
 
-<<<<<<< HEAD
-=======
-func TestInsertNewCodeCoverageReport(t *testing.T) {
-	api, db, router := newTestAPI(t)
-
-	// Create user
-	u, jwtAdmin := assets.InsertAdminUser(t, db)
-
-	// Create project
-	key := sdk.RandomString(10)
-	proj := assets.InsertTestProject(t, db, api.Cache, key, key)
-
-	// add group
-	require.NoError(t, group.InsertLinkGroupUser(context.TODO(), db, &group.LinkGroupUser{
-		GroupID:            proj.ProjectGroups[0].Group.ID,
-		AuthentifiedUserID: u.ID,
-		Admin:              true,
-	}))
-	u.Groups = append(u.Groups, proj.ProjectGroups[0].Group)
-
-	vcsServer := sdk.ProjectVCSServerLink{
-		ProjectID: proj.ID,
-		Name:      "repoManServ",
-	}
-	vcsServer.Set("token", "foo")
-	vcsServer.Set("secret", "bar")
-	assert.NoError(t, repositoriesmanager.InsertProjectVCSServerLink(context.TODO(), db, &vcsServer))
-
-	// Create pipeline
-	pip := &sdk.Pipeline{
-		ProjectID: proj.ID,
-		Name:      sdk.RandomString(10),
-	}
-	assert.NoError(t, pipeline.InsertPipeline(db, pip))
-
-	s := sdk.Stage{
-		PipelineID: pip.ID,
-		Name:       "foo",
-		Enabled:    true,
-	}
-
-	assert.NoError(t, pipeline.InsertStage(db, &s))
-
-	// get script action
-	script := assets.GetBuiltinOrPluginActionByName(t, db, sdk.ScriptAction)
-
-	j := sdk.Job{
-		Enabled:         true,
-		PipelineStageID: s.ID,
-		Action: sdk.Action{
-			Name: "script",
-			Actions: []sdk.Action{
-				assets.NewAction(script.ID, sdk.Parameter{Name: "script", Value: "echo lol"}),
-			},
-		},
-	}
-	assert.NoError(t, pipeline.InsertJob(db, &j, s.ID, pip))
-
-	var errPip error
-	pip, errPip = pipeline.LoadPipelineByID(context.TODO(), db, pip.ID, true)
-	assert.NoError(t, errPip)
-
-	// Create application
-	app := sdk.Application{
-		ProjectID:          proj.ID,
-		Name:               sdk.RandomString(10),
-		RepositoryFullname: "foo/bar",
-		VCSServer:          "repoManServ",
-	}
-	assert.NoError(t, application.Insert(db, *proj, &app))
-	assert.NoError(t, repositoriesmanager.InsertForApplication(db, &app))
-
-	// Create workflow
-	w := sdk.Workflow{
-		Name:       sdk.RandomString(10),
-		ProjectID:  proj.ID,
-		ProjectKey: proj.Key,
-		WorkflowData: sdk.WorkflowData{
-			Node: sdk.Node{
-				Name: "node1",
-				Ref:  "node1",
-				Type: sdk.NodeTypePipeline,
-				Context: &sdk.NodeContext{
-					PipelineID:    pip.ID,
-					ApplicationID: app.ID,
-				},
-			},
-		},
-	}
-
-	p, err := project.Load(context.TODO(), db, proj.Key, project.LoadOptions.WithPipelines, project.LoadOptions.WithApplications)
-	require.NoError(t, err)
-	require.NoError(t, workflow.Insert(context.TODO(), db, api.Cache, *p, &w))
-
-	allSrv, err := services.LoadAll(context.TODO(), db)
-	require.NoError(t, err)
-	for _, s := range allSrv {
-		if err := services.Delete(db, &s); err != nil {
-			t.Fatalf("unable to delete service: %v", err)
-		}
-	}
-
-	a, _ := assets.InsertService(t, db, "TestInsertNewCodeCoverageReport", sdk.TypeVCS)
-
-	defer func() {
-		_ = services.Delete(db, a)
-	}()
-
-	//This is a mock for the repositories service
-	services.HTTPClient = mock(
-		func(r *http.Request) (*http.Response, error) {
-			body := new(bytes.Buffer)
-			wri := new(http.Response)
-			enc := json.NewEncoder(body)
-			wri.Body = io.NopCloser(body)
-
-			switch r.URL.String() {
-			case "/vcs/repoManServ/repos/foo/bar":
-				repo := sdk.VCSRepo{
-					ID:           "1",
-					Name:         "bar",
-					URL:          "url",
-					Fullname:     "foo/bar",
-					HTTPCloneURL: "",
-					Slug:         "",
-					SSHCloneURL:  "",
-				}
-				if err := enc.Encode(repo); err != nil {
-					return writeError(wri, err)
-				}
-			case "/vcs/repoManServ/repos/foo/bar/branches/?branch=&default=true":
-				b := sdk.VCSBranch{
-					DisplayID: "master",
-					Default:   true,
-				}
-				if err := enc.Encode(b); err != nil {
-					return writeError(wri, err)
-				}
-			case "/vcs/repoManServ/repos/foo/bar/branches/?branch=master&default=false":
-				b := sdk.VCSBranch{
-					DisplayID: "master",
-					Default:   true,
-				}
-				if err := enc.Encode(b); err != nil {
-					return writeError(wri, err)
-				}
-			case "/vcs/repoManServ/repos/foo/bar/commits/":
-				c := sdk.VCSCommit{
-					URL:       "url",
-					Message:   "Msg",
-					Timestamp: time.Now().Unix(),
-					Hash:      "123",
-				}
-				if err := enc.Encode(c); err != nil {
-					return writeError(wri, err)
-				}
-			case "/vcs/repoManServ/repos/foo/bar/branches/?branch=my-branch&default=false":
-				b := sdk.VCSBranch{
-					DisplayID: "my-branch",
-					Default:   true,
-				}
-				if err := enc.Encode(b); err != nil {
-					return writeError(wri, err)
-				}
-				wri.StatusCode = http.StatusCreated
-			}
-			return wri, nil
-		},
-	)
-
-	consumer, _ := authentication.LoadUserConsumerByTypeAndUserID(context.TODO(), db, sdk.ConsumerLocal, u.ID, authentication.LoadUserConsumerOptions.WithAuthentifiedUser)
-
-	// Create previous run on default branch
-	wrDB, errwr := workflow.CreateRun(api.mustDB(), &w, sdk.WorkflowRunPostHandlerOption{AuthConsumerID: consumer.ID})
-	assert.NoError(t, errwr)
-
-	workflowWithDeepPipeline, err := workflow.LoadByID(context.TODO(), db, api.Cache, *proj, w.ID, workflow.LoadOptions{DeepPipeline: true})
-	assert.NoError(t, err)
-
-	wrDB.Workflow = *workflowWithDeepPipeline
-	_, errmr := workflow.StartWorkflowRun(context.Background(), db, api.Cache, *p, wrDB, &sdk.WorkflowRunPostHandlerOption{
-		Manual: &sdk.WorkflowNodeRunManual{
-			Username: u.Username,
-			Payload: map[string]string{
-				"git.branch": "master",
-			},
-		},
-	}, *consumer, nil)
-
-	assert.NoError(t, errmr)
-
-	// Create previous run on a branch
-	wrCB, errwr2 := workflow.CreateRun(api.mustDB(), &w, sdk.WorkflowRunPostHandlerOption{AuthConsumerID: consumer.ID})
-	assert.NoError(t, errwr2)
-	wrCB.Workflow = w
-	_, errmr = workflow.StartWorkflowRun(context.Background(), db, api.Cache, *p, wrCB, &sdk.WorkflowRunPostHandlerOption{
-		Manual: &sdk.WorkflowNodeRunManual{
-			Username: u.Username,
-			Payload: map[string]string{
-				"git.branch": "my-branch",
-			},
-		},
-	}, *consumer, nil)
-	assert.NoError(t, errmr)
-
-	// Add a coverage report on default branch node run
-	coverateReportDefaultBranch := sdk.WorkflowNodeRunCoverage{
-		WorkflowID:        w.ID,
-		WorkflowRunID:     wrDB.ID,
-		WorkflowNodeRunID: wrDB.WorkflowNodeRuns[w.WorkflowData.Node.ID][0].ID,
-		ApplicationID:     app.ID,
-		Num:               wrDB.Number,
-		Branch:            wrDB.WorkflowNodeRuns[w.WorkflowData.Node.ID][0].VCSBranch,
-		Repository:        wrDB.WorkflowNodeRuns[w.WorkflowData.Node.ID][0].VCSRepository,
-		Report: coverage.Report{
-			CoveredBranches:  20,
-			TotalBranches:    30,
-			CoveredLines:     20,
-			TotalLines:       23,
-			TotalFunctions:   25,
-			CoveredFunctions: 30,
-		},
-	}
-	assert.NoError(t, workflow.InsertCoverage(db, coverateReportDefaultBranch))
-
-	// Add a coverage report on current branch node run
-	coverateReportCurrentBranch := sdk.WorkflowNodeRunCoverage{
-		WorkflowID:        w.ID,
-		WorkflowRunID:     wrCB.ID,
-		WorkflowNodeRunID: wrCB.WorkflowNodeRuns[w.WorkflowData.Node.ID][0].ID,
-		ApplicationID:     app.ID,
-		Num:               wrCB.Number,
-		Branch:            wrCB.WorkflowNodeRuns[w.WorkflowData.Node.ID][0].VCSBranch,
-		Repository:        wrCB.WorkflowNodeRuns[w.WorkflowData.Node.ID][0].VCSRepository,
-		Report: coverage.Report{
-			CoveredBranches:  0,
-			TotalBranches:    30,
-			CoveredLines:     0,
-			TotalLines:       23,
-			TotalFunctions:   25,
-			CoveredFunctions: 0,
-		},
-	}
-	assert.NoError(t, workflow.InsertCoverage(db, coverateReportCurrentBranch))
-
-	// Run test
-
-	// Create a workflow run
-	wrToTest, errwr3 := workflow.CreateRun(api.mustDB(), &w, sdk.WorkflowRunPostHandlerOption{AuthConsumerID: consumer.ID})
-	assert.NoError(t, errwr3)
-	wrToTest.Workflow = *workflowWithDeepPipeline
-
-	_, errT := workflow.StartWorkflowRun(context.Background(), db, api.Cache, *p, wrToTest, &sdk.WorkflowRunPostHandlerOption{
-		Manual: &sdk.WorkflowNodeRunManual{
-			Username: u.Username,
-			Payload: map[string]string{
-				"git.branch": "my-branch",
-			},
-		},
-	}, *consumer, nil)
-	assert.NoError(t, errT)
-
-	wrr, err := workflow.LoadRunByID(context.Background(), db, wrToTest.ID, workflow.LoadRunOptions{})
-	assert.NoError(t, err)
-
-	log.Warn(context.Background(), "%s", wrr.Status)
-	// Call post coverage report handler
-	// Prepare request
-	vars := map[string]string{
-		"permJobID": fmt.Sprintf("%d", wrr.WorkflowNodeRuns[w.WorkflowData.Node.ID][0].Stages[0].RunJobs[0].ID),
-	}
-
-	request := coverage.Report{
-		CoveredBranches:  1,
-		TotalBranches:    30,
-		CoveredLines:     1,
-		TotalLines:       23,
-		TotalFunctions:   25,
-		CoveredFunctions: 1,
-	}
-
-	ctx := testRunWorkflowCtx{
-		user:      u,
-		userToken: jwtAdmin,
-		project:   proj,
-		workflow:  &w,
-		run:       wrr,
-	}
-	testRegisterWorker(t, api, db, router, &ctx)
-	ctx.worker.JobRunID = &wrr.WorkflowNodeRuns[w.WorkflowData.Node.ID][0].Stages[0].RunJobs[0].ID
-	assert.NoError(t, worker.SetToBuilding(context.TODO(), db, ctx.worker.ID, *ctx.worker.JobRunID, nil))
-
-	uri := router.GetRoute("POST", api.postWorkflowJobCoverageResultsHandler, vars)
-	test.NotEmpty(t, uri)
-	req := assets.NewJWTAuthentifiedRequest(t, ctx.workerToken, "POST", uri, request)
-	rec := httptest.NewRecorder()
-	router.Mux.ServeHTTP(rec, req)
-	require.Equal(t, 204, rec.Code)
-
-	covDB, errL := workflow.LoadCoverageReport(db, wrToTest.WorkflowNodeRuns[w.WorkflowData.Node.ID][0].ID)
-	assert.NoError(t, errL)
-
-	require.Equal(t, coverateReportDefaultBranch.Report.CoveredBranches, covDB.Trend.DefaultBranch.CoveredBranches)
-}
-
->>>>>>> dad64b1d
 func Test_postWorkflowJobSetVersionHandler(t *testing.T) {
 	api, db, router := newTestAPI(t)
 
