--- conflicted
+++ resolved
@@ -26,7 +26,6 @@
 	"github.com/ovh/cds/engine/api/objectstore"
 	"github.com/ovh/cds/engine/api/pipeline"
 	"github.com/ovh/cds/engine/api/project"
-	"github.com/ovh/cds/engine/api/purge"
 	"github.com/ovh/cds/engine/api/repositoriesmanager"
 	"github.com/ovh/cds/engine/api/services"
 	"github.com/ovh/cds/engine/api/test"
@@ -614,155 +613,6 @@
 	require.Equal(t, 2, nodeRun.Tests.Total)
 }
 
-<<<<<<< HEAD
-=======
-func Test_postWorkflowJobArtifactHandler(t *testing.T) {
-	api, db, router, end := newTestAPI(t)
-	defer end()
-	ctx := testRunWorkflow(t, api, router)
-	testGetWorkflowJobAsWorker(t, api, router, &ctx)
-
-	assert.NotNil(t, ctx.job)
-
-	// Init store
-	cfg := objectstore.Config{
-		Kind: objectstore.Filesystem,
-		Options: objectstore.ConfigOptions{
-			Filesystem: objectstore.ConfigOptionsFilesystem{
-				Basedir: path.Join(os.TempDir(), "store"),
-			},
-		},
-	}
-
-	storage, errO := objectstore.Init(context.Background(), cfg)
-	require.NoError(t, errO)
-	api.SharedStorage = storage
-
-	//Prepare request
-	vars := map[string]string{
-		"key":              ctx.project.Key,
-		"permWorkflowName": ctx.workflow.Name,
-		"id":               fmt.Sprintf("%d", ctx.job.ID),
-	}
-
-	//Register the worker
-	testRegisterWorker(t, api, router, &ctx)
-
-	//Take
-	uri := router.GetRoute("POST", api.postTakeWorkflowJobHandler, vars)
-	test.NotEmpty(t, uri)
-
-	req := assets.NewJWTAuthentifiedRequest(t, ctx.workerToken, "POST", uri, nil)
-	rec := httptest.NewRecorder()
-	router.Mux.ServeHTTP(rec, req)
-	require.Equal(t, 200, rec.Code)
-
-	vars = map[string]string{
-		"ref":             base64.RawURLEncoding.EncodeToString([]byte("latest")),
-		"integrationName": sdk.DefaultStorageIntegrationName,
-		"permProjectKey":  ctx.project.Key,
-	}
-
-	uri = router.GetRoute("POST", api.postWorkflowJobArtifactHandler, vars)
-	test.NotEmpty(t, uri)
-
-	myartifact, errF := os.Create(path.Join(os.TempDir(), "myartifact"))
-	defer os.RemoveAll(path.Join(os.TempDir(), "myartifact"))
-	require.NoError(t, errF)
-	_, errW := myartifact.Write([]byte("Hi, I am foo"))
-	require.NoError(t, errW)
-
-	errClose := myartifact.Close()
-	require.NoError(t, errClose)
-
-	params := map[string]string{}
-	params["size"] = "12"
-	params["perm"] = "7"
-	params["md5sum"] = "123"
-	params["sha512sum"] = "1234"
-	params["nodeJobRunID"] = fmt.Sprintf("%d", ctx.job.ID)
-	req = assets.NewJWTAuthentifiedMultipartRequest(t, ctx.workerToken, "POST", uri, path.Join(os.TempDir(), "myartifact"), "myartifact", params)
-	rec = httptest.NewRecorder()
-	router.Mux.ServeHTTP(rec, req)
-	require.Equal(t, 204, rec.Code)
-
-	time.Sleep(1 * time.Second)
-
-	wNodeJobRun, errJ := workflow.LoadNodeJobRun(context.TODO(), api.mustDB(), api.Cache, ctx.job.ID)
-	require.NoError(t, errJ)
-
-	updatedNodeRun, errN2 := workflow.LoadNodeRunByID(api.mustDB(), wNodeJobRun.WorkflowNodeRunID, workflow.LoadRunOptions{WithArtifacts: true})
-	require.NoError(t, errN2)
-
-	assert.NotNil(t, updatedNodeRun.Artifacts)
-	require.Equal(t, 1, len(updatedNodeRun.Artifacts))
-
-	//Prepare request
-	vars = map[string]string{
-		"key":              ctx.project.Key,
-		"permWorkflowName": ctx.workflow.Name,
-		"number":           fmt.Sprintf("%d", updatedNodeRun.Number),
-	}
-	uri = router.GetRoute("GET", api.getWorkflowRunArtifactsHandler, vars)
-	test.NotEmpty(t, uri)
-	req = assets.NewJWTAuthentifiedRequest(t, ctx.password, "GET", uri, nil)
-	rec = httptest.NewRecorder()
-	router.Mux.ServeHTTP(rec, req)
-	require.Equal(t, 200, rec.Code)
-
-	var arts []sdk.WorkflowNodeRunArtifact
-	require.NoError(t, json.Unmarshal(rec.Body.Bytes(), &arts))
-	require.Equal(t, 1, len(arts))
-	require.Equal(t, "myartifact", arts[0].Name)
-
-	// Download artifact
-	//Prepare request
-	vars = map[string]string{
-		"key":              ctx.project.Key,
-		"permWorkflowName": ctx.workflow.Name,
-		"artifactId":       fmt.Sprintf("%d", arts[0].ID),
-	}
-	uri = router.GetRoute("GET", api.getDownloadArtifactHandler, vars)
-	test.NotEmpty(t, uri)
-	req = assets.NewJWTAuthentifiedRequest(t, ctx.password, "GET", uri, nil)
-	rec = httptest.NewRecorder()
-	router.Mux.ServeHTTP(rec, req)
-
-	resp := rec.Result()
-	body, _ := ioutil.ReadAll(resp.Body)
-
-	require.Equal(t, 200, rec.Code)
-	require.Equal(t, "Hi, I am foo", string(body))
-
-	// check if file is stored locally
-	containerPath := path.Join(os.TempDir(), "store", fmt.Sprintf("%d-%d-%v", ctx.run.ID, wNodeJobRun.WorkflowNodeRunID, arts[0].Ref))
-
-	artifactPath := path.Join(containerPath, "myartifact")
-	exists := fileExists(artifactPath)
-	assert.Equal(t, true, exists)
-
-	// then purge run to delete artifact
-	require.NoError(t, purge.DeleteArtifacts(router.Background, db, api.Cache, api.SharedStorage, ctx.run.ID))
-
-	// check if file is deleted
-	exists = fileExists(artifactPath)
-	assert.Equal(t, false, exists)
-
-	if _, err := os.Stat(containerPath); !os.IsNotExist(err) {
-		t.FailNow()
-	}
-
-}
-
-func fileExists(filename string) bool {
-	info, err := os.Stat(filename)
-	if os.IsNotExist(err) {
-		return false
-	}
-	return !info.IsDir()
-}
-
->>>>>>> 57fcce12
 func Test_postWorkflowJobStaticFilesHandler(t *testing.T) {
 	api, _, router, end := newTestAPI(t)
 	defer end()
