--- conflicted
+++ resolved
@@ -179,19 +179,12 @@
 		},
 	}
 
-<<<<<<< HEAD
 	proj2, errP := project.Load(context.TODO(), api.mustDB(), proj.Key, project.LoadOptions.WithGroups)
 	require.NoError(t, errP)
 
 	require.NoError(t, workflow.Insert(context.TODO(), db, api.Cache, projIdent, proj2.ProjectGroups, &w))
 	w1, err := workflow.Load(context.TODO(), api.mustDB(), projIdent, w.Name, workflow.LoadOptions{})
-=======
-	proj2, errP := project.Load(context.TODO(), db, proj.Key, project.LoadOptions.WithPipelines, project.LoadOptions.WithGroups)
-	require.NoError(t, errP)
-
-	require.NoError(t, workflow.Insert(context.TODO(), db, api.Cache, *proj2, &w))
-	w1, err := workflow.Load(context.TODO(), db, api.Cache, *proj, w.Name, workflow.LoadOptions{})
->>>>>>> 7ed8d516
+
 	require.NoError(t, err)
 
 	log.Debug("workflow %d groups: %+v", w1.ID, w1.Groups)
@@ -221,7 +214,7 @@
 		t.FailNow()
 	}
 
-	waitCraftinWorkflow(t, api, api.mustDB(), wr.ID)
+	waitCraftinWorkflow(t, api.mustDB(), wr.ID)
 
 	// Wait building status
 	cpt := 0
