--- conflicted
+++ resolved
@@ -53,11 +53,7 @@
 		}
 		defer tx.Rollback() //nolint
 
-<<<<<<< HEAD
-		wm, err := worker.ParseAndImport(tx, api.Cache, &eWorkerModel, force, getAPIConsumer(ctx))
-=======
 		wm, err := workermodel.ParseAndImport(tx, api.Cache, &eWorkerModel, force, deprecatedGetUser(ctx))
->>>>>>> 9c236bbc
 		if err != nil {
 			return sdk.WrapError(err, "cannot parse and import worker model")
 		}
