--- conflicted
+++ resolved
@@ -539,30 +539,6 @@
 		params := []sdk.Parameter{}
 		trigger := sdk.PipelineBuildTrigger{}
 
-<<<<<<< HEAD
-=======
-		//mock cds2xmpp server
-		server := httptest.NewServer(http.HandlerFunc(
-			func(w http.ResponseWriter, r *http.Request) {
-				if r.URL.Path == "/jabber/build" {
-					decoder := json.NewDecoder(r.Body)
-					var n sdk.Notif
-					err = decoder.Decode(&n)
-					test.NoError(t, err)
-					assert.Equal(t, "CDS TEST_APP_PIPELINE_NOTIF/TEST_APP TEST_PIPELINE Building", n.Title)
-					assert.Equal(t, "\nDetails : http://localhost:9000/#/project/TEST_APP_PIPELINE_NOTIF/application/TEST_APP/pipeline/TEST_PIPELINE/build/1?env=NoEnv&tab=detail", n.Message)
-				}
-				w.WriteHeader(200)
-			},
-		))
-		defer server.Close()
-
-		//Initialize notification sender...
-		notification.Initialize("jabber:"+server.URL, "jabber", "http://localhost:9000")
-
-		t.Log("Insert PipelineBuild")
-
->>>>>>> 3aa68104
 		pb, err := pipeline.InsertPipelineBuild(tx, proj, pip, app, params, params, env, -1, trigger)
 		test.NoError(t, err)
 
