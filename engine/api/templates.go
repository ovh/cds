package main

import (
	"bytes"
	"encoding/json"
	"io"
	"io/ioutil"
	"net/http"
	"os"
	"path/filepath"
	"strconv"
	"strings"

	"github.com/go-gorp/gorp"
	"github.com/gorilla/mux"

	"github.com/ovh/cds/engine/api/action"
	"github.com/ovh/cds/engine/api/application"
	"github.com/ovh/cds/engine/api/auth"
	"github.com/ovh/cds/engine/api/context"
	"github.com/ovh/cds/engine/api/environment"
	"github.com/ovh/cds/engine/api/group"
	"github.com/ovh/cds/engine/api/objectstore"
	"github.com/ovh/cds/engine/api/project"
	"github.com/ovh/cds/engine/api/sanity"
	"github.com/ovh/cds/engine/api/template"
	"github.com/ovh/cds/engine/api/templateextension"
	"github.com/ovh/cds/engine/log"
	"github.com/ovh/cds/sdk"
)

func fileUploadAndGetTemplate(w http.ResponseWriter, r *http.Request) (*sdk.TemplateExtension, []sdk.TemplateParam, io.ReadCloser, func(), error) {
	r.ParseMultipartForm(64 << 20)
	file, handler, err := r.FormFile("UploadFile")
	if err != nil {
		log.Warning("fileUploadAndGetTemplate> %s", err)
		log.Debug("fileUploadAndGetTemplate> %v", r.Header)
		return nil, nil, nil, nil, err
	}

	filename := handler.Filename
	t := strings.Split(handler.Filename, "/")
	if len(t) > 1 {
		filename = t[len(t)-1]
	}

	log.Debug("fileUploadAndGetTemplate> file upload detected : %s", filename)
	defer file.Close()

	tmp, err := ioutil.TempDir("", "cds-template")
	if err != nil {
		log.Critical("fileUploadAndGetTemplate> %s", err)
		return nil, nil, nil, nil, err
	}
	deferFunc := func() {
		log.Debug("fileUploadAndGetTemplate> deleting file %s", tmp)
		os.RemoveAll(tmp)
	}

	log.Debug("fileUploadAndGetTemplate> creating temporary directory")
	tmpfn := filepath.Join(tmp, filename)
	f, err := os.OpenFile(tmpfn, os.O_WRONLY|os.O_CREATE, 0700)
	if err != nil {
		log.Critical("fileUploadAndGetTemplate> %s", err)
		return nil, nil, nil, deferFunc, err
	}

	log.Debug("fileUploadAndGetTemplate> writing file %s", tmpfn)
	io.Copy(f, file)
	f.Close()

	content, err := os.Open(tmpfn)
	if err != nil {
		log.Critical("fileUploadAndGetTemplate> %s", err)
		return nil, nil, nil, deferFunc, err
	}

	ap, params, err := templateextension.Get(filename, tmpfn)
	if err != nil {
		log.Warning("fileUploadAndGetTemplate> unable to get template info: %s", err)
		return nil, nil, nil, deferFunc, sdk.NewError(sdk.ErrPluginInvalid, err)
	}

	return ap, params, content, deferFunc, nil
}

func getTemplatesHandler(w http.ResponseWriter, r *http.Request, db *gorp.DbMap, c *context.Ctx) error {
	tmpls, err := templateextension.All(db)
	if err != nil {
		log.Warning("getTemplatesHandler>%T %s", err, err)
		return err

	}
	return WriteJSON(w, r, tmpls, http.StatusOK)
}

func addTemplateHandler(w http.ResponseWriter, r *http.Request, db *gorp.DbMap, c *context.Ctx) error {
	//Upload file and get as a template object
	templ, params, file, deferFunc, err := fileUploadAndGetTemplate(w, r)
	if deferFunc != nil {
		defer deferFunc()
	}
	if err != nil {
		log.Warning("addTemplateHandler>%T %s", err, err)
		return err

	}
	defer file.Close()

	log.Info("Uploaded template %s", templ.Identifier)
	log.Info("Template params %v", params)

	//Check actions
	for _, a := range templ.Actions {
		log.Debug("Checking action %s", a)
		pa, err := action.LoadPublicAction(db, a)
		if err != nil {
			return err

		}
		if pa == nil {
			return sdk.ErrNoAction
		}
	}

	//Upload to objectstore
	objectpath, err := objectstore.StoreTemplateExtension(*templ, file)
	if err != nil {
		log.Warning("addTemplateHandler>%T %s", err, err)
		return err
	}

	//Set the objectpath in the template
	templ.ObjectPath = objectpath

	//Insert in database
	if err := templateextension.Insert(db, templ); err != nil {
		log.Warning("addTemplateHandler>%T %s", err, err)
		return err

	}

	return WriteJSON(w, r, templ, http.StatusOK)
}

func updateTemplateHandler(w http.ResponseWriter, r *http.Request, db *gorp.DbMap, c *context.Ctx) error {
	// Get id from URL
	vars := mux.Vars(r)
	sid := vars["id"]

	if sid == "" {
		return sdk.ErrWrongRequest

	}

	//Get int from string
	id, err := strconv.Atoi(sid)
	if err != nil {
		return sdk.ErrWrongRequest

	}

	//Find it
	templ, err := templateextension.LoadByID(db, int64(id))
	if err != nil {
		log.Warning("updateTemplateHandler>Unable to load template: %s", err)
		return sdk.NewError(sdk.ErrNotFound, err)
	}

	//Store previous file from objectstore
	tmpbuf, err := objectstore.FetchTemplateExtension(*templ)
	if err != nil {
		log.Warning("updateTemplateHandler>Unable to fetch template: %s", err)
		return sdk.NewError(sdk.ErrPluginInvalid, err)
	}
	defer tmpbuf.Close()

	//Read it
	btes, err := ioutil.ReadAll(tmpbuf)
	if err != nil {
		log.Warning("updateTemplateHandler>%T %s", err, err)
		return err

	}

	//Delete from storage
	if err := objectstore.DeleteTemplateExtension(*templ); err != nil {
		return err

	}

	//Upload file and get as a template object
	templ2, params, file, deferFunc, err := fileUploadAndGetTemplate(w, r)
	if deferFunc != nil {
		defer deferFunc()
	}
	if err != nil {
		log.Warning("addTemplateHandler>%T %s", err, err)
		return err

	}
	defer file.Close()
	templ2.ID = templ.ID

	log.Debug("Uploaded template %s", templ2.Identifier)
	log.Debug("Template params %v", params)

	//Check actions
	for _, a := range templ2.Actions {
		log.Debug("updateTemplateHandler> Checking action %s", a)
		pa, err := action.LoadPublicAction(db, a)
		if err != nil {
			return err
		}
		if pa == nil {
			return sdk.ErrNoAction
		}
	}

	//Upload to objectstore
	objectpath, err := objectstore.StoreTemplateExtension(*templ2, file)
	if err != nil {
		log.Warning("updateTemplateHandler>%T %s", err, err)
		return err
	}

	templ2.ObjectPath = objectpath

	if err := templateextension.Update(db, templ2); err != nil {
		//re-store the old file in case of error
		if _, err := objectstore.StoreTemplateExtension(*templ2, ioutil.NopCloser(bytes.NewBuffer(btes))); err != nil {
			log.Warning("updateTemplateHandler> Error while uploading to object store %s: %s\n", templ2.Name, err)
			return err

		}

		log.Warning("updateTemplateHandler>%T %s", err, err)
		return err

	}

	return WriteJSON(w, r, templ2, http.StatusOK)
}

func deleteTemplateHandler(w http.ResponseWriter, r *http.Request, db *gorp.DbMap, c *context.Ctx) error {
	// Get id from URL
	vars := mux.Vars(r)
	sid := vars["id"]

	if sid == "" {
		return sdk.ErrWrongRequest

	}

	//Get int from string
	id, err := strconv.Atoi(sid)
	if err != nil {
		return sdk.ErrWrongRequest

	}

	//Load it
	templ, err := templateextension.LoadByID(db, int64(id))
	if err != nil {
		return err

	}

	//Delete it
	if err := templateextension.Delete(db, templ); err != nil {
		return err

	}

	//Delete from storage
	if err := objectstore.DeleteTemplateExtension(*templ); err != nil {
		return err

	}

	//OK
	return nil
}

func getBuildTemplatesHandler(w http.ResponseWriter, r *http.Request, db *gorp.DbMap, c *context.Ctx) error {
	tpl, err := templateextension.LoadByType(db, "BUILD")
	if err != nil {
		return err

	}
	return WriteJSON(w, r, tpl, http.StatusOK)
}

func getDeployTemplatesHandler(w http.ResponseWriter, r *http.Request, db *gorp.DbMap, c *context.Ctx) error {
	tpl, err := templateextension.LoadByType(db, "DEPLOY")
	if err != nil {
		return err

	}
	return WriteJSON(w, r, tpl, http.StatusOK)
}

func applyTemplateHandler(w http.ResponseWriter, r *http.Request, db *gorp.DbMap, c *context.Ctx) error {
	vars := mux.Vars(r)
	projectKey := vars["permProjectKey"]

	// Load the project
	proj, err := project.LoadProject(db, projectKey, c.User)
	if err != nil {
		log.Warning("applyTemplatesHandler> Cannot load project %s: %s\n", projectKey, err)
		return err

	}

	proj.Environments, err = environment.LoadEnvironments(db, projectKey, true, c.User)
	if err != nil {
		log.Warning("applyTemplatesHandler: Cannot load environments: %s\n", projectKey, err)
		WriteError(w, r, err)
		return
	}

	// Load groups on the project
	if err := group.LoadGroupByProject(db, proj); err != nil {
		log.Warning("applyTemplatesHandler> Cannot load project groups %s: %s\n", projectKey, err)
		return err

	}

	// Get data in body
	data, err := ioutil.ReadAll(r.Body)
	if err != nil {
		log.Warning("applyTemplatesHandler> Cannot read body %s: %s\n", string(data), err)
		return sdk.ErrWrongRequest

	}

	// Parse body to sdk.ApplyTemplatesOptions
	var opts sdk.ApplyTemplatesOptions
	if err := json.Unmarshal(data, &opts); err != nil {
		log.Warning("applyTemplatesHandler> Cannot parse body %s: %s\n", string(data), err)
		return sdk.ErrWrongRequest

	}

	// Create a session for current user
	sessionKey, err := auth.NewSession(router.authDriver, c.User)
	if err != nil {
		log.Critical("applyTemplateHandler> Error while creating new session: %s\n", err)
		return err

	}

	// Apply the template
	log.Debug("applyTemplateHandler> applyTemplate")
	msg, err := template.ApplyTemplate(db, proj, opts, c.User, sessionKey)
	if err != nil {
		return err

	}

	al := r.Header.Get("Accept-Language")
	msgList := []string{}

	for _, m := range msg {
		s := m.String(al)
		msgList = append(msgList, s)
	}

	log.Debug("applyTemplatesHandler> Check warnings on project")
	if err := sanity.CheckProjectPipelines(db, proj); err != nil {
		log.Warning("applyTemplatesHandler> Cannot check warnings: %s\n", err)
		return err

	}

	apps, errApp := application.LoadApplications(db, proj.Key, false, true, c.User)
	if errApp != nil {
		log.Warning("applyTemplatesHandler> Cannot load applications: %s\n", err)
		return err

	}
	proj.Applications = apps

<<<<<<< HEAD
	for _, a := range apps {
		if err := sanity.CheckApplication(db, proj, &a); err != nil {
			log.Warning("applyTemplatesHandler> Cannot check application sanity: %s\n", err)
			WriteError(w, r, err)
			return
		}
	}

	WriteJSON(w, r, proj, http.StatusOK)
=======
	return WriteJSON(w, r, proj, http.StatusOK)
>>>>>>> e0f74e40
}

func applyTemplateOnApplicationHandler(w http.ResponseWriter, r *http.Request, db *gorp.DbMap, c *context.Ctx) error {
	// Get pipeline and action name in URL
	vars := mux.Vars(r)
	projectKey := vars["key"]
	appName := vars["permApplicationName"]

	// Load the project
	proj, err := project.LoadProject(db, projectKey, c.User)
	if err != nil {
		log.Warning("applyTemplateOnApplicationHandler> Cannot load project %s: %s\n", projectKey, err)
		return err

	}

	// Load the application
	app, err := application.LoadApplicationByName(db, projectKey, appName)
	if err != nil {
		log.Warning("applyTemplateOnApplicationHandler> Cannot load application %s: %s\n", appName, err)
		return err

	}

	// Get data in body
	data, err := ioutil.ReadAll(r.Body)
	if err != nil {
		log.Warning("applyTemplateOnApplicationHandler> Unable to read body : %s\n", err)
		return sdk.ErrWrongRequest

	}

	// Parse body to sdk.ApplyTemplatesOptions
	var opts sdk.ApplyTemplatesOptions
	if err := json.Unmarshal(data, &opts); err != nil {
		return sdk.ErrWrongRequest

	}

	//Create a session for current user
	sessionKey, err := auth.NewSession(router.authDriver, c.User)
	if err != nil {
		log.Critical("Instance> Error while creating new session: %s\n", err)
		return err

	}

	//Apply the template
	msg, err := template.ApplyTemplateOnApplication(db, proj, app, opts, c.User, sessionKey)
	if err != nil {
		return err

	}

	al := r.Header.Get("Accept-Language")
	msgList := []string{}

	for _, m := range msg {
		s := m.String(al)
		msgList = append(msgList, s)
	}

	log.Debug("applyTemplatesHandler> Check warnings on project")
	if err := sanity.CheckProjectPipelines(db, proj); err != nil {
		log.Warning("applyTemplatesHandler> Cannot check warnings: %s\n", err)
		return err

	}

	return WriteJSON(w, r, msgList, http.StatusOK)
}<|MERGE_RESOLUTION|>--- conflicted
+++ resolved
@@ -381,19 +381,14 @@
 	}
 	proj.Applications = apps
 
-<<<<<<< HEAD
 	for _, a := range apps {
 		if err := sanity.CheckApplication(db, proj, &a); err != nil {
 			log.Warning("applyTemplatesHandler> Cannot check application sanity: %s\n", err)
-			WriteError(w, r, err)
-			return
-		}
-	}
-
-	WriteJSON(w, r, proj, http.StatusOK)
-=======
+			return err
+		}
+	}
+
 	return WriteJSON(w, r, proj, http.StatusOK)
->>>>>>> e0f74e40
 }
 
 func applyTemplateOnApplicationHandler(w http.ResponseWriter, r *http.Request, db *gorp.DbMap, c *context.Ctx) error {
