package api

import (
	"archive/tar"
	"bytes"
	"context"
	"fmt"
	"io"
	"io/ioutil"
	"net/http"
	"strconv"

	"github.com/gorilla/mux"
	yaml "gopkg.in/yaml.v2"

	"github.com/ovh/cds/engine/api/event"
	"github.com/ovh/cds/engine/api/group"
	"github.com/ovh/cds/engine/api/permission"
	"github.com/ovh/cds/engine/api/project"
	"github.com/ovh/cds/engine/api/workflow"
	"github.com/ovh/cds/engine/api/workflowtemplate"
	"github.com/ovh/cds/engine/service"
	"github.com/ovh/cds/sdk"
	"github.com/ovh/cds/sdk/exportentities"
	"github.com/ovh/cds/sdk/log"
	"github.com/ovh/cds/sdk/slug"
)

const (
	contextWorkflowTemplate contextKey = iota
)

func (api *API) middlewareTemplate(needAdmin bool) func(ctx context.Context, w http.ResponseWriter, r *http.Request) (context.Context, error) {
	return func(ctx context.Context, w http.ResponseWriter, r *http.Request) (context.Context, error) {
		// try to get template for given id or path that match user's groups with/without admin grants
		vars := mux.Vars(r)

		id, _ := requestVarInt(r, "id") // ignore error, will check if not 0
		groupName := vars["groupName"]
		templateSlug := vars["templateSlug"]

		if id == 0 && (groupName == "" || templateSlug == "" || !slug.Valid(templateSlug)) {
			return nil, sdk.WrapError(sdk.ErrWrongRequest, "Invalid given id or group and template slug")
		}

		u := deprecatedGetUser(ctx)

		var g *sdk.Group
		var err error
		if groupName != "" {
			// check that group exists
			g, err = group.LoadGroup(api.mustDB(), groupName)
			if err != nil {
				return nil, err
			}

			if needAdmin {
				if err := group.CheckUserIsGroupAdmin(g, u); err != nil {
					return nil, err
				}
			} else {
				if err := group.CheckUserIsGroupMember(g, u); err != nil {
					return nil, err
				}
			}
		}
		gs := append(u.Groups, *group.SharedInfraGroup)

		var wt *sdk.WorkflowTemplate
		if id != 0 {
			if u.Admin {
				wt, err = workflowtemplate.GetByID(api.mustDB(), id)
			} else {
				wt, err = workflowtemplate.GetByIDAndGroupIDs(api.mustDB(), id, sdk.GroupsToIDs(gs))
			}
		} else {
			wt, err = workflowtemplate.GetBySlugAndGroupIDs(api.mustDB(), templateSlug, []int64{g.ID})
		}
		if err != nil {
			return nil, err
		}
		if wt == nil {
			return nil, sdk.WithStack(sdk.ErrNotFound)
		}

		return context.WithValue(ctx, contextWorkflowTemplate, wt), nil
	}
}

func getWorkflowTemplate(c context.Context) *sdk.WorkflowTemplate {
	i := c.Value(contextWorkflowTemplate)
	if i == nil {
		return nil
	}
	wt, ok := i.(*sdk.WorkflowTemplate)
	if !ok {
		return nil
	}
	return wt
}

func (api *API) getTemplatesHandler() service.Handler {
	return func(ctx context.Context, w http.ResponseWriter, r *http.Request) error {
		u := deprecatedGetUser(ctx)

		var ts []sdk.WorkflowTemplate
		var err error
		if u.Admin {
			ts, err = workflowtemplate.GetAll(api.mustDB())
		} else {
			ts, err = workflowtemplate.GetAllByGroupIDs(api.mustDB(), append(sdk.GroupsToIDs(u.Groups), group.SharedInfraGroup.ID))
		}
		if err != nil {
			return err
		}

		tsPointers := make([]*sdk.WorkflowTemplate, len(ts))
		for i := range ts {
			tsPointers[i] = &ts[i]
		}

		if err := group.AggregateOnWorkflowTemplate(api.mustDB(), tsPointers...); err != nil {
			return err
		}
		if err := workflowtemplate.AggregateAuditsOnWorkflowTemplate(api.mustDB(), tsPointers...); err != nil {
			return err
		}

		return service.WriteJSON(w, ts, http.StatusOK)
	}
}

func (api *API) postTemplateHandler() service.Handler {
	return func(ctx context.Context, w http.ResponseWriter, r *http.Request) error {
		var t sdk.WorkflowTemplate
		if err := service.UnmarshalBody(r, &t); err != nil {
			return err
		}
		if err := t.IsValid(); err != nil {
			return err
		}
		t.Version = 0

		u := deprecatedGetUser(ctx)

		// check that group exists
		g, err := group.LoadGroupByID(api.mustDB(), t.GroupID)
		if err != nil {
			return err
		}

		if err := group.CheckUserIsGroupAdmin(g, u); err != nil {
			return err
		}

		// execute template with no instance only to check if parsing is ok
		if _, err := workflowtemplate.Execute(&t, nil); err != nil {
			return err
		}

		// duplicate couple of group id and slug will failed with sql constraint
		if err := workflowtemplate.Insert(api.mustDB(), &t); err != nil {
			return err
		}

		event.PublishWorkflowTemplateAdd(t, u)

		if err := group.AggregateOnWorkflowTemplate(api.mustDB(), &t); err != nil {
			return err
		}
		if err := workflowtemplate.AggregateAuditsOnWorkflowTemplate(api.mustDB(), &t); err != nil {
			return err
		}
		t.Editable = true

		return service.WriteJSON(w, t, http.StatusOK)
	}
}

func (api *API) getTemplateHandler() service.Handler {
	return func(ctx context.Context, w http.ResponseWriter, r *http.Request) error {
		ctx, err := api.middlewareTemplate(false)(ctx, w, r)
		if err != nil {
			return err
		}

		t := getWorkflowTemplate(ctx)

		if err := group.AggregateOnWorkflowTemplate(api.mustDB(), t); err != nil {
			return err
		}
		if err := workflowtemplate.AggregateAuditsOnWorkflowTemplate(api.mustDB(), t); err != nil {
			return err
		}
		if err := group.CheckUserIsGroupAdmin(t.Group, deprecatedGetUser(ctx)); err == nil {
			t.Editable = true
		}

		return service.WriteJSON(w, t, http.StatusOK)
	}
}

func (api *API) putTemplateHandler() service.Handler {
	return func(ctx context.Context, w http.ResponseWriter, r *http.Request) error {
		data := sdk.WorkflowTemplate{}
		if err := service.UnmarshalBody(r, &data); err != nil {
			return err
		}
		if err := data.IsValid(); err != nil {
			return err
		}

		var err error
		ctx, err = api.middlewareTemplate(true)(ctx, w, r)
		if err != nil {
			return err
		}

		old := getWorkflowTemplate(ctx)
		u := deprecatedGetUser(ctx)

		// if group id has changed check that the group exists and user is admin for new group id
		if old.GroupID != data.GroupID {
			newGroup, err := group.LoadGroupByID(api.mustDB(), data.GroupID)
			if err != nil {
				return err
			}

			if err := group.CheckUserIsGroupAdmin(newGroup, u); err != nil {
				return err
			}
		}

		// update fields from request data
		new := sdk.WorkflowTemplate(*old)
		new.Update(data)

		// execute template with no instance only to check if parsing is ok
		if _, err := workflowtemplate.Execute(&new, nil); err != nil {
			return err
		}

		if err := workflowtemplate.Update(api.mustDB(), &new); err != nil {
			return err
		}

		event.PublishWorkflowTemplateUpdate(*old, new, data.ChangeMessage, u)

		if err := group.AggregateOnWorkflowTemplate(api.mustDB(), &new); err != nil {
			return err
		}
		if err := workflowtemplate.AggregateAuditsOnWorkflowTemplate(api.mustDB(), &new); err != nil {
			return err
		}
		new.Editable = true

		return service.WriteJSON(w, new, http.StatusOK)
	}
}

func (api *API) deleteTemplateHandler() service.Handler {
	return func(ctx context.Context, w http.ResponseWriter, r *http.Request) error {
		ctx, err := api.middlewareTemplate(true)(ctx, w, r)
		if err != nil {
			return err
		}

		wt := getWorkflowTemplate(ctx)

		if err := workflowtemplate.Delete(api.mustDB(), wt); err != nil {
			return err
		}

		return service.WriteJSON(w, nil, http.StatusOK)
	}
}

func (api *API) applyTemplate(ctx context.Context, u *sdk.User, p *sdk.Project, wt *sdk.WorkflowTemplate, req sdk.WorkflowTemplateRequest) (sdk.WorkflowTemplateResult, error) {
	var result sdk.WorkflowTemplateResult

	tx, err := api.mustDB().Begin()
	if err != nil {
		return result, sdk.WrapError(err, "Cannot start transaction")
	}
	defer func() { _ = tx.Rollback() }()

	var wti *sdk.WorkflowTemplateInstance
	// try to get a instance not assign to a workflow but with the same slug
	wtis, err := workflowtemplate.GetInstancesByTemplateIDAndProjectIDAndRequestWorkflowName(tx, wt.ID, p.ID, req.WorkflowName)
	if err != nil {
		return result, err
	}

	for _, res := range wtis {
		if wti == nil {
			wti = &res
		} else {
			// if there are more than one instance found, delete others
			if err := workflowtemplate.DeleteInstance(tx, &res); err != nil {
				return result, err
			}
		}
	}

	// if a previous instance exist for the same workflow update it, else create a new one
	var old *sdk.WorkflowTemplateInstance
	if wti != nil {
		clone := sdk.WorkflowTemplateInstance(*wti)
		old = &clone
		wti.WorkflowTemplateVersion = wt.Version
		wti.Request = req
		if err := workflowtemplate.UpdateInstance(tx, wti); err != nil {
			return result, err
		}
	} else {
		wti = &sdk.WorkflowTemplateInstance{
			ProjectID:               p.ID,
			WorkflowTemplateID:      wt.ID,
			WorkflowTemplateVersion: wt.Version,
			Request:                 req,
		}
		if err := workflowtemplate.InsertInstance(tx, wti); err != nil {
			return result, err
		}
	}

	// execute template with request
	result, err = workflowtemplate.Execute(wt, wti)
	if err != nil {
		return result, err
	}

	// parse the generated workflow to find its name
	var wor exportentities.Workflow
	if err := yaml.Unmarshal([]byte(result.Workflow), &wor); err != nil {
		return result, sdk.NewError(sdk.Error{
			ID:      sdk.ErrWrongRequest.ID,
			Message: "Cannot parse generated workflow",
		}, err)
	}
	wti.WorkflowName = wor.Name
	if err := workflowtemplate.UpdateInstance(tx, wti); err != nil {
		return result, err
	}

	if err := tx.Commit(); err != nil {
		return result, sdk.WrapError(err, "Cannot commit transaction")
	}

	if old != nil {
		event.PublishWorkflowTemplateInstanceUpdate(*old, *wti, u)
	} else {
		event.PublishWorkflowTemplateInstanceAdd(*wti, u)
	}

	return result, nil
}

func (api *API) postTemplateApplyHandler() service.Handler {
	return func(ctx context.Context, w http.ResponseWriter, r *http.Request) error {
		withImport := FormBool(r, "import")

		ctx, err := api.middlewareTemplate(false)(ctx, w, r)
		if err != nil {
			return err
		}
		wt := getWorkflowTemplate(ctx)
		if err := group.AggregateOnWorkflowTemplate(api.mustDB(), wt); err != nil {
			return err
		}

		// parse and check request
		var req sdk.WorkflowTemplateRequest
		if err := service.UnmarshalBody(r, &req); err != nil {
			return err
		}
		if err := wt.CheckParams(req); err != nil {
			return err
		}

		u := deprecatedGetUser(ctx)

		// check permission on project
		if !u.Admin {
			if !withImport && !checkProjectReadPermission(ctx, req.ProjectKey) {
				return sdk.WithStack(sdk.ErrNoProject)
			}
			if withImport && !api.checkProjectPermissions(ctx, req.ProjectKey, permission.PermissionReadWriteExecute, nil) {
				return sdk.NewErrorFrom(sdk.ErrForbidden, "Write permission on project required to import generated workflow.")
			}
		}

		// load project with key
		p, err := project.Load(api.mustDB(), api.Cache, req.ProjectKey, u,
			project.LoadOptions.WithGroups,
			project.LoadOptions.WithApplications,
			project.LoadOptions.WithEnvironments,
			project.LoadOptions.WithPipelines,
			project.LoadOptions.WithApplicationWithDeploymentStrategies,
			project.LoadOptions.WithPlatforms)
		if err != nil {
			return err
		}

		res, err := api.applyTemplate(ctx, u, p, wt, req)
		if err != nil {
			return err
		}

		buf := new(bytes.Buffer)
		if err := workflowtemplate.Tar(wt, res, buf); err != nil {
			return err
		}

		if withImport {
			tr := tar.NewReader(buf)

			msgs, wkf, err := workflow.Push(ctx, api.mustDB(), api.Cache, p, tr, nil, u, project.DecryptWithBuiltinKey)
			if err != nil {
				return sdk.WrapError(err, "Cannot push generated workflow")
			}
			msgStrings := translate(r, msgs)

			if w != nil {
				w.Header().Add(sdk.ResponseWorkflowIDHeader, fmt.Sprintf("%d", wkf.ID))
				w.Header().Add(sdk.ResponseWorkflowNameHeader, wkf.Name)
			}

			return service.WriteJSON(w, msgStrings, http.StatusOK)
		}

		return service.Write(w, buf.Bytes(), http.StatusOK, "application/tar")
	}
}

func (api *API) postTemplateBulkHandler() service.Handler {
	return func(ctx context.Context, w http.ResponseWriter, r *http.Request) error {
		ctx, err := api.middlewareTemplate(false)(ctx, w, r)
		if err != nil {
			return err
		}
		wt := getWorkflowTemplate(ctx)
		if err := group.AggregateOnWorkflowTemplate(api.mustDB(), wt); err != nil {
			return err
		}

		// check all requests
		var req sdk.WorkflowTemplateBulk
		if err := service.UnmarshalBody(r, &req); err != nil {
			return err
		}
		m := make(map[string]struct{}, len(req.Operations))
		for _, o := range req.Operations {
			// check for duplicated request
			key := fmt.Sprintf("%s-%s", o.Request.ProjectKey, o.Request.WorkflowName)
			if _, ok := m[key]; ok {
				return sdk.NewErrorFrom(sdk.ErrWrongRequest, "Request should be unique for a given project key and workflow name")
			}
			m[key] = struct{}{}

			// check request params
			if err := wt.CheckParams(o.Request); err != nil {
				return err
			}
		}

		u := getUser(ctx)

		// non admin user should have read/write access to all given project
		if !u.Admin {
			for i := range req.Operations {
				if !api.checkProjectPermissions(ctx, req.Operations[i].Request.ProjectKey, permission.PermissionReadWriteExecute, nil) {
					return sdk.NewErrorFrom(sdk.ErrForbidden, "Write permission on project required to import generated workflow.")
				}
			}
		}

		// store the bulk request
		bulk := sdk.WorkflowTemplateBulk{
			UserID:             u.ID,
			WorkflowTemplateID: wt.ID,
			Operations:         make([]sdk.WorkflowTemplateBulkOperation, len(req.Operations)),
		}
		for i := range req.Operations {
			bulk.Operations[i].Status = sdk.OperationStatusPending
			bulk.Operations[i].Request = req.Operations[i].Request
		}
		if err := workflowtemplate.InsertBulk(api.mustDB(), &bulk); err != nil {
			return err
		}

		// start async bulk tasks
		sdk.GoRoutine(context.Background(), "api.templateBulkApply", func(ctx context.Context) {
			for i := range bulk.Operations {
				if bulk.Operations[i].Status == sdk.OperationStatusPending {
					bulk.Operations[i].Status = sdk.OperationStatusProcessing
					if err := workflowtemplate.UpdateBulk(api.mustDB(), &bulk); err != nil {
						log.Error("%v", err)
						return
					}

					errorDefer := func(err error) error {
						if err != nil {
							bulk.Operations[i].Status = sdk.OperationStatusError
							bulk.Operations[i].Error = fmt.Sprintf("%s", sdk.Cause(err))
							if err := workflowtemplate.UpdateBulk(api.mustDB(), &bulk); err != nil {
								return err
							}
						}

						return nil
					}

					// load project with key
					p, err := project.Load(api.mustDB(), api.Cache, bulk.Operations[i].Request.ProjectKey, u,
						project.LoadOptions.WithGroups,
						project.LoadOptions.WithApplications,
						project.LoadOptions.WithEnvironments,
						project.LoadOptions.WithPipelines,
						project.LoadOptions.WithApplicationWithDeploymentStrategies,
						project.LoadOptions.WithPlatforms)
					if err != nil {
						if errD := errorDefer(err); errD != nil {
							log.Error("%v", errD)
							return
						}
						continue
					}

					// apply and import workflow
					res, err := api.applyTemplate(ctx, u, p, wt, bulk.Operations[i].Request)
					if err != nil {
						if errD := errorDefer(err); errD != nil {
							log.Error("%v", errD)
							return
						}
						continue
					}

					buf := new(bytes.Buffer)
					if err := workflowtemplate.Tar(wt, res, buf); err != nil {
						if errD := errorDefer(err); errD != nil {
							log.Error("%v", errD)
							return
						}
						continue
					}

					tr := tar.NewReader(buf)

					_, _, err = workflow.Push(ctx, api.mustDB(), api.Cache, p, tr, nil, u, project.DecryptWithBuiltinKey)
					if err != nil {
						if errD := errorDefer(sdk.WrapError(err, "Cannot push generated workflow")); errD != nil {
							log.Error("%v", errD)
							return
						}
						continue
					}

					bulk.Operations[i].Status = sdk.OperationStatusDone
					if err := workflowtemplate.UpdateBulk(api.mustDB(), &bulk); err != nil {
						log.Error("%v", err)
						return
					}
				}
			}
		})

		// returns created bulk
		return service.WriteJSON(w, bulk, http.StatusOK)
	}
}

func (api *API) getTemplateBulkHandler() service.Handler {
	return func(ctx context.Context, w http.ResponseWriter, r *http.Request) error {
		id, _ := requestVarInt(r, "bulkID") // ignore error, will check if not 0
		if id == 0 {
			return sdk.WrapError(sdk.ErrWrongRequest, "Invalid given id")
		}

		ctx, err := api.middlewareTemplate(false)(ctx, w, r)
		if err != nil {
			return err
		}
		wt := getWorkflowTemplate(ctx)

		u := getUser(ctx)

		b, err := workflowtemplate.GetBulkByIDAndTemplateID(api.mustDB(), id, wt.ID)
		if err != nil {
			return err
		}
		if b == nil || (!u.Admin && u.ID != b.UserID) {
			return sdk.NewErrorFrom(sdk.ErrNotFound, "No workflow template bulk found for id %d", id)
		}

		return service.WriteJSON(w, b, http.StatusOK)
	}
}

func (api *API) getTemplateInstancesHandler() service.Handler {
	return func(ctx context.Context, w http.ResponseWriter, r *http.Request) error {
		ctx, err := api.middlewareTemplate(false)(ctx, w, r)
		if err != nil {
			return err
		}
		t := getWorkflowTemplate(ctx)

		u := deprecatedGetUser(ctx)

		ps, err := project.LoadAll(ctx, api.mustDB(), api.Cache, u)
		if err != nil {
			return err
		}

		is, err := workflowtemplate.GetInstancesByTemplateIDAndProjectIDs(api.mustDB(), t.ID, sdk.ProjectsToIDs(ps))
		if err != nil {
			return err
		}

		mProjects := make(map[int64]sdk.Project, len(ps))
		for i := range ps {
			mProjects[ps[i].ID] = ps[i]
		}
		for i := range is {
			p := mProjects[is[i].ProjectID]
			is[i].Project = &p
		}

		isPointers := make([]*sdk.WorkflowTemplateInstance, len(is))
		for i := range is {
			isPointers[i] = &is[i]
		}

		if err := workflowtemplate.AggregateAuditsOnWorkflowTemplateInstance(api.mustDB(), isPointers...); err != nil {
			return err
		}
		if err := workflow.AggregateOnWorkflowTemplateInstance(api.mustDB(), isPointers...); err != nil {
			return err
		}

		return service.WriteJSON(w, is, http.StatusOK)
	}
}

func (api *API) getTemplateInstanceHandler() service.Handler {
	return func(ctx context.Context, w http.ResponseWriter, r *http.Request) error {
		vars := mux.Vars(r)
		key := vars["key"]
		workflowName := vars["permWorkflowName"]
<<<<<<< HEAD
		proj, err := project.Load(api.mustDB(), api.Cache, key, deprecatedGetUser(ctx), project.LoadOptions.WithPlatforms)
		if err != nil {
			return sdk.WrapError(err, "Unable to load projet")
		}
		wf, err := workflow.Load(ctx, api.mustDB(), api.Cache, proj, workflowName, deprecatedGetUser(ctx), workflow.LoadOptions{})
=======

		proj, err := project.Load(api.mustDB(), api.Cache, key, getUser(ctx), project.LoadOptions.WithPlatforms)
		if err != nil {
			return sdk.WrapError(err, "Unable to load projet")
		}

		wf, err := workflow.Load(ctx, api.mustDB(), api.Cache, proj, workflowName, getUser(ctx), workflow.LoadOptions{})
>>>>>>> 554f327e
		if err != nil {
			if sdk.ErrorIs(err, sdk.ErrWorkflowNotFound) {
				return sdk.NewErrorFrom(sdk.ErrNotFound, "Cannot load workflow %s", workflowName)
			}
			return sdk.WithStack(err)
		}

		// return the template instance if workflow is a generated one
		wti, err := workflowtemplate.GetInstanceByWorkflowID(api.mustDB(), wf.ID)
		if err != nil {
			return err
		}
		if wti == nil {
			return sdk.NewErrorFrom(sdk.ErrNotFound, "No workflow template instance found")
		}

		wti.Project = proj

		return service.WriteJSON(w, wti, http.StatusOK)
	}
}

func (api *API) postTemplatePullHandler() service.Handler {
	return func(ctx context.Context, w http.ResponseWriter, r *http.Request) error {
		ctx, err := api.middlewareTemplate(false)(ctx, w, r)
		if err != nil {
			return err
		}

		wt := getWorkflowTemplate(ctx)

		if err := group.AggregateOnWorkflowTemplate(api.mustDB(), wt); err != nil {
			return err
		}

		buf := new(bytes.Buffer)
		if err := workflowtemplate.Pull(wt, exportentities.FormatYAML, buf); err != nil {
			return err
		}

		w.Header().Add("Content-Type", "application/tar")
		w.WriteHeader(http.StatusOK)
		_, err = io.Copy(w, buf)
		return sdk.WrapError(err, "Unable to copy content buffer in the response writer")
	}
}

func (api *API) postTemplatePushHandler() service.Handler {
	return func(ctx context.Context, w http.ResponseWriter, r *http.Request) error {
		btes, err := ioutil.ReadAll(r.Body)
		if err != nil {
			log.Error("%v", sdk.WrapError(err, "Unable to read body"))
			return sdk.ErrWrongRequest
		}
		defer r.Body.Close()

		tr := tar.NewReader(bytes.NewReader(btes))

		msgs, wt, err := workflowtemplate.Push(api.mustDB(), deprecatedGetUser(ctx), tr)
		if err != nil {
			return sdk.WrapError(err, "Cannot push template")
		}

		if wt != nil {
			if err := group.AggregateOnWorkflowTemplate(api.mustDB(), wt); err != nil {
				return err
			}
			w.Header().Add(sdk.ResponseTemplateGroupNameHeader, wt.Group.Name)
			w.Header().Add(sdk.ResponseTemplateSlugHeader, wt.Slug)
		}

		return service.WriteJSON(w, translate(r, msgs), http.StatusOK)
	}
}

func (api *API) getTemplateAuditsHandler() service.Handler {
	return func(ctx context.Context, w http.ResponseWriter, r *http.Request) error {
		ctx, err := api.middlewareTemplate(false)(ctx, w, r)
		if err != nil {
			return err
		}
		t := getWorkflowTemplate(ctx)

		since := r.FormValue("sinceVersion")
		var version int64
		if since != "" {
			version, err = strconv.ParseInt(since, 10, 64)
			if err != nil || version < 0 {
				return sdk.NewError(sdk.ErrWrongRequest, err)
			}
		}

		as, err := workflowtemplate.GetAuditsByTemplateIDsAndEventTypesAndVersionGTE(api.mustDB(),
			[]int64{t.ID}, []string{"WorkflowTemplateAdd", "WorkflowTemplateUpdate"}, version)
		if err != nil {
			return err
		}

		return service.WriteJSON(w, as, http.StatusOK)
	}
}

func (api *API) getTemplateUsageHandler() service.Handler {
	return func(ctx context.Context, w http.ResponseWriter, r *http.Request) error {
		ctx, err := api.middlewareTemplate(false)(ctx, w, r)
		if err != nil {
			return err
		}
		wfTmpl := getWorkflowTemplate(ctx)

		wfs, err := workflow.LoadByWorkflowTemplateID(ctx, api.mustDB(), wfTmpl.ID, deprecatedGetUser(ctx))
		if err != nil {
			return sdk.WrapError(err, "Cannot load templates")
		}

		return service.WriteJSON(w, wfs, http.StatusOK)
	}
}<|MERGE_RESOLUTION|>--- conflicted
+++ resolved
@@ -648,21 +648,11 @@
 		vars := mux.Vars(r)
 		key := vars["key"]
 		workflowName := vars["permWorkflowName"]
-<<<<<<< HEAD
 		proj, err := project.Load(api.mustDB(), api.Cache, key, deprecatedGetUser(ctx), project.LoadOptions.WithPlatforms)
 		if err != nil {
 			return sdk.WrapError(err, "Unable to load projet")
 		}
 		wf, err := workflow.Load(ctx, api.mustDB(), api.Cache, proj, workflowName, deprecatedGetUser(ctx), workflow.LoadOptions{})
-=======
-
-		proj, err := project.Load(api.mustDB(), api.Cache, key, getUser(ctx), project.LoadOptions.WithPlatforms)
-		if err != nil {
-			return sdk.WrapError(err, "Unable to load projet")
-		}
-
-		wf, err := workflow.Load(ctx, api.mustDB(), api.Cache, proj, workflowName, getUser(ctx), workflow.LoadOptions{})
->>>>>>> 554f327e
 		if err != nil {
 			if sdk.ErrorIs(err, sdk.ErrWorkflowNotFound) {
 				return sdk.NewErrorFrom(sdk.ErrNotFound, "Cannot load workflow %s", workflowName)
