package api

import (
	"archive/tar"
	"bytes"
	"context"
	"fmt"
	"io"
	"io/ioutil"
	"net/http"
	"sort"
	"strconv"

	"github.com/gorilla/mux"
	"github.com/sirupsen/logrus"

	"github.com/ovh/cds/engine/api/application"
	"github.com/ovh/cds/engine/api/ascode"
	"github.com/ovh/cds/engine/api/event"
	"github.com/ovh/cds/engine/api/group"
	"github.com/ovh/cds/engine/api/operation"
	"github.com/ovh/cds/engine/api/project"
	"github.com/ovh/cds/engine/api/workflow"
	"github.com/ovh/cds/engine/api/workflowtemplate"
	"github.com/ovh/cds/engine/service"
	"github.com/ovh/cds/sdk"
	"github.com/ovh/cds/sdk/exportentities"
	"github.com/ovh/cds/sdk/log"
)

func (api *API) getTemplatesHandler() service.Handler {
	return func(ctx context.Context, w http.ResponseWriter, r *http.Request) error {
		var ts []sdk.WorkflowTemplate
		var err error
		if isMaintainer(ctx) {
			ts, err = workflowtemplate.LoadAll(ctx, api.mustDB(),
				workflowtemplate.LoadOptions.Default,
				workflowtemplate.LoadOptions.WithAudits,
			)
		} else {
			ts, err = workflowtemplate.LoadAllByGroupIDs(ctx, api.mustDB(),
				append(getAPIConsumer(ctx).GetGroupIDs(), group.SharedInfraGroup.ID),
				workflowtemplate.LoadOptions.Default,
				workflowtemplate.LoadOptions.WithAudits,
			)
		}
		if err != nil {
			return err
		}

		return service.WriteJSON(w, ts, http.StatusOK)
	}
}

func (api *API) postTemplateHandler() service.Handler {
	return func(ctx context.Context, w http.ResponseWriter, r *http.Request) error {
		var data sdk.WorkflowTemplate
		if err := service.UnmarshalBody(r, &data); err != nil {
			return err
		}
		if err := data.IsValid(); err != nil {
			return err
		}

		var grp *sdk.Group
		var err error
		// if imported from url try to download files then overrides request
		if data.ImportURL != "" {
			t := new(bytes.Buffer)
			if err := exportentities.DownloadTemplate(data.ImportURL, t); err != nil {
				return sdk.NewError(sdk.ErrWrongRequest, err)
			}
			wt, err := exportentities.ReadTemplateFromTar(tar.NewReader(t))
			if err != nil {
				return err
			}
			wt.ImportURL = data.ImportURL
			data = wt

			// group name should be set
			if data.Group == nil {
				return sdk.NewErrorFrom(sdk.ErrWrongRequest, "missing group name")
			}

			grp, err = group.LoadByName(ctx, api.mustDB(), data.Group.Name, group.LoadOptions.WithMembers)
			if err != nil {
				return sdk.NewError(sdk.ErrWrongRequest, err)
			}
			data.GroupID = grp.ID

			// check the workflow template extracted
			if err := data.IsValid(); err != nil {
				return err
			}
		} else {
			grp, err = group.LoadByID(ctx, api.mustDB(), data.GroupID, group.LoadOptions.WithMembers)
			if err != nil {
				return err
			}
		}

		data.Version = 1

		if !isGroupAdmin(ctx, grp) && !isAdmin(ctx) {
			return sdk.WithStack(sdk.ErrForbidden)
		}

		// execute template with no instance only to check if parsing is ok
		if _, err := workflowtemplate.Parse(data); err != nil {
			return err
		}

		tx, err := api.mustDB().Begin()
		if err != nil {
			return sdk.WithStack(err)
		}
		defer tx.Rollback() // nolint

		// duplicate couple of group id and slug will failed with sql constraint
		if err := workflowtemplate.Insert(tx, &data); err != nil {
			return err
		}

		newTemplate, err := workflowtemplate.LoadByID(ctx, tx, data.ID, workflowtemplate.LoadOptions.Default)
		if err != nil {
			return err
		}

		if err := workflowtemplate.CreateAuditAdd(tx, *newTemplate, getAPIConsumer(ctx)); err != nil {
			return err
		}

		if err := workflowtemplate.LoadOptions.WithAudits(ctx, tx, newTemplate); err != nil {
			return err
		}

		if err := tx.Commit(); err != nil {
			return sdk.WithStack(err)
		}

		// aggregate extra data for ui
		newTemplate.Editable = true

		return service.WriteJSON(w, newTemplate, http.StatusOK)
	}
}

func (api *API) getTemplateHandler() service.Handler {
	return func(ctx context.Context, w http.ResponseWriter, r *http.Request) error {
		vars := mux.Vars(r)

		groupName := vars["permGroupName"]
		templateSlug := vars["permTemplateSlug"]

		g, err := group.LoadByName(ctx, api.mustDB(), groupName, group.LoadOptions.WithMembers)
		if err != nil {
			return err
		}

		wt, err := workflowtemplate.LoadBySlugAndGroupID(ctx, api.mustDB(), templateSlug, g.ID,
			workflowtemplate.LoadOptions.Default,
			workflowtemplate.LoadOptions.WithAudits,
		)
		if err != nil {
			return err
		}
		wt.Editable = isGroupAdmin(ctx, g) || isAdmin(ctx)

		return service.WriteJSON(w, wt, http.StatusOK)
	}
}

func (api *API) putTemplateHandler() service.Handler {
	return func(ctx context.Context, w http.ResponseWriter, r *http.Request) error {
		vars := mux.Vars(r)

		groupName := vars["permGroupName"]
		templateSlug := vars["permTemplateSlug"]

		g, err := group.LoadByName(ctx, api.mustDB(), groupName, group.LoadOptions.WithMembers)
		if err != nil {
			return err
		}

		old, err := workflowtemplate.LoadBySlugAndGroupID(ctx, api.mustDB(), templateSlug, g.ID, workflowtemplate.LoadOptions.Default)
		if err != nil {
			return err
		}

		data := sdk.WorkflowTemplate{}
		if err := service.UnmarshalBody(r, &data); err != nil {
			return err
		}
		if err := data.IsValid(); err != nil {
			return err
		}

		var grp *sdk.Group
		// if imported from url try to download files then overrides request
		if data.ImportURL != "" {
			t := new(bytes.Buffer)
			if err := exportentities.DownloadTemplate(data.ImportURL, t); err != nil {
				return sdk.NewError(sdk.ErrWrongRequest, err)
			}
			wt, err := exportentities.ReadTemplateFromTar(tar.NewReader(t))
			if err != nil {
				return err
			}
			wt.ImportURL = data.ImportURL
			data = wt

			// group name should be set
			if data.Group == nil {
				return sdk.NewErrorFrom(sdk.ErrWrongRequest, "missing group name")
			}

			// check that the user is admin on the given template's group
			grp, err = group.LoadByName(ctx, api.mustDB(), data.Group.Name, group.LoadOptions.WithMembers)
			if err != nil {
				return sdk.NewError(sdk.ErrWrongRequest, err)
			}
			data.GroupID = grp.ID

			// check the workflow template extracted
			if err := data.IsValid(); err != nil {
				return err
			}
		} else {
			// check that the group exists and user is admin for group id
			grp, err = group.LoadByID(ctx, api.mustDB(), data.GroupID, group.LoadOptions.WithMembers)
			if err != nil {
				return err
			}
		}

		if !isGroupAdmin(ctx, grp) && !isAdmin(ctx) {
			return sdk.WithStack(sdk.ErrForbidden)
		}

		tx, err := api.mustDB().Begin()
		if err != nil {
			return sdk.WithStack(err)
		}
		defer tx.Rollback() // nolint

		// update fields from request data
		clone := sdk.WorkflowTemplate(*old)
		clone.Update(data)

		// execute template with no instance only to check if golang template parsing is ok
		if _, err := workflowtemplate.Parse(clone); err != nil {
			return err
		}

		if err := workflowtemplate.Update(tx, &clone); err != nil {
			return err
		}

		newTemplate, err := workflowtemplate.LoadByID(ctx, tx, clone.ID, workflowtemplate.LoadOptions.Default)
		if err != nil {
			return err
		}

		if err := workflowtemplate.CreateAuditUpdate(tx, *old, *newTemplate, data.ChangeMessage, getAPIConsumer(ctx)); err != nil {
			return err
		}

		if err := workflowtemplate.LoadOptions.WithAudits(ctx, tx, newTemplate); err != nil {
			return err
		}

		if err := tx.Commit(); err != nil {
			return sdk.WithStack(err)
		}

		// aggregate extra data for ui
		newTemplate.Editable = true

		return service.WriteJSON(w, newTemplate, http.StatusOK)
	}
}

func (api *API) deleteTemplateHandler() service.Handler {
	return func(ctx context.Context, w http.ResponseWriter, r *http.Request) error {
		vars := mux.Vars(r)

		groupName := vars["permGroupName"]
		templateSlug := vars["permTemplateSlug"]

		g, err := group.LoadByName(ctx, api.mustDB(), groupName)
		if err != nil {
			return err
		}

		wt, err := workflowtemplate.LoadBySlugAndGroupID(ctx, api.mustDB(), templateSlug, g.ID)
		if err != nil {
			return err
		}

		if err := workflowtemplate.Delete(api.mustDB(), wt); err != nil {
			return err
		}

		return service.WriteJSON(w, nil, http.StatusOK)
	}
}

func (api *API) postTemplateApplyHandler() service.Handler {
	return func(ctx context.Context, w http.ResponseWriter, r *http.Request) error {
		vars := mux.Vars(r)

		groupName := vars["groupName"]
		templateSlug := vars["templateSlug"]

		g, err := group.LoadByName(ctx, api.mustDB(), groupName, group.LoadOptions.WithMembers)
		if err != nil {
			return err
		}
		if !(isGroupMember(ctx, g) || isMaintainer(ctx)) {
			return sdk.WithStack(sdk.ErrNotFound)
		}

		wt, err := workflowtemplate.LoadBySlugAndGroupID(ctx, api.mustDB(), templateSlug, g.ID, workflowtemplate.LoadOptions.Default)
		if err != nil {
			return err
		}

		withImport := FormBool(r, "import")
		branch := FormString(r, "branch")
		message := FormString(r, "message")

		// parse and check request
		var req sdk.WorkflowTemplateRequest
		if err := service.UnmarshalBody(r, &req); err != nil {
			return err
		}
		if err := wt.CheckParams(req); err != nil {
			return err
		}

		// check permission on project
		if !withImport {
			var hasRPermission = api.checkProjectPermissions(ctx, req.ProjectKey, sdk.PermissionRead, nil) == nil
			if !hasRPermission && !isMaintainer(ctx) && !isAdmin(ctx) {
				return sdk.WithStack(sdk.ErrNoProject)
			}
		} else {
			var hasRWPermission = api.checkProjectPermissions(ctx, req.ProjectKey, sdk.PermissionReadWriteExecute, nil) == nil
			if !hasRWPermission && !isAdmin(ctx) {
				return sdk.NewErrorFrom(sdk.ErrForbidden, "write permission on project required to import generated workflow.")
			}
		}

		// non admin user should have read/write to given project
		consumer := getAPIConsumer(ctx)
		if !consumer.Admin() {
			if err := api.checkProjectPermissions(ctx, req.ProjectKey, sdk.PermissionReadWriteExecute, nil); err != nil {
				return sdk.NewErrorFrom(sdk.ErrForbidden, "write permission on project required to import generated workflow.")
			}
		}

		// load project with key
<<<<<<< HEAD
		proj, err := project.Load(api.mustDB(), req.ProjectKey,
=======
		p, err := project.Load(ctx, api.mustDB(), req.ProjectKey,
>>>>>>> 0d1bd522
			project.LoadOptions.WithGroups,
			project.LoadOptions.WithApplications,
			project.LoadOptions.WithEnvironments,
			project.LoadOptions.WithPipelines,
			project.LoadOptions.WithApplicationWithDeploymentStrategies,
			project.LoadOptions.WithIntegrations,
			project.LoadOptions.WithClearKeys,
		)
		if err != nil {
			return err
		}

		projIdent := sdk.ProjectIdentifiers{ID: proj.ID, Key: proj.Key}
		data := exportentities.WorkflowComponents{
			Template: exportentities.TemplateInstance{
				Name:       req.WorkflowName,
				From:       wt.PathWithVersion(),
				Parameters: req.Parameters,
			},
		}

		if !withImport && !req.Detached {
			buf := new(bytes.Buffer)
			if err := exportentities.TarWorkflowComponents(ctx, data, buf); err != nil {
				return err
			}
			return service.Write(w, buf.Bytes(), http.StatusOK, "application/tar")
		}

		// In case we want to generated a workflow not detached from the template, we need to check if the template
		// was not already applied to the same target workflow. If there is already a workflow and it's ascode we will
		// create a PR from the apply request and we will not execute the template.
		if withImport && !req.Detached {
			wti, err := workflowtemplate.LoadInstanceByTemplateIDAndProjectIDAndRequestWorkflowName(ctx, api.mustDB(), wt.ID, projIdent.ID, req.WorkflowName)
			if err != nil && !sdk.ErrorIs(err, sdk.ErrNotFound) {
				return err
			}
			if wti != nil && wti.WorkflowID != nil {
				existingWorkflow, err := workflow.LoadByID(ctx, api.mustDB(), projIdent, *wti.WorkflowID, workflow.LoadOptions{})
				if err != nil {
					return err
				}
				if existingWorkflow.FromRepository != "" {
					var rootApp *sdk.Application
					if existingWorkflow.WorkflowData.Node.Context != nil && existingWorkflow.WorkflowData.Node.Context.ApplicationID != 0 {
						rootApp, err = application.LoadByIDWithClearVCSStrategyPassword(api.mustDB(), existingWorkflow.WorkflowData.Node.Context.ApplicationID)
						if err != nil {
							return err
						}
					}
					if rootApp == nil {
						return sdk.NewErrorFrom(sdk.ErrWrongRequest, "cannot find the root application of the workflow")
					}

<<<<<<< HEAD
					ope, err := operation.PushOperationUpdate(ctx, api.mustDB(), api.Cache, *proj, data, rootApp.VCSServer, rootApp.RepositoryFullname, branch, message, rootApp.RepositoryStrategy, consumer)
=======
					if branch == "" || message == "" {
						return sdk.NewErrorFrom(sdk.ErrWrongRequest, "missing branch or message data")
					}

					tx, err := api.mustDB().Begin()
					if err != nil {
						return sdk.WithStack(err)
					}
					defer tx.Rollback() // nolint

					ope, err := operation.PushOperationUpdate(ctx, tx, api.Cache, *p, data, rootApp.VCSServer, rootApp.RepositoryFullname, branch, message, rootApp.RepositoryStrategy, consumer)
>>>>>>> 0d1bd522
					if err != nil {
						return err
					}

					if err := tx.Commit(); err != nil {
						return sdk.WithStack(err)
					}

					sdk.GoRoutine(context.Background(), fmt.Sprintf("UpdateAsCodeResult-%s", ope.UUID), func(ctx context.Context) {
						ed := ascode.EntityData{
							Name:          existingWorkflow.Name,
							ID:            existingWorkflow.ID,
							Type:          ascode.WorkflowEvent,
							FromRepo:      existingWorkflow.FromRepository,
							OperationUUID: ope.UUID,
						}
<<<<<<< HEAD
						asCodeEvent := ascode.UpdateAsCodeResult(ctx, api.mustDB(), api.Cache, projIdent, existingWorkflow.ID, *rootApp, ed, consumer)
						if asCodeEvent != nil {
							event.PublishAsCodeEvent(ctx, projIdent.Key, *asCodeEvent, consumer)
						}
=======
						ascode.UpdateAsCodeResult(ctx, api.mustDB(), api.Cache, *p, *existingWorkflow, *rootApp, ed, consumer)
>>>>>>> 0d1bd522
					}, api.PanicDump())

					return service.WriteJSON(w, sdk.Operation{
						UUID:   ope.UUID,
						Status: ope.Status,
					}, http.StatusOK)
				}
			}
		}

		mods := []workflowtemplate.TemplateRequestModifierFunc{
			workflowtemplate.TemplateRequestModifiers.DefaultKeys(*proj),
		}
		if req.Detached {
			mods = append(mods, workflowtemplate.TemplateRequestModifiers.Detached)
		}
<<<<<<< HEAD
		_, wti, err := workflowtemplate.CheckAndExecuteTemplate(ctx, api.mustDB(), *consumer, projIdent, &data, mods...)
=======
		_, wti, err := workflowtemplate.CheckAndExecuteTemplate(ctx, api.mustDB(), api.Cache, *consumer, *p, &data, mods...)
>>>>>>> 0d1bd522
		if err != nil {
			return err
		}

		log.Debug("postTemplateApplyHandler> template %s applied (withImport=%v)", wt.Slug, withImport)

		if !withImport {
			buf := new(bytes.Buffer)
			if err := exportentities.TarWorkflowComponents(ctx, data, buf); err != nil {
				return err
			}
			return service.Write(w, buf.Bytes(), http.StatusOK, "application/tar")
		}

<<<<<<< HEAD
		msgs, wkf, oldWkf, _, err := workflow.Push(ctx, api.mustDB(), api.Cache, proj, data, nil, consumer, project.DecryptWithBuiltinKey)
=======
		msgs, wkf, oldWkf, _, err := workflow.Push(ctx, api.mustDB(), api.Cache, p, data, nil, consumer, project.DecryptWithBuiltinKey)
>>>>>>> 0d1bd522
		if err != nil {
			return sdk.WrapError(err, "cannot push generated workflow")
		}
		if err := workflowtemplate.UpdateTemplateInstanceWithWorkflow(ctx, api.mustDB(), *wkf, *consumer, wti); err != nil {
			return err
		}

		msgStrings := translate(r, msgs)

		log.Debug("postTemplateApplyHandler> importing the workflow %s from template %s", wkf.Name, wt.Slug)

		if w != nil {
			w.Header().Add(sdk.ResponseWorkflowIDHeader, fmt.Sprintf("%d", wkf.ID))
			w.Header().Add(sdk.ResponseWorkflowNameHeader, wkf.Name)
		}

		if oldWkf != nil {
			event.PublishWorkflowUpdate(ctx, projIdent.Key, *wkf, *oldWkf, getAPIConsumer(ctx))
		} else {
			event.PublishWorkflowAdd(ctx, projIdent.Key, *wkf, getAPIConsumer(ctx))
		}

		return service.WriteJSON(w, msgStrings, http.StatusOK)
	}
}

func (api *API) postTemplateBulkHandler() service.Handler {
	return func(ctx context.Context, w http.ResponseWriter, r *http.Request) error {
		vars := mux.Vars(r)

		groupName := vars["groupName"]
		templateSlug := vars["templateSlug"]

		g, err := group.LoadByName(ctx, api.mustDB(), groupName, group.LoadOptions.WithMembers)
		if err != nil {
			return err
		}
		if !(isGroupMember(ctx, g) || isMaintainer(ctx)) {
			return sdk.WithStack(sdk.ErrNotFound)
		}

		wt, err := workflowtemplate.LoadBySlugAndGroupID(ctx, api.mustDB(), templateSlug, g.ID, workflowtemplate.LoadOptions.Default)
		if err != nil {
			return err
		}

		branch := FormString(r, "branch")
		message := FormString(r, "message")

		// check all requests
		var req sdk.WorkflowTemplateBulk
		if err := service.UnmarshalBody(r, &req); err != nil {
			return err
		}
		m := make(map[string]struct{}, len(req.Operations))
		for _, o := range req.Operations {
			// check for duplicated request
			key := fmt.Sprintf("%s-%s", o.Request.ProjectKey, o.Request.WorkflowName)
			if _, ok := m[key]; ok {
				return sdk.NewErrorFrom(sdk.ErrWrongRequest, "request should be unique for a given project key and workflow name")
			}
			m[key] = struct{}{}

			// check request params
			if err := wt.CheckParams(o.Request); err != nil {
				return err
			}
		}

		consumer := getAPIConsumer(ctx)

		// non admin user should have read/write access to all given project
		if !consumer.Admin() {
			for i := range req.Operations {
				if err := api.checkProjectPermissions(ctx, req.Operations[i].Request.ProjectKey, sdk.PermissionReadWriteExecute, nil); err != nil {
					return sdk.NewErrorFrom(sdk.ErrForbidden, "write permission on project required to import generated workflow.")
				}
			}
		}

		// store the bulk request
		bulk := sdk.WorkflowTemplateBulk{
			UserID:             consumer.AuthentifiedUser.ID,
			WorkflowTemplateID: wt.ID,
			Operations:         make([]sdk.WorkflowTemplateBulkOperation, len(req.Operations)),
		}
		for i := range req.Operations {
			bulk.Operations[i].Status = sdk.OperationStatusPending
			bulk.Operations[i].Request = req.Operations[i].Request
		}
		if err := workflowtemplate.InsertBulk(api.mustDB(), &bulk); err != nil {
			return err
		}

		// start async bulk tasks
		sdk.GoRoutine(context.Background(), "api.templateBulkApply", func(ctx context.Context) {
			for i := range bulk.Operations {
				if bulk.Operations[i].Status == sdk.OperationStatusPending {
					bulk.Operations[i].Status = sdk.OperationStatusProcessing
					if err := workflowtemplate.UpdateBulk(api.mustDB(), &bulk); err != nil {
						log.Error(ctx, "%v", err)
						return
					}

					errorDefer := func(err error) error {
						if err != nil {
							err = sdk.WrapError(err, "error occurred in template bulk with id %d", bulk.ID)
							log.ErrorWithFields(ctx, logrus.Fields{
								"stack_trace": fmt.Sprintf("%+v", err),
							}, "%s", err)
							bulk.Operations[i].Status = sdk.OperationStatusError
							bulk.Operations[i].Error = fmt.Sprintf("%s", sdk.Cause(err))
							if err := workflowtemplate.UpdateBulk(api.mustDB(), &bulk); err != nil {
								return err
							}
						}

						return nil
					}

					// load project with key
					p, err := project.Load(ctx, api.mustDB(), bulk.Operations[i].Request.ProjectKey,
						project.LoadOptions.WithGroups,
						project.LoadOptions.WithApplications,
						project.LoadOptions.WithEnvironments,
						project.LoadOptions.WithPipelines,
						project.LoadOptions.WithApplicationWithDeploymentStrategies,
						project.LoadOptions.WithIntegrations,
						project.LoadOptions.WithClearKeys,
					)
					if err != nil {
						if errD := errorDefer(err); errD != nil {
							log.Error(ctx, "%v", errD)
							return
						}
						continue
					}

					projIdent := sdk.ProjectIdentifiers{ID: p.ID, Key: p.Key}

					// apply and import workflow
					data := exportentities.WorkflowComponents{
						Template: exportentities.TemplateInstance{
							Name:       bulk.Operations[i].Request.WorkflowName,
							From:       wt.PathWithVersion(),
							Parameters: bulk.Operations[i].Request.Parameters,
						},
					}

					// In case we want to update a workflow that is ascode, we want to create a PR instead of pushing directly the new workflow.
					wti, err := workflowtemplate.LoadInstanceByTemplateIDAndProjectIDAndRequestWorkflowName(ctx, api.mustDB(), wt.ID, projIdent.ID, data.Template.Name)
					if err != nil && !sdk.ErrorIs(err, sdk.ErrNotFound) {
						if errD := errorDefer(err); errD != nil {
							log.Error(ctx, "%v", errD)
							return
						}
						continue
					}
					if wti != nil && wti.WorkflowID != nil {
						existingWorkflow, err := workflow.LoadByID(ctx, api.mustDB(), projIdent, *wti.WorkflowID, workflow.LoadOptions{})
						if err != nil {
							if errD := errorDefer(err); errD != nil {
								log.Error(ctx, "%v", errD)
								return
							}
							continue
						}
						if existingWorkflow.FromRepository != "" {
							var rootApp *sdk.Application
							if existingWorkflow.WorkflowData.Node.Context != nil && existingWorkflow.WorkflowData.Node.Context.ApplicationID != 0 {
								rootApp, err = application.LoadByIDWithClearVCSStrategyPassword(api.mustDB(), existingWorkflow.WorkflowData.Node.Context.ApplicationID)
								if err != nil {
									if errD := errorDefer(err); errD != nil {
										log.Error(ctx, "%v", errD)
										return
									}
									continue
								}
							}
							if rootApp == nil {
								if errD := errorDefer(sdk.NewErrorFrom(sdk.ErrWrongRequest, "cannot find the root application of the workflow")); errD != nil {
									log.Error(ctx, "%v", errD)
									return
								}
								continue
							}

							if branch == "" || message == "" {
								if errD := errorDefer(sdk.NewErrorFrom(sdk.ErrWrongRequest, "missing branch or message data")); errD != nil {
									log.Error(ctx, "%v", errD)
									return
								}
								continue
							}

							tx, err := api.mustDB().Begin()
							if err != nil {
								if errD := errorDefer(err); errD != nil {
									log.Error(ctx, "%v", errD)
									return
								}
								continue
							}
							ope, err := operation.PushOperationUpdate(ctx, tx, api.Cache, *p, data, rootApp.VCSServer, rootApp.RepositoryFullname, branch, message, rootApp.RepositoryStrategy, consumer)
							if err != nil {
								tx.Rollback() // nolint
								if errD := errorDefer(err); errD != nil {
									log.Error(ctx, "%v", errD)
									return
								}
								continue
							}
							if err := tx.Commit(); err != nil {
								tx.Rollback() // nolint
								if errD := errorDefer(err); errD != nil {
									log.Error(ctx, "%v", errD)
									return
								}
								continue
							}

							ed := ascode.EntityData{
								Name:          existingWorkflow.Name,
								ID:            existingWorkflow.ID,
								Type:          ascode.WorkflowEvent,
								FromRepo:      existingWorkflow.FromRepository,
								OperationUUID: ope.UUID,
							}
<<<<<<< HEAD
							asCodeEvent := ascode.UpdateAsCodeResult(ctx, api.mustDB(), api.Cache, projIdent, existingWorkflow.ID, *rootApp, ed, consumer)
							if asCodeEvent != nil {
								event.PublishAsCodeEvent(ctx, projIdent.Key, *asCodeEvent, consumer)
							}
=======
							ascode.UpdateAsCodeResult(ctx, api.mustDB(), api.Cache, *p, *existingWorkflow, *rootApp, ed, consumer)
>>>>>>> 0d1bd522

							bulk.Operations[i].Status = sdk.OperationStatusDone
							if err := workflowtemplate.UpdateBulk(api.mustDB(), &bulk); err != nil {
								log.Error(ctx, "%v", err)
								return
							}

							continue
						}
					}

					mods := []workflowtemplate.TemplateRequestModifierFunc{
						workflowtemplate.TemplateRequestModifiers.DefaultKeys(*p),
					}
<<<<<<< HEAD
					_, wti, err = workflowtemplate.CheckAndExecuteTemplate(ctx, api.mustDB(), *consumer, projIdent, &data, mods...)
=======
					_, wti, err = workflowtemplate.CheckAndExecuteTemplate(ctx, api.mustDB(), api.Cache, *consumer, *p, &data, mods...)
>>>>>>> 0d1bd522
					if err != nil {
						if errD := errorDefer(err); errD != nil {
							log.Error(ctx, "%v", errD)
							return
						}
						continue
					}

					_, wkf, _, _, err := workflow.Push(ctx, api.mustDB(), api.Cache, p, data, nil, consumer, project.DecryptWithBuiltinKey)
					if err != nil {
						if errD := errorDefer(sdk.WrapError(err, "cannot push generated workflow")); errD != nil {
							log.Error(ctx, "%v", errD)
							return
						}
						continue
					}

					if err := workflowtemplate.UpdateTemplateInstanceWithWorkflow(ctx, api.mustDB(), *wkf, *consumer, wti); err != nil {
						if errD := errorDefer(err); errD != nil {
							log.Error(ctx, "%v", errD)
							return
						}
						continue
					}

					bulk.Operations[i].Status = sdk.OperationStatusDone
					if err := workflowtemplate.UpdateBulk(api.mustDB(), &bulk); err != nil {
						log.Error(ctx, "%v", err)
						return
					}
				}
			}
		})

		// returns created bulk
		return service.WriteJSON(w, bulk, http.StatusOK)
	}
}

func (api *API) getTemplateBulkHandler() service.Handler {
	return func(ctx context.Context, w http.ResponseWriter, r *http.Request) error {
		id, _ := requestVarInt(r, "bulkID") // ignore error, will check if not 0
		if id == 0 {
			return sdk.WrapError(sdk.ErrWrongRequest, "invalid given id")
		}

		vars := mux.Vars(r)

		groupName := vars["groupName"]
		templateSlug := vars["templateSlug"]

		g, err := group.LoadByName(ctx, api.mustDB(), groupName, group.LoadOptions.WithMembers)
		if err != nil {
			return err
		}
		if !(isGroupMember(ctx, g) || isMaintainer(ctx)) {
			return sdk.WithStack(sdk.ErrNotFound)
		}

		wt, err := workflowtemplate.LoadBySlugAndGroupID(ctx, api.mustDB(), templateSlug, g.ID)
		if err != nil {
			return err
		}

		b, err := workflowtemplate.GetBulkByIDAndTemplateID(api.mustDB(), id, wt.ID)
		if err != nil {
			return err
		}
		if b == nil || (b.UserID != getAPIConsumer(ctx).AuthentifiedUser.ID && !isMaintainer(ctx) && !isAdmin(ctx)) {
			return sdk.NewErrorFrom(sdk.ErrNotFound, "no workflow template bulk found for id %d", id)
		}
		sort.Slice(b.Operations, func(i, j int) bool {
			return b.Operations[i].Request.WorkflowName < b.Operations[j].Request.WorkflowName
		})

		return service.WriteJSON(w, b, http.StatusOK)
	}
}

func (api *API) getTemplateInstancesHandler() service.Handler {
	return func(ctx context.Context, w http.ResponseWriter, r *http.Request) error {
		vars := mux.Vars(r)

		groupName := vars["groupName"]
		templateSlug := vars["templateSlug"]

		g, err := group.LoadByName(ctx, api.mustDB(), groupName, group.LoadOptions.WithMembers)
		if err != nil {
			return err
		}
		if !(isGroupMember(ctx, g) || isMaintainer(ctx)) {
			return sdk.WithStack(sdk.ErrNotFound)
		}

		wt, err := workflowtemplate.LoadBySlugAndGroupID(ctx, api.mustDB(), templateSlug, g.ID)
		if err != nil {
			return err
		}

		var ps sdk.Projects
		if isMaintainer(ctx) {
			ps, err = project.LoadAll(ctx, api.mustDB(), api.Cache, project.LoadOptions.WithKeys)
		} else {
			ps, err = project.LoadAllByGroupIDs(ctx, api.mustDB(), api.Cache, getAPIConsumer(ctx).GetGroupIDs(), project.LoadOptions.WithKeys)
		}
		if err != nil {
			return err
		}

		is, err := workflowtemplate.LoadInstancesByTemplateIDAndProjectIDs(ctx, api.mustDB(), wt.ID, sdk.ProjectsToIDs(ps),
			workflowtemplate.LoadInstanceOptions.WithAudits)
		if err != nil {
			return err
		}

		mProjects := make(map[int64]sdk.Project, len(ps))
		for i := range ps {
			mProjects[ps[i].ID] = ps[i]
		}
		for i := range is {
			p := mProjects[is[i].ProjectID]
			is[i].Project = &p
		}

		// Add project and workflow on instances
		isPointers := make([]*sdk.WorkflowTemplateInstance, len(is))
		for i := range is {
			isPointers[i] = &is[i]
		}
		if err := workflow.AggregateOnWorkflowTemplateInstance(ctx, api.mustDB(), isPointers...); err != nil {
			return err
		}

		return service.WriteJSON(w, is, http.StatusOK)
	}
}

func (api *API) deleteTemplateInstanceHandler() service.Handler {
	return func(ctx context.Context, w http.ResponseWriter, r *http.Request) error {
		vars := mux.Vars(r)

		groupName := vars["groupName"]
		templateSlug := vars["templateSlug"]

		g, err := group.LoadByName(ctx, api.mustDB(), groupName, group.LoadOptions.WithMembers)
		if err != nil {
			return err
		}
		if !(isGroupMember(ctx, g) || isMaintainer(ctx)) {
			return sdk.WithStack(sdk.ErrNotFound)
		}

		wt, err := workflowtemplate.LoadBySlugAndGroupID(ctx, api.mustDB(), templateSlug, g.ID)
		if err != nil {
			return err
		}

		var ps []sdk.Project
		if isAdmin(ctx) {
			ps, err = project.LoadAll(ctx, api.mustDB(), api.Cache)
		} else {
			ps, err = project.LoadAllByGroupIDs(ctx, api.mustDB(), api.Cache, getAPIConsumer(ctx).GetGroupIDs())
		}
		if err != nil {
			return err
		}

		instanceID, err := requestVarInt(r, "instanceID")
		if err != nil {
			return err
		}

		wti, err := workflowtemplate.LoadInstanceByIDForTemplateIDAndProjectIDs(ctx, api.mustDB(), instanceID, wt.ID, sdk.ProjectsToIDs(ps))
		if err != nil {
			return err
		}
		if wti == nil {
			return sdk.NewErrorFrom(sdk.ErrNotFound, "no workflow template instance found")
		}

		if err := workflowtemplate.DeleteInstance(api.mustDB(), wti); err != nil {
			return err
		}

		return service.WriteJSON(w, nil, http.StatusOK)
	}
}

func (api *API) postTemplatePullHandler() service.Handler {
	return func(ctx context.Context, w http.ResponseWriter, r *http.Request) error {
		vars := mux.Vars(r)

		groupName := vars["permGroupName"]
		templateSlug := vars["permTemplateSlug"]

		g, err := group.LoadByName(ctx, api.mustDB(), groupName, group.LoadOptions.WithMembers)
		if err != nil {
			return err
		}

		wt, err := workflowtemplate.LoadBySlugAndGroupID(ctx, api.mustDB(), templateSlug, g.ID, workflowtemplate.LoadOptions.Default)
		if err != nil {
			return err
		}

		buf := new(bytes.Buffer)
		if err := workflowtemplate.Pull(ctx, wt, exportentities.FormatYAML, buf); err != nil {
			return err
		}

		w.Header().Add("Content-Type", "application/tar")
		w.WriteHeader(http.StatusOK)
		_, err = io.Copy(w, buf)
		return sdk.WrapError(err, "unable to copy content buffer in the response writer")
	}
}

func (api *API) postTemplatePushHandler() service.Handler {
	return func(ctx context.Context, w http.ResponseWriter, r *http.Request) error {
		btes, err := ioutil.ReadAll(r.Body)
		if err != nil {
			log.Error(ctx, "%v", sdk.WrapError(err, "unable to read body"))
			return sdk.WithStack(sdk.ErrWrongRequest)
		}
		defer r.Body.Close()

		tr := tar.NewReader(bytes.NewReader(btes))
		wt, err := exportentities.ReadTemplateFromTar(tr)
		if err != nil {
			return err
		}

		// group name should be set
		if wt.Group == nil {
			return sdk.NewErrorFrom(sdk.ErrWrongRequest, "missing group name")
		}

		// check that the user is admin on the given template's group
		grp, err := group.LoadByName(ctx, api.mustDB(), wt.Group.Name, group.LoadOptions.WithMembers)
		if err != nil {
			return sdk.NewError(sdk.ErrWrongRequest, err)
		}
		wt.GroupID = grp.ID

		if !isGroupAdmin(ctx, grp) && !isAdmin(ctx) {
			return sdk.WithStack(sdk.ErrInvalidGroupAdmin)
		}

		// check the workflow template extracted
		if err := wt.IsValid(); err != nil {
			return err
		}

		msgs, err := workflowtemplate.Push(ctx, api.mustDB(), &wt, getAPIConsumer(ctx))
		if err != nil {
			return sdk.WrapError(err, "cannot push template")
		}

		w.Header().Add(sdk.ResponseTemplateGroupNameHeader, wt.Group.Name)
		w.Header().Add(sdk.ResponseTemplateSlugHeader, wt.Slug)

		return service.WriteJSON(w, translate(r, msgs), http.StatusOK)
	}
}

func (api *API) getTemplateAuditsHandler() service.Handler {
	return func(ctx context.Context, w http.ResponseWriter, r *http.Request) error {
		vars := mux.Vars(r)

		groupName := vars["permGroupName"]
		templateSlug := vars["permTemplateSlug"]

		g, err := group.LoadByName(ctx, api.mustDB(), groupName)
		if err != nil {
			return err
		}

		wt, err := workflowtemplate.LoadBySlugAndGroupID(ctx, api.mustDB(), templateSlug, g.ID)
		if err != nil {
			return err
		}

		since := r.FormValue("sinceVersion")
		var version int64
		if since != "" {
			version, err = strconv.ParseInt(since, 10, 64)
			if err != nil || version < 0 {
				return sdk.NewError(sdk.ErrWrongRequest, err)
			}
		}

		as, err := workflowtemplate.LoadAuditsByTemplateIDAndVersionGTE(api.mustDB(), wt.ID, version)
		if err != nil {
			return err
		}

		return service.WriteJSON(w, as, http.StatusOK)
	}
}

func (api *API) getTemplateUsageHandler() service.Handler {
	return func(ctx context.Context, w http.ResponseWriter, r *http.Request) error {
		vars := mux.Vars(r)

		groupName := vars["groupName"]
		templateSlug := vars["templateSlug"]

		g, err := group.LoadByName(ctx, api.mustDB(), groupName, group.LoadOptions.WithMembers)
		if err != nil {
			return err
		}
		if !(isGroupMember(ctx, g) || isMaintainer(ctx)) {
			return sdk.WithStack(sdk.ErrNotFound)
		}

		wt, err := workflowtemplate.LoadBySlugAndGroupID(ctx, api.mustDB(), templateSlug, g.ID)
		if err != nil {
			return err
		}

		wfs, err := workflow.LoadByWorkflowTemplateID(ctx, api.mustDB(), wt.ID)
		if err != nil {
			return sdk.WrapError(err, "cannot load templates")
		}

		if !isMaintainer(ctx) {
			consumer := getAPIConsumer(ctx)

			// filter usage in workflow by user's projects
			ps, err := project.LoadAllByGroupIDs(ctx, api.mustDB(), api.Cache, consumer.GetGroupIDs())
			if err != nil {
				return err
			}
			mProjectIDs := make(map[int64]struct{}, len(ps))
			for i := range ps {
				mProjectIDs[ps[i].ID] = struct{}{}
			}

			filteredWorkflow := []sdk.WorkflowName{}
			for i := range wfs {
				if _, ok := mProjectIDs[wfs[i].ProjectID]; ok {
					filteredWorkflow = append(filteredWorkflow, wfs[i])
				}
			}
			wfs = filteredWorkflow
		}

		return service.WriteJSON(w, wfs, http.StatusOK)
	}
}<|MERGE_RESOLUTION|>--- conflicted
+++ resolved
@@ -360,11 +360,7 @@
 		}
 
 		// load project with key
-<<<<<<< HEAD
-		proj, err := project.Load(api.mustDB(), req.ProjectKey,
-=======
 		p, err := project.Load(ctx, api.mustDB(), req.ProjectKey,
->>>>>>> 0d1bd522
 			project.LoadOptions.WithGroups,
 			project.LoadOptions.WithApplications,
 			project.LoadOptions.WithEnvironments,
@@ -377,7 +373,7 @@
 			return err
 		}
 
-		projIdent := sdk.ProjectIdentifiers{ID: proj.ID, Key: proj.Key}
+		projIdent := sdk.ProjectIdentifiers{ID: p.ID, Key: p.Key}
 		data := exportentities.WorkflowComponents{
 			Template: exportentities.TemplateInstance{
 				Name:       req.WorkflowName,
@@ -419,9 +415,6 @@
 						return sdk.NewErrorFrom(sdk.ErrWrongRequest, "cannot find the root application of the workflow")
 					}
 
-<<<<<<< HEAD
-					ope, err := operation.PushOperationUpdate(ctx, api.mustDB(), api.Cache, *proj, data, rootApp.VCSServer, rootApp.RepositoryFullname, branch, message, rootApp.RepositoryStrategy, consumer)
-=======
 					if branch == "" || message == "" {
 						return sdk.NewErrorFrom(sdk.ErrWrongRequest, "missing branch or message data")
 					}
@@ -433,7 +426,6 @@
 					defer tx.Rollback() // nolint
 
 					ope, err := operation.PushOperationUpdate(ctx, tx, api.Cache, *p, data, rootApp.VCSServer, rootApp.RepositoryFullname, branch, message, rootApp.RepositoryStrategy, consumer)
->>>>>>> 0d1bd522
 					if err != nil {
 						return err
 					}
@@ -450,14 +442,8 @@
 							FromRepo:      existingWorkflow.FromRepository,
 							OperationUUID: ope.UUID,
 						}
-<<<<<<< HEAD
-						asCodeEvent := ascode.UpdateAsCodeResult(ctx, api.mustDB(), api.Cache, projIdent, existingWorkflow.ID, *rootApp, ed, consumer)
-						if asCodeEvent != nil {
-							event.PublishAsCodeEvent(ctx, projIdent.Key, *asCodeEvent, consumer)
-						}
-=======
-						ascode.UpdateAsCodeResult(ctx, api.mustDB(), api.Cache, *p, *existingWorkflow, *rootApp, ed, consumer)
->>>>>>> 0d1bd522
+						ascode.UpdateAsCodeResult(ctx, api.mustDB(), api.Cache, projIdent, *existingWorkflow, *rootApp, ed, consumer)
+
 					}, api.PanicDump())
 
 					return service.WriteJSON(w, sdk.Operation{
@@ -469,16 +455,12 @@
 		}
 
 		mods := []workflowtemplate.TemplateRequestModifierFunc{
-			workflowtemplate.TemplateRequestModifiers.DefaultKeys(*proj),
+			workflowtemplate.TemplateRequestModifiers.DefaultKeys(*p),
 		}
 		if req.Detached {
 			mods = append(mods, workflowtemplate.TemplateRequestModifiers.Detached)
 		}
-<<<<<<< HEAD
-		_, wti, err := workflowtemplate.CheckAndExecuteTemplate(ctx, api.mustDB(), *consumer, projIdent, &data, mods...)
-=======
-		_, wti, err := workflowtemplate.CheckAndExecuteTemplate(ctx, api.mustDB(), api.Cache, *consumer, *p, &data, mods...)
->>>>>>> 0d1bd522
+		_, wti, err := workflowtemplate.CheckAndExecuteTemplate(ctx, api.mustDB(), api.Cache, *consumer, projIdent, &data, mods...)
 		if err != nil {
 			return err
 		}
@@ -493,11 +475,7 @@
 			return service.Write(w, buf.Bytes(), http.StatusOK, "application/tar")
 		}
 
-<<<<<<< HEAD
-		msgs, wkf, oldWkf, _, err := workflow.Push(ctx, api.mustDB(), api.Cache, proj, data, nil, consumer, project.DecryptWithBuiltinKey)
-=======
 		msgs, wkf, oldWkf, _, err := workflow.Push(ctx, api.mustDB(), api.Cache, p, data, nil, consumer, project.DecryptWithBuiltinKey)
->>>>>>> 0d1bd522
 		if err != nil {
 			return sdk.WrapError(err, "cannot push generated workflow")
 		}
@@ -726,14 +704,7 @@
 								FromRepo:      existingWorkflow.FromRepository,
 								OperationUUID: ope.UUID,
 							}
-<<<<<<< HEAD
-							asCodeEvent := ascode.UpdateAsCodeResult(ctx, api.mustDB(), api.Cache, projIdent, existingWorkflow.ID, *rootApp, ed, consumer)
-							if asCodeEvent != nil {
-								event.PublishAsCodeEvent(ctx, projIdent.Key, *asCodeEvent, consumer)
-							}
-=======
-							ascode.UpdateAsCodeResult(ctx, api.mustDB(), api.Cache, *p, *existingWorkflow, *rootApp, ed, consumer)
->>>>>>> 0d1bd522
+							ascode.UpdateAsCodeResult(ctx, api.mustDB(), api.Cache, projIdent, *existingWorkflow, *rootApp, ed, consumer)
 
 							bulk.Operations[i].Status = sdk.OperationStatusDone
 							if err := workflowtemplate.UpdateBulk(api.mustDB(), &bulk); err != nil {
@@ -748,11 +719,7 @@
 					mods := []workflowtemplate.TemplateRequestModifierFunc{
 						workflowtemplate.TemplateRequestModifiers.DefaultKeys(*p),
 					}
-<<<<<<< HEAD
-					_, wti, err = workflowtemplate.CheckAndExecuteTemplate(ctx, api.mustDB(), *consumer, projIdent, &data, mods...)
-=======
-					_, wti, err = workflowtemplate.CheckAndExecuteTemplate(ctx, api.mustDB(), api.Cache, *consumer, *p, &data, mods...)
->>>>>>> 0d1bd522
+					_, wti, err = workflowtemplate.CheckAndExecuteTemplate(ctx, api.mustDB(), api.Cache, *consumer, projIdent, &data, mods...)
 					if err != nil {
 						if errD := errorDefer(err); errD != nil {
 							log.Error(ctx, "%v", errD)
