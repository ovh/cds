--- conflicted
+++ resolved
@@ -34,12 +34,12 @@
 		var ts []sdk.WorkflowTemplate
 		var err error
 		if u.Admin {
-			ts, err = workflowtemplate.LoadAll(api.mustDB(),
+			ts, err = workflowtemplate.LoadAll(ctx, api.mustDB(),
 				workflowtemplate.LoadOptions.Default,
 				workflowtemplate.LoadOptions.WithAudits,
 			)
 		} else {
-			ts, err = workflowtemplate.LoadAllByGroupIDs(api.mustDB(),
+			ts, err = workflowtemplate.LoadAllByGroupIDs(ctx, api.mustDB(),
 				append(sdk.GroupsToIDs(u.Groups), group.SharedInfraGroup.ID),
 				workflowtemplate.LoadOptions.Default,
 				workflowtemplate.LoadOptions.WithAudits,
@@ -49,21 +49,6 @@
 			return err
 		}
 
-<<<<<<< HEAD
-=======
-		tsPointers := make([]*sdk.WorkflowTemplate, len(ts))
-		for i := range ts {
-			tsPointers[i] = &ts[i]
-		}
-
-		if err := workflowtemplate.AggregateOnWorkflowTemplate(ctx, api.mustDB(), tsPointers...); err != nil {
-			return err
-		}
-		if err := workflowtemplate.AggregateAuditsOnWorkflowTemplate(api.mustDB(), tsPointers...); err != nil {
-			return err
-		}
-
->>>>>>> a74896d3
 		return service.WriteJSON(w, ts, http.StatusOK)
 	}
 }
@@ -135,20 +120,14 @@
 			return err
 		}
 
-<<<<<<< HEAD
-		newTemplate, err := workflowtemplate.LoadByID(api.mustDB(), data.ID, workflowtemplate.LoadOptions.Default)
-		if err != nil {
-=======
-		event.PublishWorkflowTemplateAdd(data, u)
-
-		if err := workflowtemplate.AggregateOnWorkflowTemplate(ctx, api.mustDB(), &data); err != nil {
->>>>>>> a74896d3
+		newTemplate, err := workflowtemplate.LoadByID(ctx, api.mustDB(), data.ID, workflowtemplate.LoadOptions.Default)
+		if err != nil {
 			return err
 		}
 
 		event.PublishWorkflowTemplateAdd(*newTemplate, u)
 
-		if err := workflowtemplate.LoadOptions.WithAudits(api.mustDB(), newTemplate); err != nil {
+		if err := workflowtemplate.LoadOptions.WithAudits(ctx, api.mustDB(), newTemplate); err != nil {
 			return err
 		}
 
@@ -171,17 +150,11 @@
 			return err
 		}
 
-<<<<<<< HEAD
-		wt, err := workflowtemplate.LoadBySlugAndGroupID(api.mustDB(), templateSlug, g.ID,
+		wt, err := workflowtemplate.LoadBySlugAndGroupID(ctx, api.mustDB(), templateSlug, g.ID,
 			workflowtemplate.LoadOptions.Default,
 			workflowtemplate.LoadOptions.WithAudits,
 		)
 		if err != nil {
-=======
-		t := getWorkflowTemplate(ctx)
-
-		if err := workflowtemplate.AggregateOnWorkflowTemplate(ctx, api.mustDB(), t); err != nil {
->>>>>>> a74896d3
 			return err
 		}
 		if wt == nil {
@@ -209,7 +182,7 @@
 			return err
 		}
 
-		old, err := workflowtemplate.LoadBySlugAndGroupID(api.mustDB(), templateSlug, g.ID, workflowtemplate.LoadOptions.Default)
+		old, err := workflowtemplate.LoadBySlugAndGroupID(ctx, api.mustDB(), templateSlug, g.ID, workflowtemplate.LoadOptions.Default)
 		if err != nil {
 			return err
 		}
@@ -276,20 +249,14 @@
 			return err
 		}
 
-<<<<<<< HEAD
-		newTemplate, err := workflowtemplate.LoadByID(api.mustDB(), clone.ID, workflowtemplate.LoadOptions.Default)
-		if err != nil {
-=======
-		event.PublishWorkflowTemplateUpdate(*old, new, data.ChangeMessage, u)
-
-		if err := workflowtemplate.AggregateOnWorkflowTemplate(ctx, api.mustDB(), &new); err != nil {
->>>>>>> a74896d3
+		newTemplate, err := workflowtemplate.LoadByID(ctx, api.mustDB(), clone.ID, workflowtemplate.LoadOptions.Default)
+		if err != nil {
 			return err
 		}
 
 		event.PublishWorkflowTemplateUpdate(*old, *newTemplate, data.ChangeMessage, deprecatedGetUser(ctx))
 
-		if err := workflowtemplate.LoadOptions.WithAudits(api.mustDB(), newTemplate); err != nil {
+		if err := workflowtemplate.LoadOptions.WithAudits(ctx, api.mustDB(), newTemplate); err != nil {
 			return err
 		}
 
@@ -312,7 +279,7 @@
 			return err
 		}
 
-		wt, err := workflowtemplate.LoadBySlugAndGroupID(api.mustDB(), templateSlug, g.ID)
+		wt, err := workflowtemplate.LoadBySlugAndGroupID(ctx, api.mustDB(), templateSlug, g.ID)
 		if err != nil {
 			return err
 		}
@@ -450,14 +417,9 @@
 		if err != nil {
 			return err
 		}
-<<<<<<< HEAD
-
-		wt, err := workflowtemplate.LoadBySlugAndGroupID(api.mustDB(), templateSlug, g.ID, workflowtemplate.LoadOptions.Default)
-		if err != nil {
-=======
-		wt := getWorkflowTemplate(ctx)
-		if err := workflowtemplate.AggregateOnWorkflowTemplate(ctx, api.mustDB(), wt); err != nil {
->>>>>>> a74896d3
+
+		wt, err := workflowtemplate.LoadBySlugAndGroupID(ctx, api.mustDB(), templateSlug, g.ID, workflowtemplate.LoadOptions.Default)
+		if err != nil {
 			return err
 		}
 		if wt == nil {
@@ -543,14 +505,9 @@
 		if err != nil {
 			return err
 		}
-<<<<<<< HEAD
-
-		wt, err := workflowtemplate.LoadBySlugAndGroupID(api.mustDB(), templateSlug, g.ID, workflowtemplate.LoadOptions.Default)
-		if err != nil {
-=======
-		wt := getWorkflowTemplate(ctx)
-		if err := workflowtemplate.AggregateOnWorkflowTemplate(ctx, api.mustDB(), wt); err != nil {
->>>>>>> a74896d3
+
+		wt, err := workflowtemplate.LoadBySlugAndGroupID(ctx, api.mustDB(), templateSlug, g.ID, workflowtemplate.LoadOptions.Default)
+		if err != nil {
 			return err
 		}
 		if wt == nil {
@@ -701,7 +658,7 @@
 			return err
 		}
 
-		wt, err := workflowtemplate.LoadBySlugAndGroupID(api.mustDB(), templateSlug, g.ID)
+		wt, err := workflowtemplate.LoadBySlugAndGroupID(ctx, api.mustDB(), templateSlug, g.ID)
 		if err != nil {
 			return err
 		}
@@ -738,7 +695,7 @@
 			return err
 		}
 
-		wt, err := workflowtemplate.LoadBySlugAndGroupID(api.mustDB(), templateSlug, g.ID)
+		wt, err := workflowtemplate.LoadBySlugAndGroupID(ctx, api.mustDB(), templateSlug, g.ID)
 		if err != nil {
 			return err
 		}
@@ -801,7 +758,7 @@
 		}
 
 		// return the template instance if workflow is a generated one
-		wti, err := workflowtemplate.LoadInstanceByWorkflowID(api.mustDB(), wf.ID, workflowtemplate.LoadInstanceOptions.WithTemplate)
+		wti, err := workflowtemplate.LoadInstanceByWorkflowID(ctx, api.mustDB(), wf.ID, workflowtemplate.LoadInstanceOptions.WithTemplate)
 		if err != nil {
 			return err
 		}
@@ -827,7 +784,7 @@
 			return err
 		}
 
-		wt, err := workflowtemplate.LoadBySlugAndGroupID(api.mustDB(), templateSlug, g.ID)
+		wt, err := workflowtemplate.LoadBySlugAndGroupID(ctx, api.mustDB(), templateSlug, g.ID)
 		if err != nil {
 			return err
 		}
@@ -875,14 +832,8 @@
 			return err
 		}
 
-<<<<<<< HEAD
-		wt, err := workflowtemplate.LoadBySlugAndGroupID(api.mustDB(), templateSlug, g.ID, workflowtemplate.LoadOptions.Default)
-		if err != nil {
-=======
-		wt := getWorkflowTemplate(ctx)
-
-		if err := workflowtemplate.AggregateOnWorkflowTemplate(ctx, api.mustDB(), wt); err != nil {
->>>>>>> a74896d3
+		wt, err := workflowtemplate.LoadBySlugAndGroupID(ctx, api.mustDB(), templateSlug, g.ID, workflowtemplate.LoadOptions.Default)
+		if err != nil {
 			return err
 		}
 		if wt == nil {
@@ -912,23 +863,13 @@
 
 		tr := tar.NewReader(bytes.NewReader(btes))
 
-		msgs, wt, err := workflowtemplate.Push(api.mustDB(), deprecatedGetUser(ctx), tr)
+		msgs, wt, err := workflowtemplate.Push(ctx, api.mustDB(), deprecatedGetUser(ctx), tr)
 		if err != nil {
 			return sdk.WrapError(err, "cannot push template")
 		}
 
-<<<<<<< HEAD
 		w.Header().Add(sdk.ResponseTemplateGroupNameHeader, wt.Group.Name)
 		w.Header().Add(sdk.ResponseTemplateSlugHeader, wt.Slug)
-=======
-		if wt != nil {
-			if err := workflowtemplate.AggregateOnWorkflowTemplate(ctx, api.mustDB(), wt); err != nil {
-				return err
-			}
-			w.Header().Add(sdk.ResponseTemplateGroupNameHeader, wt.Group.Name)
-			w.Header().Add(sdk.ResponseTemplateSlugHeader, wt.Slug)
-		}
->>>>>>> a74896d3
 
 		return service.WriteJSON(w, translate(r, msgs), http.StatusOK)
 	}
@@ -946,7 +887,7 @@
 			return err
 		}
 
-		wt, err := workflowtemplate.LoadBySlugAndGroupID(api.mustDB(), templateSlug, g.ID)
+		wt, err := workflowtemplate.LoadBySlugAndGroupID(ctx, api.mustDB(), templateSlug, g.ID)
 		if err != nil {
 			return err
 		}
@@ -984,7 +925,7 @@
 			return err
 		}
 
-		wt, err := workflowtemplate.LoadBySlugAndGroupID(api.mustDB(), templateSlug, g.ID)
+		wt, err := workflowtemplate.LoadBySlugAndGroupID(ctx, api.mustDB(), templateSlug, g.ID)
 		if err != nil {
 			return err
 		}
