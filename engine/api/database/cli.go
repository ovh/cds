package database

import (
	"fmt"
	"os"
	"time"

	"github.com/go-gorp/gorp"
	"github.com/olekukonko/tablewriter"
	"github.com/rubenv/sql-migrate"
	"github.com/spf13/cobra"

	"github.com/ovh/cds/sdk"
	"database/sql"
)

//DBCmd is the root command for database management
var DBCmd = &cobra.Command{
	Use:   "database",
	Short: "Manage CDS database",
	Long:  "Manage CDS database",
}

var upgradeCmd = &cobra.Command{
	Use:   "upgrade",
	Short: "Upgrade schema",
	Long:  "Migrates the database to the most recent version available.",
	Run:   upgradeCmdFunc,
}

var downgradeCmd = &cobra.Command{
	Use:   "downgrade",
	Short: "Downgrade schema",
	Long:  "Undo a database migration.",
	Run:   downgradeCmdFunc,
}

var statusCmd = &cobra.Command{
	Use:   "status",
	Short: "Show current migration status",
	Long:  "",
	Run:   statusCmdFunc,
}

var (
	sqlMigrateDir    string
	sqlMigrateDryRun bool
	sqlMigrateLimit  int
)

func init() {
	DBCmd.AddCommand(upgradeCmd)
	DBCmd.AddCommand(downgradeCmd)
	DBCmd.AddCommand(statusCmd)

	upgradeCmd.Flags().StringVarP(&sqlMigrateDir, "migrate-dir", "", "./engine/sql", "CDS SQL Migration directory")
	upgradeCmd.Flags().BoolVarP(&sqlMigrateDryRun, "dry-run", "", false, "Dry run upgrade")
	upgradeCmd.Flags().IntVarP(&sqlMigrateLimit, "limit", "", 0, "Max number of migrations to apply (0 = unlimited)")

	downgradeCmd.Flags().StringVarP(&sqlMigrateDir, "migrate-dir", "", "./engine/sql", "CDS SQL Migration directory")
	downgradeCmd.Flags().BoolVarP(&sqlMigrateDryRun, "dry-run", "", false, "Dry run downgrade")
	downgradeCmd.Flags().IntVarP(&sqlMigrateLimit, "limit", "", 1, "Max number of migrations to apply (0 = unlimited)")

	statusCmd.Flags().StringVarP(&sqlMigrateDir, "migrate-dir", "", "./engine/sql", "CDS SQL Migration directory")
}

type statusRow struct {
	Id        string
	Migrated  bool
	AppliedAt time.Time
}

<<<<<<< HEAD
func createCmdFunc(cmd *cobra.Command, args []string) {
	db, err := Init()
	if err != nil {
		sdk.Exit("Error: %s\n", err)
	}
	//Check if schema is empty
	rows, err := db.Query("SELECT tablename FROM pg_catalog.pg_tables WHERE tableowner like $1", dbUser+"%")

	if err != nil {
		sdk.Exit("Error: %s\n", err)
	}
	defer rows.Close()

	if err := rows.Err(); err != nil {
		sdk.Exit("Error: %s\n", err)
	}
	//if schema is not empty: exit
	if rows.Next() {
		sdk.Exit("Database schema %s is not empty. Abort.\n", dbUser)
	}

	hostname, err := os.Hostname()
	if err != nil {
		sdk.Exit("Error: %s\n", err)
	}
	hostname = fmt.Sprintf("%s-%d", hostname, time.Now().UnixNano())
	//Lock DB
	if err := lockMigrate(db, hostname); err != nil {
		sdk.Exit("Unable to lock database: %s\n", err)
	}

	defer unlockMigrate(db, hostname)

	//Create table
	var createTable = path.Join(sqlDir, "create_table.sql")
	fmt.Printf(" >> Executing %s\n", createTable)
	if err = InitSchemas(db, createTable); err != nil {
		sdk.Exit("Error initializing schema: %s", err)
	}

	//Create funcs
	var createFunc = path.Join(sqlDir, "create_func.sql")
	fmt.Printf(" >> Executing %s\n", createFunc)
	if err = InitSchemas(db, createFunc); err != nil {
		sdk.Exit("Error initializing schema: %s", err)
	}

	//Create foreign_keys
	var createForeignKeys = path.Join(sqlDir, "create_foreign-key.sql")
	fmt.Printf(" >> Executing %s\n", createForeignKeys)
	if err = InitSchemas(db, createForeignKeys); err != nil {
		sdk.Exit("Error initializing schema: %s", err)
	}

	//Create index
	var createIndex = path.Join(sqlDir, "create_index.sql")
	fmt.Printf(" >> Executing %s\n ", createIndex)
	if err = InitSchemas(db, createIndex); err != nil {
		sdk.Exit("Error initializing schema: %s", err)
	}

	//Mark migrations as applied
	source := migrate.FileMigrationSource{
		Dir: sqlMigrateDir,
	}

	planned, dbMap, err := migrate.PlanMigration(db, "postgres", source, migrate.Up, 0)
	if err != nil {
		sdk.Exit("Error: %s\n", err)
	}

	trans, err := dbMap.Begin()
	if err != nil {
		sdk.Exit("Error: %s\n", err)
	}

	for _, m := range planned {
		fmt.Printf(">> Mark %s as applied\n ", m.Id)
		err = trans.Insert(&migrate.MigrationRecord{
			Id:        m.Id,
			AppliedAt: time.Now(),
		})
		if err != nil {
			trans.Rollback()
			sdk.Exit("Error: %s\n", err)
		}
	}

	if err := trans.Commit(); err != nil {
		sdk.Exit("Error: %s\n", err)
	}
}

=======
>>>>>>> dc83125c
func upgradeCmdFunc(cmd *cobra.Command, args []string) {
	if err := ApplyMigrations(migrate.Up, sqlMigrateDryRun, sqlMigrateLimit); err != nil {
		sdk.Exit("Error: %s\n", err)
	}
}

func downgradeCmdFunc(cmd *cobra.Command, args []string) {
	if err := ApplyMigrations(migrate.Down, sqlMigrateDryRun, sqlMigrateLimit); err != nil {
		sdk.Exit("Error: %s\n", err)
	}
}

func statusCmdFunc(cmd *cobra.Command, args []string) {
	db, err := Init()
	if err != nil {
		sdk.Exit("Error: %s\n", err)
	}

	source := migrate.FileMigrationSource{
		Dir: sqlMigrateDir,
	}

	migrations, err := source.FindMigrations()
	if err != nil {
		sdk.Exit("Error: %s\n", err)
	}

	records, err := migrate.GetMigrationRecords(db, "postgres")
	if err != nil {
		sdk.Exit("Error: %s\n", err)
	}

	table := tablewriter.NewWriter(os.Stdout)
	table.SetHeader([]string{"Migration", "Applied"})
	table.SetBorders(tablewriter.Border{Left: true, Top: false, Right: true, Bottom: false})
	table.SetCenterSeparator("|")
	table.SetColWidth(60)

	rows := make(map[string]*statusRow)

	for _, m := range migrations {
		rows[m.Id] = &statusRow{
			Id:       m.Id,
			Migrated: false,
		}
	}

	for _, r := range records {
		rows[r.Id].Migrated = true
		rows[r.Id].AppliedAt = r.AppliedAt
	}

	for _, m := range migrations {
		if rows[m.Id].Migrated {
			table.Append([]string{
				m.Id,
				rows[m.Id].AppliedAt.String(),
			})
		} else {
			table.Append([]string{
				m.Id,
				"no",
			})
		}
	}

	table.Render()

}

//ApplyMigrations applies migration (or not depending on dryrun flag)
func ApplyMigrations(dir migrate.MigrationDirection, dryrun bool, limit int) error {
	db, err := Init()
	if err != nil {
		sdk.Exit("Error: %s\n", err)
	}

	source := migrate.FileMigrationSource{
		Dir: sqlMigrateDir,
	}

	if dryrun {
		migrations, _, err := migrate.PlanMigration(db, "postgres", source, dir, limit)
		if err != nil {
			return fmt.Errorf("Cannot plan migration: %s", err)
		}

		for _, m := range migrations {
			printMigration(m, dir)
		}
		return nil
	}

	hostname, err := os.Hostname()
	if err != nil {
		sdk.Exit("Error: %s\n", err)
	}
	hostname = fmt.Sprintf("%s-%d", hostname, time.Now().UnixNano())
	if err := lockMigrate(db, hostname); err != nil {
		sdk.Exit("Unable to lock database: %s\n", err)
	}

	defer unlockMigrate(db, hostname)

	n, err := migrate.ExecMax(db, "postgres", source, dir, limit)
	if err != nil {
		return fmt.Errorf("Migration failed: %s", err)
	}

	if n == 1 {
		fmt.Println("Applied 1 migration")
	} else {
		fmt.Printf("Applied %d migrations\n", n)
	}

	return nil
}

func printMigration(m *migrate.PlannedMigration, dir migrate.MigrationDirection) {
	if dir == migrate.Up {
		fmt.Printf("==> Would apply migration %s (up)\n", m.Id)
		for _, q := range m.Up {
			fmt.Println(q)
		}
	} else if dir == migrate.Down {
		fmt.Printf("==> Would apply migration %s (down)\n", m.Id)
		for _, q := range m.Down {
			fmt.Println(q)
		}
	} else {
		panic("Not reached")
	}
}

//MigrationLock is used to lock the migration (managed by gorp)
type MigrationLock struct {
	Id       string     `db:"id"`
	Locked   *time.Time `db:"locked"`
	Unlocked *time.Time `db:"unlocked"`
}

func lockMigrate(db *sql.DB, id string) error {
	// construct a gorp DbMap
	dbmap := &gorp.DbMap{Db: db, Dialect: gorp.PostgresDialect{}}
	dbmap.AddTableWithName(MigrationLock{}, "gorp_migrations_lock").SetKeys(false, "Id")
	// create table if not exist
	if err := dbmap.CreateTablesIfNotExists(); err != nil {
		return err
	}

	tx, err := dbmap.Begin()
	if err != nil {
		return err
	}

	defer tx.Rollback()

	var pendingMigration []MigrationLock
	if _, err := tx.Select(&pendingMigration, "SELECT * FROM gorp_migrations_lock WHERE unlocked IS NULL FOR UPDATE OF gorp_migrations_lock NOWAIT"); err != nil {
		return err
	}

	if len(pendingMigration) > 0 {
		return fmt.Errorf("Migration is locked by %s since %v", pendingMigration[0].Id, pendingMigration[0].Locked)
	}

	t := time.Now()
	m := MigrationLock{
		Id:     id,
		Locked: &t,
	}

	if err := tx.Insert(&m); err != nil {
		return err
	}

	if err := tx.Commit(); err != nil {
		return err
	}

	return nil
}

func unlockMigrate(db *sql.DB, id string) error {
	// construct a gorp DbMap
	dbmap := &gorp.DbMap{Db: db, Dialect: gorp.PostgresDialect{}}
	dbmap.AddTableWithName(MigrationLock{}, "gorp_migrations_lock").SetKeys(false, "Id")

	tx, err := dbmap.Begin()
	if err != nil {
		return err
	}

	defer tx.Rollback()

	var pendingMigration []MigrationLock
	if _, err := tx.Select(&pendingMigration, "SELECT * FROM gorp_migrations_lock WHERE unlocked IS NULL FOR UPDATE OF gorp_migrations_lock NOWAIT"); err != nil {
		return err
	}

	if len(pendingMigration) == 0 {
		return fmt.Errorf("There is no migration to unlock")
	}

	m := MigrationLock{}
	if err := tx.SelectOne(&m, "SELECT * FROM gorp_migrations_lock WHERE id = $1", id); err != nil {
		return err
	}

	t := time.Now()
	m.Unlocked = &t

	if _, err := tx.Update(&m); err != nil {
		return err
	}

	if err := tx.Commit(); err != nil {
		return err
	}

	return nil
}<|MERGE_RESOLUTION|>--- conflicted
+++ resolved
@@ -70,102 +70,6 @@
 	AppliedAt time.Time
 }
 
-<<<<<<< HEAD
-func createCmdFunc(cmd *cobra.Command, args []string) {
-	db, err := Init()
-	if err != nil {
-		sdk.Exit("Error: %s\n", err)
-	}
-	//Check if schema is empty
-	rows, err := db.Query("SELECT tablename FROM pg_catalog.pg_tables WHERE tableowner like $1", dbUser+"%")
-
-	if err != nil {
-		sdk.Exit("Error: %s\n", err)
-	}
-	defer rows.Close()
-
-	if err := rows.Err(); err != nil {
-		sdk.Exit("Error: %s\n", err)
-	}
-	//if schema is not empty: exit
-	if rows.Next() {
-		sdk.Exit("Database schema %s is not empty. Abort.\n", dbUser)
-	}
-
-	hostname, err := os.Hostname()
-	if err != nil {
-		sdk.Exit("Error: %s\n", err)
-	}
-	hostname = fmt.Sprintf("%s-%d", hostname, time.Now().UnixNano())
-	//Lock DB
-	if err := lockMigrate(db, hostname); err != nil {
-		sdk.Exit("Unable to lock database: %s\n", err)
-	}
-
-	defer unlockMigrate(db, hostname)
-
-	//Create table
-	var createTable = path.Join(sqlDir, "create_table.sql")
-	fmt.Printf(" >> Executing %s\n", createTable)
-	if err = InitSchemas(db, createTable); err != nil {
-		sdk.Exit("Error initializing schema: %s", err)
-	}
-
-	//Create funcs
-	var createFunc = path.Join(sqlDir, "create_func.sql")
-	fmt.Printf(" >> Executing %s\n", createFunc)
-	if err = InitSchemas(db, createFunc); err != nil {
-		sdk.Exit("Error initializing schema: %s", err)
-	}
-
-	//Create foreign_keys
-	var createForeignKeys = path.Join(sqlDir, "create_foreign-key.sql")
-	fmt.Printf(" >> Executing %s\n", createForeignKeys)
-	if err = InitSchemas(db, createForeignKeys); err != nil {
-		sdk.Exit("Error initializing schema: %s", err)
-	}
-
-	//Create index
-	var createIndex = path.Join(sqlDir, "create_index.sql")
-	fmt.Printf(" >> Executing %s\n ", createIndex)
-	if err = InitSchemas(db, createIndex); err != nil {
-		sdk.Exit("Error initializing schema: %s", err)
-	}
-
-	//Mark migrations as applied
-	source := migrate.FileMigrationSource{
-		Dir: sqlMigrateDir,
-	}
-
-	planned, dbMap, err := migrate.PlanMigration(db, "postgres", source, migrate.Up, 0)
-	if err != nil {
-		sdk.Exit("Error: %s\n", err)
-	}
-
-	trans, err := dbMap.Begin()
-	if err != nil {
-		sdk.Exit("Error: %s\n", err)
-	}
-
-	for _, m := range planned {
-		fmt.Printf(">> Mark %s as applied\n ", m.Id)
-		err = trans.Insert(&migrate.MigrationRecord{
-			Id:        m.Id,
-			AppliedAt: time.Now(),
-		})
-		if err != nil {
-			trans.Rollback()
-			sdk.Exit("Error: %s\n", err)
-		}
-	}
-
-	if err := trans.Commit(); err != nil {
-		sdk.Exit("Error: %s\n", err)
-	}
-}
-
-=======
->>>>>>> dc83125c
 func upgradeCmdFunc(cmd *cobra.Command, args []string) {
 	if err := ApplyMigrations(migrate.Up, sqlMigrateDryRun, sqlMigrateLimit); err != nil {
 		sdk.Exit("Error: %s\n", err)
