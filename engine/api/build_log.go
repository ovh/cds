--- conflicted
+++ resolved
@@ -17,14 +17,11 @@
 	"github.com/ovh/cds/engine/api/pipeline"
 	"github.com/ovh/cds/engine/log"
 	"github.com/ovh/cds/sdk"
+	"database/sql"
 )
 
-<<<<<<< HEAD
+
 func getStepBuildLogsHandler(w http.ResponseWriter, r *http.Request, db *gorp.DbMap, c *context.Context) {
-=======
-func getBuildLogsHandler(w http.ResponseWriter, r *http.Request, db *gorp.DbMap, c *context.Context) {
-
->>>>>>> 981cbb24
 	// Get pipeline and action name in URL
 	vars := mux.Vars(r)
 	projectKey := vars["key"]
@@ -218,11 +215,7 @@
 		return
 	}
 
-<<<<<<< HEAD
 	pipelinelogs, err = pipeline.LoadPipelineBuildLogs(db, pb)
-=======
-	pipelinelogs, err = pipeline.LoadPipelineBuildLogs(db, pb, offset)
->>>>>>> 981cbb24
 	if err != nil {
 		log.Warning("getBuildLogshandler> Cannot load pipeline build logs: %s\n", err)
 		WriteError(w, r, err)
@@ -232,21 +225,13 @@
 	// add pipeline result
 	// Important for cli to known that build is finished
 	if pb.Status.String() == sdk.StatusFail.String() || pb.Status.String() == sdk.StatusSuccess.String() {
-<<<<<<< HEAD
 		l := sdk.NewLog(0, fmt.Sprintf("Build finished with status: %s\n", pb.Status), pb.ID, 0)
-=======
-		l := sdk.NewLog(0, "SYSTEM", fmt.Sprintf("Build finished with status: %s\n", pb.Status), pb.ID)
->>>>>>> 981cbb24
 		pipelinelogs = append(pipelinelogs, *l)
 	}
 	WriteJSON(w, r, pipelinelogs, http.StatusOK)
 }
 
-<<<<<<< HEAD
 func getPipelineBuildJobLogsHandler(w http.ResponseWriter, r *http.Request, db *gorp.DbMap, c *context.Context) {
-=======
-func getActionBuildLogsHandler(w http.ResponseWriter, r *http.Request, db *gorp.DbMap, c *context.Context) {
->>>>>>> 981cbb24
 
 	// Get pipeline and action name in URL
 	vars := mux.Vars(r)
@@ -263,26 +248,6 @@
 		return
 	}
 
-<<<<<<< HEAD
-=======
-	// Get offset
-	if err := r.ParseForm(); err != nil {
-		log.Warning("getActionBuildLogsHandler> cannot parse form: %s\n", err)
-		WriteError(w, r, err)
-		return
-	}
-	offsetS := r.FormValue("offset")
-	var offset int64
-	if offsetS != "" {
-		offset, err = strconv.ParseInt(offsetS, 10, 64)
-		if err != nil {
-			log.Warning("getActionBuildLogsHandler> Cannot parse offset %s: %s\n", offsetS, err)
-			WriteError(w, r, err)
-			return
-		}
-	}
-
->>>>>>> 981cbb24
 	// Check that pipeline exists
 	p, err := pipeline.LoadPipeline(db, projectKey, pipelineName, false)
 	if err != nil {
@@ -335,7 +300,6 @@
 	var pipelinelogs sdk.BuildState
 	pb, err := pipeline.LoadPipelineBuildByApplicationPipelineEnvBuildNumber(db, a.ID, p.ID, env.ID, buildNumber)
 	if err != nil {
-<<<<<<< HEAD
 		log.Warning("getPipelineBuildJobLogsHandler> Cannot load pipeline build id: %s\n", err)
 		WriteError(w, r, err)
 		return
@@ -343,16 +307,6 @@
 	pipelinelogs, err = pipeline.LoadPipelineBuildJobLogs(db, pb, pipelineActionID)
 	if err != nil {
 		log.Warning("getPipelineBuildJobLogsHandler> Cannot load pipeline build logs: %s\n", err)
-=======
-		log.Warning("getActionBuildLogsHandler> Cannot load pipeline build id: %s\n", err)
-		WriteError(w, r, err)
-		return
-	}
-	pipelinelogs, err = pipeline.LoadPipelineActionBuildLogs(db, pb, pipelineActionID, offset)
-
-	if err != nil {
-		log.Warning("getActionBuildLogsHandler> Cannot load pipeline build logs: %s\n", err)
->>>>>>> 981cbb24
 		WriteError(w, r, err)
 		return
 	}
@@ -361,10 +315,6 @@
 }
 
 func addBuildLogHandler(w http.ResponseWriter, r *http.Request, db *gorp.DbMap, c *context.Context) {
-<<<<<<< HEAD
-=======
-
->>>>>>> 981cbb24
 	// Get body
 	data, err := ioutil.ReadAll(r.Body)
 	if err != nil {
@@ -382,7 +332,6 @@
 		return
 	}
 
-<<<<<<< HEAD
 	existingLogs, errLog := pipeline.LoadStepLogs(db, logs.PipelineBuildJobID, logs.StepOrder)
 	if errLog != nil && errLog != sql.ErrNoRows {
 		log.Warning("addBuildLogHandler> Cannot load existing logs: %s\n", err)
@@ -402,11 +351,6 @@
 		existingLogs.Done = logs.Done
 		if err := pipeline.UpdateLog(db, existingLogs); err != nil {
 			log.Warning("addBuildLogHandler> Cannot update log:  %s\n", err)
-=======
-	for i := range logs {
-		if err := pipeline.InsertLog(db, logs[i].ActionBuildID, logs[i].Step, logs[i].Value, logs[i].PipelineBuildID); err != nil {
-			log.Warning("addBuildLogHandler> Cannot insert log line for pipJob %d in pipeline build %d:  %s\n", logs[i].ActionBuildID, logs[i].PipelineBuildID, err)
->>>>>>> 981cbb24
 			WriteError(w, r, err)
 			return
 		}
