--- conflicted
+++ resolved
@@ -260,11 +260,7 @@
 	return func(ctx context.Context, w http.ResponseWriter, r *http.Request) error {
 		var logs sdk.Log
 		if err := service.UnmarshalBody(r, &logs); err != nil {
-<<<<<<< HEAD
-			return sdk.WrapError(err, "addBuildLogHandler>> Unable to parse body")
-=======
 			return sdk.WrapError(err, "Unable to parse body")
->>>>>>> 079815ae
 		}
 
 		if err := pipeline.AddBuildLog(api.mustDB(), &logs); err != nil {
