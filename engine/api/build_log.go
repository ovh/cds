package main

import (
	"encoding/json"
	"fmt"
	"io/ioutil"
	"net/http"
	"strconv"

	"github.com/go-gorp/gorp"
	"github.com/gorilla/mux"

	"github.com/ovh/cds/engine/api/application"
	"github.com/ovh/cds/engine/api/context"
	"github.com/ovh/cds/engine/api/environment"
	"github.com/ovh/cds/engine/api/permission"
	"github.com/ovh/cds/engine/api/pipeline"
	"github.com/ovh/cds/engine/log"
	"github.com/ovh/cds/sdk"
)

func getBuildLogsHandler(w http.ResponseWriter, r *http.Request, db *gorp.DbMap, c *context.Context) {

	// Get pipeline and action name in URL
	vars := mux.Vars(r)
	projectKey := vars["key"]
	pipelineName := vars["permPipelineKey"]
	buildNumberS := vars["build"]
	appName := vars["permApplicationName"]

	// Get offset
	err := r.ParseForm()
	if err != nil {
		log.Warning("getBuildLogsHandler> cannot parse form: %s\n", err)
		WriteError(w, r, err)
		return
	}
	offsetS := r.FormValue("offset")
	var offset int64
	if offsetS != "" {
		offset, err = strconv.ParseInt(offsetS, 10, 64)
		if err != nil {
			log.Warning("getBuildLogsHandler> Cannot parse offset %s: %s\n", offsetS, err)
			WriteError(w, r, err)
			return
		}
	}

	var env *sdk.Environment
	envName := r.FormValue("envName")
	if envName == "" || envName == sdk.DefaultEnv.Name {
		env = &sdk.DefaultEnv
	} else {
		env, err = environment.LoadEnvironmentByName(db, projectKey, envName)
		if err != nil {
			log.Warning("getBuildLogsHandler> Cannot load environment %s: %s\n", envName, err)
			WriteError(w, r, sdk.ErrUnknownEnv)
			return
		}

	}

	if env.ID != sdk.DefaultEnv.ID && !permission.AccessToEnvironment(env.ID, c.User, permission.PermissionRead) {
		log.Warning("getBuildLogsHandler> No enought right on this environment %s: \n", envName)
		WriteError(w, r, sdk.ErrForbidden)
		return
	}

	// Check that pipeline exists
	p, err := pipeline.LoadPipeline(db, projectKey, pipelineName, false)
	if err != nil {
		log.Warning("getBuildLogsHandler> Cannot load pipeline %s: %s\n", pipelineName, err)
		WriteError(w, r, sdk.ErrPipelineNotFound)
		return
	}

	// Check that application exists
	a, err := application.LoadApplicationByName(db, projectKey, appName)
	if err != nil {
		log.Warning("getBuildLogsHandler> Cannot load application %s: %s\n", appName, err)
		WriteError(w, r, sdk.ErrApplicationNotFound)
		return
	}

	// if buildNumber is 'last' fetch last build number
	var buildNumber int64
	if buildNumberS == "last" {
		bn, err := pipeline.GetLastBuildNumberInTx(db, p.ID, a.ID, env.ID)
		if err != nil {
			log.Warning("getBuildLogsHandler> Cannot load last build number for %s: %s\n", pipelineName, err)
			WriteError(w, r, err)
			return
		}
		buildNumber = bn
	} else {
		buildNumber, err = strconv.ParseInt(buildNumberS, 10, 64)
		if err != nil {
			log.Warning("getBuildLogsHandler> Cannot parse build number %s: %s\n", buildNumberS, err)
			WriteError(w, r, err)
			return
		}
	}

	// load pipeline_build.id
	var pipelinelogs []sdk.Log
	pb, err := pipeline.LoadPipelineBuildByApplicationPipelineEnvBuildNumber(db, a.ID, p.ID, env.ID, buildNumber)
	if err != nil {
		log.Warning("getBuildLogsHandler> Cannot load pipeline build id: %s\n", err)
		WriteError(w, r, err)
		return
	}

<<<<<<< HEAD
	pipelinelogs, err = pipeline.LoadPipelineBuildLogs(db, pb.ID, offset)
	if err != nil {
		log.Warning("getBuildLogshandler> Cannot load pipeline build logs: %s\n", err)
		WriteError(w, r, err)
		return
=======
		for _, stage := range ph.Stages {
			for _, ab := range stage.ActionBuilds {
				l := sdk.NewLog(ph.ID, "", ab.Logs)
				pipelinelogs = append(pipelinelogs, *l)
			}
		}
	} else {
		pipelinelogs, err = pipeline.LoadPipelineBuildLogs(db, pb.ID, offset)
		if err != nil {
			log.Warning("getBuildLogshandler> Cannot load pipeline build logs: %s\n", err)
			WriteError(w, r, err)
			return
		}
>>>>>>> 479d8dfd
	}

	// add pipeline result
	// Important for cli to known that build is finished
	if pb.Status.String() == sdk.StatusFail.String() || pb.Status.String() == sdk.StatusSuccess.String() {
		l := sdk.NewLog(0, "SYSTEM", fmt.Sprintf("Build finished with status: %s\n", pb.Status), pb.ID)
		pipelinelogs = append(pipelinelogs, *l)
	}

	WriteJSON(w, r, pipelinelogs, http.StatusOK)
}

func getActionBuildLogsHandler(w http.ResponseWriter, r *http.Request, db *gorp.DbMap, c *context.Context) {

	// Get pipeline and action name in URL
	vars := mux.Vars(r)
	projectKey := vars["key"]
	pipelineName := vars["permPipelineKey"]
	buildNumberS := vars["build"]
	pipelineActionIDString := vars["actionID"]
	appName := vars["permApplicationName"]

	pipelineActionID, err := strconv.ParseInt(pipelineActionIDString, 10, 64)
	if err != nil {
		log.Warning("getActionBuildLogsHandler> actionID should be an integer : %s\n", err)
		WriteError(w, r, err)
		return
	}

	// Get offset
	if err := r.ParseForm(); err != nil {
		log.Warning("getActionBuildLogsHandler> cannot parse form: %s\n", err)
		WriteError(w, r, err)
		return
	}
	offsetS := r.FormValue("offset")
	var offset int64
	if offsetS != "" {
		offset, err = strconv.ParseInt(offsetS, 10, 64)
		if err != nil {
			log.Warning("getActionBuildLogsHandler> Cannot parse offset %s: %s\n", offsetS, err)
			WriteError(w, r, err)
			return
		}
	}

	// Check that pipeline exists
	p, err := pipeline.LoadPipeline(db, projectKey, pipelineName, false)
	if err != nil {
		log.Warning("getActionBuildLogsHandler> Cannot load pipeline %s: %s\n", pipelineName, err)
		WriteError(w, r, sdk.ErrPipelineNotFound)
		return
	}

	a, err := application.LoadApplicationByName(db, projectKey, appName)
	if err != nil {
		log.Warning("getActionBuildLogsHandler> Cannot load application %s: %s\n", appName, err)
		WriteError(w, r, sdk.ErrApplicationNotFound)
		return
	}

	var env *sdk.Environment
	envName := r.FormValue("envName")
	if envName == "" || envName == sdk.DefaultEnv.Name {
		env = &sdk.DefaultEnv
	} else {
		env, err = environment.LoadEnvironmentByName(db, projectKey, envName)
	}

	if env.ID != sdk.DefaultEnv.ID && !permission.AccessToEnvironment(env.ID, c.User, permission.PermissionRead) {
		log.Warning("getActionBuildLogsHandler> No enought right on this environment %s: \n", envName)
		WriteError(w, r, sdk.ErrForbidden)
		return
	}

	// if buildNumber is 'last' fetch last build number
	var buildNumber int64
	if buildNumberS == "last" {
		bn, err := pipeline.GetLastBuildNumberInTx(db, p.ID, a.ID, env.ID)
		if err != nil {
			log.Warning("getActionBuildLogsHandler> Cannot load last build number for %s: %s\n", pipelineName, err)
			WriteError(w, r, err)
			return
		}
		buildNumber = bn
	} else {
		buildNumber, err = strconv.ParseInt(buildNumberS, 10, 64)
		if err != nil {
			log.Warning("getActionBuildLogsHandler> Cannot parse build number %s: %s\n", buildNumberS, err)
			WriteError(w, r, err)
			return
		}
	}

	// load pipeline_build.id
	var pipelinelogs sdk.BuildState
	pb, err := pipeline.LoadPipelineBuildByApplicationPipelineEnvBuildNumber(db, a.ID, p.ID, env.ID, buildNumber)
	if err != nil {
<<<<<<< HEAD
=======
		if err != sdk.ErrNoPipelineBuild {
			log.Warning("getActionBuildLogsHandler> Cannot load pipeline build id: %s\n", err)
			WriteError(w, r, err)
			return
		}
		ph, err := pipeline.SelectBuildInHistory(db, p.ID, a.ID, buildNumber, env.ID)
		if err != nil {
			log.Warning("getActionBuildLogsHandler> Cannot load pipeline build id: %s\n", err)
			WriteError(w, r, sdk.ErrNoPipelineBuild)
			return
		}
		for _, stage := range ph.Stages {
			for _, ab := range stage.ActionBuilds {
				if ab.PipelineActionID == actionID {
					pipelinelogs.Logs = []sdk.Log{sdk.Log{Value: ab.Logs}}
				}
			}
		}
		pipelinelogs.Status = sdk.StatusSuccess
	} else {
		pipelinelogs, err = pipeline.LoadPipelineActionBuildLogs(db, pb.ID, actionID, offset)
		if err != nil {
			log.Warning("getActionBuildLogsHandler> Cannot load pipeline build logs: %s\n", err)
			WriteError(w, r, err)
			return
		}
	}

	WriteJSON(w, r, pipelinelogs, http.StatusOK)
}
>>>>>>> 479d8dfd

		log.Warning("getActionBuildLogsHandler> Cannot load pipeline build id: %s\n", err)
		WriteError(w, r, err)
		return

<<<<<<< HEAD
	}
	pipelinelogs, err = pipeline.LoadPipelineActionBuildLogs(db, pb, pipelineActionID, offset)
=======
	// Load Queue
	_, err := pipeline.LoadActionBuild(db, id)
>>>>>>> 479d8dfd
	if err != nil {
		log.Warning("getActionBuildLogsHandler> Cannot load pipeline build logs: %s\n", err)
		WriteError(w, r, err)
		return
	}

	WriteJSON(w, r, pipelinelogs, http.StatusOK)
}

func addBuildLogHandler(w http.ResponseWriter, r *http.Request, db *gorp.DbMap, c *context.Context) {

	// Get body
	data, err := ioutil.ReadAll(r.Body)
	if err != nil {
		log.Warning("addBuildLogHandler> Cannot read body: %s\n", err)
		WriteError(w, r, err)
		return
	}

	// Unmarshal into results
	var logs []sdk.Log

	if err := json.Unmarshal([]byte(data), &logs); err != nil {
		log.Warning("addBuildLogHandler> Cannot unmarshal Result: %s\n", err)
		WriteError(w, r, err)
		return
	}

	for i := range logs {
<<<<<<< HEAD
		if err := pipeline.InsertLog(db, logs[i].ActionBuildID, logs[i].Step, logs[i].Value, logs[i].PipelineBuildID); err != nil {
=======
		err = pipeline.InsertLog(db, logs[i].ActionBuildID, logs[i].Step, logs[i].Value)
		if err != nil {
>>>>>>> 479d8dfd
			log.Warning("addBuildLogHandler> Cannot insert log line:  %s\n", err)
			WriteError(w, r, err)
			return
		}
	}
}

func setEngineLogLevel(w http.ResponseWriter, r *http.Request, db *gorp.DbMap, c *context.Context) {

	// Get log level in URL
	vars := mux.Vars(r)
	lvl := vars["level"]

	switch lvl {
	case "debug":
		log.SetLevel(log.DebugLevel)
		break
	case "info":
		log.SetLevel(log.InfoLevel)
		break
	case "notice":
		log.SetLevel(log.NoticeLevel)
		break
	case "warning":
		log.SetLevel(log.WarningLevel)
		break
	case "critical":
		log.SetLevel(log.CriticalLevel)
		break

	default:
		log.Warning("setEngineLogLevel> Unknown log level %s\n", lvl)
		w.WriteHeader(http.StatusBadRequest)
		return
	}

}<|MERGE_RESOLUTION|>--- conflicted
+++ resolved
@@ -110,27 +110,11 @@
 		return
 	}
 
-<<<<<<< HEAD
 	pipelinelogs, err = pipeline.LoadPipelineBuildLogs(db, pb.ID, offset)
 	if err != nil {
 		log.Warning("getBuildLogshandler> Cannot load pipeline build logs: %s\n", err)
 		WriteError(w, r, err)
 		return
-=======
-		for _, stage := range ph.Stages {
-			for _, ab := range stage.ActionBuilds {
-				l := sdk.NewLog(ph.ID, "", ab.Logs)
-				pipelinelogs = append(pipelinelogs, *l)
-			}
-		}
-	} else {
-		pipelinelogs, err = pipeline.LoadPipelineBuildLogs(db, pb.ID, offset)
-		if err != nil {
-			log.Warning("getBuildLogshandler> Cannot load pipeline build logs: %s\n", err)
-			WriteError(w, r, err)
-			return
-		}
->>>>>>> 479d8dfd
 	}
 
 	// add pipeline result
@@ -229,59 +213,20 @@
 	var pipelinelogs sdk.BuildState
 	pb, err := pipeline.LoadPipelineBuildByApplicationPipelineEnvBuildNumber(db, a.ID, p.ID, env.ID, buildNumber)
 	if err != nil {
-<<<<<<< HEAD
-=======
-		if err != sdk.ErrNoPipelineBuild {
-			log.Warning("getActionBuildLogsHandler> Cannot load pipeline build id: %s\n", err)
-			WriteError(w, r, err)
-			return
-		}
-		ph, err := pipeline.SelectBuildInHistory(db, p.ID, a.ID, buildNumber, env.ID)
-		if err != nil {
-			log.Warning("getActionBuildLogsHandler> Cannot load pipeline build id: %s\n", err)
-			WriteError(w, r, sdk.ErrNoPipelineBuild)
-			return
-		}
-		for _, stage := range ph.Stages {
-			for _, ab := range stage.ActionBuilds {
-				if ab.PipelineActionID == actionID {
-					pipelinelogs.Logs = []sdk.Log{sdk.Log{Value: ab.Logs}}
-				}
-			}
-		}
-		pipelinelogs.Status = sdk.StatusSuccess
-	} else {
-		pipelinelogs, err = pipeline.LoadPipelineActionBuildLogs(db, pb.ID, actionID, offset)
-		if err != nil {
-			log.Warning("getActionBuildLogsHandler> Cannot load pipeline build logs: %s\n", err)
-			WriteError(w, r, err)
-			return
-		}
+		log.Warning("getActionBuildLogsHandler> Cannot load pipeline build id: %s\n", err)
+		WriteError(w, r, err)
+		return
+	}
+	pipelinelogs, err = pipeline.LoadPipelineActionBuildLogs(db, pb, pipelineActionID, offset)
+
+	if err != nil {
+		log.Warning("getActionBuildLogsHandler> Cannot load pipeline build logs: %s\n", err)
+		WriteError(w, r, err)
+		return
 	}
 
 	WriteJSON(w, r, pipelinelogs, http.StatusOK)
 }
->>>>>>> 479d8dfd
-
-		log.Warning("getActionBuildLogsHandler> Cannot load pipeline build id: %s\n", err)
-		WriteError(w, r, err)
-		return
-
-<<<<<<< HEAD
-	}
-	pipelinelogs, err = pipeline.LoadPipelineActionBuildLogs(db, pb, pipelineActionID, offset)
-=======
-	// Load Queue
-	_, err := pipeline.LoadActionBuild(db, id)
->>>>>>> 479d8dfd
-	if err != nil {
-		log.Warning("getActionBuildLogsHandler> Cannot load pipeline build logs: %s\n", err)
-		WriteError(w, r, err)
-		return
-	}
-
-	WriteJSON(w, r, pipelinelogs, http.StatusOK)
-}
 
 func addBuildLogHandler(w http.ResponseWriter, r *http.Request, db *gorp.DbMap, c *context.Context) {
 
@@ -303,12 +248,7 @@
 	}
 
 	for i := range logs {
-<<<<<<< HEAD
 		if err := pipeline.InsertLog(db, logs[i].ActionBuildID, logs[i].Step, logs[i].Value, logs[i].PipelineBuildID); err != nil {
-=======
-		err = pipeline.InsertLog(db, logs[i].ActionBuildID, logs[i].Step, logs[i].Value)
-		if err != nil {
->>>>>>> 479d8dfd
 			log.Warning("addBuildLogHandler> Cannot insert log line:  %s\n", err)
 			WriteError(w, r, err)
 			return
