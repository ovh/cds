--- conflicted
+++ resolved
@@ -682,13 +682,10 @@
 func (api *API) countWorkflowJobQueueHandler() service.Handler {
 	return func(ctx context.Context, w http.ResponseWriter, r *http.Request) error {
 		since, until, _ := getSinceUntilLimitHeader(ctx, w, r)
-<<<<<<< HEAD
-=======
 		modelType, ratioService, err := getModelTypeRatioService(ctx, r)
 		if err != nil {
 			return err
 		}
->>>>>>> d618ac0a
 
 		filter := workflow.NewQueueFilter()
 		filter.ModelType = []string{modelType}
@@ -696,21 +693,11 @@
 		filter.Since = &since
 		filter.Until = &until
 
-<<<<<<< HEAD
-		filter := workflow.QueueFilter{
-			ModelType:    modelType,
-			RatioService: ratioService,
-			//GroupsID:     groupsID,
-			//User:         usr,
-			Since: &since,
-			Until: &until,
-=======
 		var count sdk.WorkflowNodeJobRunCount
-		if !deprecatedGetUser(ctx).Admin {
+		if !isMaintainer(ctx) && !isAdmin(ctx) {
 			count, err = workflow.CountNodeJobRunQueueByGroups(ctx, api.mustDB(), api.Cache, filter, deprecatedGetUser(ctx).Groups)
 		} else {
 			count, err = workflow.CountNodeJobRunQueue(ctx, api.mustDB(), api.Cache, filter)
->>>>>>> d618ac0a
 		}
 		if err != nil {
 			return sdk.WrapError(err, "Unable to count queue")
@@ -739,32 +726,10 @@
 			return errM
 		}
 
-<<<<<<< HEAD
-		c := getAPIConsumer(ctx)
-		groupIDs := sdk.GroupsToIDs(c.GetGroups())
-
 		permissions := permission.PermissionReadExecute
-		//if !isServiceOrWorker(r) {
+		//TODO:if !isServiceOrWorker(r) {
 		//	permissions = permission.PermissionRead
-		//} else {
-		//	usr = nil
 		//}
-
-		filter := workflow.QueueFilter{
-			ModelType:    modelType,
-			RatioService: ratioService,
-			GroupsID:     groupIDs,
-			//User:         usr,
-			Rights:   permissions,
-			Since:    &since,
-			Until:    &until,
-			Limit:    &limit,
-			Statuses: status,
-=======
-		permissions := permission.PermissionReadExecute
-		if !isServiceOrWorker(r) {
-			permissions = permission.PermissionRead
-		}
 
 		filter := workflow.NewQueueFilter()
 		filter.RatioService = ratioService
@@ -777,11 +742,10 @@
 			filter.ModelType = []string{modelType}
 		}
 		var jobs []sdk.WorkflowNodeJobRun
-		if !deprecatedGetUser(ctx).Admin {
+		if !isMaintainer(ctx) && !isAdmin(ctx) {
 			jobs, err = workflow.LoadNodeJobRunQueueByGroups(ctx, api.mustDB(), api.Cache, filter, deprecatedGetUser(ctx).Groups)
 		} else {
 			jobs, err = workflow.LoadNodeJobRunQueue(ctx, api.mustDB(), api.Cache, filter)
->>>>>>> d618ac0a
 		}
 		if err != nil {
 			return sdk.WrapError(err, "Unable to load queue")
