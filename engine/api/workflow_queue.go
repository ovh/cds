--- conflicted
+++ resolved
@@ -430,11 +430,7 @@
 		}
 
 		_, next = observability.Span(ctx, "workflow.ResyncNodeRunsWithCommits")
-<<<<<<< HEAD
-		workflow.ResyncNodeRunsWithCommits(db, api.Cache, proj, report)
-=======
-		workflow.ResyncNodeRunsWithCommits(ctx, api.mustDB(), api.Cache, proj, report)
->>>>>>> 648a0766
+		workflow.ResyncNodeRunsWithCommits(api.mustDB(), api.Cache, proj, report)
 		next()
 
 		go workflow.SendEvent(api.mustDB(), proj.Key, report)
