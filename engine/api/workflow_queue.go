package api

import (
	"context"
	"fmt"
	"io/ioutil"
	"mime"
	"net/http"
	"strconv"
	"time"

	"github.com/golang/protobuf/ptypes"
	"github.com/gorilla/mux"
	"github.com/ovh/venom"

	"github.com/ovh/cds/engine/api/artifact"
	"github.com/ovh/cds/engine/api/objectstore"
	"github.com/ovh/cds/engine/api/worker"
	"github.com/ovh/cds/engine/api/workflow"
	"github.com/ovh/cds/sdk"
	"github.com/ovh/cds/sdk/log"
)

func (api *API) postWorkflowJobRequirementsErrorHandler() Handler {
	return func(ctx context.Context, w http.ResponseWriter, r *http.Request) error {
		body, err := ioutil.ReadAll(r.Body)
		if err != nil {
			log.Warning("requirementsErrorHandler> %s", err)
			return err
		}

		if getWorker(ctx).ID != "" {
			// Load calling worker
			caller, err := worker.LoadWorker(api.MustDB(), getWorker(ctx).ID)
			if err != nil {
				return sdk.WrapError(sdk.ErrWrongRequest, "requirementsErrorHandler> cannot load calling worker: %s", err)
			}

			log.Warning("%s (%s) > %s", getWorker(ctx).ID, caller.Name, string(body))
		}
		return nil
	}
}

func (api *API) postTakeWorkflowJobHandler() Handler {
	return func(ctx context.Context, w http.ResponseWriter, r *http.Request) error {
		id, errc := requestVarInt(r, "id")
		if errc != nil {
			return sdk.WrapError(errc, "postTakeWorkflowJobHandler> invalid id")
		}

		takeForm := &worker.TakeForm{}
		if err := UnmarshalBody(r, takeForm); err != nil {
			return sdk.WrapError(err, "postTakeWorkflowJobHandler> cannot unmarshal request")
		}

		// Start a tx
		tx, errBegin := api.MustDB().Begin()
		if errBegin != nil {
			return sdk.WrapError(errBegin, "postTakeWorkflowJobHandler> Cannot start transaction")
		}
		defer tx.Rollback()

		//Load worker model
		workerModel := getWorker(ctx).Name
		if getWorker(ctx).ModelID != 0 {
			wm, errModel := worker.LoadWorkerModelByID(api.MustDB(), getWorker(ctx).ModelID)
			if errModel != nil {
				return sdk.ErrNoWorkerModel
			}
			workerModel = wm.Name
		}

		//Prepare spawn infos
		infos := []sdk.SpawnInfo{{
			RemoteTime: takeForm.Time,
			Message:    sdk.SpawnMsg{ID: sdk.MsgSpawnInfoJobTaken.ID, Args: []interface{}{getWorker(ctx).Name}},
		}}
		if takeForm.BookedJobID != 0 && takeForm.BookedJobID == id {
			infos = append(infos, sdk.SpawnInfo{
				RemoteTime: takeForm.Time,
				Message:    sdk.SpawnMsg{ID: sdk.MsgSpawnInfoWorkerForJob.ID, Args: []interface{}{getWorker(ctx).Name}},
			})
		}

		//Take node job run
		job, errTake := workflow.TakeNodeJobRun(tx, id, workerModel, getWorker(ctx).Name, getWorker(ctx).ID, infos)
		if errTake != nil {
			return sdk.WrapError(errTake, "postTakeWorkflowJobHandler> Cannot take job %d", id)
		}

		//Change worker status
		if err := worker.SetToBuilding(tx, getWorker(ctx).ID, job.ID); err != nil {
			return sdk.WrapError(err, "postTakeWorkflowJobHandler> Cannot update worker status")
		}

		//Load the node run
		noderun, errn := workflow.LoadNodeRunByID(tx, job.WorkflowNodeRunID)
		if errn != nil {
			return sdk.WrapError(errn, "postTakeWorkflowJobHandler> Cannot get node run")
		}

		noderun.Status = sdk.StatusBuilding.String()
		if err := workflow.UpdateNodeRun(tx, noderun); err != nil {
			return sdk.WrapError(errn, "postTakeWorkflowJobHandler> Cannot get node run")
		}

		//Load workflow node run
		nodeRun, err := workflow.LoadNodeRunByID(api.MustDB(), job.WorkflowNodeRunID)
		if err != nil {
			return sdk.WrapError(err, "postTakeWorkflowJobHandler> Unable to load node run")
		}

		//Load workflow run
		workflowRun, err := workflow.LoadRunByID(api.MustDB(), nodeRun.WorkflowRunID)
		if err != nil {
			return sdk.WrapError(err, "postTakeWorkflowJobHandler> Unable to load workflow run")
		}

		//Load the secrets
		secrets, errSecret := workflow.LoadNodeJobRunSecrets(tx, job, nodeRun, workflowRun)
		if errSecret != nil {
			return sdk.WrapError(errSecret, "postTakeWorkflowJobHandler> Cannot load secrets")
		}

		//Feed the worker
		pbji := worker.WorkflowNodeJobRunInfo{}
		pbji.NodeJobRun = *job
		pbji.Number = noderun.Number
		pbji.SubNumber = noderun.SubNumber
		pbji.Secrets = secrets

		params, secretsKeys, errK := workflow.LoadNodeJobRunKeys(tx, job, nodeRun, workflowRun)
		if errK != nil {
			return sdk.WrapError(errK, "postTakeWorkflowJobHandler> Cannot load keys")
		}
		pbji.Secrets = append(pbji.Secrets, secretsKeys...)
		pbji.NodeJobRun.Parameters = append(pbji.NodeJobRun.Parameters, params...)

		if err := tx.Commit(); err != nil {
			return sdk.WrapError(err, "postTakeWorkflowJobHandler> Cannot commit transaction")
		}

		return WriteJSON(w, r, pbji, http.StatusOK)
	}
}

func (api *API) postBookWorkflowJobHandler() Handler {
	return func(ctx context.Context, w http.ResponseWriter, r *http.Request) error {
		id, errc := requestVarInt(r, "id")
		if errc != nil {
			return sdk.WrapError(errc, "postBookWorkflowJobHandler> invalid id")
		}

		if _, err := workflow.BookNodeJobRun(id, getHatchery(ctx)); err != nil {
			return sdk.WrapError(err, "postBookWorkflowJobHandler> job already booked")
		}
		return WriteJSON(w, r, nil, http.StatusOK)
	}
}

func (api *API) getWorkflowJobHandler() Handler {
	return func(ctx context.Context, w http.ResponseWriter, r *http.Request) error {
		id, errc := requestVarInt(r, "id")
		if errc != nil {
			return sdk.WrapError(errc, "getWorkflowJobHandler> invalid id")
		}
		j, err := workflow.LoadNodeJobRun(api.MustDB(), id)
		if err != nil {
			return sdk.WrapError(err, "getWorkflowJobHandler> job not found")
		}
		return WriteJSON(w, r, j, http.StatusOK)
	}
}

func (api *API) postSpawnInfosWorkflowJobHandler() Handler {
	return func(ctx context.Context, w http.ResponseWriter, r *http.Request) error {
		id, errc := requestVarInt(r, "id")
		if errc != nil {
			return sdk.WrapError(errc, "postSpawnInfosWorkflowJobHandler> invalid id")
		}
		var s []sdk.SpawnInfo
		if err := UnmarshalBody(r, &s); err != nil {
			return sdk.WrapError(err, "postSpawnInfosWorkflowJobHandler> cannot unmarshal request")
		}

		tx, errBegin := api.MustDB().Begin()
		if errBegin != nil {
			return sdk.WrapError(errBegin, "postSpawnInfosWorkflowJobHandler> Cannot start transaction")
		}
		defer tx.Rollback()

		if _, err := workflow.AddSpawnInfosNodeJobRun(tx, id, s); err != nil {
			return sdk.WrapError(err, "postSpawnInfosWorkflowJobHandler> Cannot save job %d", id)
		}

		if err := tx.Commit(); err != nil {
			return sdk.WrapError(err, "addSpawnInfosPipelineBuildJobHandler> Cannot commit tx")
		}

		return WriteJSON(w, r, nil, http.StatusOK)
	}
}

func (api *API) postWorkflowJobResultHandler() Handler {
	return func(ctx context.Context, w http.ResponseWriter, r *http.Request) error {
		id, errc := requestVarInt(r, "permID")
		if errc != nil {
			return sdk.WrapError(errc, "postWorkflowJobResultHandler> invalid id")
		}

		//Load workflow node job run
		job, errj := workflow.LoadNodeJobRun(api.MustDB(), id)
		if errj != nil {
			return sdk.WrapError(errj, "postWorkflowJobResultHandler> Unable to load node run job")
		}

		// Unmarshal into results
		var res sdk.Result
		if err := UnmarshalBody(r, &res); err != nil {
			return sdk.WrapError(err, "postWorkflowJobResultHandler> cannot unmarshal request")
		}

		tx, errb := api.MustDB().Begin()
		if errb != nil {
			return sdk.WrapError(errb, "postWorkflowJobResultHandler> Cannot begin tx")
		}
		defer tx.Rollback()

		//Update worker status
		if err := worker.UpdateWorkerStatus(tx, getWorker(ctx).ID, sdk.StatusWaiting); err != nil {
			log.Warning("postWorkflowJobResultHandler> Cannot update worker status (%s): %s", getWorker(ctx).ID, err)
		}

		remoteTime, errt := ptypes.Timestamp(res.RemoteTime)
		if errt != nil {
			return sdk.WrapError(errt, "postWorkflowJobResultHandler> Cannot parse remote time")
		}

		//Update spwan info
		infos := []sdk.SpawnInfo{{
			RemoteTime: remoteTime,
			Message:    sdk.SpawnMsg{ID: sdk.MsgSpawnInfoWorkerEnd.ID, Args: []interface{}{getWorker(ctx).Name, res.Duration}},
		}}

		//Add spawn infos
		if _, err := workflow.AddSpawnInfosNodeJobRun(tx, job.ID, infos); err != nil {
			log.Error("addQueueResultHandler> Cannot save spawn info job %d: %s", job.ID, err)
			return err
		}

		// Update action status
		log.Debug("postWorkflowJobResultHandler> Updating %d to %s in queue", id, res.Status)
		if err := workflow.UpdateNodeJobRunStatus(tx, job, sdk.Status(res.Status)); err != nil {
			return sdk.WrapError(err, "postWorkflowJobResultHandler> Cannot update %d status", id)
		}

		if err := tx.Commit(); err != nil {
			return sdk.WrapError(err, "postWorkflowJobResultHandler> Cannot commit tx")
		}

		return nil
	}
}

func (api *API) postWorkflowJobLogsHandler() Handler {
	return func(ctx context.Context, w http.ResponseWriter, r *http.Request) error {
		id, errr := requestVarInt(r, "permID")
		if errr != nil {
			return sdk.WrapError(errr, "postWorkflowJobStepStatusHandler> Invalid id")
		}

		pbJob, errJob := workflow.LoadNodeJobRun(api.MustDB(), id)
		if errJob != nil {
			return sdk.WrapError(errJob, "postWorkflowJobStepStatusHandler> Cannot get job run %d", id)
		}

		var logs sdk.Log
		if err := UnmarshalBody(r, &logs); err != nil {
			return sdk.WrapError(err, "postWorkflowJobLogsHandler> Unable to parse body")
		}

		if err := workflow.AddLog(api.MustDB(), pbJob, &logs); err != nil {
			return sdk.WrapError(err, "postWorkflowJobLogsHandler")
		}

		return nil
	}
}

func (api *API) postWorkflowJobStepStatusHandler() Handler {
	return func(ctx context.Context, w http.ResponseWriter, r *http.Request) error {
		id, errr := requestVarInt(r, "permID")
		if errr != nil {
			return sdk.WrapError(errr, "postWorkflowJobStepStatusHandler> Invalid id")
		}

		pbJob, errJob := workflow.LoadNodeJobRun(api.MustDB(), id)
		if errJob != nil {
			return sdk.WrapError(errJob, "postWorkflowJobStepStatusHandler> Cannot get job run %d", id)
		}

		var step sdk.StepStatus
		if err := UnmarshalBody(r, &step); err != nil {
			return sdk.WrapError(err, "postWorkflowJobStepStatusHandler> Error while unmarshal job")
		}

		found := false
		for i := range pbJob.Job.StepStatus {
			jobStep := &pbJob.Job.StepStatus[i]
			if step.StepOrder == jobStep.StepOrder {
				jobStep.Status = step.Status
				found = true
			}
		}
		if !found {
			pbJob.Job.StepStatus = append(pbJob.Job.StepStatus, step)
		}

		tx, errB := api.MustDB().Begin()
		if errB != nil {
			return sdk.WrapError(errB, "postWorkflowJobStepStatusHandler> Cannot start transaction")
		}
		defer tx.Rollback()

		if err := workflow.UpdateNodeJobRun(tx, pbJob); err != nil {
			return sdk.WrapError(err, "postWorkflowJobStepStatusHandler> Error while update job run")
		}

		return tx.Commit()
	}
}

func (api *API) getWorkflowJobQueueHandler() Handler {
	return func(ctx context.Context, w http.ResponseWriter, r *http.Request) error {
		sinceHeader := r.Header.Get("If-Modified-Since")
		since := time.Unix(0, 0)
		if sinceHeader != "" {
			since, _ = time.Parse(time.RFC1123, sinceHeader)
		}

		groupsID := []int64{}
		for _, g := range getUser(ctx).Groups {
			groupsID = append(groupsID, g.ID)
		}
		jobs, err := workflow.LoadNodeJobRunQueue(api.MustDB(), groupsID, &since)
		if err != nil {
			return sdk.WrapError(err, "getWorkflowJobQueueHandler> Unable to load queue")
		}

		return WriteJSON(w, r, jobs, http.StatusOK)
	}
}

func (api *API) postWorkflowJobTestsResultsHandler() Handler {
	return func(ctx context.Context, w http.ResponseWriter, r *http.Request) error {
		// Unmarshal into results
		var new venom.Tests
		if err := UnmarshalBody(r, &new); err != nil {
			return sdk.WrapError(err, "postWorkflowJobTestsResultsHandler> cannot unmarshal request")
		}

		// Load and lock Existing workflow Run Job
		id, errI := requestVarInt(r, "permID")
		if errI != nil {
			return sdk.WrapError(errI, "postWorkflowJobTestsResultsHandler> Invalid node job run ID")
		}

		nodeRunJob, errJobRun := workflow.LoadNodeJobRun(api.MustDB(), id)
		if errJobRun != nil {
			return sdk.WrapError(errJobRun, "postWorkflowJobTestsResultsHandler> Cannot load node run job")
		}

		tx, errB := api.MustDB().Begin()
		if errB != nil {
			return sdk.WrapError(errB, "postWorkflowJobTestsResultsHandler> Cannot start transaction")
		}
		defer tx.Rollback()

		wnjr, err := workflow.LoadAndLockNodeRunByID(tx, nodeRunJob.WorkflowNodeRunID)
		if err != nil {
			return sdk.WrapError(err, "postWorkflowJobTestsResultsHandler> Cannot load node job")
		}

		if wnjr.Tests == nil {
			wnjr.Tests = &venom.Tests{}
		}

		for k := range new.TestSuites {
			for i := range wnjr.Tests.TestSuites {
				if wnjr.Tests.TestSuites[i].Name == new.TestSuites[k].Name {
					// testsuite with same name already exists,
					// Create a unique name
					new.TestSuites[k].Name = fmt.Sprintf("%s.%d", new.TestSuites[k].Name, id)
					break
				}
			}
			wnjr.Tests.TestSuites = append(wnjr.Tests.TestSuites, new.TestSuites[k])
		}

		// update total values
		wnjr.Tests.Total = 0
		wnjr.Tests.TotalOK = 0
		wnjr.Tests.TotalKO = 0
		wnjr.Tests.TotalSkipped = 0
		for _, ts := range wnjr.Tests.TestSuites {
			wnjr.Tests.Total += ts.Total
			wnjr.Tests.TotalKO += ts.Failures + ts.Errors
			wnjr.Tests.TotalOK += ts.Total - ts.Skipped - ts.Failures - ts.Errors
			wnjr.Tests.TotalSkipped += ts.Skipped
		}

		if err := workflow.UpdateNodeRun(tx, wnjr); err != nil {
			return sdk.WrapError(err, "postWorkflowJobTestsResultsHandler> Cannot update node run")
		}

		if err := tx.Commit(); err != nil {
			return sdk.WrapError(err, "postWorkflowJobTestsResultsHandler> Cannot update node run")
		}
		return nil
	}
}

func (api *API) postWorkflowJobVariableHandler() Handler {
	return func(ctx context.Context, w http.ResponseWriter, r *http.Request) error {
		id, errr := requestVarInt(r, "permID")
		if errr != nil {
			return sdk.WrapError(errr, "postWorkflowJobVariableHandler> Invalid id")
		}

		// Unmarshal into variable
		var v sdk.Variable
		if err := UnmarshalBody(r, &v); err != nil {
			return sdk.WrapError(err, "postWorkflowJobVariableHandler")
		}

		tx, errb := api.MustDB().Begin()
		if errb != nil {
			return sdk.WrapError(errb, "postWorkflowJobVariableHandler> Unable to start tx")
		}
		defer tx.Rollback()

		job, errj := workflow.LoadAndLockNodeJobRun(tx, id)
		if errj != nil {
			return sdk.WrapError(errj, "postWorkflowJobVariableHandler> Unable to load job")
		}

<<<<<<< HEAD
		sdk.AddParameter(&job.Parameters, "cds.build."+v.Name, sdk.StringParameter, v.Value)
=======
	sdk.AddParameter(&job.Parameters, v.Name, sdk.StringParameter, v.Value)
>>>>>>> 1baba665

		if err := workflow.UpdateNodeJobRun(tx, job); err != nil {
			return sdk.WrapError(err, "postWorkflowJobVariableHandler> Unable to update node job run")
		}

		node, errn := workflow.LoadNodeRunByID(tx, job.WorkflowNodeRunID)
		if errn != nil {
			return sdk.WrapError(errn, "postWorkflowJobVariableHandler> Unable to load node")
		}

<<<<<<< HEAD
		sdk.AddParameter(&node.BuildParameters, "cds.build."+v.Name, sdk.StringParameter, v.Value)
=======
	sdk.AddParameter(&node.BuildParameters, v.Name, sdk.StringParameter, v.Value)
>>>>>>> 1baba665

		if err := workflow.UpdateNodeRun(tx, node); err != nil {
			return sdk.WrapError(err, "postWorkflowJobVariableHandler> Unable to update node run")
		}

		if err := tx.Commit(); err != nil {
			return sdk.WrapError(err, "postWorkflowJobVariableHandler> Unable to commit tx")
		}

		return nil
	}
}

func (api *API) postWorkflowJobArtifactHandler() Handler {
	return func(ctx context.Context, w http.ResponseWriter, r *http.Request) error {
		// Load and lock Existing workflow Run Job
		id, errI := requestVarInt(r, "permID")
		if errI != nil {
			return sdk.WrapError(sdk.ErrInvalidID, "postWorkflowJobArtifactHandler> Invalid node job run ID")
		}

		vars := mux.Vars(r)
		tag := vars["tag"]

		_, params, errM := mime.ParseMediaType(r.Header.Get("Content-Disposition"))
		if errM != nil {
			return sdk.WrapError(errM, "postWorkflowJobArtifactHandler> Cannot read Content Disposition header")
		}

		fileName := params["filename"]

		//parse the multipart form in the request
		if err := r.ParseMultipartForm(100000); err != nil {
			return sdk.WrapError(err, "postWorkflowJobArtifactHandler: Error parsing multipart form")

		}
		//get a ref to the parsed multipart form
		m := r.MultipartForm

		var sizeStr, permStr, md5sum string
		if len(m.Value["size"]) > 0 {
			sizeStr = m.Value["size"][0]
		}
		if len(m.Value["perm"]) > 0 {
			permStr = m.Value["perm"][0]
		}
		if len(m.Value["md5sum"]) > 0 {
			md5sum = m.Value["md5sum"][0]
		}

		if fileName == "" {
			log.Warning("uploadArtifactHandler> %s header is not set", "Content-Disposition")
			return sdk.WrapError(sdk.ErrWrongRequest, "postWorkflowJobArtifactHandler> %s header is not set", "Content-Disposition")
		}

		nodeJobRun, errJ := workflow.LoadNodeJobRun(api.MustDB(), id)
		if errJ != nil {
			return sdk.WrapError(errJ, "Cannot load node job run")
		}

		nodeRun, errR := workflow.LoadNodeRunByID(api.MustDB(), nodeJobRun.WorkflowNodeRunID)
		if errR != nil {
			return sdk.WrapError(errR, "Cannot load node run")
		}

		hash, errG := generateHash()
		if errG != nil {
			return sdk.WrapError(errG, "postWorkflowJobArtifactHandler> Could not generate hash")
		}

		var size int64
		var perm uint64

		if sizeStr != "" {
			size, _ = strconv.ParseInt(sizeStr, 10, 64)
		}

		if permStr != "" {
			perm, _ = strconv.ParseUint(permStr, 10, 32)
		}

		art := sdk.WorkflowNodeRunArtifact{
			Name:              fileName,
			Tag:               tag,
			DownloadHash:      hash,
			Size:              size,
			Perm:              uint32(perm),
			MD5sum:            md5sum,
			WorkflowNodeRunID: nodeRun.ID,
			WorkflowID:        nodeRun.WorkflowRunID,
			Created:           time.Now(),
		}

		files := m.File[fileName]
		if len(files) == 1 {
			file, err := files[0].Open()
			if err != nil {
				return sdk.WrapError(err, "postWorkflowJobArtifactHandler> cannot open file")

			}

			if err := artifact.SaveWorkflowFile(&art, file); err != nil {
				return sdk.WrapError(err, "postWorkflowJobArtifactHandler> Cannot save artifact in store")
			}
			file.Close()
		}

		nodeRun.Artifacts = append(nodeRun.Artifacts, art)
		if err := workflow.InsertArtifact(api.MustDB(), &art); err != nil {
			_ = objectstore.DeleteArtifact(&art)
			return sdk.WrapError(err, "postWorkflowJobArtifactHandler> Cannot update workflow node run")
		}
		return nil
	}
}<|MERGE_RESOLUTION|>--- conflicted
+++ resolved
@@ -445,11 +445,7 @@
 			return sdk.WrapError(errj, "postWorkflowJobVariableHandler> Unable to load job")
 		}
 
-<<<<<<< HEAD
-		sdk.AddParameter(&job.Parameters, "cds.build."+v.Name, sdk.StringParameter, v.Value)
-=======
 	sdk.AddParameter(&job.Parameters, v.Name, sdk.StringParameter, v.Value)
->>>>>>> 1baba665
 
 		if err := workflow.UpdateNodeJobRun(tx, job); err != nil {
 			return sdk.WrapError(err, "postWorkflowJobVariableHandler> Unable to update node job run")
@@ -460,11 +456,7 @@
 			return sdk.WrapError(errn, "postWorkflowJobVariableHandler> Unable to load node")
 		}
 
-<<<<<<< HEAD
-		sdk.AddParameter(&node.BuildParameters, "cds.build."+v.Name, sdk.StringParameter, v.Value)
-=======
 	sdk.AddParameter(&node.BuildParameters, v.Name, sdk.StringParameter, v.Value)
->>>>>>> 1baba665
 
 		if err := workflow.UpdateNodeRun(tx, node); err != nil {
 			return sdk.WrapError(err, "postWorkflowJobVariableHandler> Unable to update node run")
