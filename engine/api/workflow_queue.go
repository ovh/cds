--- conflicted
+++ resolved
@@ -111,13 +111,8 @@
 		if err != nil {
 			return err
 		}
-<<<<<<< HEAD
 		workflow.ResyncNodeRunsWithCommits(ctx, api.mustDB(), api.Cache, projIdent, report)
-=======
-
-		workflow.ResyncNodeRunsWithCommits(ctx, api.mustDB(), api.Cache, *p, report)
->>>>>>> 0d1bd522
-		go WorkflowSendEvent(context.Background(), api.mustDB(), api.Cache, *p, report)
+		go WorkflowSendEvent(context.Background(), api.mustDB(), api.Cache, projIdent, report)
 
 		return service.WriteJSON(w, pbji, http.StatusOK)
 	}
@@ -184,15 +179,9 @@
 		return nil, sdk.WrapError(err, "Unable to load workflow run")
 	}
 
-<<<<<<< HEAD
-	secrets, errSecret := workflow.LoadSecrets(ctx, tx, workflowRun, noderun)
-	if errSecret != nil {
-		return nil, sdk.WrapError(errSecret, "Cannot load secrets")
-=======
 	secrets, err := workflow.LoadDecryptSecrets(ctx, tx, workflowRun, noderun)
 	if err != nil {
 		return nil, sdk.WrapError(err, "cannot load secrets")
->>>>>>> 0d1bd522
 	}
 
 	// Feed the worker
@@ -201,12 +190,6 @@
 	wnjri.SubNumber = noderun.SubNumber
 	wnjri.Secrets = secrets
 
-<<<<<<< HEAD
-	if err != nil {
-		return nil, err
-	}
-=======
->>>>>>> 0d1bd522
 	if err := tx.Commit(); err != nil {
 		return nil, sdk.WithStack(err)
 	}
@@ -386,13 +369,10 @@
 		defer cancel()
 		dbWithCtx := api.mustDBWithCtx(customCtx)
 
-<<<<<<< HEAD
-		_, next := observability.Span(ctx, "project.LoadProjectByNodeJobRunID")
+		_, next := telemetry.Span(ctx, "project.LoadProjectByNodeJobRunID")
+
+		// Need Key and variable for process parameters
 		proj, err := project.LoadProjectByNodeJobRunID(ctx, dbWithCtx, api.Cache, id, project.LoadOptions.WithVariables, project.LoadOptions.WithKeys)
-=======
-		_, next := telemetry.Span(ctx, "project.LoadProjectByNodeJobRunID")
-		proj, err := project.LoadProjectByNodeJobRunID(ctx, dbWithCtx, api.Cache, id, project.LoadOptions.WithVariables)
->>>>>>> 0d1bd522
 		next()
 		if err != nil {
 			if sdk.ErrorIs(err, sdk.ErrNoProject) {
@@ -430,16 +410,11 @@
 			}
 		}
 
-<<<<<<< HEAD
-		_, next = observability.Span(ctx, "workflow.ResyncNodeRunsWithCommits")
+		_, next = telemetry.Span(ctx, "workflow.ResyncNodeRunsWithCommits")
 		workflow.ResyncNodeRunsWithCommits(ctx, api.mustDB(), api.Cache, projIdent, report)
-=======
-		_, next = telemetry.Span(ctx, "workflow.ResyncNodeRunsWithCommits")
-		workflow.ResyncNodeRunsWithCommits(ctx, api.mustDB(), api.Cache, *proj, report)
->>>>>>> 0d1bd522
 		next()
 
-		go WorkflowSendEvent(context.Background(), api.mustDB(), api.Cache, *proj, report)
+		go WorkflowSendEvent(context.Background(), api.mustDB(), api.Cache, projIdent, report)
 
 		return nil
 	}
@@ -561,7 +536,11 @@
 			return nil, sdk.WithStack(err)
 		}
 
-		go WorkflowSendEvent(context.Background(), dbFunc(ctx), store, *proj, reportParent)
+		projIdent := sdk.ProjectIdentifiers{
+			ID:  proj.ID,
+			Key: proj.Key,
+		}
+		go WorkflowSendEvent(context.Background(), dbFunc(ctx), store, projIdent, reportParent)
 	}
 
 	return report, nil
