package api

import (
	"context"
	"fmt"
	"net/http"
	"strconv"
	"time"

	"github.com/go-gorp/gorp"
	"github.com/golang/protobuf/ptypes"
	"github.com/ovh/venom"
	"github.com/sguiheux/go-coverage"

	"github.com/ovh/cds/engine/api/cache"
	"github.com/ovh/cds/engine/api/event"
	"github.com/ovh/cds/engine/api/group"
	"github.com/ovh/cds/engine/api/metrics"
	"github.com/ovh/cds/engine/api/observability"
	"github.com/ovh/cds/engine/api/permission"
	"github.com/ovh/cds/engine/api/pipeline"
	"github.com/ovh/cds/engine/api/project"
	"github.com/ovh/cds/engine/api/repositoriesmanager"
	"github.com/ovh/cds/engine/api/services"
	"github.com/ovh/cds/engine/api/worker"
	"github.com/ovh/cds/engine/api/workflow"
	"github.com/ovh/cds/engine/service"
	"github.com/ovh/cds/sdk"
	"github.com/ovh/cds/sdk/cdsclient"
	"github.com/ovh/cds/sdk/log"
)

func (api *API) postTakeWorkflowJobHandler() service.Handler {
	return func(ctx context.Context, w http.ResponseWriter, r *http.Request) error {
		id, errc := requestVarInt(r, "id")
		if errc != nil {
			return sdk.WrapError(errc, "postTakeWorkflowJobHandler> invalid id")
		}

		takeForm := &sdk.WorkerTakeForm{}
		if err := UnmarshalBody(r, takeForm); err != nil {
			return sdk.WrapError(err, "postTakeWorkflowJobHandler> cannot unmarshal request")
		}

		user := getUser(ctx)
		p, errP := project.LoadProjectByNodeJobRunID(ctx, api.mustDB(), api.Cache, id, user, project.LoadOptions.WithVariables, project.LoadOptions.WithClearKeys)
		if errP != nil {
			var username string
			if user != nil {
				username = user.Username
			}
			return sdk.WrapError(errP, "postTakeWorkflowJobHandler> Cannot load project by nodeJobRunID:%d requester:%s", id, username)
		}

		//Load worker model
		workerModel := getWorker(ctx).Name
		if getWorker(ctx).ModelID != 0 {
			wm, errModel := worker.LoadWorkerModelByID(api.mustDB(), getWorker(ctx).ModelID)
			if errModel != nil {
				return sdk.ErrNoWorkerModel
			}
			workerModel = wm.Name
		}

		pbj, errl := workflow.LoadNodeJobRun(api.mustDB(), api.Cache, id)
		if errl != nil {
			return sdk.WrapError(errl, "postTakeWorkflowJobHandler> Cannot load job nodeJobRunID:%d", id)
		}

		observability.Current(ctx,
			observability.Tag(observability.TagWorkflowNodeJobRun, id),
			observability.Tag(observability.TagWorkflowNodeRun, pbj.WorkflowNodeRunID),
			observability.Tag(observability.TagJob, pbj.Job.Action.Name))

		// a worker can have only one group
		groups := getUser(ctx).Groups
		if len(groups) != 1 {
			return sdk.WrapError(errl, "postTakeWorkflowJobHandler> too many groups detected on worker:%d", len(groups))
		}

		var isGroupOK bool
		if len(pbj.ExecGroups) == 0 {
			isGroupOK = true
		} else {
			for _, g := range pbj.ExecGroups {
				if g.ID == groups[0].ID {
					isGroupOK = true
					break
				}
			}
		}

		if !isGroupOK {
			return sdk.WrapError(sdk.ErrForbidden, "postTakeWorkflowJobHandler> this worker is not authorized to take this job:%d execGroups:%+v", id, pbj.ExecGroups)
		}

		pbji := &sdk.WorkflowNodeJobRunData{}
		report, errT := takeJob(ctx, api.mustDB, api.Cache, p, getWorker(ctx), id, takeForm, workerModel, pbji)
		if errT != nil {
			return sdk.WrapError(errT, "postTakeWorkflowJobHandler> Cannot takeJob nodeJobRunID:%d", id)
		}

		workflow.ResyncNodeRunsWithCommits(ctx, api.mustDB(), api.Cache, p, report)
		go workflow.SendEvent(api.mustDB(), p.Key, report)

		return service.WriteJSON(w, pbji, http.StatusOK)
	}
}

func takeJob(ctx context.Context, dbFunc func() *gorp.DbMap, store cache.Store, p *sdk.Project, wr *sdk.Worker, id int64, takeForm *sdk.WorkerTakeForm, workerModel string, wnjri *sdk.WorkflowNodeJobRunData) (*workflow.ProcessorReport, error) {
	// Start a tx
	tx, errBegin := dbFunc().Begin()
	if errBegin != nil {
		return nil, sdk.WrapError(errBegin, "takeJob> Cannot start transaction")
	}
	defer tx.Rollback()

	//Prepare spawn infos
	infos := []sdk.SpawnInfo{
		{
			RemoteTime: takeForm.Time,
			Message:    sdk.SpawnMsg{ID: sdk.MsgSpawnInfoJobTaken.ID, Args: []interface{}{fmt.Sprintf("%d", id), getWorker(ctx).Name}},
		},
		{
			RemoteTime: takeForm.Time,
			Message:    sdk.SpawnMsg{ID: sdk.MsgSpawnInfoJobTakenWorkerVersion.ID, Args: []interface{}{getWorker(ctx).Name, takeForm.Version, takeForm.OS, takeForm.Arch}},
		},
	}
	if takeForm.BookedJobID != 0 && takeForm.BookedJobID == id {
		infos = append(infos, sdk.SpawnInfo{
			RemoteTime: takeForm.Time,
			Message:    sdk.SpawnMsg{ID: sdk.MsgSpawnInfoWorkerForJob.ID, Args: []interface{}{getWorker(ctx).Name}},
		})
	}

	//Take node job run
	job, report, errTake := workflow.TakeNodeJobRun(ctx, dbFunc, tx, store, p, id, workerModel, getWorker(ctx).Name, getWorker(ctx).ID, infos)
	if errTake != nil {
		return nil, sdk.WrapError(errTake, "takeJob> Cannot take job %d", id)
	}

	//Change worker status
	if err := worker.SetToBuilding(tx, getWorker(ctx).ID, job.ID, sdk.JobTypeWorkflowNode); err != nil {
		return nil, sdk.WrapError(err, "takeJob> Cannot update worker %s status", getWorker(ctx).Name)
	}

	//Load the node run
	noderun, errn := workflow.LoadNodeRunByID(tx, job.WorkflowNodeRunID, workflow.LoadRunOptions{})
	if errn != nil {
		return nil, sdk.WrapError(errn, "takeJob> Cannot get node run")
	}

	if noderun.Status == sdk.StatusWaiting.String() {
		noderun.Status = sdk.StatusBuilding.String()
		if err := workflow.UpdateNodeRun(tx, noderun); err != nil {
			return nil, sdk.WrapError(err, "takeJob> Cannot get node run")
		}
		report.Add(*noderun)
	}

	//Load workflow run
	workflowRun, err := workflow.LoadRunByID(tx, noderun.WorkflowRunID, workflow.LoadRunOptions{})
	if err != nil {
		return nil, sdk.WrapError(err, "takeJob> Unable to load workflow run")
	}

	//Load the secrets
	pv, err := project.GetAllVariableInProject(tx, p.ID, project.WithClearPassword())
	if err != nil {
		return nil, sdk.WrapError(err, "takeJob> Cannot load project variable")
	}

	secrets, errSecret := workflow.LoadNodeJobRunSecrets(tx, store, job, noderun, workflowRun, pv)
	if errSecret != nil {
		return nil, sdk.WrapError(errSecret, "takeJob> Cannot load secrets")
	}

	//Feed the worker
	wnjri.NodeJobRun = *job
	wnjri.Number = noderun.Number
	wnjri.SubNumber = noderun.SubNumber
	wnjri.Secrets = secrets

	params, secretsKeys, errK := workflow.LoadNodeJobRunKeys(tx, store, job, noderun, workflowRun, p)
	if errK != nil {
		return nil, sdk.WrapError(errK, "takeJob> Cannot load keys")
	}
	wnjri.Secrets = append(wnjri.Secrets, secretsKeys...)
	wnjri.NodeJobRun.Parameters = append(wnjri.NodeJobRun.Parameters, params...)

	if err := tx.Commit(); err != nil {
		return nil, sdk.WrapError(err, "takeJob> Cannot commit transaction")
	}

	return report, nil
}

func (api *API) postBookWorkflowJobHandler() service.Handler {
	return func(ctx context.Context, w http.ResponseWriter, r *http.Request) error {
		id, errc := requestVarInt(r, "id")
		if errc != nil {
			return sdk.WrapError(errc, "postBookWorkflowJobHandler> invalid id")
		}

		if _, err := workflow.BookNodeJobRun(api.Cache, id, getHatchery(ctx)); err != nil {
			return sdk.WrapError(err, "postBookWorkflowJobHandler> job already booked")
		}
		return service.WriteJSON(w, nil, http.StatusOK)
	}
}

func (api *API) deleteBookWorkflowJobHandler() service.Handler {
	return func(ctx context.Context, w http.ResponseWriter, r *http.Request) error {
		id, errc := requestVarInt(r, "id")
		if errc != nil {
			return sdk.WrapError(errc, "deleteBookWorkflowJobHandler> invalid id")
		}

		if err := workflow.FreeNodeJobRun(api.Cache, id); err != nil {
			return sdk.WrapError(err, "deleteBookWorkflowJobHandler> job not booked")
		}
		return service.WriteJSON(w, nil, http.StatusOK)
	}
}

func (api *API) postIncWorkflowJobAttemptHandler() service.Handler {
	return func(ctx context.Context, w http.ResponseWriter, r *http.Request) error {
		id, errc := requestVarInt(r, "id")
		if errc != nil {
			return sdk.WrapError(errc, "postIncWorkflowJobAttemptHandler> invalid id")
		}
		h := getHatchery(ctx)
		if h == nil {
			return service.WriteJSON(w, nil, http.StatusUnauthorized)
		}
		spawnAttempts, err := workflow.AddNodeJobAttempt(api.mustDB(), id, h.ID)
		if err != nil {
			return sdk.WrapError(err, "postIncWorkflowJobAttemptHandler> job already booked")
		}

		hCount, err := services.LoadHatcheriesCountByNodeJobRunID(api.mustDB(), id)
		if err != nil {
			return sdk.WrapError(err, "postIncWorkflowJobAttemptHandler> cannot get hatcheries count")
		}

		if int64(len(spawnAttempts)) >= hCount {
			infos := []sdk.SpawnInfo{
				{
					RemoteTime: time.Now(),
					Message: sdk.SpawnMsg{
						ID:   sdk.MsgSpawnInfoHatcheryCannotStartJob.ID,
						Args: []interface{}{},
					},
				},
			}

			tx, errBegin := api.mustDB().Begin()
			if errBegin != nil {
				return sdk.WrapError(errBegin, "postIncWorkflowJobAttemptHandler> Cannot start transaction")
			}
			defer tx.Rollback()

			if err := workflow.AddSpawnInfosNodeJobRun(tx, id, infos); err != nil {
				return sdk.WrapError(err, "postIncWorkflowJobAttemptHandler> Cannot save spawn info on node job run %d", id)
			}

			wfNodeJobRun, errLj := workflow.LoadNodeJobRun(tx, api.Cache, id)
			if errLj != nil {
				return sdk.WrapError(errLj, "postIncWorkflowJobAttemptHandler> Cannot load node job run")
			}

			wfNodeRun, errLr := workflow.LoadAndLockNodeRunByID(ctx, tx, wfNodeJobRun.WorkflowNodeRunID, true)
			if errLr != nil {
				return sdk.WrapError(errLr, "postIncWorkflowJobAttemptHandler> Cannot load node run")
			}

			if found, err := workflow.SyncNodeRunRunJob(ctx, tx, wfNodeRun, *wfNodeJobRun); err != nil || !found {
				return sdk.WrapError(err, "postIncWorkflowJobAttemptHandler> Cannot sync run job (found=%v)", found)
			}

			if err := workflow.UpdateNodeRun(tx, wfNodeRun); err != nil {
				return sdk.WrapError(err, "postIncWorkflowJobAttemptHandler> Cannot update node job run")
			}

			if err := tx.Commit(); err != nil {
				return sdk.WrapError(err, "postIncWorkflowJobAttemptHandler> Cannot commit tx")
			}
		}

		return service.WriteJSON(w, spawnAttempts, http.StatusOK)
	}
}

func (api *API) getWorkflowJobHandler() service.Handler {
	return func(ctx context.Context, w http.ResponseWriter, r *http.Request) error {
		id, errc := requestVarInt(r, "id")
		if errc != nil {
			return sdk.WrapError(errc, "getWorkflowJobHandler> invalid id")
		}
		j, err := workflow.LoadNodeJobRun(api.mustDB(), api.Cache, id)
		if err != nil {
			return sdk.WrapError(err, "getWorkflowJobHandler> job not found")
		}
		return service.WriteJSON(w, j, http.StatusOK)
	}
}

func (api *API) postVulnerabilityReportHandler() service.Handler {
	return func(ctx context.Context, w http.ResponseWriter, r *http.Request) error {
		id, errc := requestVarInt(r, "permID")
		if errc != nil {
			return sdk.WrapError(errc, "postVulnerabilityReportHandler> invalid id")
		}
		nr, errNR := workflow.LoadNodeRunByNodeJobID(api.mustDB(), id, workflow.LoadRunOptions{
			DisableDetailledNodeRun: true,
		})
		if errNR != nil {
			return sdk.WrapError(errNR, "postVulnerabilityReportHandler> Unable to save vulnerability report")
		}
		if nr.ApplicationID == 0 {
			return sdk.WrapError(sdk.ErrApplicationNotFound, "postVulnerabilityReportHandler> There is no application linked")
		}

		var report sdk.VulnerabilityWorkerReport
		if err := UnmarshalBody(r, &report); err != nil {
			return sdk.WrapError(err, "postVulnerabilityReportHandler> Unable to read body")
		}

		p, errP := project.LoadProjectByNodeJobRunID(ctx, api.mustDB(), api.Cache, id, getUser(ctx))
		if errP != nil {
			return sdk.WrapError(errP, "postVulnerabilityReportHandler> Cannot load project by nodeJobRunID:%d", id)
		}

		tx, errT := api.mustDB().Begin()
		if errT != nil {
			return sdk.WrapError(errT, "postVulnerabilityReportHandler> Unable to start transaction")
		}
		defer tx.Rollback() // nolint

		if err := workflow.HandleVulnerabilityReport(ctx, tx, api.Cache, p, nr, report); err != nil {
			return sdk.WrapError(err, "postVulnerabilityReportHandler> Unable to handle report")
		}
		return tx.Commit()
	}
}

func (api *API) postSpawnInfosWorkflowJobHandler() service.AsynchronousHandler {
	return func(ctx context.Context, r *http.Request) error {
		id, errc := requestVarInt(r, "id")
		if errc != nil {
			return sdk.WrapError(errc, "postSpawnInfosWorkflowJobHandler> invalid id")
		}
		var s []sdk.SpawnInfo
		if err := UnmarshalBody(r, &s); err != nil {
			return sdk.WrapError(err, "postSpawnInfosWorkflowJobHandler> cannot unmarshal request")
		}

		tx, errBegin := api.mustDB().Begin()
		if errBegin != nil {
			return sdk.WrapError(errBegin, "postSpawnInfosWorkflowJobHandler> Cannot start transaction")
		}
		defer tx.Rollback()

		if err := workflow.AddSpawnInfosNodeJobRun(tx, id, s); err != nil {
			return sdk.WrapError(err, "postSpawnInfosWorkflowJobHandler> Cannot save spawn info on node job run %d for %s name %s", id, getAgent(r), r.Header.Get(cdsclient.RequestedNameHeader))
		}

		if err := tx.Commit(); err != nil {
			return sdk.WrapError(err, "postSpawnInfosWorkflowJobHandler> Cannot commit tx")
		}

		return nil
	}
}

func (api *API) postWorkflowJobResultHandler() service.Handler {
	return func(ctx context.Context, w http.ResponseWriter, r *http.Request) error {
		id, errc := requestVarInt(r, "permID")
		if errc != nil {
			return sdk.WrapError(errc, "postWorkflowJobResultHandler> invalid id")
		}

		// Unmarshal into results
		var res sdk.Result
		if err := UnmarshalBody(r, &res); err != nil {
			return sdk.WrapError(err, "postWorkflowJobResultHandler> cannot unmarshal request")
		}
		customCtx, cancel := context.WithTimeout(ctx, 180*time.Second)
		defer cancel()
		dbWithCtx := api.mustDBWithCtx(customCtx)

		_, next := observability.Span(ctx, "project.LoadProjectByNodeJobRunID")
		proj, errP := project.LoadProjectByNodeJobRunID(ctx, dbWithCtx, api.Cache, id, getUser(ctx), project.LoadOptions.WithVariables)
		next()
		if errP != nil {
			if sdk.ErrorIs(errP, sdk.ErrNoProject) {
				_, errLn := workflow.LoadNodeJobRun(dbWithCtx, api.Cache, id)
				if sdk.ErrorIs(errLn, sdk.ErrWorkflowNodeRunJobNotFound) {
					// job result already send as job is no more in database
					// this log is here to stats it and we returns nil for unlock the worker
					// and avoid a "worker timeout"
					log.Warning("postWorkflowJobResultHandler> NodeJobRun not found: %d err:%v", id, errLn)
					return nil
				}
				return sdk.WrapError(errLn, "postWorkflowJobResultHandler> Cannot load NodeJobRun %d", id)
			}
			return sdk.WrapError(errP, "postWorkflowJobResultHandler> Cannot load project from job %d", id)
		}

		observability.Current(ctx,
			observability.Tag(observability.TagProjectKey, proj.Key),
		)

		report, err := postJobResult(customCtx, api.mustDBWithCtx, api.Cache, proj, getWorker(ctx), &res)
		if err != nil {
			return sdk.WrapError(err, "postWorkflowJobResultHandler> unable to post job result")
		}

<<<<<<< HEAD
		workflowRuns := report.WorkflowRuns()
=======
		observability.Record(ctx, api.Stats.WorkflowRunStarted, 1)
		workflowRuns, workflowNodeRuns := workflow.GetWorkflowRunEventData(report, proj.Key)

>>>>>>> e3b2366b
		if len(workflowRuns) > 0 {
			observability.Current(ctx,
				observability.Tag(observability.TagWorkflow, workflowRuns[0].Workflow.Name))

			if workflowRuns[0].Status == sdk.StatusFail.String() {
				observability.Record(ctx, api.Stats.WorkflowRunFailed, 1)
			}
		}

		db := api.mustDB()

		_, next = observability.Span(ctx, "workflow.ResyncNodeRunsWithCommits")
		workflow.ResyncNodeRunsWithCommits(ctx, db, api.Cache, proj, report)
		next()

		go workflow.SendEvent(db, proj.Key, report)

		return nil
	}
}

func postJobResult(ctx context.Context, dbFunc func(context.Context) *gorp.DbMap, store cache.Store, proj *sdk.Project, wr *sdk.Worker, res *sdk.Result) (*workflow.ProcessorReport, error) {
	var end func()
	ctx, end = observability.Span(ctx, "postJobResult")
	defer end()

	//Start the transaction
	tx, errb := dbFunc(ctx).Begin()
	if errb != nil {
		return nil, sdk.WrapError(errb, "postJobResult> Cannot begin tx")
	}
	defer tx.Rollback()

	//Load workflow node job run
	job, errj := workflow.LoadAndLockNodeJobRunNoWait(ctx, tx, store, res.BuildID)
	if errj != nil {
		return nil, sdk.WrapError(errj, "postJobResult> Unable to load node run job %d", res.BuildID)
	}

	observability.Current(ctx,
		observability.Tag(observability.TagWorkflowNodeJobRun, res.BuildID),
		observability.Tag(observability.TagWorkflowNodeRun, job.WorkflowNodeRunID),
		observability.Tag(observability.TagJob, job.Job.Action.Name))

	remoteTime, errt := ptypes.Timestamp(res.RemoteTime)
	if errt != nil {
		return nil, sdk.WrapError(errt, "postJobResult> Cannot parse remote time")
	}

	infos := []sdk.SpawnInfo{{
		RemoteTime: remoteTime,
		Message:    sdk.SpawnMsg{ID: sdk.MsgSpawnInfoWorkerEnd.ID, Args: []interface{}{wr.Name, res.Duration}},
	}}

	if err := workflow.AddSpawnInfosNodeJobRun(tx, job.ID, workflow.PrepareSpawnInfos(infos)); err != nil {
		return nil, sdk.WrapError(err, "postJobResult> Cannot save spawn info job %d", job.ID)
	}

	// Update action status
	log.Debug("postJobResult> Updating %d to %s in queue", job.ID, res.Status)
	newDBFunc := func() *gorp.DbMap {
		return dbFunc(context.Background())
	}
	report, err := workflow.UpdateNodeJobRunStatus(ctx, newDBFunc, tx, store, proj, job, sdk.Status(res.Status))
	if err != nil {
		return nil, sdk.WrapError(err, "postJobResult> Cannot update NodeJobRun %d status", job.ID)
	}

	//Update worker status
	if err := worker.UpdateWorkerStatus(tx, wr.ID, sdk.StatusWaiting); err != nil {
		return nil, sdk.WrapError(err, "postJobResult> Cannot update worker %s status", wr.ID)
	}

	//Commit the transaction
	if err := tx.Commit(); err != nil {
		return nil, sdk.WrapError(err, "postJobResult> Cannot commit tx")
	}

	return report, nil
}

func (api *API) postWorkflowJobLogsHandler() service.AsynchronousHandler {
	return func(ctx context.Context, r *http.Request) error {
		id, errr := requestVarInt(r, "permID")
		if errr != nil {
			return sdk.WrapError(errr, "postWorkflowJobLogsHandler> Invalid id")
		}

		pbJob, errJob := workflow.LoadNodeJobRun(api.mustDB(), api.Cache, id)
		if errJob != nil {
			return sdk.WrapError(errJob, "postWorkflowJobLogsHandler> Cannot get job run %d", id)
		}

		var logs sdk.Log
		if err := UnmarshalBody(r, &logs); err != nil {
			return sdk.WrapError(err, "postWorkflowJobLogsHandler> Unable to parse body")
		}

		if err := workflow.AddLog(api.mustDB(), pbJob, &logs); err != nil {
			return sdk.WrapError(err, "postWorkflowJobLogsHandler")
		}

		return nil
	}
}

func (api *API) postWorkflowJobServiceLogsHandler() service.AsynchronousHandler {
	return func(ctx context.Context, r *http.Request) error {
		var logs []sdk.ServiceLog
		if err := UnmarshalBody(r, &logs); err != nil {
			return sdk.WrapError(err, "postWorkflowJobServiceLogsHandler> Unable to parse body")
		}
		db := api.mustDB()
		u := getUser(ctx)

		if len(u.Groups) == 0 || u.Groups[0].ID == 0 {
			return sdk.ErrForbidden
		}

		globalErr := &sdk.MultiError{}
		errorOccured := false
		for _, log := range logs {
			nodeRunJob, errJob := workflow.LoadNodeJobRun(db, api.Cache, log.WorkflowNodeJobRunID)
			if errJob != nil {
				errorOccured = true
				globalErr.Append(fmt.Errorf("postWorkflowJobServiceLogsHandler> Cannot get job run %d : %v", log.WorkflowNodeJobRunID, errJob))
				continue
			}
			log.WorkflowNodeRunID = nodeRunJob.WorkflowNodeRunID

			pip, errL := pipeline.LoadByNodeRunID(db, log.WorkflowNodeRunID)
			if errL != nil {
				errorOccured = true
				globalErr.Append(fmt.Errorf("postWorkflowJobServiceLogsHandler> Cannot get pipeline for node run id %d : %v", log.WorkflowNodeRunID, errL))
				continue
			}

			if pip == nil {
				errorOccured = true
				globalErr.Append(fmt.Errorf("postWorkflowJobServiceLogsHandler> Cannot get pipeline for node run id %d : Not found", log.WorkflowNodeRunID))
				continue
			}

			if group.SharedInfraGroup != nil && u.Groups[0].ID != group.SharedInfraGroup.ID {
				role, errG := group.LoadRoleGroupInPipeline(db, pip.ID, u.Groups[0].ID)
				if errG != nil {
					errorOccured = true
					globalErr.Append(fmt.Errorf("postWorkflowJobServiceLogsHandler> Cannot get group in pipeline id %d : %v", pip.ID, errG))
					continue
				}

				if role < permission.PermissionReadExecute {
					errorOccured = true
					globalErr.Append(fmt.Errorf("postWorkflowJobServiceLogsHandler> Forbidden, you have no execution rights on pipeline %s : current right %d", pip.Name, role))
					continue
				}
			}

			if err := workflow.AddServiceLog(db, nodeRunJob, &log); err != nil {
				errorOccured = true
				globalErr.Append(fmt.Errorf("postWorkflowJobServiceLogsHandler> %v", err))
			}
		}

		if errorOccured {
			log.Error(globalErr.Error())
			return globalErr
		}

		return nil
	}
}

func (api *API) postWorkflowJobStepStatusHandler() service.Handler {
	return func(ctx context.Context, w http.ResponseWriter, r *http.Request) error {
		id, errr := requestVarInt(r, "permID")
		if errr != nil {
			return sdk.WrapError(errr, "postWorkflowJobStepStatusHandler> Invalid id")
		}
		dbWithCtx := api.mustDBWithCtx(ctx)

		nodeJobRun, errJob := workflow.LoadNodeJobRun(dbWithCtx, api.Cache, id)
		if errJob != nil {
			return sdk.WrapError(errJob, "postWorkflowJobStepStatusHandler> Cannot get job run %d", id)
		}

		var step sdk.StepStatus
		if err := UnmarshalBody(r, &step); err != nil {
			return sdk.WrapError(err, "postWorkflowJobStepStatusHandler> Error while unmarshal job")
		}

		found := false
		for i := range nodeJobRun.Job.StepStatus {
			jobStep := &nodeJobRun.Job.StepStatus[i]
			if step.StepOrder == jobStep.StepOrder {
				jobStep.Status = step.Status
				if sdk.StatusIsTerminated(step.Status) {
					jobStep.Done = step.Done
				}
				found = true
				break
			}
		}
		if !found {
			step.Done = time.Time{}
			nodeJobRun.Job.StepStatus = append(nodeJobRun.Job.StepStatus, step)
		}

		tx, errB := dbWithCtx.Begin()
		if errB != nil {
			return sdk.WrapError(errB, "postWorkflowJobStepStatusHandler> Cannot start transaction")
		}
		defer tx.Rollback()

		if err := workflow.UpdateNodeJobRun(ctx, tx, nodeJobRun); err != nil {
			return sdk.WrapError(err, "postWorkflowJobStepStatusHandler> Error while update job run. JobID on handler: %d", id)
		}

		var nodeRun sdk.WorkflowNodeRun
		if !found {
			nodeRun, errNR := workflow.LoadAndLockNodeRunByID(ctx, tx, nodeJobRun.WorkflowNodeRunID, false)
			if errNR != nil {
				return sdk.WrapError(errNR, "postWorkflowJobStepStatusHandler> Cannot load node run")
			}
			sync, errS := workflow.SyncNodeRunRunJob(ctx, tx, nodeRun, *nodeJobRun)
			if errS != nil {
				return sdk.WrapError(errS, "postWorkflowJobStepStatusHandler> unable to sync nodeJobRun. JobID on handler: %d", id)
			}
			if !sync {
				log.Warning("postWorkflowJobStepStatusHandler> sync doesn't find a nodeJobRun. JobID on handler: %d", id)
			}
			if errU := workflow.UpdateNodeRun(tx, nodeRun); errU != nil {
				return sdk.WrapError(errU, "postWorkflowJobStepStatusHandler> Cannot update node run. JobID on handler: %d", id)
			}
		}

		if err := tx.Commit(); err != nil {
			return sdk.WrapError(err, "postWorkflowJobStepStatusHandler> Cannot commit transaction")
		}

		if nodeRun.ID == 0 {
			nodeRunP, errN := workflow.LoadNodeRunByID(api.mustDB(), nodeJobRun.WorkflowNodeRunID, workflow.LoadRunOptions{
				DisableDetailledNodeRun: true,
			})
			if errN != nil {
				log.Warning("postWorkflowJobStepStatusHandler> Unable to load node run for event: %v", errN)
				return nil
			}
			nodeRun = *nodeRunP
		}

		work, errW := workflow.LoadWorkflowFromWorkflowRunID(api.mustDB(), nodeRun.WorkflowRunID)
		if errW != nil {
			log.Warning("postWorkflowJobStepStatusHandler> Unable to load workflow for event: %v", errW)
			return nil
		}
		nodeRun.Translate(r.Header.Get("Accept-Language"))
		event.PublishWorkflowNodeRun(api.mustDB(), nodeRun, work, nil)
		return nil
	}
}

func (api *API) countWorkflowJobQueueHandler() service.Handler {
	return func(ctx context.Context, w http.ResponseWriter, r *http.Request) error {
		since, until, _ := getSinceUntilLimitHeader(ctx, w, r)
		groupsID := []int64{}
		usr := getUser(ctx)
		for _, g := range usr.Groups {
			groupsID = append(groupsID, g.ID)
		}
		if isServiceOrWorker(r) {
			usr = nil
		}

		modelType, ratioService, errM := getModelTypeRatioService(ctx, r)
		if errM != nil {
			return errM
		}

		filter := workflow.QueueFilter{
			ModelType:    modelType,
			RatioService: ratioService,
			GroupsID:     groupsID,
			User:         usr,
			Since:        &since,
			Until:        &until,
		}

		count, err := workflow.CountNodeJobRunQueue(ctx, api.mustDB(), api.Cache, filter)
		if err != nil {
			return sdk.WrapError(err, "countWorkflowJobQueueHandler> Unable to count queue")
		}

		return service.WriteJSON(w, count, http.StatusOK)
	}
}

func (api *API) getWorkflowJobQueueHandler() service.Handler {
	return func(ctx context.Context, w http.ResponseWriter, r *http.Request) error {
		since, until, limit := getSinceUntilLimitHeader(ctx, w, r)
		status, err := QueryStrings(r, "status")
		if err != nil {
			return sdk.NewError(sdk.ErrWrongRequest, err)
		}
		if !sdk.StatusValidate(status...) {
			return sdk.NewError(sdk.ErrWrongRequest, fmt.Errorf("Invalid given status"))
		}

		modelType, ratioService, errM := getModelTypeRatioService(ctx, r)
		if errM != nil {
			return errM
		}

		groupsID := make([]int64, len(getUser(ctx).Groups))
		usr := getUser(ctx)
		for i, g := range usr.Groups {
			groupsID[i] = g.ID
		}

		permissions := permission.PermissionReadExecute
		if !isServiceOrWorker(r) {
			permissions = permission.PermissionRead
		} else {
			usr = nil
		}

		filter := workflow.QueueFilter{
			ModelType:    modelType,
			RatioService: ratioService,
			GroupsID:     groupsID,
			User:         usr,
			Rights:       permissions,
			Since:        &since,
			Until:        &until,
			Limit:        &limit,
			Statuses:     status,
		}
		jobs, err := workflow.LoadNodeJobRunQueue(ctx, api.mustDB(), api.Cache, filter)
		if err != nil {
			return sdk.WrapError(err, "getWorkflowJobQueueHandler> Unable to load queue")
		}

		return service.WriteJSON(w, jobs, http.StatusOK)
	}
}

func getModelTypeRatioService(ctx context.Context, r *http.Request) (string, *int, error) {
	modelType := FormString(r, "modelType")
	if modelType != "" {
		if !sdk.WorkerModelValidate(modelType) {
			return "", nil, sdk.NewError(sdk.ErrWrongRequest, fmt.Errorf("Invalid given modelType"))
		}
	}
	ratioService := FormString(r, "ratioService")
	var ratio *int
	if ratioService != "" {
		i, err := strconv.Atoi(ratioService)
		if err != nil {
			return "", nil, sdk.WrapError(sdk.ErrInvalidNumber, "getModelTypeRatioService> %s is not a integer", ratioService)
		}
		ratio = &i
	}
	return modelType, ratio, nil
}

// getSinceUntilLimitHeader returns since, until, limit
func getSinceUntilLimitHeader(ctx context.Context, w http.ResponseWriter, r *http.Request) (time.Time, time.Time, int) {
	sinceHeader := r.Header.Get("If-Modified-Since")
	since := time.Unix(0, 0)
	if sinceHeader != "" {
		since, _ = time.Parse(time.RFC1123, sinceHeader)
	}

	untilHeader := r.Header.Get("X-CDS-Until")
	until := time.Now()
	if untilHeader != "" {
		until, _ = time.Parse(time.RFC1123, untilHeader)
	}

	limitHeader := r.Header.Get("X-CDS-Limit")
	var limit int
	if limitHeader != "" {
		limit, _ = strconv.Atoi(limitHeader)
	}

	return since, until, limit
}

func (api *API) postWorkflowJobCoverageResultsHandler() service.Handler {
	return func(ctx context.Context, w http.ResponseWriter, r *http.Request) error {
		// Load and lock Existing workflow Run Job
		id, errI := requestVarInt(r, "permID")
		if errI != nil {
			return sdk.WrapError(errI, "postWorkflowJobCoverageResultsHandler> Invalid node job run ID")
		}

		var report coverage.Report
		if err := UnmarshalBody(r, &report); err != nil {
			return sdk.WrapError(err, "postWorkflowJobCoverageResultsHandler> cannot unmarshal request")
		}

		wnr, errL := workflow.LoadNodeRunByNodeJobID(api.mustDB(), id, workflow.LoadRunOptions{})
		if errL != nil {
			return sdk.WrapError(errL, "postWorkflowJobCoverageResultsHandler> Unable to load node run")
		}

		existingReport, errLoad := workflow.LoadCoverageReport(api.mustDB(), wnr.ID)
		if errLoad != nil && errLoad != sdk.ErrNotFound {
			return sdk.WrapError(errLoad, "postWorkflowJobCoverageResultsHandler> Unable to load coverage report")
		}

		p, errP := project.LoadProjectByNodeJobRunID(ctx, api.mustDB(), api.Cache, id, getUser(ctx))
		if errP != nil {
			return sdk.WrapError(errP, "postWorkflowJobCoverageResultsHandler> Cannot load project by nodeJobRunID:%d", id)
		}
		if errLoad == sdk.ErrNotFound {
			if err := workflow.ComputeNewReport(ctx, api.mustDB(), api.Cache, report, wnr, p); err != nil {
				return sdk.WrapError(err, "postWorkflowJobCoverageResultsHandler> Cannot compute new coverage report")
			}

		} else {
			// update
			existingReport.Report = report
			if err := workflow.ComputeLatestDefaultBranchReport(ctx, api.mustDB(), api.Cache, p, wnr, &existingReport); err != nil {
				return sdk.WrapError(err, "postWorkflowJobCoverageResultsHandler> Cannot compute default branch coverage report")
			}

			if err := workflow.UpdateCoverage(api.mustDB(), existingReport); err != nil {
				return sdk.WrapError(err, "postWorkflowJobCoverageResultsHandler> Unable to update code coverage")
			}
		}

		return nil
	}
}

func (api *API) postWorkflowJobTestsResultsHandler() service.Handler {
	return func(ctx context.Context, w http.ResponseWriter, r *http.Request) error {
		// Unmarshal into results
		var new venom.Tests
		if err := UnmarshalBody(r, &new); err != nil {
			return sdk.WrapError(err, "postWorkflowJobTestsResultsHandler> cannot unmarshal request")
		}

		// Load and lock Existing workflow Run Job
		id, errI := requestVarInt(r, "permID")
		if errI != nil {
			return sdk.WrapError(errI, "postWorkflowJobTestsResultsHandler> Invalid node job run ID")
		}

		nodeRunJob, errJobRun := workflow.LoadNodeJobRun(api.mustDB(), api.Cache, id)
		if errJobRun != nil {
			return sdk.WrapError(errJobRun, "postWorkflowJobTestsResultsHandler> Cannot load node run job")
		}

		tx, errB := api.mustDB().Begin()
		if errB != nil {
			return sdk.WrapError(errB, "postWorkflowJobTestsResultsHandler> Cannot start transaction")
		}
		defer tx.Rollback()

		nr, err := workflow.LoadAndLockNodeRunByID(ctx, tx, nodeRunJob.WorkflowNodeRunID, false)
		if err != nil {
			return sdk.WrapError(err, "postWorkflowJobTestsResultsHandler> Cannot load node job")
		}

		if nr.Tests == nil {
			nr.Tests = &venom.Tests{}
		}

		for k := range new.TestSuites {
			for i := range nr.Tests.TestSuites {
				if nr.Tests.TestSuites[i].Name == new.TestSuites[k].Name {
					// testsuite with same name already exists,
					// Create a unique name
					new.TestSuites[k].Name = fmt.Sprintf("%s.%d", new.TestSuites[k].Name, id)
					break
				}
			}
			nr.Tests.TestSuites = append(nr.Tests.TestSuites, new.TestSuites[k])
		}

		// update total values
		nr.Tests.Total = 0
		nr.Tests.TotalOK = 0
		nr.Tests.TotalKO = 0
		nr.Tests.TotalSkipped = 0
		for _, ts := range nr.Tests.TestSuites {
			nr.Tests.Total += ts.Total
			nr.Tests.TotalKO += ts.Failures + ts.Errors
			nr.Tests.TotalOK += ts.Total - ts.Skipped - ts.Failures - ts.Errors
			nr.Tests.TotalSkipped += ts.Skipped
		}

		if err := workflow.UpdateNodeRun(tx, nr); err != nil {
			return sdk.WrapError(err, "postWorkflowJobTestsResultsHandler> Cannot update node run")
		}

		if err := tx.Commit(); err != nil {
			return sdk.WrapError(err, "postWorkflowJobTestsResultsHandler> Cannot update node run")
		}

		// If we are on default branch, push metrics
		if nr.VCSServer != "" && nr.VCSBranch != "" {
			p, errP := project.LoadProjectByNodeJobRunID(ctx, api.mustDB(), api.Cache, id, getUser(ctx))
			if errP != nil {
				log.Error("postWorkflowJobTestsResultsHandler> Cannot load project by nodeJobRunID %d: %v", id, errP)
				return nil
			}

			// Get vcs info to known if we are on the default branch or not
			projectVCSServer := repositoriesmanager.GetProjectVCSServer(p, nr.VCSServer)
			client, erra := repositoriesmanager.AuthorizedClient(ctx, api.mustDB(), api.Cache, projectVCSServer)
			if erra != nil {
				log.Error("postWorkflowJobTestsResultsHandler> Cannot get repo client %s : %v", nr.VCSServer, erra)
				return nil
			}

			defaultBranch, errB := repositoriesmanager.DefaultBranch(ctx, client, nr.VCSRepository)
			if errB != nil {
				log.Error("postWorkflowJobTestsResultsHandler> Unable to get default branch: %v", errB)
				return nil
			}

			if defaultBranch == nr.VCSBranch {
				// Push metrics
				metrics.PushUnitTests(p.Key, nr.ApplicationID, nr.WorkflowID, nr.Number, *nr.Tests)
			}

		}
		return nil
	}
}

func (api *API) postWorkflowJobTagsHandler() service.Handler {
	return func(ctx context.Context, w http.ResponseWriter, r *http.Request) error {
		id, errr := requestVarInt(r, "permID")
		if errr != nil {
			return sdk.WrapError(errr, "postWorkflowJobTagsHandler> Invalid id")
		}

		var tags = []sdk.WorkflowRunTag{}
		if err := UnmarshalBody(r, &tags); err != nil {
			return sdk.WrapError(err, "postWorkflowJobTagsHandler> Unable to unmarshal body")
		}

		tx, errb := api.mustDB().Begin()
		if errb != nil {
			return sdk.WrapError(errb, "postWorkflowJobTagsHandler> Unable to start transaction")
		}
		defer tx.Rollback()

		workflowRun, errl := workflow.LoadAndLockRunByJobID(tx, id, workflow.LoadRunOptions{})
		if errl != nil {
			return sdk.WrapError(errl, "postWorkflowJobTagsHandler> Unable to load node run id %d", id)
		}

		for _, t := range tags {
			workflowRun.Tag(t.Tag, t.Value)
		}

		if err := workflow.UpdateWorkflowRunTags(tx, workflowRun); err != nil {
			return sdk.WrapError(err, "postWorkflowJobTagsHandler> Unable to insert tags")
		}

		if err := tx.Commit(); err != nil {
			return sdk.WrapError(err, "postWorkflowJobTagsHandler> Unable to commit transaction")
		}

		return nil
	}
}

func (api *API) postWorkflowJobVariableHandler() service.Handler {
	return func(ctx context.Context, w http.ResponseWriter, r *http.Request) error {
		id, errr := requestVarInt(r, "permID")
		if errr != nil {
			return sdk.WrapError(errr, "postWorkflowJobVariableHandler> Invalid id")
		}

		// Unmarshal into variable
		var v sdk.Variable
		if err := UnmarshalBody(r, &v); err != nil {
			return sdk.WrapError(err, "postWorkflowJobVariableHandler")
		}

		tx, errb := api.mustDB().Begin()
		if errb != nil {
			return sdk.WrapError(errb, "postWorkflowJobVariableHandler> Unable to start tx")
		}
		defer tx.Rollback()

		job, errj := workflow.LoadAndLockNodeJobRunNoWait(ctx, tx, api.Cache, id)
		if errj != nil {
			return sdk.WrapError(errj, "postWorkflowJobVariableHandler> Unable to load job %d", id)
		}

		found := false
		for i := range job.Parameters {
			currentV := &job.Parameters[i]
			if currentV.Name == v.Name {
				currentV.Value = v.Value
				found = true
				break
			}
		}
		if !found {
			sdk.AddParameter(&job.Parameters, v.Name, sdk.StringParameter, v.Value)
		}

		if err := workflow.UpdateNodeJobRun(ctx, tx, job); err != nil {
			return sdk.WrapError(err, "postWorkflowJobVariableHandler> Unable to update node job run %d", id)
		}

		node, errn := workflow.LoadNodeRunByID(tx, job.WorkflowNodeRunID, workflow.LoadRunOptions{})
		if errn != nil {
			return sdk.WrapError(errn, "postWorkflowJobVariableHandler> Unable to load node %d", job.WorkflowNodeRunID)
		}

		found = false
		for i := range node.BuildParameters {
			currentP := &node.BuildParameters[i]
			if currentP.Name == v.Name {
				currentP.Value = v.Value
				found = true
				break
			}
		}
		if !found {
			sdk.AddParameter(&node.BuildParameters, v.Name, sdk.StringParameter, v.Value)
		}

		if err := workflow.UpdateNodeRunBuildParameters(tx, node.ID, node.BuildParameters); err != nil {
			return sdk.WrapError(err, "postWorkflowJobVariableHandler> Unable to update node run %d", node.ID)
		}

		if err := tx.Commit(); err != nil {
			return sdk.WrapError(err, "postWorkflowJobVariableHandler> Unable to commit tx")
		}

		return nil
	}
}<|MERGE_RESOLUTION|>--- conflicted
+++ resolved
@@ -416,13 +416,7 @@
 			return sdk.WrapError(err, "postWorkflowJobResultHandler> unable to post job result")
 		}
 
-<<<<<<< HEAD
 		workflowRuns := report.WorkflowRuns()
-=======
-		observability.Record(ctx, api.Stats.WorkflowRunStarted, 1)
-		workflowRuns, workflowNodeRuns := workflow.GetWorkflowRunEventData(report, proj.Key)
-
->>>>>>> e3b2366b
 		if len(workflowRuns) > 0 {
 			observability.Current(ctx,
 				observability.Tag(observability.TagWorkflow, workflowRuns[0].Workflow.Name))
