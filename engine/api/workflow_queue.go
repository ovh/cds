--- conflicted
+++ resolved
@@ -54,7 +54,6 @@
 			return sdk.WrapError(err, "postTakeWorkflowJobHandler> cannot unmarshal request")
 		}
 
-<<<<<<< HEAD
 		// Start a tx
 		tx, errBegin := api.MustDB().Begin()
 		if errBegin != nil {
@@ -64,20 +63,12 @@
 
 		//Load worker model
 		workerModel := getWorker(ctx).Name
-		if getWorker(ctx).Model != 0 {
-			wm, errModel := worker.LoadWorkerModelByID(api.MustDB(), getWorker(ctx).Model)
+		if getWorker(ctx).ModelID != 0 {
+			wm, errModel := worker.LoadWorkerModelByID(api.MustDB(), getWorker(ctx).ModelID)
 			if errModel != nil {
 				return sdk.ErrNoWorkerModel
 			}
 			workerModel = wm.Name
-=======
-	//Load worker model
-	workerModel := c.Worker.Name
-	if c.Worker.ModelID != 0 {
-		wm, errModel := worker.LoadWorkerModelByID(db, c.Worker.ModelID)
-		if errModel != nil {
-			return sdk.ErrNoWorkerModel
->>>>>>> a152bed0
 		}
 
 		//Prepare spawn infos
