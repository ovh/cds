--- conflicted
+++ resolved
@@ -171,9 +171,9 @@
 		return nil, sdk.WrapError(err, "Unable to load workflow run")
 	}
 
-	secrets, errSecret := workflow.LoadDecryptSecrets(ctx, tx, workflowRun, noderun)
-	if errSecret != nil {
-		return nil, sdk.WrapError(errSecret, "Cannot load secrets")
+	secrets, err := workflow.LoadDecryptSecrets(ctx, tx, workflowRun, noderun)
+	if err != nil {
+		return nil, sdk.WrapError(err, "cannot load secrets")
 	}
 
 	// Feed the worker
@@ -182,19 +182,6 @@
 	wnjri.SubNumber = noderun.SubNumber
 	wnjri.Secrets = secrets
 
-<<<<<<< HEAD
-	if err != nil {
-		return nil, err
-	}
-=======
-	params, secretsKeys, errK := workflow.LoadNodeJobRunKeys(ctx, tx, p, workflowRun, noderun)
-	if errK != nil {
-		return nil, sdk.WrapError(errK, "Cannot load keys")
-	}
-	wnjri.Secrets = append(wnjri.Secrets, secretsKeys...)
-	wnjri.NodeJobRun.Parameters = append(wnjri.NodeJobRun.Parameters, params...)
-
->>>>>>> 5d198e3f
 	if err := tx.Commit(); err != nil {
 		return nil, sdk.WithStack(err)
 	}
