--- conflicted
+++ resolved
@@ -111,14 +111,9 @@
 		if err != nil {
 			return err
 		}
-<<<<<<< HEAD
+
 		workflow.ResyncNodeRunsWithCommits(ctx, api.mustDB(), api.Cache, projIdent, report)
-		go WorkflowSendEvent(context.Background(), api.mustDB(), api.Cache, projIdent, report)
-=======
-
-		workflow.ResyncNodeRunsWithCommits(ctx, api.mustDB(), api.Cache, *p, report)
-		go api.WorkflowSendEvent(context.Background(), *p, report)
->>>>>>> 7ed8d516
+		go api.WorkflowSendEvent(context.Background(), projIdent, report)
 
 		return service.WriteJSON(w, pbji, http.StatusOK)
 	}
@@ -191,7 +186,7 @@
 	}
 
 	// Feed the worker
-	wnjri.ProjectKey = p.Key
+	wnjri.ProjectKey = proj.Key
 	wnjri.NodeJobRun = *job
 	wnjri.Number = noderun.Number
 	wnjri.SubNumber = noderun.SubNumber
@@ -446,11 +441,7 @@
 		workflow.ResyncNodeRunsWithCommits(ctx, api.mustDB(), api.Cache, projIdent, report)
 		next()
 
-<<<<<<< HEAD
-		go WorkflowSendEvent(context.Background(), api.mustDB(), api.Cache, projIdent, report)
-=======
-		go api.WorkflowSendEvent(context.Background(), *proj, report)
->>>>>>> 7ed8d516
+		go api.WorkflowSendEvent(context.Background(), projIdent, report)
 
 		return nil
 	}
@@ -569,12 +560,8 @@
 			return nil, sdk.WithStack(err)
 		}
 
-<<<<<<< HEAD
 		projIdent := proj.Identifiers()
-		go WorkflowSendEvent(context.Background(), dbFunc(ctx), store, projIdent, reportParent)
-=======
-		go api.WorkflowSendEvent(context.Background(), *proj, reportParent)
->>>>>>> 7ed8d516
+		go api.WorkflowSendEvent(context.Background(), projIdent, reportParent)
 	}
 
 	return report, nil
