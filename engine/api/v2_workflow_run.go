--- conflicted
+++ resolved
@@ -875,23 +875,13 @@
 				return sdk.NewErrorFrom(sdk.ErrForbidden, "user %s has no right to trigger a workflow", theOneWhoTriggers.Username())
 			}
 
-<<<<<<< HEAD
 			originRepo := repo.Name
+			originVCS := vcsProject.Name
 			if wk.Repository != nil && wk.Repository.Name != "" {
 				originRepo = wk.Repository.Name
+				originVCS = wk.Repository.VCSServer
 			}
 			if runRequest.TargetRepository != "" && runRequest.TargetRepository != originRepo {
-				originVCS := vcsProject.Name
-=======
-			if runRequest.TargetRepository != "" && runRequest.TargetRepository != repo.Name {
-				originVCS := vcsProject.Name
-				originRepo := repo.Name
-
-				if wk.Repository != nil && wk.Repository.Name != "" {
-					originVCS = wk.Repository.VCSServer
-					originRepo = wk.Repository.Name
-				}
->>>>>>> 188f389e
 
 				// Check fork
 				client, err := repositoriesmanager.AuthorizedClient(ctx, api.mustDB(), api.Cache, proj.Key, originVCS)
