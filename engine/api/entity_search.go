package api

import (
	"context"
	"fmt"
	"strings"

	"github.com/go-gorp/gorp"
	"github.com/ovh/cds/engine/api/entity"
	"github.com/ovh/cds/engine/api/plugin"
	"github.com/ovh/cds/engine/api/rbac"
	"github.com/ovh/cds/engine/api/repositoriesmanager"
	"github.com/ovh/cds/engine/api/repository"
	"github.com/ovh/cds/engine/api/vcs"
	"github.com/ovh/cds/engine/cache"
	"github.com/ovh/cds/sdk"
	"github.com/ovh/cds/sdk/telemetry"
	"github.com/rockbears/log"
	"github.com/rockbears/yaml"
	"go.opencensus.io/trace"
)

type EntityFinder struct {
	currentProject        string
	currentVCS            sdk.VCSProject
	currentRepo           sdk.ProjectRepository
	currentRef            string
	currentSha            string
	vcsServerCache        map[string]sdk.VCSProject
	repoCache             map[string]sdk.ProjectRepository
	repoDefaultRefCache   map[string]string
	actionsCache          map[string]sdk.V2Action
	localActionsCache     map[string]sdk.V2Action
	localWorkerModelCache map[string]sdk.EntityWithObject
	workerModelCache      map[string]sdk.EntityWithObject
	localTemplatesCache   map[string]sdk.EntityWithObject
	templatesCache        map[string]sdk.EntityWithObject
	localWorkflowCache    map[string]sdk.V2Workflow
	workflowCache         map[string]sdk.V2Workflow
	plugins               map[string]sdk.GRPCPlugin
	libraryProject        string
	initiator             sdk.V2Initiator
}

<<<<<<< HEAD
func NewEntityFinder(ctx context.Context, db *gorp.DbMap, pkey, currentRef, currentSha string, repo sdk.ProjectRepository, vcsServer sdk.VCSProject, u sdk.AuthentifiedUser, isAdminWithMFA bool, libraryProjectKey string) (*EntityFinder, error) {
	ef := &EntityFinder{
=======
func NewEntityFinder(pkey, currentRef, currentSha string, repo sdk.ProjectRepository, vcsServer sdk.VCSProject, i sdk.V2Initiator, libraryProjectKey string) *EntityFinder {
	log.Debug(context.Background(), "NewEntityFinder - initiator: %+v", i)
	return &EntityFinder{
>>>>>>> e69a566b
		currentProject:        pkey,
		currentVCS:            vcsServer,
		currentRepo:           repo,
		currentRef:            currentRef,
		currentSha:            currentSha,
		actionsCache:          make(map[string]sdk.V2Action),
		localActionsCache:     make(map[string]sdk.V2Action),
		workerModelCache:      make(map[string]sdk.EntityWithObject),
		localWorkerModelCache: make(map[string]sdk.EntityWithObject),
		templatesCache:        make(map[string]sdk.EntityWithObject),
		localTemplatesCache:   make(map[string]sdk.EntityWithObject),
		repoCache:             make(map[string]sdk.ProjectRepository),
		localWorkflowCache:    make(map[string]sdk.V2Workflow),
		workflowCache:         make(map[string]sdk.V2Workflow),
		vcsServerCache:        make(map[string]sdk.VCSProject),
		repoDefaultRefCache:   make(map[string]string),
		plugins:               make(map[string]sdk.GRPCPlugin),
		libraryProject:        libraryProjectKey,
		initiator:             i,
	}

	plugins, err := plugin.LoadAllByType(ctx, db, sdk.GRPCPluginAction)
	if err != nil {
		return nil, err
	}
	for _, p := range plugins {
		ef.plugins[p.Name] = p
	}
	return ef, nil
}

func (ef *EntityFinder) unsafeSearchEntityFromLibrary(ctx context.Context, db gorp.SqlExecutor, store cache.Store, name string, entityType string) (*sdk.EntityFullName, error) {
	if ef.libraryProject == "" {
		return nil, nil
	}
	var cacheKey = cache.Key("api", "workflowV2", "entityFinder", "library", entityType, name)
	var e *sdk.EntityFullName
	found, err := store.Get(cacheKey, e)
	if err != nil {
		log.ErrorWithStackTrace(ctx, err)
	}

	if found {
		return e, nil
	}

	log.Debug(ctx, "unsafeSearchEntityFromLibrary> searching for %q  on project %q", name, ef.libraryProject)

	entitiesFullPath, err := entity.UnsafeLoadAllByTypeAndProjectKeys(ctx, db, entityType, []string{ef.libraryProject})
	if err != nil {
		err := sdk.WrapError(err, "invalid workflow: unable to load library entities")
		return nil, err
	}

	for _, entityFullPath := range entitiesFullPath {
		if entityFullPath.Name == name {
			_ = store.Set(cacheKey, entityFullPath)
			return &entityFullPath, nil
		}
	}

	return nil, nil
}

func (ef *EntityFinder) searchEntity(ctx context.Context, db gorp.SqlExecutor, store cache.Store, name string, entityType string) (string, string, error) {
	ctx, end := telemetry.Span(ctx, "EntityFinder.searchEntity", trace.StringAttribute("entity-type", entityType), trace.StringAttribute("entity-name", name))
	defer end()

	var ref, branchOrTag, entityName, repoName, vcsName, projKey string

	if name == "" {
		return "", fmt.Sprintf("unable to find entity of type %s with an empty name", entityType), nil
	}

	// Get branch if present
	splitBranch := strings.Split(name, "@")
	if len(splitBranch) == 2 {
		branchOrTag = splitBranch[1]
	}
	entityFullPath := splitBranch[0]

	entityPathSplit := strings.Split(entityFullPath, "/")
	embeddedEntity := false
	switch len(entityPathSplit) {
	case 1:
		entityName = entityFullPath
		embeddedEntity = true
	case 2:
		if entityPathSplit[0] == "library" {
			entity, err := ef.unsafeSearchEntityFromLibrary(ctx, db, store, entityPathSplit[1], entityType)
			if err != nil {
				log.ErrorWithStackTrace(ctx, err)
			}
			if entity == nil {
				return "", fmt.Sprintf("invalid workflow: unable to find %s", entityFullPath), nil
			}
			projKey = entity.ProjectKey
			vcsName = entity.VCSName
			repoName = entity.RepoName
			entityName = entity.Name
			log.Debug(ctx, "searchEntity> matches %q to %s/%s/%s/%s", name, projKey, vcsName, repoName, entityName)
		} else {
			return "", fmt.Sprintf("invalid workflow: unable to get repository from %s", entityFullPath), nil
		}
	case 3:
		repoName = fmt.Sprintf("%s/%s", entityPathSplit[0], entityPathSplit[1])
		entityName = entityPathSplit[2]
	case 4:
		vcsName = entityPathSplit[0]
		repoName = fmt.Sprintf("%s/%s", entityPathSplit[1], entityPathSplit[2])
		entityName = entityPathSplit[3]
	case 5:
		projKey = entityPathSplit[0]
		vcsName = entityPathSplit[1]
		repoName = fmt.Sprintf("%s/%s", entityPathSplit[2], entityPathSplit[3])
		entityName = entityPathSplit[4]
	default:
		return "", fmt.Sprintf("unable to parse the %s: %s", entityType, name), nil
	}

	var entityVCS sdk.VCSProject
	var entityRepo sdk.ProjectRepository

	// If no project key in path, get it from workflow run
	if projKey == "" || projKey == ef.currentProject {
		projKey = ef.currentProject
	} else if !ef.initiator.IsAdminWithMFA {
		// Verify project read permission
		if ef.initiator.IsUser() {
			can, err := rbac.HasRoleOnProjectAndUserID(ctx, db, sdk.ProjectRoleRead, ef.initiator.UserID, projKey)
			if err != nil {
				return "", "", err
			}
			if !can {
				return "", fmt.Sprintf("user %s do not have the permission to access %s", ef.initiator.Username(), name), nil
			}
		} else {
			can, err := rbac.HasRoleOnProjectAndVCSUser(ctx, db, sdk.ProjectRoleRead, sdk.RBACVCSUser{VCSServer: ef.initiator.VCS, VCSUsername: ef.initiator.VCSUsername}, projKey)
			if err != nil {
				return "", "", err
			}
			if !can {
				return "", fmt.Sprintf("user %s do not have the permission to access %s", ef.initiator.Username(), name), nil
			}
		}
	}

	// If no vcs in path, get it from workflow run
	if vcsName == "" || (vcsName == ef.currentVCS.Name && projKey == ef.currentProject) {
		vcsName = ef.currentVCS.Name
		entityVCS = ef.currentVCS
	} else {
		vcsFromCache, has := ef.vcsServerCache[projKey+"/"+vcsName]
		if has {
			entityVCS = vcsFromCache
		} else {
			vcsDB, err := vcs.LoadVCSByProject(ctx, db, projKey, vcsName)
			if err != nil {
				if sdk.ErrorIs(err, sdk.ErrNotFound) {
					return "", fmt.Sprintf("vcs %s not found on project %s", vcsName, projKey), nil
				}
				return "", "", err
			}
			entityVCS = *vcsDB
			ef.vcsServerCache[projKey+"/"+vcsName] = *vcsDB
		}
	}
	// If no repo in path, get it from workflow run
	if repoName == "" || (vcsName == ef.currentVCS.Name && repoName == ef.currentRepo.Name && projKey == ef.currentProject) {
		repoName = ef.currentRepo.Name
		entityRepo = ef.currentRepo
	} else {
		entityFromCache, has := ef.repoCache[projKey+"/"+vcsName+"/"+repoName]
		if has {
			entityRepo = entityFromCache
		} else {
			repoDB, err := repository.LoadRepositoryByName(ctx, db, entityVCS.ID, repoName)
			if err != nil {
				if sdk.ErrorIs(err, sdk.ErrNotFound) {
					return "", fmt.Sprintf("repository %s not found on vcs %s into project %s", repoName, vcsName, projKey), nil
				}
				return "", "", err
			}
			entityRepo = *repoDB
			ef.repoCache[projKey+"/"+vcsName+"/"+repoName] = *repoDB
		}
	}

	if branchOrTag == "" {
		if embeddedEntity || (projKey == ef.currentProject && entityVCS.ID == ef.currentVCS.ID && entityRepo.ID == ef.currentRepo.ID) {
			// Get current git.branch parameters
			ref = ef.currentRef
		} else {
			defaultCache, has := ef.repoDefaultRefCache[projKey+"/"+entityVCS.Name+"/"+entityRepo.Name]
			if has {
				ref = defaultCache
			} else {
				// Get default branch
				client, err := repositoriesmanager.AuthorizedClient(ctx, db, store, projKey, entityVCS.Name)
				if err != nil {
					return "", "", err
				}
				b, err := client.Branch(ctx, entityRepo.Name, sdk.VCSBranchFilters{Default: true})
				if err != nil {
					return "", "", err
				}
				ref = b.ID
				ef.repoDefaultRefCache[projKey+"/"+entityVCS.Name+"/"+entityRepo.Name] = ref
			}
		}
	} else if strings.HasPrefix(branchOrTag, sdk.GitRefBranchPrefix) || strings.HasPrefix(branchOrTag, sdk.GitRefTagPrefix) {
		ref = branchOrTag
	} else {
		// Need to known if branchOrTag is a tag or a branch
		client, err := repositoriesmanager.AuthorizedClient(ctx, db, store, projKey, entityVCS.Name)
		if err != nil {
			return "", "", err
		}
		b, err := client.Branch(ctx, entityRepo.Name, sdk.VCSBranchFilters{BranchName: branchOrTag})
		if err != nil && !sdk.ErrorIs(err, sdk.ErrNotFound) {
			return "", "", err
		}

		if b == nil {
			// try to get tag
			t, err := client.Tag(ctx, entityRepo.Name, branchOrTag)
			if err != nil {
				return "", "", err
			}
			ref = sdk.GitRefTagPrefix + t.Tag
		} else {
			ref = b.ID
		}
	}

	completePath := fmt.Sprintf("%s/%s/%s/%s", projKey, vcsName, repoName, entityName)
	if ref != "" {
		completePath += "@" + ref
	}

	switch entityType {
	case sdk.EntityTypeAction:
		if _, has := ef.actionsCache[completePath]; has {
			return completePath, "", nil
		}
	case sdk.EntityTypeWorkerModel:
		if _, has := ef.workerModelCache[completePath]; has {
			return completePath, "", nil
		}
	case sdk.EntityTypeWorkflowTemplate:
		if _, has := ef.templatesCache[completePath]; has {
			return completePath, "", nil
		}
	}

	var entityDB *sdk.Entity
	var err error
	if projKey != ef.currentProject || entityVCS.Name != ef.currentVCS.Name || entityRepo.Name != ef.currentRepo.Name || ref != ef.currentRef {
		entityDB, err = entity.LoadByRefTypeNameCommit(ctx, db, entityRepo.ID, ref, entityType, entityName, "HEAD")
	} else {
		entityDB, err = entity.LoadByRefTypeNameCommit(ctx, db, entityRepo.ID, ef.currentRef, entityType, entityName, ef.currentSha)
	}
	if err != nil {
		if sdk.ErrorIs(err, sdk.ErrNotFound) {
			return "", fmt.Sprintf("unable to find workflow dependency: %s", name), nil
		}
		return "", "", err
	}
	switch entityType {
	case sdk.EntityTypeAction:
		var act sdk.V2Action
		if err := yaml.Unmarshal([]byte(entityDB.Data), &act); err != nil {
			return "", "", err
		}
		ef.actionsCache[completePath] = act
	case sdk.EntityTypeWorkerModel:
		var wm sdk.V2WorkerModel
		if err := yaml.Unmarshal([]byte(entityDB.Data), &wm); err != nil {
			return "", "", err
		}
		eo := sdk.EntityWithObject{Entity: *entityDB, Model: wm}
		if err := eo.Interpolate(ctx); err != nil {
			return "", "", err
		}
		ef.workerModelCache[completePath] = eo
	case sdk.EntityTypeWorkflowTemplate:
		var wt sdk.V2WorkflowTemplate
		if err := yaml.Unmarshal([]byte(entityDB.Data), &wt); err != nil {
			return "", "", err
		}
		ef.templatesCache[completePath] = sdk.EntityWithObject{
			Entity:   *entityDB,
			Template: wt,
		}
	case sdk.EntityTypeWorkflow:
		var w sdk.V2Workflow
		if err := yaml.Unmarshal([]byte(entityDB.Data), &w); err != nil {
			return "", "", err
		}
		ef.workflowCache[completePath] = w

	default:
		return "", "", sdk.NewErrorFrom(sdk.ErrNotImplemented, "entity %s not implemented", entityType)
	}
	return completePath, "", nil
}

func (ef *EntityFinder) searchAction(ctx context.Context, db gorp.SqlExecutor, store cache.Store, name string) (*sdk.V2Action, string, string, error) {
	// Local def
	if strings.HasPrefix(name, ".cds/actions/") {
		// Find action from path
		localAct, has := ef.localActionsCache[name]
		if !has {
			actionEntity, err := entity.LoadEntityByPathAndRefAndCommit(ctx, db, ef.currentRepo.ID, name, ef.currentRef, ef.currentSha)
			if err != nil {
				return nil, "", fmt.Sprintf("Unable to find action %s", name), nil
			}
			if err := yaml.Unmarshal([]byte(actionEntity.Data), &localAct); err != nil {
				return nil, "", "", err
			}
			ef.localActionsCache[name] = localAct
		}
		completeName := fmt.Sprintf("%s/%s/%s/%s@%s", ef.currentProject, ef.currentVCS.Name, ef.currentRepo.Name, localAct.Name, ef.currentRef)
		return &localAct, completeName, "", nil
	}

	actionName := strings.TrimPrefix(name, "actions/")
	actionSplit := strings.Split(actionName, "/")

	// If plugins
	if strings.HasPrefix(name, "actions/") && len(actionSplit) == 1 {
		// Check plugins
		if _, has := ef.plugins[actionSplit[0]]; !has {
			return nil, "", fmt.Sprintf("Action %s doesn't exist", actionSplit[0]), nil
		}
		return nil, "", "", nil
	}

	// Others
	completePath, msg, err := ef.searchEntity(ctx, db, store, actionName, sdk.EntityTypeAction)
	if msg != "" || err != nil {
		return nil, completePath, msg, err
	}
	act := ef.actionsCache[completePath]
	return &act, completePath, msg, err
}

func (ef *EntityFinder) searchWorkerModel(ctx context.Context, db gorp.SqlExecutor, store cache.Store, name string) (*sdk.EntityWithObject, string, string, error) {
	// Local def
	if strings.HasPrefix(name, ".cds/worker-models/") {
		// Find worker model from path
		localWM, has := ef.localWorkerModelCache[name]
		if !has {
			wmEntity, err := entity.LoadEntityByPathAndRefAndCommit(ctx, db, ef.currentRepo.ID, name, ef.currentRef, ef.currentSha)
			if err != nil {
				return nil, "", fmt.Sprintf("Unable to find worker model %s in repository %s", name, ef.currentRepo.Name), nil
			}
			var wm sdk.V2WorkerModel
			if err := yaml.Unmarshal([]byte(wmEntity.Data), &wm); err != nil {
				return nil, "", "", err
			}
			localWM = sdk.EntityWithObject{Entity: *wmEntity, Model: wm}
			ef.localWorkerModelCache[name] = localWM
		}
		completeName := fmt.Sprintf("%s/%s/%s/%s@%s", ef.currentProject, ef.currentVCS.Name, ef.currentRepo.Name, localWM.Model.Name, ef.currentRef)
		return &localWM, completeName, "", nil
	}

	completeName, msg, err := ef.searchEntity(ctx, db, store, name, sdk.EntityTypeWorkerModel)
	if err != nil {
		return nil, completeName, "", err
	}
	if msg != "" {
		return nil, completeName, msg, nil
	}
	wm := ef.workerModelCache[completeName]
	return &wm, completeName, "", nil
}

func (ef *EntityFinder) searchWorkflowTemplate(ctx context.Context, db gorp.SqlExecutor, store cache.Store, name string) (*sdk.EntityWithObject, string, string, error) {
	if strings.HasPrefix(name, ".cds/workflow-templates/") {
		// Find tempalte from path
		localEntity, has := ef.localTemplatesCache[name]
		if !has {
			wtEntity, err := entity.LoadEntityByPathAndRefAndCommit(ctx, db, ef.currentRepo.ID, name, ef.currentRef, ef.currentSha)
			if err != nil {
				msg := fmt.Sprintf("Unable to find workflow template %s %s %s %s", ef.currentRepo.ID, name, ef.currentRef, ef.currentSha)
				return nil, "", msg, nil
			}
			if err := yaml.Unmarshal([]byte(wtEntity.Data), &localEntity.Template); err != nil {
				return nil, "", "", sdk.NewErrorFrom(sdk.ErrInvalidData, "unable to read workflow template %s: %v", name, err)
			}
			localEntity.Entity = *wtEntity
			ef.localTemplatesCache[name] = localEntity
		}
		completeName := fmt.Sprintf("%s/%s/%s/%s@%s", ef.currentProject, ef.currentVCS.Name, ef.currentRepo.Name, localEntity.Template.Name, ef.currentRef)
		return &localEntity, completeName, "", nil
	}
	completeName, msg, err := ef.searchEntity(ctx, db, store, name, sdk.EntityTypeWorkflowTemplate)
	if err != nil {
		return nil, completeName, "", err
	}
	if msg != "" {
		return nil, completeName, msg, nil
	}
	e := ef.templatesCache[completeName]
	return &e, completeName, "", nil

}<|MERGE_RESOLUTION|>--- conflicted
+++ resolved
@@ -42,14 +42,9 @@
 	initiator             sdk.V2Initiator
 }
 
-<<<<<<< HEAD
-func NewEntityFinder(ctx context.Context, db *gorp.DbMap, pkey, currentRef, currentSha string, repo sdk.ProjectRepository, vcsServer sdk.VCSProject, u sdk.AuthentifiedUser, isAdminWithMFA bool, libraryProjectKey string) (*EntityFinder, error) {
+func NewEntityFinder(ctx context.Context, db *gorp.DbMap, pkey, currentRef, currentSha string, repo sdk.ProjectRepository, vcsServer sdk.VCSProject, i sdk.V2Initiator, libraryProjectKey string) (*EntityFinder, error) {
+	log.Debug(context.Background(), "NewEntityFinder - initiator: %+v", i)
 	ef := &EntityFinder{
-=======
-func NewEntityFinder(pkey, currentRef, currentSha string, repo sdk.ProjectRepository, vcsServer sdk.VCSProject, i sdk.V2Initiator, libraryProjectKey string) *EntityFinder {
-	log.Debug(context.Background(), "NewEntityFinder - initiator: %+v", i)
-	return &EntityFinder{
->>>>>>> e69a566b
 		currentProject:        pkey,
 		currentVCS:            vcsServer,
 		currentRepo:           repo,
