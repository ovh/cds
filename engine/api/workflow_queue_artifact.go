--- conflicted
+++ resolved
@@ -160,11 +160,7 @@
 
 		art := sdk.WorkflowNodeRunArtifact{}
 		if err := service.UnmarshalBody(r, &art); err != nil {
-<<<<<<< HEAD
-			return sdk.WrapError(err, "postWorkflowJobArtifacWithTempURLHandler>")
-=======
 			return sdk.WithStack(err)
->>>>>>> 079815ae
 		}
 
 		nodeJobRun, errJ := workflow.LoadNodeJobRun(api.mustDB(), api.Cache, id)
