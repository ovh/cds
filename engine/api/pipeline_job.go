--- conflicted
+++ resolved
@@ -210,11 +210,7 @@
 			return sdk.WrapError(errlb, "cannot load all binary requirements")
 		}
 
-<<<<<<< HEAD
-		if err := pipeline.UpdateJob(tx, &job); err != nil {
-=======
-		if err := pipeline.UpdateJob(ctx, tx, &job, deprecatedGetUser(ctx).ID); err != nil {
->>>>>>> a74896d3
+		if err := pipeline.UpdateJob(ctx, tx, &job); err != nil {
 			return sdk.WrapError(err, "cannot update pipeline job in database")
 		}
 
