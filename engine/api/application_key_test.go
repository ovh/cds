--- conflicted
+++ resolved
@@ -7,24 +7,13 @@
 	"github.com/stretchr/testify/assert"
 
 	"github.com/ovh/cds/engine/api/application"
-<<<<<<< HEAD
-=======
-	"github.com/ovh/cds/engine/api/auth"
-	"github.com/ovh/cds/engine/api/bootstrap"
->>>>>>> a152bed0
 	"github.com/ovh/cds/engine/api/keys"
 	"github.com/ovh/cds/engine/api/test/assets"
 	"github.com/ovh/cds/sdk"
 )
 
 func Test_getKeysInApplicationHandler(t *testing.T) {
-<<<<<<< HEAD
 	api, db, router := newTestAPI(t)
-=======
-	db := test.SetupPG(t, bootstrap.InitiliazeDB)
->>>>>>> a152bed0
-
-	
 
 	//Create admin user
 	u, pass := assets.InsertAdminUser(api.MustDB())
@@ -81,8 +70,6 @@
 func Test_deleteKeyInApplicationHandler(t *testing.T) {
 	api, db, router := newTestAPI(t)
 
-	
-
 	//Create admin user
 	u, pass := assets.InsertAdminUser(api.MustDB())
 
@@ -132,8 +119,6 @@
 func Test_addKeyInApplicationHandler(t *testing.T) {
 	api, db, router := newTestAPI(t)
 
-	
-
 	//Create admin user
 	u, pass := assets.InsertAdminUser(api.MustDB())
 
