package api

import (
	"context"
	"net/http"
	"sort"

	"github.com/gorilla/mux"

	"github.com/ovh/cds/engine/api/project"
	"github.com/ovh/cds/engine/api/workflow"
	"github.com/ovh/cds/engine/service"
	"github.com/ovh/cds/sdk"
)

func (api *API) getWorkflowTriggerConditionHandler() service.Handler {
	return func(ctx context.Context, w http.ResponseWriter, r *http.Request) error {
		vars := mux.Vars(r)
		key := vars["key"]
		name := vars["permWorkflowName"]
		id := FormInt(r, "nodeID")

<<<<<<< HEAD
		proj, err := project.Load(api.mustDB(), key, project.LoadOptions.WithVariables, project.LoadOptions.WithIntegrations, project.LoadOptions.WithKeys)
=======
		proj, err := project.Load(ctx, api.mustDB(), key, project.LoadOptions.WithVariables, project.LoadOptions.WithIntegrations)
>>>>>>> b4047927
		if err != nil {
			return sdk.WrapError(err, "unable to load project")
		}

		wf, err := workflow.Load(ctx, api.mustDB(), api.Cache, *proj, name, workflow.LoadOptions{})
		if err != nil {
			return sdk.WrapError(err, "unable to load workflow")
		}

		data := struct {
			Operators      map[string]string `json:"operators"`
			ConditionNames []string          `json:"names"`
		}{
			Operators: sdk.WorkflowConditionsOperators,
		}

		wr, err := workflow.LoadLastRun(api.mustDB(), key, name, workflow.LoadRunOptions{})
		if err != nil {
			if !sdk.ErrorIs(err, sdk.ErrNotFound) {
				return sdk.WrapError(err, "unable to load last run workflow")
			}
		}

		params := []sdk.Parameter{}
		var refNode *sdk.Node
		if wr != nil {
			refNode = wr.Workflow.WorkflowData.NodeByID(int64(id))
			var errp error
			params, errp = workflow.NodeBuildParametersFromRun(*wr, int64(id))
			if errp != nil {
				return sdk.WrapError(errp, "getWorkflowTriggerConditionHandler> Unable to load build parameters from workflow run")
			}
			if len(params) == 0 {
				refNode = nil
			}
		}
		if refNode == nil {
			refNode = wf.WorkflowData.NodeByID(int64(id))
			ancestorIds := refNode.Ancestors(wf.WorkflowData)

			params, err = workflow.NodeBuildParametersFromWorkflow(*proj, wf, refNode, ancestorIds)
			if err != nil {
				return sdk.WrapError(err, "unable to load build parameters from workflow")
			}

			sdk.AddParameter(&params, "cds.dest.pipeline", sdk.StringParameter, "")
			sdk.AddParameter(&params, "cds.status", sdk.StringParameter, "")
			sdk.AddParameter(&params, "cds.manual", sdk.StringParameter, "")

			if refNode != nil {
				if refNode.Context != nil && refNode.Context.ApplicationID != 0 {
					sdk.AddParameter(&params, "cds.dest.application", sdk.StringParameter, "")
				}
				if refNode.Context != nil && refNode.Context.EnvironmentID != 0 {
					sdk.AddParameter(&params, "cds.dest.environment", sdk.StringParameter, "")
				}
			}
		}

		if sdk.ParameterFind(params, "git.repository") == nil {
			data.ConditionNames = append(data.ConditionNames, sdk.BasicGitVariableNames...)
		}
		if sdk.ParameterFind(params, "git.tag") == nil {
			data.ConditionNames = append(data.ConditionNames, "git.tag")
		}

		for _, p := range params {
			data.ConditionNames = append(data.ConditionNames, p.Name)
		}

		sort.Strings(data.ConditionNames)
		return service.WriteJSON(w, data, http.StatusOK)
	}
}

func (api *API) getWorkflowTriggerHookConditionHandler() service.Handler {
	return func(ctx context.Context, w http.ResponseWriter, r *http.Request) error {
		data := struct {
			Operators      map[string]string `json:"operators"`
			ConditionNames []string          `json:"names"`
		}{
			Operators: sdk.WorkflowConditionsOperators,
		}

		data.ConditionNames = append(data.ConditionNames, sdk.BasicGitVariableNames...)
		data.ConditionNames = append(data.ConditionNames, "git.tag")
		data.ConditionNames = append(data.ConditionNames, "payload")

		sort.Strings(data.ConditionNames)
		return service.WriteJSON(w, data, http.StatusOK)
	}
}<|MERGE_RESOLUTION|>--- conflicted
+++ resolved
@@ -20,11 +20,7 @@
 		name := vars["permWorkflowName"]
 		id := FormInt(r, "nodeID")
 
-<<<<<<< HEAD
-		proj, err := project.Load(api.mustDB(), key, project.LoadOptions.WithVariables, project.LoadOptions.WithIntegrations, project.LoadOptions.WithKeys)
-=======
-		proj, err := project.Load(ctx, api.mustDB(), key, project.LoadOptions.WithVariables, project.LoadOptions.WithIntegrations)
->>>>>>> b4047927
+		proj, err := project.Load(ctx, api.mustDB(), key, project.LoadOptions.WithVariables, project.LoadOptions.WithIntegrations, project.LoadOptions.WithKeys)
 		if err != nil {
 			return sdk.WrapError(err, "unable to load project")
 		}
