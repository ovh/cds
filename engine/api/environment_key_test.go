package api

import (
	"testing"

	"github.com/loopfz/gadgeto/iffy"

<<<<<<< HEAD
	"github.com/magiconair/properties/assert"
=======
	"github.com/stretchr/testify/assert"
	"github.com/ovh/cds/engine/api/auth"
>>>>>>> 54bb8da8
	"github.com/ovh/cds/engine/api/environment"
	"github.com/ovh/cds/engine/api/keys"
	"github.com/ovh/cds/engine/api/test/assets"
	"github.com/ovh/cds/sdk"
)

func Test_getKeysInEnvironmentHandler(t *testing.T) {
	api, db, router := newTestAPI(t)

	

	//Create admin user
	u, pass := assets.InsertAdminUser(api.mustDB())

	//Create a fancy httptester
	tester := iffy.NewTester(t, router.Mux)

	//Insert Project
	pkey := sdk.RandomString(10)
	proj := assets.InsertTestProject(t, db, pkey, pkey, u)

	//Insert Application
	env := &sdk.Environment{
		Name:      sdk.RandomString(10),
		ProjectID: proj.ID,
	}
	if err := environment.InsertEnvironment(api.mustDB(), env); err != nil {
		t.Fatal(err)
	}

	k := &sdk.EnvironmentKey{
		Key: sdk.Key{
			Name: "mykey",
			Type: "pgp",
		},
		EnvironmentID: env.ID,
	}

	kid, pub, priv, err := keys.GeneratePGPKeyPair(k.Name)
	if err != nil {
		t.Fatal(err)
	}
	k.Public = pub
	k.Private = priv
	k.KeyID = kid

	if err := environment.InsertKey(api.mustDB(), k); err != nil {
		t.Fatal(err)
	}

	vars := map[string]string{
		"key": proj.Key,
		"permEnvironmentName": env.Name,
		"name":                k.Name,
	}

	route := router.GetRoute("GET", api.getKeysInEnvironmentHandler, vars)
	headers := assets.AuthHeaders(t, u, pass)

	var keys []sdk.ApplicationKey
	tester.AddCall("Test_getKeysInEnvironmentHandler", "GET", route, nil).Headers(headers).Checkers(iffy.ExpectStatus(200), iffy.ExpectListLength(1), iffy.DumpResponse(t), iffy.UnmarshalResponse(&keys))
	tester.Run()
}

func Test_deleteKeyInEnvironmentHandler(t *testing.T) {
	api, db, router := newTestAPI(t)

	

	//Create admin user
	u, pass := assets.InsertAdminUser(api.mustDB())

	//Create a fancy httptester
	tester := iffy.NewTester(t, router.Mux)

	//Insert Project
	pkey := sdk.RandomString(10)
	proj := assets.InsertTestProject(t, db, pkey, pkey, u)

	//Insert Application
	env := &sdk.Environment{
		Name:      sdk.RandomString(10),
		ProjectID: proj.ID,
	}
	if err := environment.InsertEnvironment(api.mustDB(), env); err != nil {
		t.Fatal(err)
	}

	k := &sdk.EnvironmentKey{
		Key: sdk.Key{
			Name:    "mykey",
			Type:    "pgp",
			Public:  "pub",
			Private: "priv",
		},
		EnvironmentID: env.ID,
	}

	if err := environment.InsertKey(api.mustDB(), k); err != nil {
		t.Fatal(err)
	}

	vars := map[string]string{
		"key": proj.Key,
		"permEnvironmentName": env.Name,
		"name":                k.Name,
	}

	route := router.GetRoute("DELETE", api.deleteKeyInEnvironmentHandler, vars)
	headers := assets.AuthHeaders(t, u, pass)

	var keys []sdk.ApplicationKey
	tester.AddCall("Test_deleteKeyInEnvironmentHandler", "DELETE", route, nil).Headers(headers).Checkers(iffy.ExpectStatus(200), iffy.ExpectListLength(0), iffy.DumpResponse(t), iffy.UnmarshalResponse(&keys))
	tester.Run()
}

func Test_addKeyInEnvironmentHandler(t *testing.T) {
	api, db, router := newTestAPI(t)

	

	//Create admin user
	u, pass := assets.InsertAdminUser(api.mustDB())

	//Create a fancy httptester
	tester := iffy.NewTester(t, router.Mux)

	//Insert Project
	pkey := sdk.RandomString(10)
	proj := assets.InsertTestProject(t, db, pkey, pkey, u)

	//Insert Environment
	env := &sdk.Environment{
		Name:      sdk.RandomString(10),
		ProjectID: proj.ID,
	}
	if err := environment.InsertEnvironment(api.mustDB(), env); err != nil {
		t.Fatal(err)
	}

	k := &sdk.EnvironmentKey{
		Key: sdk.Key{
			Name: "mykey",
			Type: "pgp",
		},
	}

	vars := map[string]string{
		"key": proj.Key,
		"permEnvironmentName": env.Name,
	}

	route := router.GetRoute("POST", api.addKeyInEnvironmentHandler, vars)
	headers := assets.AuthHeaders(t, u, pass)

	var key sdk.EnvironmentKey
	tester.AddCall("Test_addKeyInEnvironmentHandler", "POST", route, k).Headers(headers).Checkers(iffy.ExpectStatus(200), iffy.UnmarshalResponse(&key))
	tester.Run()

	assert.Equal(t, env.ID, key.EnvironmentID)
}<|MERGE_RESOLUTION|>--- conflicted
+++ resolved
@@ -5,22 +5,15 @@
 
 	"github.com/loopfz/gadgeto/iffy"
 
-<<<<<<< HEAD
-	"github.com/magiconair/properties/assert"
-=======
-	"github.com/stretchr/testify/assert"
-	"github.com/ovh/cds/engine/api/auth"
->>>>>>> 54bb8da8
 	"github.com/ovh/cds/engine/api/environment"
 	"github.com/ovh/cds/engine/api/keys"
 	"github.com/ovh/cds/engine/api/test/assets"
 	"github.com/ovh/cds/sdk"
+	"github.com/stretchr/testify/assert"
 )
 
 func Test_getKeysInEnvironmentHandler(t *testing.T) {
 	api, db, router := newTestAPI(t)
-
-	
 
 	//Create admin user
 	u, pass := assets.InsertAdminUser(api.mustDB())
@@ -78,8 +71,6 @@
 func Test_deleteKeyInEnvironmentHandler(t *testing.T) {
 	api, db, router := newTestAPI(t)
 
-	
-
 	//Create admin user
 	u, pass := assets.InsertAdminUser(api.mustDB())
 
@@ -130,8 +121,6 @@
 func Test_addKeyInEnvironmentHandler(t *testing.T) {
 	api, db, router := newTestAPI(t)
 
-	
-
 	//Create admin user
 	u, pass := assets.InsertAdminUser(api.mustDB())
 
