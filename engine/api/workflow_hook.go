--- conflicted
+++ resolved
@@ -100,17 +100,13 @@
 			}
 		}
 
-<<<<<<< HEAD
 		for _, platform := range p.Platforms {
 			if platform.Model.Name == sdk.KafkaPlatformModel {
-				m = append(m, sdk.KafkaHookModel)
+				models = append(models, sdk.KafkaHookModel)
 			}
 		}
 
 		return WriteJSON(w, m, http.StatusOK)
-=======
-		return WriteJSON(w, models, http.StatusOK)
->>>>>>> 68b00e7f
 	}
 }
 
