--- conflicted
+++ resolved
@@ -52,9 +52,6 @@
 			return err
 		}
 
-<<<<<<< HEAD
-		proj, err := project.Load(api.mustDB(), key, project.LoadOptions.WithIntegrations)
-=======
 		tx, err := api.mustDB().Begin()
 		if err != nil {
 			return sdk.WithStack(err)
@@ -62,17 +59,12 @@
 		defer tx.Rollback() // nolint
 
 		p, err := project.Load(ctx, tx, key, project.LoadOptions.WithIntegrations)
->>>>>>> 0d1bd522
-		if err != nil {
-			return sdk.WithStack(err)
-		}
-
-<<<<<<< HEAD
-		projIdent := sdk.ProjectIdentifiers{ID: proj.ID, Key: proj.Key}
-		wf, err := workflow.Load(ctx, api.mustDB(), projIdent, workflowName, workflow.LoadOptions{})
-=======
-		wf, err := workflow.Load(ctx, tx, api.Cache, *p, workflowName, workflow.LoadOptions{})
->>>>>>> 0d1bd522
+		if err != nil {
+			return sdk.WithStack(err)
+		}
+
+		projIdent := sdk.ProjectIdentifiers{ID: p.ID, Key: p.Key}
+		wf, err := workflow.Load(ctx, tx, projIdent, workflowName, workflow.LoadOptions{})
 		if err != nil {
 			return sdk.WithStack(err)
 		}
@@ -98,11 +90,7 @@
 			// Call VCS to know if repository allows webhook and get the configuration fields
 			vcsServer, err := repositoriesmanager.LoadProjectVCSServerLinkByProjectKeyAndVCSServerName(ctx, api.mustDB(), projIdent.Key, wf.GetApplication(node.Context.ApplicationID).VCSServer)
 			if err == nil {
-<<<<<<< HEAD
-				client, err := repositoriesmanager.AuthorizedClient(ctx, api.mustDB(), api.Cache, projIdent.Key, vcsServer)
-=======
-				client, err := repositoriesmanager.AuthorizedClient(ctx, tx, api.Cache, p.Key, vcsServer)
->>>>>>> 0d1bd522
+				client, err := repositoriesmanager.AuthorizedClient(ctx, tx, api.Cache, projIdent.Key, vcsServer)
 				if err != nil {
 					return sdk.WrapError(err, "cannot get vcs client")
 				}
@@ -124,7 +112,7 @@
 		}
 
 		hasKafka := false
-		for _, integration := range proj.Integrations {
+		for _, integration := range p.Integrations {
 			if integration.Model.Hook {
 				hasKafka = true
 				break
@@ -264,12 +252,16 @@
 		defer tx.Rollback() // nolint
 
 		_, next := telemetry.Span(ctx, "project.Load")
+		// need variable, integration, key for node process
 		proj, err := project.Load(ctx, tx, key,
 			project.LoadOptions.WithVariables,
 			project.LoadOptions.WithIntegrations,
-			project.LoadOptions.WithApplicationVariables,
-			project.LoadOptions.WithApplicationWithDeploymentStrategies,
+			project.LoadOptions.WithKeys,
 		)
+		projIdent := sdk.ProjectIdentifiers{
+			ID:  proj.ID,
+			Key: proj.Key,
+		}
 		next()
 		if err != nil {
 			return sdk.WrapError(err, "cannot load project")
@@ -281,11 +273,7 @@
 			return sdk.WrapError(err, "cannot load workflow run")
 		}
 
-<<<<<<< HEAD
-		secrets, err := workflow.LoadSecrets(ctx, tx, wr, nil)
-=======
 		secrets, err := workflow.LoadDecryptSecrets(ctx, tx, wr, nil)
->>>>>>> 0d1bd522
 		if err != nil {
 			return sdk.WrapError(err, "cannot load secrets")
 		}
@@ -304,14 +292,14 @@
 			return sdk.WithStack(err)
 		}
 
-		go WorkflowSendEvent(context.Background(), api.mustDB(), api.Cache, *proj, report)
+		go WorkflowSendEvent(context.Background(), api.mustDB(), api.Cache, projIdent, report)
 
 		report, err = updateParentWorkflowRun(ctx, api.mustDB, api.Cache, wr)
 		if err != nil {
 			return sdk.WithStack(err)
 		}
 
-		go WorkflowSendEvent(context.Background(), api.mustDB(), api.Cache, *proj, report)
+		go WorkflowSendEvent(context.Background(), api.mustDB(), api.Cache, projIdent, report)
 
 		return nil
 	}
@@ -342,11 +330,7 @@
 			return sdk.WithStack(sdk.ErrNotFound)
 		}
 
-<<<<<<< HEAD
-		secrets, errSecret := workflow.LoadSecrets(ctx, db, wr, nil)
-=======
 		secrets, errSecret := workflow.LoadDecryptSecrets(ctx, db, wr, nil)
->>>>>>> 0d1bd522
 		if errSecret != nil {
 			return sdk.WrapError(errSecret, "cannot load secrets")
 		}
