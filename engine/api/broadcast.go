package api

import (
	"context"
	"net/http"
	"time"

	"github.com/ovh/cds/engine/api/broadcast"
	"github.com/ovh/cds/engine/api/event"
	"github.com/ovh/cds/engine/api/project"
	"github.com/ovh/cds/engine/service"
	"github.com/ovh/cds/sdk"
)

func (api *API) addBroadcastHandler() service.Handler {
	return func(ctx context.Context, w http.ResponseWriter, r *http.Request) error {
		var bc sdk.Broadcast
		if err := service.UnmarshalBody(r, &bc); err != nil {
<<<<<<< HEAD
			return sdk.WrapError(err, "addBroadcast> cannot unmarshal body")
=======
			return sdk.WrapError(err, "Cannot unmarshal body")
>>>>>>> 079815ae
		}

		if bc.Title == "" {
			return sdk.WrapError(sdk.ErrWrongRequest, "Wrong title")
		}
		now := time.Now()
		bc.Created = now
		bc.Updated = now

		if bc.ProjectKey != "" {
			proj, errProj := project.Load(api.mustDB(), api.Cache, bc.ProjectKey, getUser(ctx))
			if errProj != nil {
				return sdk.WrapError(sdk.ErrNoProject, "Cannot load %s", bc.ProjectKey)
			}
			bc.ProjectID = &proj.ID
		}

		if err := broadcast.Insert(api.mustDB(), &bc); err != nil {
			return sdk.WrapError(err, "Cannot add broadcast")
		}

		event.PublishBroadcastAdd(bc, getUser(ctx))
		return service.WriteJSON(w, bc, http.StatusCreated)
	}
}

func (api *API) updateBroadcastHandler() service.Handler {
	return func(ctx context.Context, w http.ResponseWriter, r *http.Request) error {
		broadcastID, errr := requestVarInt(r, "id")
		if errr != nil {
			return sdk.WrapError(errr, "Invalid id")
		}

		u := getUser(ctx)
		oldBC, err := broadcast.LoadByID(api.mustDB(), broadcastID, u)
		if err != nil {
			return sdk.WrapError(err, "Cannot load broadcast by id")
		}

		// Unmarshal body
		var bc sdk.Broadcast
		if err := service.UnmarshalBody(r, &bc); err != nil {
<<<<<<< HEAD
			return sdk.WrapError(err, "updateBroadcast> cannot unmarshal body")
=======
			return sdk.WrapError(err, "Cannot unmarshal body")
>>>>>>> 079815ae
		}

		if bc.ProjectKey != "" {
			proj, errProj := project.Load(api.mustDB(), api.Cache, bc.ProjectKey, u)
			if errProj != nil {
				return sdk.WrapError(sdk.ErrNoProject, "Cannot load %s", bc.ProjectKey)
			}
			bc.ProjectID = &proj.ID
		}

		tx, errtx := api.mustDB().Begin()
		if errtx != nil {
			return sdk.WrapError(errtx, "Unable to start transaction")
		}

		defer tx.Rollback()

		if bc.ID <= 0 || broadcastID != bc.ID {
			return sdk.WrapError(sdk.ErrWrongRequest, "%d is not valid. id in path:%d", bc.ID, broadcastID)
		}

		// update broadcast in db
		if err := broadcast.Update(tx, &bc); err != nil {
			return sdk.WrapError(err, "Cannot update broadcast")
		}

		if err := tx.Commit(); err != nil {
			return sdk.WrapError(err, "Unable to commit transaction")
		}

		event.PublishBroadcastUpdate(*oldBC, bc, getUser(ctx))
		return service.WriteJSON(w, bc, http.StatusOK)
	}
}

func (api *API) postMarkAsReadBroadcastHandler() service.Handler {
	return func(ctx context.Context, w http.ResponseWriter, r *http.Request) error {
		broadcastID, errr := requestVarInt(r, "id")
		if errr != nil {
			return sdk.WrapError(errr, "Invalid id")
		}

		u := getUser(ctx)
		br, errL := broadcast.LoadByID(api.mustDB(), broadcastID, u)
		if errL != nil {
			return sdk.WrapError(errL, "Cannot load broadcast by id")
		}

		if !br.Read {
			if err := broadcast.MarkAsRead(api.mustDB(), broadcastID, u.ID); err != nil {
				return sdk.WrapError(err, "Cannot mark as read broadcast id %d and user id %d", broadcastID, u.ID)
			}
		}

		return service.WriteJSON(w, nil, http.StatusOK)
	}
}

func (api *API) deleteBroadcastHandler() service.Handler {
	return func(ctx context.Context, w http.ResponseWriter, r *http.Request) error {
		broadcastID, errr := requestVarInt(r, "id")
		if errr != nil {
			return sdk.WrapError(errr, "Invalid id")
		}

		tx, err := api.mustDB().Begin()
		if err != nil {
			return sdk.WrapError(err, "Cannot start transaction")
		}

		if err := broadcast.Delete(tx, broadcastID); err != nil {
			return sdk.WrapError(err, "Cannot delete broadcast")
		}

		if err := tx.Commit(); err != nil {
			return sdk.WrapError(err, "Cannot commit transaction")
		}

		event.PublishBroadcastDelete(broadcastID, getUser(ctx))
		return nil
	}
}

func (api *API) getBroadcastHandler() service.Handler {
	return func(ctx context.Context, w http.ResponseWriter, r *http.Request) error {
		id, errr := requestVarInt(r, "id")
		if errr != nil {
			return sdk.WrapError(errr, "Invalid id")
		}

		broadcast, err := broadcast.LoadByID(api.mustDB(), id, getUser(ctx))
		if err != nil {
			return sdk.WrapError(err, "Cannot load broadcasts")
		}

		return service.WriteJSON(w, broadcast, http.StatusOK)
	}
}

func (api *API) getBroadcastsHandler() service.Handler {
	return func(ctx context.Context, w http.ResponseWriter, r *http.Request) error {
		broadcasts, err := broadcast.LoadAll(api.mustDB(), getUser(ctx))
		if err != nil {
			return sdk.WrapError(err, "Cannot load broadcasts")
		}

		return service.WriteJSON(w, broadcasts, http.StatusOK)
	}
}<|MERGE_RESOLUTION|>--- conflicted
+++ resolved
@@ -16,11 +16,7 @@
 	return func(ctx context.Context, w http.ResponseWriter, r *http.Request) error {
 		var bc sdk.Broadcast
 		if err := service.UnmarshalBody(r, &bc); err != nil {
-<<<<<<< HEAD
-			return sdk.WrapError(err, "addBroadcast> cannot unmarshal body")
-=======
 			return sdk.WrapError(err, "Cannot unmarshal body")
->>>>>>> 079815ae
 		}
 
 		if bc.Title == "" {
@@ -63,11 +59,7 @@
 		// Unmarshal body
 		var bc sdk.Broadcast
 		if err := service.UnmarshalBody(r, &bc); err != nil {
-<<<<<<< HEAD
-			return sdk.WrapError(err, "updateBroadcast> cannot unmarshal body")
-=======
 			return sdk.WrapError(err, "Cannot unmarshal body")
->>>>>>> 079815ae
 		}
 
 		if bc.ProjectKey != "" {
