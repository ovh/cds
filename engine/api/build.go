package api

import (
	"context"
	"fmt"
	"net/http"
	"strconv"

	"github.com/go-gorp/gorp"
	"github.com/gorilla/mux"
	"github.com/ovh/venom"

	"github.com/golang/protobuf/ptypes"
	"github.com/ovh/cds/engine/api/application"
	"github.com/ovh/cds/engine/api/artifact"
	"github.com/ovh/cds/engine/api/environment"
	"github.com/ovh/cds/engine/api/permission"
	"github.com/ovh/cds/engine/api/pipeline"
	"github.com/ovh/cds/engine/api/project"
	"github.com/ovh/cds/engine/api/stats"
	"github.com/ovh/cds/engine/api/worker"
	"github.com/ovh/cds/sdk"
	"github.com/ovh/cds/sdk/log"
)

func (api *API) updateStepStatusHandler() Handler {
	return func(ctx context.Context, w http.ResponseWriter, r *http.Request) error {
		buildID, errr := requestVarInt(r, "id")
		if errr != nil {
			return sdk.WrapError(errr, "updateStepStatusHandler> Invalid id")
		}

		pbJob, errJob := pipeline.GetPipelineBuildJob(api.MustDB(), buildID)
		if errJob != nil {
			return sdk.WrapError(errJob, "updateStepStatusHandler> Cannot get pipeline build job %d", buildID)
		}

		var step sdk.StepStatus
		if err := UnmarshalBody(r, &step); err != nil {
			return sdk.WrapError(err, "updateStepStatusHandler> Error while unmarshal job")
		}

		found := false
		for i := range pbJob.Job.StepStatus {
			jobStep := &pbJob.Job.StepStatus[i]
			if step.StepOrder == jobStep.StepOrder {
				jobStep.Status = step.Status
				found = true
			}
		}
		if !found {
			pbJob.Job.StepStatus = append(pbJob.Job.StepStatus, step)
		}

		if err := pipeline.UpdatePipelineBuildJob(api.MustDB(), pbJob); err != nil {
			log.Warning("updateStepStatusHandler> Cannot update pipeline build job: %s", err)
			return err
		}
		return nil
	}
}

func (api *API) getPipelineBuildTriggeredHandler() Handler {
	return func(ctx context.Context, w http.ResponseWriter, r *http.Request) error {
		vars := mux.Vars(r)
		projectKey := vars["key"]
		pipelineName := vars["permPipelineKey"]
		appName := vars["permApplicationName"]

		envName := r.FormValue("envName")

		buildNumber, err := requestVarInt(r, "build")
		if err != nil {
			return sdk.WrapError(err, "getPipelineBuildTriggeredHandler> invalid build number")
		}

		// Load Pipeline
		p, err := pipeline.LoadPipeline(api.MustDB(), projectKey, pipelineName, false)
		if err != nil {
			return sdk.WrapError(err, "getPipelineBuildTriggeredHandler> Cannot load pipeline %s", pipelineName)
		}

		// Load Application
		a, err := application.LoadByName(api.MustDB(), projectKey, appName, getUser(ctx))
		if err != nil {
			return sdk.WrapError(err, "getPipelineBuildTriggeredHandler> Cannot load application %s", appName)
		}

		// Load Env
		env := &sdk.DefaultEnv
		if envName != sdk.DefaultEnv.Name && envName != "" {
			env, err = environment.LoadEnvironmentByName(api.MustDB(), projectKey, envName)
			if err != nil {
				return sdk.WrapError(err, "getPipelineBuildTriggeredHandler> Cannot load environment %s", envName)
			}
		}

		// Load Children
		pbs, err := pipeline.LoadPipelineBuildChildren(api.MustDB(), p.ID, a.ID, buildNumber, env.ID)
		if err != nil {
			return sdk.WrapError(sdk.ErrNoPipelineBuild, "getPipelineBuildTriggeredHandler> Cannot load pipeline build children: %s", err)
		}
		return WriteJSON(w, r, pbs, http.StatusOK)
	}
}

func (api *API) deleteBuildHandler() Handler {
	return func(ctx context.Context, w http.ResponseWriter, r *http.Request) error {
		vars := mux.Vars(r)
		projectKey := vars["key"]
		pipelineName := vars["permPipelineKey"]
		appName := vars["permApplicationName"]

		envName := r.FormValue("envName")

		buildNumber, err := requestVarInt(r, "build")
		if err != nil {
			return sdk.WrapError(err, "getPipelineBuildTriggeredHandler> invalid build number")
		}

		// Check that pipeline exists
		p, err := pipeline.LoadPipeline(api.MustDB(), projectKey, pipelineName, false)
		if err != nil {
			return sdk.WrapError(err, "deleteBuildHandler> Cannot load pipeline %s", pipelineName)
		}

		a, err := application.LoadByName(api.MustDB(), projectKey, appName, getUser(ctx))
		if err != nil {
			return sdk.WrapError(err, "deleteBuildHandler> Cannot load application %s", appName)
		}

		var env *sdk.Environment
		if envName == "" || envName == sdk.DefaultEnv.Name {
			env = &sdk.DefaultEnv
		} else {
			env, err = environment.LoadEnvironmentByName(api.MustDB(), projectKey, envName)
			if err != nil {
				return sdk.WrapError(err, "deleteBuildHandler> Cannot load environment %s", envName)
			}
		}

		if !permission.AccessToEnvironment(env.ID, getUser(ctx), permission.PermissionRead) {
			return sdk.WrapError(sdk.ErrForbidden, "deleteBuildHandler> No enought right on this environment %s", envName)
		}

		pbID, errPB := pipeline.LoadPipelineBuildID(api.MustDB(), a.ID, p.ID, env.ID, buildNumber)
		if errPB != nil {
			return sdk.WrapError(errPB, "deleteBuildHandler> Cannot load pipeline build")
		}

		tx, err := api.MustDB().Begin()
		if err != nil {
			return sdk.WrapError(err, "deleteBuildHandler> Cannot start transaction")
		}
		defer tx.Rollback()

		if err := pipeline.DeletePipelineBuildByID(tx, pbID); err != nil {
			return sdk.WrapError(sdk.ErrUnknownError, "deleteBuildHandler> Cannot delete pipeline build: %s", err)
		}

		if err := tx.Commit(); err != nil {
			return sdk.WrapError(err, "deleteBuildHandler> Cannot commit transaction")
		}

		return nil
	}
}

func (api *API) getBuildStateHandler() Handler {
	return func(ctx context.Context, w http.ResponseWriter, r *http.Request) error {
		vars := mux.Vars(r)
		projectKey := vars["key"]
		pipelineName := vars["permPipelineKey"]
		buildNumberS := vars["build"]
		appName := vars["permApplicationName"]

		envName := r.FormValue("envName")
		withArtifacts := r.FormValue("withArtifacts")
		withTests := r.FormValue("withTests")

		// Check that pipeline exists
		p, err := pipeline.LoadPipeline(api.MustDB(), projectKey, pipelineName, false)
		if err != nil {
			return sdk.WrapError(err, "getBuildStateHandler> Cannot load pipeline %s", pipelineName)
		}

		a, err := application.LoadByName(api.MustDB(), projectKey, appName, getUser(ctx))
		if err != nil {
			return sdk.WrapError(err, "getBuildStateHandler> Cannot load application %s", appName)
		}

		var env *sdk.Environment
		if envName == "" || envName == sdk.DefaultEnv.Name {
			env = &sdk.DefaultEnv
		} else {
			env, err = environment.LoadEnvironmentByName(api.MustDB(), projectKey, envName)
			if err != nil {
				return sdk.WrapError(err, "getBuildStateHandler> Cannot load environment %s", envName)
			}
		}

		if !permission.AccessToEnvironment(env.ID, getUser(ctx), permission.PermissionRead) {
			return sdk.WrapError(sdk.ErrForbidden, "getBuildStateHandler> No enought right on this environment %s: ", envName)
		}

		// if buildNumber is 'last' fetch last build number
		var buildNumber int64
		if buildNumberS == "last" {
			lastBuildNumber, errg := pipeline.GetLastBuildNumberInTx(api.MustDB(), p.ID, a.ID, env.ID)
			if errg != nil {
				return sdk.WrapError(sdk.ErrNotFound, "getBuildStateHandler> Cannot load last pipeline build number for %s-%s-%s: %s", a.Name, pipelineName, env.Name, errg)
			}
			buildNumber = lastBuildNumber
		} else {
			buildNumber, err = strconv.ParseInt(buildNumberS, 10, 64)
			if err != nil {
				return sdk.WrapError(sdk.ErrWrongRequest, "getBuildStateHandler> Cannot parse build number %s: %s", buildNumberS, err)
			}
		}

		// load pipeline_build.id
		pb, err := pipeline.LoadPipelineBuildByApplicationPipelineEnvBuildNumber(api.MustDB(), a.ID, p.ID, env.ID, buildNumber)
		if err != nil {
			return sdk.WrapError(err, "getBuildStateHandler> %s! Cannot load last pipeline build for %s-%s-%s[%s] (buildNUmber:%d)", getUser(ctx).Username, projectKey, appName, pipelineName, env.Name, buildNumber)
		}

		if withArtifacts == "true" {
			var errLoadArtifact error
			pb.Artifacts, errLoadArtifact = artifact.LoadArtifactsByBuildNumber(api.MustDB(), p.ID, a.ID, buildNumber, env.ID)
			if errLoadArtifact != nil {
				return sdk.WrapError(errLoadArtifact, "getBuildStateHandler> Cannot load artifacts")
			}
		}

		if withTests == "true" {
			tests, errLoadTests := pipeline.LoadTestResults(api.MustDB(), pb.ID)
			if errLoadTests != nil {
				return sdk.WrapError(errLoadTests, "getBuildStateHandler> Cannot load tests")
			}
			if len(tests.TestSuites) > 0 {
				pb.Tests = &tests
			}
		}
		pb.Translate(r.Header.Get("Accept-Language"))

		return WriteJSON(w, r, pb, http.StatusOK)
	}
}

func (api *API) addQueueResultHandler() Handler {
	return func(ctx context.Context, w http.ResponseWriter, r *http.Request) error {
		id, errc := requestVarInt(r, "id")
		if errc != nil {
			return sdk.WrapError(errc, "addQueueResultHandler> invalid id")
		}

		// Load Build
		pbJob, errJob := pipeline.GetPipelineBuildJob(api.MustDB(), id)
		if errJob != nil {
			return sdk.WrapError(sdk.ErrNotFound, "addQueueResultHandler> Cannot load queue (%d) from db: %s", id, errJob)
		}

		// Unmarshal into results
		var res sdk.Result
		if err := UnmarshalBody(r, &res); err != nil {
			return sdk.WrapError(err, "addQueueResultHandler> cannot unmarshal request")
		}

		tx, errb := api.MustDB().Begin()
		if errb != nil {
			return sdk.WrapError(errb, "addQueueResultHandler> Cannot begin tx")
		}
		defer tx.Rollback()

		//Update worker status
		if err := worker.UpdateWorkerStatus(tx, getWorker(ctx).ID, sdk.StatusWaiting); err != nil {
			log.Warning("addQueueResultHandler> Cannot update worker status (%s): %s", getWorker(ctx).ID, err)
			// We want to update pipelineBuildJob status anyway
		}

		// Update action status
		log.Debug("addQueueResultHandler> Updating %d to %s in queue", id, res.Status)
		if err := pipeline.UpdatePipelineBuildJobStatus(tx, pbJob, sdk.Status(res.Status)); err != nil {
			return sdk.WrapError(err, "addQueueResultHandler> Cannot update %d status", id)
		}

		remoteTime, errt := ptypes.Timestamp(res.RemoteTime)
		if errt != nil {
			return sdk.WrapError(errt, "addQueueResultHandler> Cannot parse remote time")
		}

		infos := []sdk.SpawnInfo{{
			RemoteTime: remoteTime,
			Message:    sdk.SpawnMsg{ID: sdk.MsgSpawnInfoWorkerEnd.ID, Args: []interface{}{getWorker(ctx).Name, res.Duration}},
		}}

		if _, err := pipeline.AddSpawnInfosPipelineBuildJob(tx, pbJob.ID, infos); err != nil {
			log.Error("addQueueResultHandler> Cannot save spawn info job %d: %s", pbJob.ID, err)
			return err
		}

		if err := tx.Commit(); err != nil {
			return sdk.WrapError(err, "addQueueResultHandler> Cannot commit tx")
		}

		return nil
	}
}

func (api *API) getPipelineBuildJobHandler() Handler {
	return func(ctx context.Context, w http.ResponseWriter, r *http.Request) error {
		id, errc := requestVarInt(r, "id")
		if errc != nil {
			return sdk.WrapError(errc, "getPipelineBuildJobHandler> invalid id")
		}

		j, err := pipeline.GetPipelineBuildJob(api.MustDB(), id)
		if err != nil {
			return sdk.WrapError(err, "Unable to load pipeline build job id")
		}
		return WriteJSON(w, r, j, http.StatusOK)
	}
}

func (api *API) takePipelineBuildJobHandler() Handler {
	return func(ctx context.Context, w http.ResponseWriter, r *http.Request) error {
		id, errc := requestVarInt(r, "id")
		if errc != nil {
			return sdk.WrapError(errc, "takePipelineBuildJobHandler> invalid id")
		}

		takeForm := &worker.TakeForm{}
		if err := UnmarshalBody(r, takeForm); err != nil {
			return sdk.WrapError(err, "takePipelineBuildJobHandler> cannot unmarshal request")
		}

<<<<<<< HEAD
		// Load worker
		caller, err := worker.LoadWorker(api.MustDB(), getWorker(ctx).ID)
		if err != nil {
			return sdk.WrapError(err, "takePipelineBuildJobHandler> cannot load calling worker")
		}
		if caller.Status != sdk.StatusChecking {
			return sdk.WrapError(sdk.ErrWrongRequest, "takePipelineBuildJobHandler> worker %s is not available to for build (status = %s)", caller.ID, caller.Status)
=======
	workerModel := caller.Name
	if caller.ModelID != 0 {
		wm, errModel := worker.LoadWorkerModelByID(db, caller.ModelID)
		if errModel != nil {
			return sdk.ErrNoWorkerModel
>>>>>>> a152bed0
		}

		tx, errBegin := api.MustDB().Begin()
		if errBegin != nil {
			return sdk.WrapError(errBegin, "takePipelineBuildJobHandler> Cannot start transaction")
		}
		defer tx.Rollback()

		workerModel := caller.Name
		if caller.Model != 0 {
			wm, errModel := worker.LoadWorkerModelByID(api.MustDB(), caller.Model)
			if errModel != nil {
				return sdk.ErrNoWorkerModel
			}
			workerModel = wm.Name
		}

		infos := []sdk.SpawnInfo{{
			RemoteTime: takeForm.Time,
			Message:    sdk.SpawnMsg{ID: sdk.MsgSpawnInfoJobTaken.ID, Args: []interface{}{getWorker(ctx).Name}},
		}}

		if takeForm.BookedJobID != 0 && takeForm.BookedJobID == id {
			infos = append(infos, sdk.SpawnInfo{
				RemoteTime: takeForm.Time,
				Message:    sdk.SpawnMsg{ID: sdk.MsgSpawnInfoWorkerForJob.ID, Args: []interface{}{getWorker(ctx).Name}},
			})
		}

		pbJob, errTake := pipeline.TakePipelineBuildJob(tx, id, workerModel, caller.Name, infos)
		if errTake != nil {
			return sdk.WrapError(errTake, "takePipelineBuildJobHandler> Cannot take job %d", id)
		}

		if err := worker.SetToBuilding(tx, getWorker(ctx).ID, pbJob.ID); err != nil {
			return sdk.WrapError(err, "takePipelineBuildJobHandler> Cannot update worker status")
		}

		pbji := worker.PipelineBuildJobInfo{}
		pb, errPb := pipeline.LoadPipelineBuildByID(api.MustDB(), pbJob.PipelineBuildID)
		if errPb != nil {
			return sdk.WrapError(errPb, "takePipelineBuildJobHandler> Cannot get pipeline build")
		}
		pbji.PipelineBuildJob = *pbJob
		pbji.PipelineID = pb.Pipeline.ID
		pbji.BuildNumber = pb.BuildNumber

		if errSecret := loadActionBuildSecretsAndKeys(api.MustDB(), pbJob.ID, &pbji); errSecret != nil {
			return sdk.WrapError(errSecret, "takePipelineBuildJobHandler> Cannot load action build secrets")
		}

		if err := tx.Commit(); err != nil {
			return sdk.WrapError(err, "takePipelineBuildJobHandler> Cannot commit transaction")
		}
		return WriteJSON(w, r, pbji, http.StatusOK)
	}
}

func (api *API) bookPipelineBuildJobHandler() Handler {
	return func(ctx context.Context, w http.ResponseWriter, r *http.Request) error {
		id, errc := requestVarInt(r, "id")
		if errc != nil {
			return sdk.WrapError(errc, "bookPipelineBuildJobHandler> invalid id")
		}

		if _, err := pipeline.BookPipelineBuildJob(id, getHatchery(ctx)); err != nil {
			return sdk.WrapError(err, "bookPipelineBuildJobHandler> job already booked")
		}
		return WriteJSON(w, r, nil, http.StatusOK)
	}
}

func (api *API) addSpawnInfosPipelineBuildJobHandler() Handler {
	return func(ctx context.Context, w http.ResponseWriter, r *http.Request) error {
		pbJobID, errc := requestVarInt(r, "id")
		if errc != nil {
			return sdk.WrapError(errc, "addSpawnInfosPipelineBuildJobHandler> invalid id")
		}
		var s []sdk.SpawnInfo
		if err := UnmarshalBody(r, &s); err != nil {
			return sdk.WrapError(err, "addSpawnInfosPipelineBuildJobHandler> cannot unmarshal request")
		}

		tx, errBegin := api.MustDB().Begin()
		if errBegin != nil {
			return sdk.WrapError(errBegin, "addSpawnInfosPipelineBuildJobHandler> Cannot start transaction")
		}
		defer tx.Rollback()

		if _, err := pipeline.AddSpawnInfosPipelineBuildJob(tx, pbJobID, s); err != nil {
			return sdk.WrapError(err, "addSpawnInfosPipelineBuildJobHandler> Cannot save job %d", pbJobID)
		}

		if err := tx.Commit(); err != nil {
			return sdk.WrapError(err, "addSpawnInfosPipelineBuildJobHandler> Cannot commit tx")
		}

		return WriteJSON(w, r, nil, http.StatusOK)
	}
}

func loadActionBuildSecretsAndKeys(db *gorp.DbMap, pbJobID int64, pbji *worker.PipelineBuildJobInfo) error {
	query := `SELECT pipeline.project_id, pipeline_build.application_id, pipeline_build.environment_id
	FROM pipeline_build
	JOIN pipeline_build_job ON pipeline_build_job.pipeline_build_id = pipeline_build.id
	JOIN pipeline ON pipeline.id = pipeline_build.pipeline_id
	WHERE pipeline_build_job.id = $1`

	var projectID, appID, envID int64
	if err := db.QueryRow(query, pbJobID).Scan(&projectID, &appID, &envID); err != nil {
		return err
	}

	if errS := loadActionBuildSecrets(db, projectID, appID, envID, pbji); errS != nil {
		return sdk.WrapError(errS, "loadActionBuildSecretsAndKeys> Cannot load secrets")
	}

	if errK := loadActionBuildKeys(db, projectID, appID, envID, pbji); errK != nil {
		return sdk.WrapError(errK, "loadActionBuildSecretsAndKeys> Cannot load keys")
	}

	return nil
}

func loadActionBuildKeys(db gorp.SqlExecutor, projectID, appID, envID int64, pbji *worker.PipelineBuildJobInfo) error {
	p, errP := project.LoadByID(db, projectID, nil, project.LoadOptions.WithKeys)
	if errP != nil {
		return sdk.WrapError(errP, "loadActionBuildKeys> Cannot load project keys")
	}
	for _, k := range p.Keys {
		pbji.PipelineBuildJob.Parameters = append(pbji.PipelineBuildJob.Parameters, sdk.Parameter{
			Name:  "cds.proj." + k.Name + ".pub",
			Type:  "string",
			Value: k.Public,
		})
		pbji.PipelineBuildJob.Parameters = append(pbji.PipelineBuildJob.Parameters, sdk.Parameter{
			Name:  "cds.proj." + k.Name + ".id",
			Type:  "string",
			Value: k.KeyID,
		})
		pbji.Secrets = append(pbji.Secrets, sdk.Variable{
			Name:  "cds.proj." + k.Name + ".priv",
			Type:  "string",
			Value: k.Private,
		})
	}

	a, errA := application.LoadByID(db, appID, nil, application.LoadOptions.WithKeys)
	if errA != nil {
		return sdk.WrapError(errA, "loadActionBuildKeys> Cannot load application keys")
	}
	for _, k := range a.Keys {
		pbji.PipelineBuildJob.Parameters = append(pbji.PipelineBuildJob.Parameters, sdk.Parameter{
			Name:  "cds.app." + k.Name + ".pub",
			Type:  "string",
			Value: k.Public,
		})
		pbji.PipelineBuildJob.Parameters = append(pbji.PipelineBuildJob.Parameters, sdk.Parameter{
			Name:  "cds.app." + k.Name + ".id",
			Type:  "string",
			Value: k.KeyID,
		})
		pbji.Secrets = append(pbji.Secrets, sdk.Variable{
			Name:  "cds.app." + k.Name + ".priv",
			Type:  "string",
			Value: k.Private,
		})
	}

	if envID != sdk.DefaultEnv.ID {
		e, errE := environment.LoadEnvironmentByID(db, envID)
		if errE != nil {
			return sdk.WrapError(errE, "loadActionBuildKeys> Cannot load environment keys")
		}
		for _, k := range e.Keys {
			pbji.PipelineBuildJob.Parameters = append(pbji.PipelineBuildJob.Parameters, sdk.Parameter{
				Name:  "cds.env." + k.Name + ".pub",
				Type:  "string",
				Value: k.Public,
			})
			pbji.PipelineBuildJob.Parameters = append(pbji.PipelineBuildJob.Parameters, sdk.Parameter{
				Name:  "cds.env." + k.Name + ".id",
				Type:  "string",
				Value: k.KeyID,
			})
			pbji.Secrets = append(pbji.Secrets, sdk.Variable{
				Name:  "cds.env." + k.Name + ".priv",
				Type:  "string",
				Value: k.Private,
			})
		}
	}
	return nil
}

func loadActionBuildSecrets(db gorp.SqlExecutor, projectID, appID, envID int64, pbji *worker.PipelineBuildJobInfo) error {
	var secrets []sdk.Variable
	// Load project secrets
	pv, err := project.GetAllVariableInProject(db, projectID, project.WithClearPassword())
	if err != nil {
		return err
	}
	for _, s := range pv {
		if !sdk.NeedPlaceholder(s.Type) {
			continue
		}
		if s.Value == sdk.PasswordPlaceholder {
			log.Error("loadActionBuildSecrets> Loaded an placeholder for %s !", s.Name)
			return fmt.Errorf("Loaded placeholder for %s", s.Name)
		}
		s.Name = "cds.proj." + s.Name
		secrets = append(secrets, s)
	}

	// Load application secrets
	pv, err = application.GetAllVariableByID(db, appID, application.WithClearPassword())
	if err != nil {
		return err
	}
	for _, s := range pv {
		if !sdk.NeedPlaceholder(s.Type) {
			continue
		}
		if s.Value == sdk.PasswordPlaceholder {
			log.Error("loadActionBuildSecrets> Loaded an placeholder for %s !", s.Name)
			return fmt.Errorf("Loaded placeholder for %s", s.Name)
		}
		s.Name = "cds.app." + s.Name
		secrets = append(secrets, s)
	}

	// Load environment secrets
	pv, err = environment.GetAllVariableByID(db, envID, environment.WithClearPassword())
	if err != nil {
		return err
	}
	for _, s := range pv {
		if !sdk.NeedPlaceholder(s.Type) {
			continue
		}
		if s.Value == sdk.PasswordPlaceholder {
			log.Error("loadActionBuildSecrets> Loaded an placeholder for %s !", s.Name)
			return fmt.Errorf("Loaded placeholder for %s", s.Name)
		}
		s.Name = "cds.env." + s.Name
		secrets = append(secrets, s)
	}
	pbji.Secrets = secrets
	return nil
}

func (api *API) getQueueHandler() Handler {
	return func(ctx context.Context, w http.ResponseWriter, r *http.Request) error {
		var queue []sdk.PipelineBuildJob
		var errQ error
		switch getAgent(r) {
		case sdk.HatcheryAgent:
			queue, errQ = pipeline.LoadGroupWaitingQueue(api.MustDB(), getHatchery(ctx).GroupID)
		case sdk.WorkerAgent:
			queue, errQ = pipeline.LoadGroupWaitingQueue(api.MustDB(), getWorker(ctx).GroupID)
		default:
			queue, errQ = pipeline.LoadUserWaitingQueue(api.MustDB(), getUser(ctx))
		}

		lang := r.Header.Get("Accept-Language")
		for p := range queue {
			queue[p].Translate(lang)
		}

		if errQ != nil {
			return sdk.WrapError(errQ, "getQueueHandler> Cannot load queue from db: %s", errQ)
		}

		return WriteJSON(w, r, queue, http.StatusOK)
	}
}

func (api *API) addBuildVariableHandler() Handler {
	return func(ctx context.Context, w http.ResponseWriter, r *http.Request) error {
		vars := mux.Vars(r)
		projectKey := vars["key"]
		pipelineName := vars["permPipelineKey"]
		appName := vars["app"]

		buildNumber, errInt := requestVarInt(r, "build")
		if errInt != nil {
			return sdk.WrapError(errInt, "addBuildTestResultsHandler> invalid build number")
		}

		var env *sdk.Environment
		envName := r.FormValue("envName")
		if envName == "" || envName == sdk.DefaultEnv.Name {
			env = &sdk.DefaultEnv
		} else {
			var err error
			env, err = environment.LoadEnvironmentByName(api.MustDB(), projectKey, envName)
			if err != nil {
				return sdk.WrapError(sdk.ErrUnknownEnv, "addBuildVariableHandler> Cannot load environment %s: %s", envName, err)
			}
		}

		if !permission.AccessToEnvironment(env.ID, getUser(ctx), permission.PermissionReadExecute) {
			return sdk.WrapError(sdk.ErrForbidden, "addBuildVariableHandler> No enought right on this environment %s", envName)
		}

		// Check that pipeline exists
		p, errLP := pipeline.LoadPipeline(api.MustDB(), projectKey, pipelineName, false)
		if errLP != nil {
			return sdk.WrapError(errLP, "addBuildVariableHandler> Cannot load pipeline %s", pipelineName)
		}

		// Check that application exists
		a, errLA := application.LoadByName(api.MustDB(), projectKey, appName, getUser(ctx))
		if errLA != nil {
			return sdk.WrapError(errLA, "addBuildVariableHandler> Cannot load application %s", appName)
		}

		// load pipeline_build.id
		pbID, errPB := pipeline.LoadPipelineBuildID(api.MustDB(), a.ID, p.ID, env.ID, buildNumber)
		if errPB != nil {
			return sdk.WrapError(errPB, "addBuildVariableHandler> Cannot load pipeline build %d", buildNumber)
		}

		// Unmarshal into results
		var v sdk.Variable
		if err := UnmarshalBody(r, &v); err != nil {
			return sdk.WrapError(err, "addBuildVariableHandler> cannot unmarshal request")
		}

		tx, errBegin := api.MustDB().Begin()
		if errBegin != nil {
			return sdk.WrapError(errBegin, "addBuildVariableHandler> Cannot start transaction")
		}
		defer tx.Rollback()

		if err := pipeline.InsertBuildVariable(tx, pbID, v); err != nil {
			return sdk.WrapError(err, "addBuildVariableHandler> Cannot add build variable")
		}

		if err := tx.Commit(); err != nil {
			return sdk.WrapError(err, "addBuildVariableHandler> Cannot commit transaction")
		}

		return nil
	}
}

func (api *API) addBuildTestResultsHandler() Handler {
	return func(ctx context.Context, w http.ResponseWriter, r *http.Request) error {
		vars := mux.Vars(r)
		projectKey := vars["key"]
		pipelineName := vars["permPipelineKey"]
		appName := vars["app"]

		buildNumber, errInt := requestVarInt(r, "build")
		if errInt != nil {
			return sdk.WrapError(errInt, "addBuildTestResultsHandler> invalid build number")
		}

		var env *sdk.Environment
		envName := r.FormValue("envName")
		if envName == "" || envName == sdk.DefaultEnv.Name {
			env = &sdk.DefaultEnv
		} else {
			var errle error
			env, errle = environment.LoadEnvironmentByName(api.MustDB(), projectKey, envName)
			if errle != nil {
				return sdk.WrapError(errle, "addBuildTestResultsHandler> Cannot load environment %s", envName)
			}
		}

		if !permission.AccessToEnvironment(env.ID, getUser(ctx), permission.PermissionReadExecute) {
			return sdk.WrapError(sdk.ErrForbidden, "addBuildTestResultsHandler> No enought right on this environment %s: ", envName)
		}

		// Check that pipeline exists
		p, errlp := pipeline.LoadPipeline(api.MustDB(), projectKey, pipelineName, false)
		if errlp != nil {
			return sdk.WrapError(errlp, "addBuildTestResultsHandler> Cannot load pipeline %s", pipelineName)
		}

		// Check that application exists
		a, errln := application.LoadByName(api.MustDB(), projectKey, appName, getUser(ctx))
		if errln != nil {
			return sdk.WrapError(errln, "addBuildTestResultsHandler> Cannot load application %s", appName)
		}

		// load pipeline_build.id
		pb, errl := pipeline.LoadPipelineBuildByApplicationPipelineEnvBuildNumber(api.MustDB(), a.ID, p.ID, env.ID, buildNumber)
		if errl != nil {
			return sdk.WrapError(errl, "addBuiltTestResultsHandler> Cannot loadpipelinebuild for %s/%s[%s] %d", a.Name, p.Name, envName, buildNumber)
		}

		// Unmarshal into results
		var new venom.Tests
		if err := UnmarshalBody(r, &new); err != nil {
			return sdk.WrapError(err, "addBuildVariableHandler> cannot unmarshal request")
		}

		// Load existing and merge
		tests, err := pipeline.LoadTestResults(api.MustDB(), pb.ID)
		if err != nil {
			return sdk.WrapError(err, "addBuildTestResultsHandler> Cannot load test results")
		}

		for k := range new.TestSuites {
			for i := range tests.TestSuites {
				if tests.TestSuites[i].Name == new.TestSuites[k].Name {
					// testsuite with same name already exists,
					// Create a unique name
					new.TestSuites[k].Name = fmt.Sprintf("%s.%d", new.TestSuites[k].Name, pb.ID)
					break
				}
			}
			tests.TestSuites = append(tests.TestSuites, new.TestSuites[k])
		}

		// update total values
		tests.Total = 0
		tests.TotalOK = 0
		tests.TotalKO = 0
		tests.TotalSkipped = 0
		for _, ts := range tests.TestSuites {
			tests.Total += ts.Total
			tests.TotalKO += ts.Failures + ts.Errors
			tests.TotalOK += ts.Total - ts.Skipped - ts.Failures - ts.Errors
			tests.TotalSkipped += ts.Skipped
		}

		if err := pipeline.UpdateTestResults(api.MustDB(), pb.ID, tests); err != nil {
			return sdk.WrapError(err, "addBuildTestsResultsHandler> Cannot insert tests results")
		}

		stats.TestEvent(api.MustDB(), p.ProjectID, a.ID, tests)
		return nil
	}
}

func (api *API) getBuildTestResultsHandler() Handler {
	return func(ctx context.Context, w http.ResponseWriter, r *http.Request) error {
		vars := mux.Vars(r)
		projectKey := vars["key"]
		pipelineName := vars["permPipelineKey"]
		buildNumberS := vars["build"]
		appName := vars["app"]

		var err error
		var env *sdk.Environment
		envName := r.FormValue("envName")
		if envName == "" || envName == sdk.DefaultEnv.Name {
			env = &sdk.DefaultEnv
		} else {
			env, err = environment.LoadEnvironmentByName(api.MustDB(), projectKey, envName)
			if err != nil {
				return sdk.WrapError(sdk.ErrUnknownEnv, "getBuildTestResultsHandler> Cannot load environment %s: %s", envName, err)
			}
		}

		if !permission.AccessToEnvironment(env.ID, getUser(ctx), permission.PermissionRead) {
			return sdk.WrapError(sdk.ErrForbidden, "getBuildTestResultsHandler> No enought right on this environment %s: ", envName)
		}

		// Check that pipeline exists
		p, err := pipeline.LoadPipeline(api.MustDB(), projectKey, pipelineName, false)
		if err != nil {
			return sdk.WrapError(err, "getBuildTestResultsHandler> Cannot load pipeline %s", pipelineName)
		}

		// Check that application exists
		a, err := application.LoadByName(api.MustDB(), projectKey, appName, getUser(ctx))
		if err != nil {
			return sdk.WrapError(err, "getBuildTestResultsHandler> Cannot load application %s", appName)
		}

		// if buildNumber is 'last' fetch last build number
		var buildNumber int64
		if buildNumberS == "last" {
			var errlb error
			bn, errlb := pipeline.GetLastBuildNumberInTx(api.MustDB(), p.ID, a.ID, env.ID)
			if errlb != nil {
				return sdk.WrapError(sdk.ErrNoPipelineBuild, "getBuildTestResultsHandler> Cannot load last build number for %s: %s", pipelineName, errlb)
			}
			buildNumber = bn
		} else {
			var errpi error
			buildNumber, errpi = strconv.ParseInt(buildNumberS, 10, 64)
			if errpi != nil {
				return sdk.WrapError(errpi, "getBuildTestResultsHandler> Cannot parse build number %s", buildNumberS)
			}
		}

		// load pipeline_build.id
		pb, errlpb := pipeline.LoadPipelineBuildByApplicationPipelineEnvBuildNumber(api.MustDB(), a.ID, p.ID, env.ID, buildNumber)
		if errlpb != nil {
			return sdk.WrapError(errlpb, "getBuildTestResultsHandler> Cannot load pipeline build")
		}

		tests, errltr := pipeline.LoadTestResults(api.MustDB(), pb.ID)
		if errltr != nil {
			return sdk.WrapError(errltr, "getBuildTestResultsHandler> Cannot load test results")
		}

		return WriteJSON(w, r, tests, http.StatusOK)
	}
}<|MERGE_RESOLUTION|>--- conflicted
+++ resolved
@@ -334,21 +334,10 @@
 			return sdk.WrapError(err, "takePipelineBuildJobHandler> cannot unmarshal request")
 		}
 
-<<<<<<< HEAD
 		// Load worker
-		caller, err := worker.LoadWorker(api.MustDB(), getWorker(ctx).ID)
-		if err != nil {
-			return sdk.WrapError(err, "takePipelineBuildJobHandler> cannot load calling worker")
-		}
+		caller := getWorker(ctx)
 		if caller.Status != sdk.StatusChecking {
 			return sdk.WrapError(sdk.ErrWrongRequest, "takePipelineBuildJobHandler> worker %s is not available to for build (status = %s)", caller.ID, caller.Status)
-=======
-	workerModel := caller.Name
-	if caller.ModelID != 0 {
-		wm, errModel := worker.LoadWorkerModelByID(db, caller.ModelID)
-		if errModel != nil {
-			return sdk.ErrNoWorkerModel
->>>>>>> a152bed0
 		}
 
 		tx, errBegin := api.MustDB().Begin()
@@ -358,8 +347,8 @@
 		defer tx.Rollback()
 
 		workerModel := caller.Name
-		if caller.Model != 0 {
-			wm, errModel := worker.LoadWorkerModelByID(api.MustDB(), caller.Model)
+		if caller.ModelID != 0 {
+			wm, errModel := worker.LoadWorkerModelByID(api.MustDB(), caller.ModelID)
 			if errModel != nil {
 				return sdk.ErrNoWorkerModel
 			}
