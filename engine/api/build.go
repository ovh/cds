--- conflicted
+++ resolved
@@ -225,17 +225,6 @@
 		stage := &pb.Stages[index]
 		for indexPbJob := range stage.PipelineBuildJobs {
 			_ = &stage.PipelineBuildJobs[indexPbJob]
-
-<<<<<<< HEAD
-			// TODO GET LOGS
-=======
-		// load actions status for build
-		actionsBuilds, err := pipeline.LoadBuildByPipelineBuildID(db, pb.ID)
-		if err != nil {
-			log.Warning("getBuildStateHandler> Cannot load pipeline build action: %s\n", err)
-			w.WriteHeader(http.StatusNotFound)
-			return
->>>>>>> 479d8dfd
 		}
 	}
 
@@ -250,11 +239,7 @@
 	}
 
 	if withTests == "true" {
-<<<<<<< HEAD
 		tests, errLoadTests := pipeline.LoadTestResults(db, pb.ID)
-=======
-		tests, errLoadTests := pipeline.LoadTestResults(db, result.ID)
->>>>>>> 479d8dfd
 		if errLoadTests != nil {
 			log.Warning("getBuildStateHandler> Cannot load tests: %s", errLoadTests)
 			WriteError(w, r, errLoadTests)
@@ -281,15 +266,9 @@
 	}
 
 	// Load Build
-<<<<<<< HEAD
 	pbJob, errJob := pipeline.GetPipelineBuildJob(db, id)
 	if errJob != nil {
 		log.Warning("addQueueResultHandler> Cannot load queue from db: %s\n", errJob)
-=======
-	b, err := pipeline.LoadActionBuild(db, id)
-	if err != nil {
-		log.Warning("addQueueResultHandler> Cannot load queue from db: %s\n", err)
->>>>>>> 479d8dfd
 		w.WriteHeader(http.StatusNotFound)
 		return
 	}
@@ -328,11 +307,7 @@
 
 	// Update action status
 	log.Debug("Updating %s to %s in queue\n", id, res.Status)
-<<<<<<< HEAD
 	err = pipeline.UpdatePipelineBuildJobStatus(tx, pbJob, res.Status)
-=======
-	err = pipeline.UpdateActionBuildStatus(tx, &b, res.Status)
->>>>>>> 479d8dfd
 	if err != nil {
 		log.Warning("addQueueResultHandler> Cannot update %d status: %s\n", id, err)
 		WriteError(w, r, err)
@@ -367,7 +342,6 @@
 		return
 	}
 
-<<<<<<< HEAD
 	tx, errBegin := db.Begin()
 	if errBegin != nil {
 		log.Info("takeActionBuildHandler> Cannot start transaction: %s\n", errBegin)
@@ -389,13 +363,6 @@
 		if errModel != nil {
 			WriteError(w, r, sdk.ErrNoWorkerModel)
 			return
-=======
-	// update database
-	ab, err := pipeline.TakeActionBuild(db, id, caller)
-	if err != nil {
-		if err != pipeline.ErrAlreadyTaken {
-			log.Warning("takeActionBuildHandler> Cannot give ActionBuild %s: %s\n", id, err)
->>>>>>> 479d8dfd
 		}
 		workerModel = wm.Name
 	}
