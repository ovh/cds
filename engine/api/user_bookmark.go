--- conflicted
+++ resolved
@@ -20,12 +20,7 @@
 
 		consumer := getAPIConsumer(ctx)
 
-<<<<<<< HEAD
-		p, err := project.Load(api.mustDB(), params.ProjectKey,
-=======
 		p, err := project.Load(ctx, api.mustDB(), params.ProjectKey,
-			project.LoadOptions.WithIntegrations,
->>>>>>> 0d1bd522
 			project.LoadOptions.WithFavorites(consumer.AuthentifiedUser.ID),
 		)
 		if err != nil {
