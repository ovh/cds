package api

import (
	"context"
	"net/http"

	"github.com/gorilla/mux"
	"github.com/ovh/cds/engine/api/action"
	"github.com/ovh/cds/engine/api/workermodel"
	"github.com/ovh/cds/engine/service"

	"github.com/ovh/cds/sdk"
)

func (api *API) getRequirementTypesHandler() service.Handler {
	return func(ctx context.Context, w http.ResponseWriter, r *http.Request) error {
		return service.WriteJSON(w, sdk.AvailableRequirementsType, http.StatusOK)
	}
}

func (api *API) getRequirementTypeValuesHandler() service.Handler {
	return func(ctx context.Context, w http.ResponseWriter, r *http.Request) error {
		vars := mux.Vars(r)
		reqType := vars["type"]

		switch reqType {
		case sdk.BinaryRequirement:
			rs, err := action.GetRequirementsDistinctBinary(api.mustDB())
			if err != nil {
				return sdk.WrapError(err, "cannot load binary requirements")
			}
			return service.WriteJSON(w, rs.Values(), http.StatusOK)
		case sdk.ModelRequirement:
<<<<<<< HEAD
			models, err := worker.LoadWorkerModelsByUser(api.mustDB(), api.Cache, &JWT(ctx).AuthentifiedUser, nil)
=======
			models, err := workermodel.LoadAllByUser(api.mustDB(), api.Cache, deprecatedGetUser(ctx), nil)
>>>>>>> 9c236bbc
			if err != nil {
				return sdk.WrapError(err, "cannot load worker models")
			}
			modelsAsRequirements := make(sdk.RequirementList, len(models))
			for i, m := range models {
				modelsAsRequirements[i] = sdk.Requirement{
					Name:  m.Name,
					Type:  sdk.ModelRequirement,
					Value: m.Name,
				}
			}
			return service.WriteJSON(w, modelsAsRequirements.Values(), http.StatusOK)
		case sdk.OSArchRequirement:
			return service.WriteJSON(w, sdk.OSArchRequirementValues.Values(), http.StatusOK)
		default:
			return sdk.NewErrorFrom(sdk.ErrWrongRequest, "invalid given requirement type")
		}
	}
}<|MERGE_RESOLUTION|>--- conflicted
+++ resolved
@@ -6,7 +6,6 @@
 
 	"github.com/gorilla/mux"
 	"github.com/ovh/cds/engine/api/action"
-	"github.com/ovh/cds/engine/api/workermodel"
 	"github.com/ovh/cds/engine/service"
 
 	"github.com/ovh/cds/sdk"
@@ -31,11 +30,7 @@
 			}
 			return service.WriteJSON(w, rs.Values(), http.StatusOK)
 		case sdk.ModelRequirement:
-<<<<<<< HEAD
 			models, err := worker.LoadWorkerModelsByUser(api.mustDB(), api.Cache, &JWT(ctx).AuthentifiedUser, nil)
-=======
-			models, err := workermodel.LoadAllByUser(api.mustDB(), api.Cache, deprecatedGetUser(ctx), nil)
->>>>>>> 9c236bbc
 			if err != nil {
 				return sdk.WrapError(err, "cannot load worker models")
 			}
