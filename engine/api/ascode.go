package api

import (
	"context"
	"fmt"
	"net/http"

	"github.com/gorilla/mux"
	"github.com/sirupsen/logrus"

	"github.com/ovh/cds/engine/api/ascode"
	"github.com/ovh/cds/engine/api/event"
	"github.com/ovh/cds/engine/api/operation"
	"github.com/ovh/cds/engine/api/project"
	"github.com/ovh/cds/engine/api/repositoriesmanager"
	"github.com/ovh/cds/engine/api/workflow"
	"github.com/ovh/cds/engine/api/workflowtemplate"
	"github.com/ovh/cds/engine/service"
	"github.com/ovh/cds/sdk"
	"github.com/ovh/cds/sdk/exportentities"
	"github.com/ovh/cds/sdk/log"
)

// postImportAsCodeHandler
// @title Import workflow as code
// @description This the entrypoint to perform workflow as code. The first step is to post an operation leading to checkout application and scrapping files
// @requestBody {"vcs_Server":"github", "url":"https://github.com/fsamin/go-repo.git","strategy":{"connection_type":"https","ssh_key":"","user":"","password":"","branch":"","default_branch":"master","pgp_key":""},"setup":{"checkout":{"branch":"master"}}}
// @responseBody {"uuid":"ee3946ac-3a77-46b1-af78-77868fde75ec","url":"https://github.com/fsamin/go-repo.git","strategy":{"connection_type":"https","ssh_key":"","user":"","password":"","branch":"","default_branch":"master","pgp_key":""},"setup":{"checkout":{"branch":"master"}}}
func (api *API) postImportAsCodeHandler() service.Handler {
	return func(ctx context.Context, w http.ResponseWriter, r *http.Request) error {
		vars := mux.Vars(r)
		key := vars[permProjectKey]

		var ope = new(sdk.Operation)
		if err := service.UnmarshalBody(r, ope); err != nil {
			return err
		}

		if ope.URL == "" {
			return sdk.WithStack(sdk.ErrWrongRequest)
		}

		if ope.LoadFiles.Pattern == "" {
			ope.LoadFiles.Pattern = workflow.WorkflowAsCodePattern
		}

		if ope.LoadFiles.Pattern != workflow.WorkflowAsCodePattern {
			return sdk.WithStack(sdk.ErrWrongRequest)
		}

		tx, err := api.mustDB().Begin()
		if err != nil {
			return sdk.WithStack(err)
		}
		defer tx.Rollback() // nolint

		p, err := project.Load(ctx, tx, key, project.LoadOptions.WithClearKeys)
		if err != nil {
			return sdk.WrapError(err, "cannot load project")
		}

		vcsServer, err := repositoriesmanager.LoadProjectVCSServerLinkByProjectKeyAndVCSServerName(ctx, tx, p.Key, ope.VCSServer)
		if err != nil {
			return err
		}
		client, err := repositoriesmanager.AuthorizedClient(ctx, tx, api.Cache, p.Key, vcsServer)
		if err != nil {
			return sdk.NewErrorWithStack(err,
				sdk.NewErrorFrom(sdk.ErrNoReposManagerClientAuth, "cannot get client for %s %s", key, ope.VCSServer))
		}

		branches, err := client.Branches(ctx, ope.RepoFullName)
		if err != nil {
			return sdk.WrapError(err, "cannot list branches for %s/%s", ope.VCSServer, ope.RepoFullName)
		}
		for _, b := range branches {
			if b.Default {
				ope.Setup.Checkout.Branch = b.DisplayID
				break
			}
		}

		if err := operation.PostRepositoryOperation(ctx, tx, *p, ope, nil); err != nil {
			return sdk.WrapError(err, "cannot create repository operation")
		}

		if err := tx.Commit(); err != nil {
			return sdk.WithStack(err)
		}

		u := getAPIConsumer(ctx)

		sdk.GoRoutine(context.Background(), fmt.Sprintf("postImportAsCodeHandler-%s", ope.UUID), func(ctx context.Context) {
			globalOperation := sdk.Operation{
				UUID: ope.UUID,
			}

			ope, err := operation.Poll(ctx, api.mustDB(), ope.UUID)
			if err != nil {
				isErrWithStack := sdk.IsErrorWithStack(err)
				fields := logrus.Fields{}
				if isErrWithStack {
					fields["stack_trace"] = fmt.Sprintf("%+v", err)
				}
				log.ErrorWithFields(ctx, fields, "%s", err)

				globalOperation.Status = sdk.OperationStatusError
				globalOperation.Error = sdk.ToOperationError(err)
			} else {
				globalOperation.Status = sdk.OperationStatusDone
				globalOperation.LoadFiles = ope.LoadFiles
			}

			event.PublishOperation(ctx, p.Key, globalOperation, u)
		}, api.PanicDump())

		return service.WriteJSON(w, sdk.Operation{
			UUID:   ope.UUID,
			Status: ope.Status,
		}, http.StatusCreated)
	}
}

// postPerformImportAsCodeHandler
// @title Perform workflow as code import
// @description This operation push the workflow as code into the project
// @requestBody None
// @responseBody translated message list
func (api *API) postPerformImportAsCodeHandler() service.Handler {
	return func(ctx context.Context, w http.ResponseWriter, r *http.Request) error {
		vars := mux.Vars(r)
		key := vars[permProjectKey]
		uuid := vars["uuid"]

		if uuid == "" {
			return sdk.NewErrorFrom(sdk.ErrWrongRequest, "invalid given operation uuid")
		}

		proj, err := project.Load(ctx, api.mustDB(), key,
			project.LoadOptions.WithGroups,
			project.LoadOptions.WithApplications,
			project.LoadOptions.WithEnvironments,
			project.LoadOptions.WithPipelines,
			project.LoadOptions.WithClearIntegrations,
		)
		if err != nil {
			return sdk.WrapError(err, "cannot load project %s", key)
		}

		projIdent := sdk.ProjectIdentifiers{ID: proj.ID, Key: proj.Key}
		ope, err := operation.GetRepositoryOperation(ctx, api.mustDB(), uuid)
		if err != nil {
			return sdk.WrapError(err, "unable to get repository operation")
		}

		if ope.Status != sdk.OperationStatusDone {
			return sdk.WithStack(sdk.ErrMethodNotAllowed)
		}

		tr, err := workflow.ReadCDSFiles(ope.LoadFiles.Results)
		if err != nil {
			return sdk.WrapError(err, "unable to read cds files")
		}

		//TODO: Delete branch and default branch
		ope.RepositoryStrategy.Branch = "{{.git.branch}}"
		ope.RepositoryStrategy.DefaultBranch = ope.RepositoryInfo.DefaultBranch
		opt := &workflow.PushOption{
			VCSServer:          ope.VCSServer,
			RepositoryName:     ope.RepositoryInfo.Name,
			RepositoryStrategy: ope.RepositoryStrategy,
			Branch:             ope.Setup.Checkout.Branch,
			FromRepository:     ope.RepositoryInfo.FetchURL,
			IsDefaultBranch:    ope.Setup.Checkout.Branch == ope.RepositoryInfo.DefaultBranch,
		}

		data, err := exportentities.UntarWorkflowComponents(ctx, tr)
		if err != nil {
			return err
		}

		consumer := getAPIConsumer(ctx)

		mods := []workflowtemplate.TemplateRequestModifierFunc{
			workflowtemplate.TemplateRequestModifiers.DefaultKeys(*proj),
		}
		if !opt.IsDefaultBranch {
			mods = append(mods, workflowtemplate.TemplateRequestModifiers.Detached)
		}
		if opt.FromRepository != "" {
			mods = append(mods, workflowtemplate.TemplateRequestModifiers.DefaultNameAndRepositories(*proj, opt.FromRepository))
		}
		var allMsg []sdk.Message
<<<<<<< HEAD
		msgTemplate, wti, err := workflowtemplate.CheckAndExecuteTemplate(ctx, api.mustDB(), *consumer, projIdent, &data, mods...)
=======
		msgTemplate, wti, err := workflowtemplate.CheckAndExecuteTemplate(ctx, api.mustDB(), api.Cache, *consumer, *proj, &data, mods...)
>>>>>>> 0d1bd522
		allMsg = append(allMsg, msgTemplate...)
		if err != nil {
			return err
		}
		msgPush, wrkflw, _, _, err := workflow.Push(ctx, api.mustDB(), api.Cache, proj, data, opt, getAPIConsumer(ctx), project.DecryptWithBuiltinKey)
		allMsg = append(allMsg, msgPush...)
		if err != nil {
			return sdk.WrapError(err, "unable to push workflow")
		}
		if err := workflowtemplate.UpdateTemplateInstanceWithWorkflow(ctx, api.mustDB(), *wrkflw, *consumer, wti); err != nil {
			return err
		}
		msgListString := translate(r, allMsg)

		tx, err := api.mustDB().Begin()
		if err != nil {
			return sdk.WithStack(err)
		}
		defer tx.Rollback() // nolint

		// Grant CDS as a repository collaborator
		// TODO for this moment, this step is not mandatory. If it's failed, continue the ascode process
<<<<<<< HEAD
		vcsServer, err := repositoriesmanager.LoadProjectVCSServerLinkByProjectKeyAndVCSServerName(ctx, api.mustDB(), projIdent.Key, ope.VCSServer)
		if err != nil {
			return err
		}
		client, erra := repositoriesmanager.AuthorizedClient(ctx, api.mustDB(), api.Cache, projIdent.Key, vcsServer)
=======
		vcsServer, err := repositoriesmanager.LoadProjectVCSServerLinkByProjectKeyAndVCSServerName(ctx, tx, proj.Key, ope.VCSServer)
		if err != nil {
			return err
		}
		client, erra := repositoriesmanager.AuthorizedClient(ctx, tx, api.Cache, proj.Key, vcsServer)
>>>>>>> 0d1bd522
		if erra != nil {
			log.Error(ctx, "postPerformImportAsCodeHandler> Cannot get client for %s %s : %s", projIdent.Key, ope.VCSServer, erra)
		} else {
			if err := client.GrantWritePermission(ctx, ope.RepoFullName); err != nil {
				log.Error(ctx, "postPerformImportAsCodeHandler> Unable to grant CDS a repository %s/%s collaborator : %v", ope.VCSServer, ope.RepoFullName, err)
			}
		}

		if err := tx.Commit(); err != nil {
			return sdk.WithStack(err)
		}

		if wrkflw != nil {
			w.Header().Add(sdk.ResponseWorkflowIDHeader, fmt.Sprintf("%d", wrkflw.ID))
			w.Header().Add(sdk.ResponseWorkflowNameHeader, wrkflw.Name)
		}

		event.PublishWorkflowAdd(ctx, projIdent.Key, *wrkflw, getAPIConsumer(ctx))

		return service.WriteJSON(w, msgListString, http.StatusOK)
	}
}

func (api *API) postWorkflowAsCodeEventsResyncHandler() service.Handler {
	return func(ctx context.Context, w http.ResponseWriter, r *http.Request) error {
		vars := mux.Vars(r)
		projectKey := vars["key"]
		workflowName := vars["permWorkflowName"]

<<<<<<< HEAD
		proj, err := project.Load(api.mustDB(), projectKey)
=======
		proj, err := project.Load(ctx, api.mustDB(), projectKey,
			project.LoadOptions.WithApplicationWithDeploymentStrategies,
			project.LoadOptions.WithPipelines,
			project.LoadOptions.WithEnvironments,
			project.LoadOptions.WithIntegrations,
			project.LoadOptions.WithClearKeys,
		)
>>>>>>> 0d1bd522
		if err != nil {
			return err
		}

		projIdent := sdk.ProjectIdentifiers{ID: proj.ID, Key: proj.Key}
		wf, err := workflow.Load(ctx, api.mustDB(), projIdent, workflowName, workflow.LoadOptions{})
		if err != nil {
			return err
		}

		res, err := ascode.SyncEvents(ctx, api.mustDB(), api.Cache, projIdent, *wf, getAPIConsumer(ctx).AuthentifiedUser)
		if err != nil {
			return err
		}
		if res.Merged {
			if err := workflow.UpdateFromRepository(api.mustDB(), wf.ID, res.FromRepository); err != nil {
				return err
			}
		}

		return nil
	}
}<|MERGE_RESOLUTION|>--- conflicted
+++ resolved
@@ -191,11 +191,7 @@
 			mods = append(mods, workflowtemplate.TemplateRequestModifiers.DefaultNameAndRepositories(*proj, opt.FromRepository))
 		}
 		var allMsg []sdk.Message
-<<<<<<< HEAD
-		msgTemplate, wti, err := workflowtemplate.CheckAndExecuteTemplate(ctx, api.mustDB(), *consumer, projIdent, &data, mods...)
-=======
-		msgTemplate, wti, err := workflowtemplate.CheckAndExecuteTemplate(ctx, api.mustDB(), api.Cache, *consumer, *proj, &data, mods...)
->>>>>>> 0d1bd522
+		msgTemplate, wti, err := workflowtemplate.CheckAndExecuteTemplate(ctx, api.mustDB(), api.Cache, *consumer, projIdent, &data, mods...)
 		allMsg = append(allMsg, msgTemplate...)
 		if err != nil {
 			return err
@@ -218,19 +214,11 @@
 
 		// Grant CDS as a repository collaborator
 		// TODO for this moment, this step is not mandatory. If it's failed, continue the ascode process
-<<<<<<< HEAD
-		vcsServer, err := repositoriesmanager.LoadProjectVCSServerLinkByProjectKeyAndVCSServerName(ctx, api.mustDB(), projIdent.Key, ope.VCSServer)
-		if err != nil {
-			return err
-		}
-		client, erra := repositoriesmanager.AuthorizedClient(ctx, api.mustDB(), api.Cache, projIdent.Key, vcsServer)
-=======
 		vcsServer, err := repositoriesmanager.LoadProjectVCSServerLinkByProjectKeyAndVCSServerName(ctx, tx, proj.Key, ope.VCSServer)
 		if err != nil {
 			return err
 		}
 		client, erra := repositoriesmanager.AuthorizedClient(ctx, tx, api.Cache, proj.Key, vcsServer)
->>>>>>> 0d1bd522
 		if erra != nil {
 			log.Error(ctx, "postPerformImportAsCodeHandler> Cannot get client for %s %s : %s", projIdent.Key, ope.VCSServer, erra)
 		} else {
@@ -260,17 +248,7 @@
 		projectKey := vars["key"]
 		workflowName := vars["permWorkflowName"]
 
-<<<<<<< HEAD
-		proj, err := project.Load(api.mustDB(), projectKey)
-=======
-		proj, err := project.Load(ctx, api.mustDB(), projectKey,
-			project.LoadOptions.WithApplicationWithDeploymentStrategies,
-			project.LoadOptions.WithPipelines,
-			project.LoadOptions.WithEnvironments,
-			project.LoadOptions.WithIntegrations,
-			project.LoadOptions.WithClearKeys,
-		)
->>>>>>> 0d1bd522
+		proj, err := project.Load(ctx, api.mustDB(), projectKey)
 		if err != nil {
 			return err
 		}
