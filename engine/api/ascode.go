--- conflicted
+++ resolved
@@ -122,16 +122,11 @@
 		key := vars[permProjectKey]
 		uuid := vars["uuid"]
 
-<<<<<<< HEAD
 		if uuid == "" {
 			return sdk.NewErrorFrom(sdk.ErrWrongRequest, "invalid given operation uuid")
 		}
 
-		proj, err := project.Load(api.mustDB(), key,
-=======
-		//Load project
-		proj, errp := project.Load(ctx, api.mustDB(), key,
->>>>>>> 922c0765
+		proj, err := project.Load(ctx, api.mustDB(), key,
 			project.LoadOptions.WithGroups,
 			project.LoadOptions.WithApplications,
 			project.LoadOptions.WithEnvironments,
