--- conflicted
+++ resolved
@@ -170,12 +170,7 @@
 	// Retrieve all deps
 	for jobID := range run.WorkflowData.Workflow.Jobs {
 		j := run.WorkflowData.Workflow.Jobs[jobID]
-<<<<<<< HEAD
-
 		completeName, msg, err := wref.checkWorkerModel(ctx, api.mustDB(), api.Cache, j.Name, j.RunsOn, j.Region, api.Config.Workflow.JobDefaultRegion)
-=======
-		completeName, msg, err := wref.checkWorkerModel(ctx, api.mustDB(), api.Cache, j.Name, j.WorkerModel, j.Region, api.Config.Workflow.JobDefaultRegion)
->>>>>>> 798e7cd5
 		if err != nil {
 			log.ErrorWithStackTrace(ctx, err)
 			return stopRun(ctx, api.mustDB(), run, &sdk.V2WorkflowRunInfo{
