--- conflicted
+++ resolved
@@ -119,6 +119,18 @@
 		return errEnvs
 	}
 
+	apps, errApps := application.LoadApplications(db, p.Key, false, true, c.User)
+	if errApps != nil {
+		log.Warning("updateVariableInEnvironmentHandler: Cannot load applications: %s\n", errApps)
+		return errApps
+	}
+	for _, a := range apps {
+		if err := sanity.CheckApplication(db, p, &a); err != nil {
+			log.Warning("restoreAuditHandler: Cannot check application sanity: %s\n", err)
+			return err
+		}
+	}
+
 	return WriteJSON(w, r, p, http.StatusOK)
 }
 
@@ -205,6 +217,18 @@
 		return errEnvs
 	}
 
+	apps, errApps := application.LoadApplications(db, p.Key, false, true, c.User)
+	if errApps != nil {
+		log.Warning("updateVariableInEnvironmentHandler: Cannot load applications: %s\n", errApps)
+		return errApps
+	}
+	for _, a := range apps {
+		if err := sanity.CheckApplication(db, p, &a); err != nil {
+			log.Warning("restoreAuditHandler: Cannot check application sanity: %s\n", err)
+			return err
+		}
+	}
+
 	return WriteJSON(w, r, p, http.StatusOK)
 }
 
@@ -280,25 +304,19 @@
 		return errEnvs
 	}
 
-<<<<<<< HEAD
 	apps, errApps := application.LoadApplications(db, p.Key, false, true, c.User)
 	if errApps != nil {
 		log.Warning("updateVariableInEnvironmentHandler: Cannot load applications: %s\n", errApps)
-		WriteError(w, r, errApps)
-		return
+		return errApps
 	}
 	for _, a := range apps {
 		if err := sanity.CheckApplication(db, p, &a); err != nil {
 			log.Warning("restoreAuditHandler: Cannot check application sanity: %s\n", err)
-			WriteError(w, r, err)
-			return
-		}
-	}
-
-	WriteJSON(w, r, p, http.StatusOK)
-=======
+			return err
+		}
+	}
+
 	return WriteJSON(w, r, p, http.StatusOK)
->>>>>>> e0f74e40
 }
 
 func addVariableInEnvironmentHandler(w http.ResponseWriter, r *http.Request, db *gorp.DbMap, c *context.Ctx) error {
@@ -382,23 +400,17 @@
 		return errEnvs
 	}
 
-<<<<<<< HEAD
 	apps, errApps := application.LoadApplications(db, p.Key, false, true, c.User)
 	if errApps != nil {
 		log.Warning("updateVariableInEnvironmentHandler: Cannot load applications: %s\n", errApps)
-		WriteError(w, r, errApps)
-		return
+		return errApps
 	}
 	for _, a := range apps {
 		if err := sanity.CheckApplication(db, p, &a); err != nil {
 			log.Warning("restoreAuditHandler: Cannot check application sanity: %s\n", err)
-			WriteError(w, r, err)
-			return
-		}
-	}
-
-	WriteJSON(w, r, p, http.StatusOK)
-=======
+			return err
+		}
+	}
+
 	return WriteJSON(w, r, p, http.StatusOK)
->>>>>>> e0f74e40
 }