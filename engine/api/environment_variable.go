package api

import (
	"context"
	"net/http"

	"github.com/gorilla/mux"

	"github.com/ovh/cds/engine/api/environment"
	"github.com/ovh/cds/engine/api/event"
	"github.com/ovh/cds/engine/service"
	"github.com/ovh/cds/sdk"
)

func (api *API) getVariableAuditInEnvironmentHandler() service.Handler {
	return func(ctx context.Context, w http.ResponseWriter, r *http.Request) error {
		// Get project name in URL
		vars := mux.Vars(r)
		key := vars[permProjectKey]
		envName := vars["environmentName"]
		varName := vars["name"]

		env, errE := environment.LoadEnvironmentByName(api.mustDB(), key, envName)
		if errE != nil {
			return sdk.WrapError(errE, "getVariableAuditInEnvironmentHandler> Cannot load environment %s on project %s", envName, key)
		}

		variable, errV := environment.GetVariable(api.mustDB(), key, envName, varName)
		if errV != nil {
			return sdk.WrapError(errV, "getVariableAuditInEnvironmentHandler> Cannot load variable %s", varName)
		}

		audits, errA := environment.LoadVariableAudits(api.mustDB(), env.ID, variable.ID)
		if errA != nil {
			return sdk.WrapError(errA, "getVariableAuditInEnvironmentHandler> Cannot load audit for variable %s", varName)
		}
		return service.WriteJSON(w, audits, http.StatusOK)
	}
}

func (api *API) getVariableInEnvironmentHandler() service.Handler {
	return func(ctx context.Context, w http.ResponseWriter, r *http.Request) error {
		vars := mux.Vars(r)
		key := vars[permProjectKey]
		envName := vars["environmentName"]
		name := vars["name"]

		v, errVar := environment.GetVariable(api.mustDB(), key, envName, name)
		if errVar != nil {
			return sdk.WrapError(errVar, "getVariableInEnvironmentHandler: Cannot get variable %s for environment %s", name, envName)
		}

		return service.WriteJSON(w, v, http.StatusOK)
	}
}

func (api *API) getVariablesInEnvironmentHandler() service.Handler {
	return func(ctx context.Context, w http.ResponseWriter, r *http.Request) error {
		vars := mux.Vars(r)
		key := vars[permProjectKey]
		envName := vars["environmentName"]

		variables, errVar := environment.GetAllVariable(api.mustDB(), key, envName)
		if errVar != nil {
			return sdk.WrapError(errVar, "getVariablesInEnvironmentHandler: Cannot get variables for environment %s", envName)
		}

		return service.WriteJSON(w, variables, http.StatusOK)
	}
}

func (api *API) deleteVariableFromEnvironmentHandler() service.Handler {
	return func(ctx context.Context, w http.ResponseWriter, r *http.Request) error {
		vars := mux.Vars(r)
		key := vars[permProjectKey]
		envName := vars["environmentName"]
		varName := vars["name"]

<<<<<<< HEAD
		p, errProj := project.Load(api.mustDB(), api.Cache, key, project.LoadOptions.Default)
		if errProj != nil {
			return sdk.WrapError(errProj, "deleteVariableFromEnvironmentHandler: Cannot load project %s", key)
		}

=======
>>>>>>> 3c5e22e8
		env, errEnv := environment.LoadEnvironmentByName(api.mustDB(), key, envName)
		if errEnv != nil {
			return sdk.WrapError(errEnv, "deleteVariableFromEnvironmentHandler: Cannot load environment %s", envName)
		}
		if env.FromRepository != "" {
			return sdk.WithStack(sdk.ErrForbidden)
		}

		tx, errBegin := api.mustDB().Begin()
		if errBegin != nil {
			return sdk.WrapError(errBegin, "deleteVariableFromEnvironmentHandler: Cannot start transaction")
		}
		defer tx.Rollback()

		// clear passwordfor audit
		varToDelete, errV := environment.GetVariable(tx, key, envName, varName, environment.WithClearPassword())
		if errV != nil {
			return sdk.WrapError(errV, "deleteVariableFromEnvironmentHandler> Cannot load variable %s", varName)
		}

		if err := environment.DeleteVariable(tx, env.ID, varToDelete, getAPIConsumer(ctx)); err != nil {
			return sdk.WrapError(err, "deleteVariableFromEnvironmentHandler: Cannot delete %s", varName)
		}

		if err := tx.Commit(); err != nil {
			return sdk.WrapError(err, "deleteVariableFromEnvironmentHandler: Cannot commit transaction")
		}
<<<<<<< HEAD

		var errEnvs error
		p.Environments, errEnvs = environment.LoadEnvironments(api.mustDB(), key)
		if errEnvs != nil {
			return sdk.WrapError(errEnvs, "deleteVariableFromEnvironmentHandler: Cannot load environments")
		}

		event.PublishEnvironmentVariableDelete(key, *env, *varToDelete, getAPIConsumer(ctx))
=======
		event.PublishEnvironmentVariableDelete(key, *env, *varToDelete, deprecatedGetUser(ctx))
>>>>>>> 3c5e22e8

		return service.WriteJSON(w, nil, http.StatusOK)
	}
}

func (api *API) updateVariableInEnvironmentHandler() service.Handler {
	return func(ctx context.Context, w http.ResponseWriter, r *http.Request) error {
		vars := mux.Vars(r)
		key := vars[permProjectKey]
		envName := vars["environmentName"]
		varName := vars["name"]

<<<<<<< HEAD
		p, errProj := project.Load(api.mustDB(), api.Cache, key, project.LoadOptions.Default)
		if errProj != nil {
			return sdk.WrapError(errProj, "updateVariableInEnvironment: Cannot load %s", key)
		}

=======
>>>>>>> 3c5e22e8
		var newVar sdk.Variable
		if err := service.UnmarshalBody(r, &newVar); err != nil {
			return sdk.ErrWrongRequest
		}
		if newVar.Name != varName || newVar.Type == sdk.KeyVariable {
			return sdk.ErrWrongRequest
		}

		env, errEnv := environment.LoadEnvironmentByName(api.mustDB(), key, envName)
		if errEnv != nil {
			return sdk.WrapError(errEnv, "updateVariableInEnvironmentHandler: cannot load environment %s", envName)
		}
		if env.FromRepository != "" {
			return sdk.WithStack(sdk.ErrForbidden)
		}

		tx, errBegin := api.mustDB().Begin()
		if errBegin != nil {
			return sdk.WrapError(errBegin, "updateVariableInEnvironmentHandler: Cannot start transaction")
		}
		defer tx.Rollback()

		varBefore, errV := environment.GetVariableByID(api.mustDB(), env.ID, newVar.ID, environment.WithClearPassword())
		if errV != nil {
			return sdk.WrapError(errV, "updateVariableInEnvironmentHandler> Cannot load variable %d", newVar.ID)
		}

		if err := environment.UpdateVariable(api.mustDB(), env.ID, &newVar, varBefore, getAPIConsumer(ctx)); err != nil {
			return sdk.WrapError(err, "updateVariableInEnvironmentHandler: Cannot update variable %s for environment %s", varName, envName)
		}

		if err := tx.Commit(); err != nil {
			return sdk.WrapError(err, "updateVariableInEnvironmentHandler: Cannot commit transaction")
		}

<<<<<<< HEAD
		var errEnvs error
		p.Environments, errEnvs = environment.LoadEnvironments(api.mustDB(), key)
		if errEnvs != nil {
			return sdk.WrapError(errEnvs, "updateVariableInEnvironmentHandler: Cannot load environments")
		}

		event.PublishEnvironmentVariableUpdate(key, *env, newVar, varBefore, getAPIConsumer(ctx))
=======
		event.PublishEnvironmentVariableUpdate(key, *env, newVar, varBefore, deprecatedGetUser(ctx))
>>>>>>> 3c5e22e8

		if sdk.NeedPlaceholder(newVar.Type) {
			newVar.Value = sdk.PasswordPlaceholder
		}

		return service.WriteJSON(w, newVar, http.StatusOK)
	}
}

func (api *API) addVariableInEnvironmentHandler() service.Handler {
	return func(ctx context.Context, w http.ResponseWriter, r *http.Request) error {
		vars := mux.Vars(r)
		key := vars[permProjectKey]
		envName := vars["environmentName"]
		varName := vars["name"]

<<<<<<< HEAD
		p, errProj := project.Load(api.mustDB(), api.Cache, key, project.LoadOptions.Default)
		if errProj != nil {
			return sdk.WrapError(errProj, "addVariableInEnvironmentHandler: Cannot load project %s", key)
		}

=======
>>>>>>> 3c5e22e8
		var newVar sdk.Variable
		if err := service.UnmarshalBody(r, &newVar); err != nil {
			return sdk.ErrWrongRequest
		}

		if newVar.Name != varName {
			return sdk.ErrWrongRequest
		}

		env, errEnv := environment.LoadEnvironmentByName(api.mustDB(), key, envName)
		if errEnv != nil {
			return sdk.WrapError(errEnv, "addVariableInEnvironmentHandler: Cannot load environment %s", envName)
		}
		if env.FromRepository != "" {
			return sdk.WithStack(sdk.ErrForbidden)
		}

		tx, errBegin := api.mustDB().Begin()
		if errBegin != nil {
			return sdk.WrapError(errBegin, "addVariableInEnvironmentHandler: cannot begin tx")
		}
		defer tx.Rollback()

		var errInsert error
		switch newVar.Type {
		case sdk.KeyVariable:
			errInsert = environment.AddKeyPairToEnvironment(tx, env.ID, newVar.Name, getAPIConsumer(ctx))
		default:
			errInsert = environment.InsertVariable(tx, env.ID, &newVar, getAPIConsumer(ctx))
		}
		if errInsert != nil {
			return sdk.WrapError(errInsert, "addVariableInEnvironmentHandler: Cannot add variable %s in environment %s", varName, envName)
		}

		if err := tx.Commit(); err != nil {
			return sdk.WrapError(err, "addVariableInEnvironmentHandler: cannot commit tx")
		}

<<<<<<< HEAD
		var errEnvs error
		p.Environments, errEnvs = environment.LoadEnvironments(api.mustDB(), key)
		if errEnvs != nil {
			return sdk.WrapError(errEnvs, "addVariableInEnvironmentHandler: Cannot load environments")
		}

		event.PublishEnvironmentVariableAdd(key, *env, newVar, getAPIConsumer(ctx))
=======
		event.PublishEnvironmentVariableAdd(key, *env, newVar, deprecatedGetUser(ctx))
>>>>>>> 3c5e22e8

		if sdk.NeedPlaceholder(newVar.Type) {
			newVar.Value = sdk.PasswordPlaceholder
		}

		return service.WriteJSON(w, newVar, http.StatusOK)
	}
}<|MERGE_RESOLUTION|>--- conflicted
+++ resolved
@@ -76,14 +76,6 @@
 		envName := vars["environmentName"]
 		varName := vars["name"]
 
-<<<<<<< HEAD
-		p, errProj := project.Load(api.mustDB(), api.Cache, key, project.LoadOptions.Default)
-		if errProj != nil {
-			return sdk.WrapError(errProj, "deleteVariableFromEnvironmentHandler: Cannot load project %s", key)
-		}
-
-=======
->>>>>>> 3c5e22e8
 		env, errEnv := environment.LoadEnvironmentByName(api.mustDB(), key, envName)
 		if errEnv != nil {
 			return sdk.WrapError(errEnv, "deleteVariableFromEnvironmentHandler: Cannot load environment %s", envName)
@@ -111,18 +103,7 @@
 		if err := tx.Commit(); err != nil {
 			return sdk.WrapError(err, "deleteVariableFromEnvironmentHandler: Cannot commit transaction")
 		}
-<<<<<<< HEAD
-
-		var errEnvs error
-		p.Environments, errEnvs = environment.LoadEnvironments(api.mustDB(), key)
-		if errEnvs != nil {
-			return sdk.WrapError(errEnvs, "deleteVariableFromEnvironmentHandler: Cannot load environments")
-		}
-
 		event.PublishEnvironmentVariableDelete(key, *env, *varToDelete, getAPIConsumer(ctx))
-=======
-		event.PublishEnvironmentVariableDelete(key, *env, *varToDelete, deprecatedGetUser(ctx))
->>>>>>> 3c5e22e8
 
 		return service.WriteJSON(w, nil, http.StatusOK)
 	}
@@ -135,14 +116,6 @@
 		envName := vars["environmentName"]
 		varName := vars["name"]
 
-<<<<<<< HEAD
-		p, errProj := project.Load(api.mustDB(), api.Cache, key, project.LoadOptions.Default)
-		if errProj != nil {
-			return sdk.WrapError(errProj, "updateVariableInEnvironment: Cannot load %s", key)
-		}
-
-=======
->>>>>>> 3c5e22e8
 		var newVar sdk.Variable
 		if err := service.UnmarshalBody(r, &newVar); err != nil {
 			return sdk.ErrWrongRequest
@@ -178,17 +151,7 @@
 			return sdk.WrapError(err, "updateVariableInEnvironmentHandler: Cannot commit transaction")
 		}
 
-<<<<<<< HEAD
-		var errEnvs error
-		p.Environments, errEnvs = environment.LoadEnvironments(api.mustDB(), key)
-		if errEnvs != nil {
-			return sdk.WrapError(errEnvs, "updateVariableInEnvironmentHandler: Cannot load environments")
-		}
-
 		event.PublishEnvironmentVariableUpdate(key, *env, newVar, varBefore, getAPIConsumer(ctx))
-=======
-		event.PublishEnvironmentVariableUpdate(key, *env, newVar, varBefore, deprecatedGetUser(ctx))
->>>>>>> 3c5e22e8
 
 		if sdk.NeedPlaceholder(newVar.Type) {
 			newVar.Value = sdk.PasswordPlaceholder
@@ -205,14 +168,6 @@
 		envName := vars["environmentName"]
 		varName := vars["name"]
 
-<<<<<<< HEAD
-		p, errProj := project.Load(api.mustDB(), api.Cache, key, project.LoadOptions.Default)
-		if errProj != nil {
-			return sdk.WrapError(errProj, "addVariableInEnvironmentHandler: Cannot load project %s", key)
-		}
-
-=======
->>>>>>> 3c5e22e8
 		var newVar sdk.Variable
 		if err := service.UnmarshalBody(r, &newVar); err != nil {
 			return sdk.ErrWrongRequest
@@ -251,17 +206,7 @@
 			return sdk.WrapError(err, "addVariableInEnvironmentHandler: cannot commit tx")
 		}
 
-<<<<<<< HEAD
-		var errEnvs error
-		p.Environments, errEnvs = environment.LoadEnvironments(api.mustDB(), key)
-		if errEnvs != nil {
-			return sdk.WrapError(errEnvs, "addVariableInEnvironmentHandler: Cannot load environments")
-		}
-
 		event.PublishEnvironmentVariableAdd(key, *env, newVar, getAPIConsumer(ctx))
-=======
-		event.PublishEnvironmentVariableAdd(key, *env, newVar, deprecatedGetUser(ctx))
->>>>>>> 3c5e22e8
 
 		if sdk.NeedPlaceholder(newVar.Type) {
 			newVar.Value = sdk.PasswordPlaceholder
