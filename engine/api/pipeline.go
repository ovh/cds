--- conflicted
+++ resolved
@@ -304,11 +304,7 @@
 			return sdk.WrapError(err, "Cannot delete pipeline audit")
 		}
 
-<<<<<<< HEAD
-		if err := pipeline.DeletePipeline(tx, p.ID); err != nil {
-=======
-		if err := pipeline.DeletePipeline(ctx, tx, p.ID, deprecatedGetUser(ctx).ID); err != nil {
->>>>>>> a74896d3
+		if err := pipeline.DeletePipeline(ctx, tx, p.ID); err != nil {
 			return sdk.WrapError(err, "Cannot delete pipeline %s", pipelineName)
 		}
 
