package api

import (
	"context"
	"net/http"
	"strconv"
	"sync"

	"github.com/go-gorp/gorp"
	"github.com/gorilla/mux"

	"github.com/ovh/cds/engine/api/application"
	"github.com/ovh/cds/engine/service"

	"github.com/ovh/cds/engine/api/environment"
	"github.com/ovh/cds/engine/api/event"
	"github.com/ovh/cds/engine/api/group"
	"github.com/ovh/cds/engine/api/permission"
	"github.com/ovh/cds/engine/api/pipeline"
	"github.com/ovh/cds/engine/api/project"
	"github.com/ovh/cds/engine/api/queue"
	"github.com/ovh/cds/engine/api/repositoriesmanager"
	"github.com/ovh/cds/engine/api/trigger"
	"github.com/ovh/cds/engine/api/workflow"
	"github.com/ovh/cds/sdk"
	"github.com/ovh/cds/sdk/log"
)

func loadDestEnvFromRunRequest(ctx context.Context, db *gorp.DbMap, request *sdk.RunRequest, projectKey string) (*sdk.Environment, error) {
	var envDest = &sdk.DefaultEnv
	var err error
	if request.Env.Name != "" && request.Env.Name != sdk.DefaultEnv.Name {
		envDest, err = environment.LoadEnvironmentByName(db, projectKey, request.Env.Name)
		if err != nil {
			log.Warning("loadDestEnvFromRunRequest> Cannot load destination environmens %s: %v", request.Env.Name, err)
			return nil, sdk.ErrNoEnvironment
		}
	}
	if !permission.AccessToEnvironment(projectKey, envDest.Name, getUser(ctx), permission.PermissionReadExecute) {
		log.Warning("loadDestEnvFromRunRequest> You do not have Execution Right on this environment %s", envDest.Name)
		return nil, sdk.ErrForbidden
	}
	return envDest, nil
}

func (api *API) runPipelineWithLastParentHandler() service.Handler {
	return func(ctx context.Context, w http.ResponseWriter, r *http.Request) error {
		// Get pipeline and action name in URL
		vars := mux.Vars(r)
		projectKey := vars["key"]
		pipelineName := vars["permPipelineKey"]
		appName := vars["permApplicationName"]

		app, errl := application.LoadByName(api.mustDB(), api.Cache, projectKey, appName, getUser(ctx), application.LoadOptions.WithTriggers, application.LoadOptions.WithVariablesWithClearPassword)
		if errl != nil {
			if errl != sdk.ErrApplicationNotFound {
				log.Warning("runPipelineWithLastParentHandler> Cannot load application %s: %s\n", appName, errl)
			}
			return errl
		}

		var request sdk.RunRequest
		if err := service.UnmarshalBody(r, &request); err != nil {
			return err
		}

		//Check parent stuff
		if request.ParentApplicationID == 0 && request.ParentPipelineID == 0 {
			return sdk.ErrParentApplicationAndPipelineMandatory
		}
		envID := sdk.DefaultEnv.ID
		if request.ParentEnvironmentID != 0 {
			envID = request.ParentEnvironmentID
		}

		// Load pipeline
		pip, err := pipeline.LoadPipeline(api.mustDB(), projectKey, pipelineName, false)
		if err != nil {
			if err != sdk.ErrPipelineNotFound {
				log.Warning("runPipelineWithLastParentHandler> Cannot load pipeline %s; %s\n", pipelineName, err)
			}
			return err
		}

		// Check that pipeline is attached to application
		ok, err := application.IsAttached(api.mustDB(), app.ProjectID, app.ID, pip.Name)
		if !ok {
			return sdk.WrapError(sdk.ErrPipelineNotAttached, "runPipelineWithLastParentHandler> Pipeline %s is not attached to app %s", pipelineName, appName)
		}
		if err != nil {
			return sdk.WrapError(err, "Cannot check if pipeline %s is attached to %s", pipelineName, appName)
		}

		//Load environment
		envDest, err := loadDestEnvFromRunRequest(ctx, api.mustDB(), &request, projectKey)
		if err != nil {
			return err
		}

		//Load triggers
		triggers, err := trigger.LoadTriggers(api.mustDB(), app.ID, pip.ID, envDest.ID)
		if err != nil {
			return err
		}

		//Find parent trigger
		var trig *sdk.PipelineTrigger
		for i, t := range triggers {
			log.Debug("Trigger from app(%s[%d]) pip(%s[%d]) env(%s[%d]) to app(%s[%d]) pip(%s[%d]) env(%s[%d])\n", t.SrcApplication.Name, t.SrcApplication.ID, t.SrcPipeline.Name, t.SrcPipeline.ID, t.SrcEnvironment.Name, t.SrcEnvironment.ID, t.DestApplication.Name, t.DestApplication.ID, t.DestPipeline.Name, t.DestPipeline.ID, t.DestEnvironment.Name, t.DestEnvironment.ID)
			if t.SrcApplication.ID == request.ParentApplicationID &&
				t.SrcPipeline.ID == request.ParentPipelineID &&
				t.SrcEnvironment.ID == envID {
				trig = &triggers[i]
			}
		}

		//If trigger not found: exit
		if trig == nil {
			return sdk.ErrPipelineNotFound
		}

		//Branch
		branch, remote := pipeline.GetVCSInfosInParams(request.Params)

		opts := []pipeline.ExecOptionFunc{
			pipeline.LoadPipelineBuildOpts.WithStatus(sdk.StatusSuccess.String()),
			pipeline.LoadPipelineBuildOpts.WithBranchName(branch),
		}

		if remote == "" {
			opts = append(opts, pipeline.LoadPipelineBuildOpts.WithEmptyRemote(remote))
		} else {
			opts = append(opts, pipeline.LoadPipelineBuildOpts.WithRemoteName(remote))
		}

		builds, err := pipeline.LoadPipelineBuildsByApplicationAndPipeline(api.mustDB(), request.ParentApplicationID, request.ParentPipelineID, envID, 1, opts...)

		if err != nil {
			return sdk.WrapError(sdk.ErrNoParentBuildFound, "runPipelineWithLastParentHandler> Unable to find any successful pipeline build")
		}

		if len(builds) == 0 {
			return sdk.ErrNoPipelineBuild
		}

		request.ParentBuildNumber = builds[0].BuildNumber

		return api.runPipelineHandlerFunc(ctx, w, r, &request)
	}
}

func (api *API) runPipelineHandlerFunc(ctx context.Context, w http.ResponseWriter, r *http.Request, request *sdk.RunRequest) error {
	// Get pipeline and action name in URL
	vars := mux.Vars(r)
	projectKey := vars["key"]
	pipelineName := vars["permPipelineKey"]
	appName := vars["permApplicationName"]

	//Load the project
	proj, errproj := project.Load(api.mustDB(), api.Cache, projectKey, getUser(ctx))
	if errproj != nil {
		return sdk.WrapError(errproj, "runPipelineHandler> Unable to load project %s", projectKey)
	}

	app, errln := application.LoadByName(api.mustDB(), api.Cache, projectKey, appName, getUser(ctx), application.LoadOptions.WithTriggers, application.LoadOptions.WithVariablesWithClearPassword)
	if errln != nil {
		if errln != sdk.ErrApplicationNotFound {
			log.Warning("runPipelineHandler> Cannot load application %s: %s\n", appName, errln)
		}
		return errln
	}

	var pip *sdk.Pipeline
	for _, p := range app.Pipelines {
		if p.Pipeline.Name == pipelineName {
			pip = &p.Pipeline
			break
		}
	}

	if pip == nil {
		return sdk.WrapError(sdk.ErrPipelineNotAttached, "runPipelineHandler> Pipeline %s is not attached to app %s", pipelineName, appName)
	}

	version := int64(0)
	// Load parent pipeline build + add parent variable
	var parentPipelineBuild *sdk.PipelineBuild
	envID := sdk.DefaultEnv.ID
	if request.ParentBuildNumber != 0 {
		if request.ParentEnvironmentID != 0 {
			envID = request.ParentEnvironmentID
		}
		pb, errlp := pipeline.LoadPipelineBuildByApplicationPipelineEnvBuildNumber(api.mustDB(), request.ParentApplicationID, request.ParentPipelineID, envID, request.ParentBuildNumber)
		if errlp != nil {
			return sdk.WrapError(errlp, "runPipelineHandler> Cannot load parent pipeline build")
		}
		parentParams := queue.ParentBuildInfos(pb)
		request.Params = append(request.Params, parentParams...)

		version = pb.Version
		parentPipelineBuild = pb
	} else if request.ParentVersion != 0 {
		if request.ParentEnvironmentID != 0 {
			envID = request.ParentEnvironmentID
		}

		pbs, errP := pipeline.LoadPipelineBuildByApplicationPipelineEnvVersion(api.mustDB(), request.ParentApplicationID, request.ParentPipelineID, envID, request.ParentVersion, 1)
		if errP != nil {
			return sdk.WrapError(errP, "runPipelineHandler> Cannot load parent pipeline build by version")
		}
		if len(pbs) == 0 {
			return sdk.WrapError(sdk.ErrNoParentBuildFound, "runPipelineHandler> No parent build found")
		}
		parentParams := queue.ParentBuildInfos(&pbs[0])
		request.Params = append(request.Params, parentParams...)

		version = pbs[0].Version
		parentPipelineBuild = &pbs[0]
	}

	envDest, err := loadDestEnvFromRunRequest(ctx, api.mustDB(), request, projectKey)
	if err != nil {
		return sdk.WrapError(err, "Unable to load dest environment")
	}

	tx, err := api.mustDB().Begin()
	if err != nil {
		return sdk.WrapError(err, "Cannot start tx")
	}
	defer tx.Rollback()

	// Schedule pipeline for build
	log.Debug("runPipelineHandler> Scheduling %s/%s/%s[%s] with %d params, version 0",
		projectKey, app.Name, pipelineName, envDest.Name, len(request.Params))
	log.Debug("runPipelineHandler> Pipeline trigger by %d - %d", getUser(ctx).ID, request.ParentPipelineID)
	trigger := sdk.PipelineBuildTrigger{
		ManualTrigger:       true,
		TriggeredBy:         getUser(ctx),
		ParentPipelineBuild: parentPipelineBuild,
	}
	if parentPipelineBuild != nil {
		trigger.VCSChangesAuthor = parentPipelineBuild.Trigger.VCSChangesAuthor
		trigger.VCSChangesHash = parentPipelineBuild.Trigger.VCSChangesHash
		trigger.VCSChangesBranch = parentPipelineBuild.Trigger.VCSChangesBranch
		trigger.VCSRemote = parentPipelineBuild.Trigger.VCSRemote
		trigger.VCSRemoteURL = parentPipelineBuild.Trigger.VCSRemoteURL
	}

	env, errenv := environment.LoadEnvironmentByName(api.mustDB(), projectKey, envDest.Name)
	if errenv != nil {
		return sdk.WrapError(errenv, "runPipelineHandler> Unable to load env %s %s", projectKey, envDest.Name)
	}

	pb, err := queue.RunPipeline(api.mustDB, api.Cache, tx, projectKey, app, pipelineName, envDest.Name, request.Params, version, trigger, getUser(ctx))
	if err != nil {
		return sdk.WrapError(err, "Cannot run pipeline")
	}

	if err := tx.Commit(); err != nil {
		return sdk.WrapError(err, "Cannot commit tx")
	}

	go func() {
		if _, err := pipeline.UpdatePipelineBuildCommits(api.mustDB(), api.Cache, proj, pip, app, env, pb); err != nil {
			log.Warning("runPipelineHandler> Unable to update pipeline build commits : %s", err)
		}
	}()

	return service.WriteJSON(w, pb, http.StatusOK)
}

func (api *API) runPipelineHandler() service.Handler {
	return func(ctx context.Context, w http.ResponseWriter, r *http.Request) error {
		var request sdk.RunRequest
		if err := service.UnmarshalBody(r, &request); err != nil {
			return err
		}

		return api.runPipelineHandlerFunc(ctx, w, r, &request)
	}
}

func (api *API) updatePipelineHandler() service.Handler {
	return func(ctx context.Context, w http.ResponseWriter, r *http.Request) error {
		// Get project name in URL
		vars := mux.Vars(r)
		key := vars["key"]
		name := vars["permPipelineKey"]

		var p sdk.Pipeline
		if err := service.UnmarshalBody(r, &p); err != nil {
<<<<<<< HEAD
			return sdk.WrapError(err, "updatePipelineHandler> Cannot read body")
=======
			return sdk.WrapError(err, "Cannot read body")
>>>>>>> 079815ae
		}

		// check pipeline name pattern
		regexp := sdk.NamePatternRegex
		if !regexp.MatchString(p.Name) {
			return sdk.WrapError(sdk.ErrInvalidPipelinePattern, "updatePipelineHandler: Pipeline name %s do not respect pattern", p.Name)
		}

		pipelineDB, err := pipeline.LoadPipeline(api.mustDB(), key, name, true)
		if err != nil {
			return sdk.WrapError(err, "cannot load pipeline %s", name)
		}

		tx, errB := api.mustDB().Begin()
		if errB != nil {
			sdk.WrapError(errB, "updatePipelineHandler> Cannot start transaction")
		}
		defer tx.Rollback()

		if err := pipeline.CreateAudit(tx, pipelineDB, pipeline.AuditUpdatePipeline, getUser(ctx)); err != nil {
			return sdk.WrapError(err, "Cannot create audit")
		}

		oldName := pipelineDB.Name
		pipelineDB.Name = p.Name
		pipelineDB.Description = p.Description
		pipelineDB.Type = p.Type

		if err := pipeline.UpdatePipeline(tx, pipelineDB); err != nil {
			return sdk.WrapError(err, "cannot update pipeline %s", name)
		}

		if err := tx.Commit(); err != nil {
			return sdk.WrapError(err, "Cannot commit transaction")
		}

		event.PublishPipelineUpdate(key, p.Name, oldName, getUser(ctx))

		return service.WriteJSON(w, pipelineDB, http.StatusOK)
	}
}

func (api *API) postPipelineRollbackHandler() service.Handler {
	return func(ctx context.Context, w http.ResponseWriter, r *http.Request) error {
		// Get project name in URL
		vars := mux.Vars(r)
		key := vars["key"]
		name := vars["permPipelineKey"]
		auditID, errConv := strconv.ParseInt(vars["auditID"], 10, 64)
		if errConv != nil {
			return sdk.WrapError(sdk.ErrWrongRequest, "postPipelineRollbackHandler> cannot convert auditID to int")
		}

		db := api.mustDB()
		u := getUser(ctx)

		proj, errP := project.Load(db, api.Cache, key, u)
		if errP != nil {
			return sdk.WrapError(errP, "postPipelineRollbackHandler> Cannot load project")
		}

		audit, errA := pipeline.LoadAuditByID(db, auditID)
		if errA != nil {
			return sdk.WrapError(errA, "postPipelineRollbackHandler> Cannot load audit %d", auditID)
		}

		if err := pipeline.LoadGroupByPipeline(ctx, db, audit.Pipeline); err != nil {
			return sdk.WrapError(err, "cannot load group by pipeline")
		}

		tx, errTx := db.Begin()
		if errTx != nil {
			return sdk.WrapError(errTx, "postPipelineRollbackHandler> cannot begin transaction")
		}
		defer func() {
			_ = tx.Rollback()
		}()

		done := new(sync.WaitGroup)
		done.Add(1)
		msgChan := make(chan sdk.Message)
		msgList := []sdk.Message{}
		go func(array *[]sdk.Message) {
			defer done.Done()
			for m := range msgChan {
				*array = append(*array, m)
			}
		}(&msgList)

		if err := pipeline.ImportUpdate(tx, proj, audit.Pipeline, msgChan, u); err != nil {
			return sdk.WrapError(err, "cannot import pipeline")
		}

		close(msgChan)
		done.Wait()

		if err := tx.Commit(); err != nil {
			return sdk.WrapError(err, "Cannot commit transaction")
		}

		event.PublishPipelineUpdate(key, audit.Pipeline.Name, name, u)

		return service.WriteJSON(w, *audit.Pipeline, http.StatusOK)
	}
}

func (api *API) getApplicationUsingPipelineHandler() service.Handler {
	return func(ctx context.Context, w http.ResponseWriter, r *http.Request) error {
		// Get project name in URL
		vars := mux.Vars(r)
		key := vars["key"]
		name := vars["permPipelineKey"]

		pipelineData, err := pipeline.LoadPipeline(api.mustDB(), key, name, false)
		if err != nil {
			return sdk.WrapError(err, "Cannot load pipeline %s", name)
		}
		applications, err := application.LoadByPipeline(api.mustDB(), api.Cache, pipelineData.ID, getUser(ctx))
		if err != nil {
			return sdk.WrapError(err, "Cannot load applications using pipeline %s", name)
		}

		return service.WriteJSON(w, applications, http.StatusOK)
	}
}

func (api *API) addPipelineHandler() service.Handler {
	return func(ctx context.Context, w http.ResponseWriter, r *http.Request) error {
		// Get project name in URL
		vars := mux.Vars(r)
		key := vars["permProjectKey"]

		proj, errl := project.Load(api.mustDB(), api.Cache, key, getUser(ctx), project.LoadOptions.Default)
		if errl != nil {
			return sdk.WrapError(errl, "AddPipeline: Cannot load %s", key)
		}

		var p sdk.Pipeline
		if err := service.UnmarshalBody(r, &p); err != nil {
			return err
		}

		// check pipeline name pattern
		if regexp := sdk.NamePatternRegex; !regexp.MatchString(p.Name) {
			return sdk.WrapError(sdk.ErrInvalidPipelinePattern, "AddPipeline: Pipeline name %s do not respect pattern %s", p.Name, sdk.NamePattern)
		}

		// Check that pipeline does not already exists
		exist, err := pipeline.ExistPipeline(api.mustDB(), proj.ID, p.Name)
		if err != nil {
			return sdk.WrapError(err, "cannot check if pipeline exist")
		}
		if exist {
			return sdk.WrapError(sdk.ErrConflict, "addPipeline> Pipeline %s already exists", p.Name)
		}

		tx, err := api.mustDB().Begin()
		if err != nil {
			return sdk.WrapError(err, "Cannot start transaction")
		}
		defer tx.Rollback()

		p.ProjectID = proj.ID
		if err := pipeline.InsertPipeline(tx, api.Cache, proj, &p, getUser(ctx)); err != nil {
			return sdk.WrapError(err, "Cannot insert pipeline")
		}

		if err := group.LoadGroupByProject(tx, proj); err != nil {
			return sdk.WrapError(err, "Cannot load groupfrom project")
		}

		for _, g := range proj.ProjectGroups {
			p.GroupPermission = append(p.GroupPermission, g)
		}

		if err := group.InsertGroupsInPipeline(tx, proj.ProjectGroups, p.ID); err != nil {
			return sdk.WrapError(err, "Cannot add groups on pipeline")
		}

		if p.Usage != nil {
			for _, app := range p.Usage.Applications {
				if _, err := application.AttachPipeline(tx, app.ID, p.ID); err != nil {
					return sdk.WrapError(err, "Cannot attach pipeline %d to %d", app.ID, p.ID)
				}
			}
		}

		if err := tx.Commit(); err != nil {
			return sdk.WrapError(err, "Cannot commit transaction")
		}

		event.PublishPipelineAdd(key, p, getUser(ctx))

		p.Permission = permission.PermissionReadWriteExecute

		return service.WriteJSON(w, p, http.StatusOK)
	}
}

func (api *API) getPipelineAuditHandler() service.Handler {
	return func(ctx context.Context, w http.ResponseWriter, r *http.Request) error {
		vars := mux.Vars(r)
		projectKey := vars["key"]
		pipelineName := vars["permPipelineKey"]

		audits, err := pipeline.LoadAudit(api.mustDB(), projectKey, pipelineName)
		if err != nil {
			return sdk.WrapError(err, "Cannot load pipeline audit")
		}
		return service.WriteJSON(w, audits, http.StatusOK)
	}
}

func (api *API) getPipelineHandler() service.Handler {
	return func(ctx context.Context, w http.ResponseWriter, r *http.Request) error {
		// Get pipeline and action name in URL
		vars := mux.Vars(r)
		projectKey := vars["key"]
		pipelineName := vars["permPipelineKey"]
		withApp := FormBool(r, "withApplications")
		withWorkflows := FormBool(r, "withWorkflows")
		withEnvironments := FormBool(r, "withEnvironments")

		p, err := pipeline.LoadPipeline(api.mustDB(), projectKey, pipelineName, true)
		if err != nil {
			return sdk.WrapError(err, "Cannot load pipeline %s", pipelineName)
		}

		p.Permission = permission.PipelinePermission(projectKey, p.Name, getUser(ctx))

		if withApp || withWorkflows || withEnvironments {
			p.Usage = &sdk.Usage{}
		}

		if withApp {
			apps, errA := application.LoadByPipeline(api.mustDB(), api.Cache, p.ID, getUser(ctx))
			if errA != nil {
				return sdk.WrapError(errA, "getPipelineHandler> Cannot load applications using pipeline %s", p.Name)
			}
			p.Usage.Applications = apps
		}

		if withWorkflows {
			wf, errW := workflow.LoadByPipelineName(api.mustDB(), projectKey, pipelineName)
			if errW != nil {
				return sdk.WrapError(errW, "getPipelineHandler> Cannot load workflows using pipeline %s", p.Name)
			}
			p.Usage.Workflows = wf
		}

		if withEnvironments {
			envs, errE := environment.LoadByPipelineName(api.mustDB(), projectKey, pipelineName)
			if errE != nil {
				return sdk.WrapError(errE, "getPipelineHandler> Cannot load environments using pipeline %s", p.Name)
			}
			p.Usage.Environments = envs
		}

		return service.WriteJSON(w, p, http.StatusOK)
	}
}

func (api *API) getPipelineTypeHandler() service.Handler {
	return func(ctx context.Context, w http.ResponseWriter, r *http.Request) error {
		return service.WriteJSON(w, sdk.AvailablePipelineType, http.StatusOK)
	}
}

func (api *API) getPipelinesHandler() service.Handler {
	return func(ctx context.Context, w http.ResponseWriter, r *http.Request) error {
		// Get project name in URL
		vars := mux.Vars(r)
		key := vars["permProjectKey"]

		project, err := project.Load(api.mustDB(), api.Cache, key, getUser(ctx), project.LoadOptions.Default)
		if err != nil {
			if err != sdk.ErrNoProject {
				log.Warning("getPipelinesHandler: Cannot load %s: %s\n", key, err)
			}
			return err
		}

		pip, err := pipeline.LoadPipelines(api.mustDB(), project.ID, true, getUser(ctx))
		if err != nil {
			if err != sdk.ErrPipelineNotFound {
				log.Warning("getPipelinesHandler>Cannot load pipelines: %s\n", err)
			}
			return err
		}

		return service.WriteJSON(w, pip, http.StatusOK)
	}
}

func (api *API) getPipelineHistoryHandler() service.Handler {
	return func(ctx context.Context, w http.ResponseWriter, r *http.Request) error {
		// Get pipeline and action name in URL
		vars := mux.Vars(r)
		projectKey := vars["key"]
		pipelineName := vars["permPipelineKey"]
		appName := vars["permApplicationName"]

		if err := r.ParseForm(); err != nil {
			return sdk.WrapError(err, "Cannot parse form")
		}
		envName := r.Form.Get("envName")
		limitString := r.Form.Get("limit")
		status := r.Form.Get("status")
		branchName := r.Form.Get("branchName")
		remote := r.Form.Get("remote")
		buildNumber := r.Form.Get("buildNumber")

		var limit int
		if limitString != "" {
			var erra error
			limit, erra = strconv.Atoi(limitString)
			if erra != nil {
				return erra
			}
		} else {
			limit = 20
		}

		a, errln := application.LoadByName(api.mustDB(), api.Cache, projectKey, appName, getUser(ctx), application.LoadOptions.WithPipelines)
		if errln != nil {
			return sdk.WrapError(errln, "getPipelineHistoryHandler> Cannot load application %s", appName)
		}

		var p *sdk.Pipeline
		for _, apip := range a.Pipelines {
			if apip.Pipeline.Name == pipelineName {
				p = &apip.Pipeline
				break
			}
		}

		if p == nil {
			return sdk.WrapError(sdk.ErrPipelineNotAttached, "Pipeline not found on application")
		}

		var env *sdk.Environment
		if envName == "" || envName == sdk.DefaultEnv.Name {
			env = &sdk.DefaultEnv
		} else {
			var errle error
			env, errle = environment.LoadEnvironmentByName(api.mustDB(), projectKey, envName)
			if errle != nil {
				return sdk.WrapError(errle, "Cannot load environment %s", envName)
			}
		}

		if !permission.AccessToEnvironment(projectKey, env.Name, getUser(ctx), permission.PermissionRead) {
			return sdk.WrapError(sdk.ErrForbidden, "No enough right on this environment %s", envName)
		}

		opts := []pipeline.ExecOptionFunc{
			pipeline.LoadPipelineBuildOpts.WithStatus(status),
			pipeline.LoadPipelineBuildOpts.WithBranchName(branchName),
		}

		if a.RepositoryFullname != "" && (remote == "" || remote == a.RepositoryFullname) {
			opts = append(opts, pipeline.LoadPipelineBuildOpts.WithEmptyRemote(a.RepositoryFullname))
		} else if remote == "" {
			opts = append(opts, pipeline.LoadPipelineBuildOpts.WithEmptyRemote(remote))
		} else {
			opts = append(opts, pipeline.LoadPipelineBuildOpts.WithRemoteName(remote))
		}

		if buildNumber != "" {
			opts = append(opts, pipeline.LoadPipelineBuildOpts.WithBuildNumber(buildNumber))
		}

		pbs, errl := pipeline.LoadPipelineBuildsByApplicationAndPipeline(api.mustDB(), a.ID, p.ID, env.ID, limit, opts...)

		if errl != nil {
			return sdk.WrapError(errl, "Cannot load pipeline %s history", p.Name)
		}

		return service.WriteJSON(w, pbs, http.StatusOK)
	}
}

func (api *API) deletePipelineHandler() service.Handler {
	return func(ctx context.Context, w http.ResponseWriter, r *http.Request) error {
		// Get pipeline and action name in URL
		vars := mux.Vars(r)
		key := vars["key"]
		pipelineName := vars["permPipelineKey"]

		proj, errP := project.Load(api.mustDB(), api.Cache, key, getUser(ctx))
		if errP != nil {
			return sdk.WrapError(errP, "Cannot load project")
		}

		p, err := pipeline.LoadPipeline(api.mustDB(), proj.Key, pipelineName, false)
		if err != nil {
			return sdk.WrapError(err, "Cannot load pipeline %s", pipelineName)
		}

		used, err := application.CountPipeline(api.mustDB(), p.ID)
		if err != nil {
			return sdk.WrapError(err, "Cannot check if pipeline is used by an application")
		}

		if used {
			return sdk.WrapError(sdk.ErrPipelineHasApplication, "Cannot delete a pipeline used by at least 1 application")
		}

		usedW, err := workflow.CountPipeline(api.mustDB(), p.ID)
		if err != nil {
			return sdk.WrapError(err, "Cannot check if pipeline is used by a workflow")
		}

		if usedW {
			return sdk.WrapError(sdk.ErrPipelineUsedByWorkflow, "Cannot delete a pipeline used by at least 1 workflow")
		}

		tx, errT := api.mustDB().Begin()
		if errT != nil {
			return sdk.WrapError(errT, "Cannot begin transaction")
		}
		defer tx.Rollback()

		if err := pipeline.DeleteAudit(tx, p.ID); err != nil {
			return sdk.WrapError(err, "Cannot delete pipeline audit")
		}

		if err := pipeline.DeletePipeline(tx, p.ID, getUser(ctx).ID); err != nil {
			return sdk.WrapError(err, "Cannot delete pipeline %s", pipelineName)
		}

		if err := tx.Commit(); err != nil {
			return sdk.WrapError(err, "Cannot commit transaction")
		}

		event.PublishPipelineDelete(key, *p, getUser(ctx))
		return nil
	}
}

func (api *API) getBuildingPipelinesHandler() service.Handler {
	return func(ctx context.Context, w http.ResponseWriter, r *http.Request) error {
		var err error
		var pbs, recent []sdk.PipelineBuild

		if getUser(ctx).Admin {
			recent, err = pipeline.LoadRecentPipelineBuild(api.mustDB())
		} else {
			recent, err = pipeline.LoadUserRecentPipelineBuild(api.mustDB(), getUser(ctx).ID)
		}
		if err != nil {
			return sdk.WrapError(err, "cannot load recent pipelines")

		}
		pbs = append(pbs, recent...)
		return service.WriteJSON(w, pbs, http.StatusOK)
	}
}

func (api *API) getPipelineBuildingCommitHandler() service.Handler {
	return func(ctx context.Context, w http.ResponseWriter, r *http.Request) error {
		vars := mux.Vars(r)
		hash := vars["hash"]

		pbs, err := pipeline.LoadPipelineBuildByHash(api.mustDB(), hash)
		if err != nil {
			return err

		}

		return service.WriteJSON(w, pbs, http.StatusOK)
	}
}

func (api *API) stopPipelineBuildHandler() service.Handler {
	return func(ctx context.Context, w http.ResponseWriter, r *http.Request) error {
		vars := mux.Vars(r)
		projectKey := vars["key"]
		appName := vars["permApplicationName"]
		pipName := vars["permPipelineKey"]

		if err := r.ParseForm(); err != nil {
			return sdk.WrapError(sdk.ErrUnknownError, "stopPipelineBuildHandler> Cannot parse form")
		}
		envName := r.Form.Get("envName")

		buildNumber, err := requestVarInt(r, "build")
		if err != nil {
			return sdk.WrapError(err, "invalid build number")
		}

		pip, err := pipeline.LoadPipeline(api.mustDB(), projectKey, pipName, false)
		if err != nil {
			return sdk.WrapError(err, "Cannot load pipeline")
		}

		app, err := application.LoadByName(api.mustDB(), api.Cache, projectKey, appName, getUser(ctx))
		if err != nil {
			return sdk.WrapError(err, "Cannot load application")
		}

		if pip.Type != sdk.BuildPipeline && (envName == "" || envName == sdk.DefaultEnv.Name) {
			return sdk.ErrNoEnvironmentProvided
		}
		env := &sdk.DefaultEnv

		if pip.Type != sdk.BuildPipeline {
			env, err = environment.LoadEnvironmentByName(api.mustDB(), projectKey, envName)
			if err != nil {
				return sdk.WrapError(err, "Cannot load environment %s", envName)
			}
		}

		if !permission.AccessToEnvironment(projectKey, env.Name, getUser(ctx), permission.PermissionReadExecute) {
			return sdk.WrapError(sdk.ErrForbidden, "stopPipelineBuildHandler> You do not have Execution Right on this environment %s", env.Name)
		}

		pb, err := pipeline.LoadPipelineBuildByApplicationPipelineEnvBuildNumber(api.mustDB(), app.ID, pip.ID, env.ID, buildNumber)
		if err != nil {
			errFinal := err
			if err == sdk.ErrNoPipelineBuild {
				errFinal = sdk.ErrBuildArchived
			}
			return sdk.WrapError(errFinal, "stopPipelineBuildHandler> Cannot load pipeline Build")
		}

		if err := pipeline.StopPipelineBuild(api.mustDB(), api.Cache, pb); err != nil {
			return sdk.WrapError(err, "Cannot stop pipeline build")
		}

		return nil
	}
}

func (api *API) restartPipelineBuildHandler() service.Handler {
	return func(ctx context.Context, w http.ResponseWriter, r *http.Request) error {
		vars := mux.Vars(r)
		projectKey := vars["key"]
		appName := vars["permApplicationName"]
		pipName := vars["permPipelineKey"]
		buildNumberS := vars["build"]

		err := r.ParseForm()
		if err != nil {
			return sdk.WrapError(sdk.ErrUnknownError, "restartPipelineBuildHandler> Cannot parse form")

		}
		envName := r.Form.Get("envName")

		buildNumber, err := strconv.ParseInt(buildNumberS, 10, 64)
		if err != nil {
			return sdk.WrapError(sdk.ErrInvalidID, "restartPipelineBuildHandler> buildNumber is not a int")

		}

		// Load pipeline
		pip, err := pipeline.LoadPipeline(api.mustDB(), projectKey, pipName, false)
		if err != nil {
			return sdk.WrapError(err, "Cannot load pipeline")

		}

		// Load application
		app, err := application.LoadByName(api.mustDB(), api.Cache, projectKey, appName, getUser(ctx))
		if err != nil {
			return sdk.WrapError(err, "Cannot load application")

		}

		// Load environment
		if pip.Type != sdk.BuildPipeline && (envName == "" || envName == sdk.DefaultEnv.Name) {
			return sdk.ErrNoEnvironmentProvided

		}
		env := &sdk.DefaultEnv

		if pip.Type != sdk.BuildPipeline {
			env, err = environment.LoadEnvironmentByName(api.mustDB(), projectKey, envName)
			if err != nil {
				return sdk.WrapError(err, "Cannot load environment %s", envName)

			}

			if !permission.AccessToEnvironment(projectKey, env.Name, getUser(ctx), permission.PermissionReadExecute) {
				return sdk.WrapError(sdk.ErrForbidden, "No enough right on this environment %s: ", envName)

			}
		}

		pb, err := pipeline.LoadPipelineBuildByApplicationPipelineEnvBuildNumber(api.mustDB(), app.ID, pip.ID, env.ID, buildNumber)
		if err != nil {
			errFinal := err
			if err == sdk.ErrNoPipelineBuild {
				errFinal = sdk.ErrBuildArchived
			}
			return sdk.WrapError(errFinal, "restartPipelineBuildHandler> Cannot load pipeline Build")
		}

		if !permission.AccessToEnvironment(projectKey, env.Name, getUser(ctx), permission.PermissionReadExecute) {
			return sdk.WrapError(sdk.ErrNoEnvExecution, "restartPipelineBuildHandler> You do not have Execution Right on this environment %s", env.Name)
		}

		tx, errbegin := api.mustDB().Begin()
		if errbegin != nil {
			return sdk.WrapError(sdk.ErrNoEnvExecution, "restartPipelineBuildHandler> Cannot start transaction")
		}
		defer tx.Rollback()

		if err := pipeline.RestartPipelineBuild(tx, pb); err != nil {
			return sdk.WrapError(err, "cannot restart pb")

		}

		if err := tx.Commit(); err != nil {
			return sdk.WrapError(sdk.ErrNoEnvExecution, "restartPipelineBuildHandler> Cannot commit transaction")

		}

		return service.WriteJSON(w, pb, http.StatusOK)
	}
}

func (api *API) getPipelineCommitsHandler() service.Handler {
	return func(ctx context.Context, w http.ResponseWriter, r *http.Request) error {
		vars := mux.Vars(r)
		projectKey := vars["key"]
		appName := vars["permApplicationName"]
		pipName := vars["permPipelineKey"]

		if err := r.ParseForm(); err != nil {
			return sdk.WrapError(sdk.ErrUnknownError, "getPipelineCommitsHandler> Cannot parse form")

		}
		envName := r.Form.Get("envName")
		hash := r.Form.Get("hash")

		// Load project
		proj, errproj := project.Load(api.mustDB(), api.Cache, projectKey, getUser(ctx))
		if errproj != nil {
			return sdk.WrapError(errproj, "getPipelineCommitsHandler> Cannot load project")
		}

		// Load pipeline
		pip, errpip := pipeline.LoadPipeline(api.mustDB(), projectKey, pipName, false)
		if errpip != nil {
			return sdk.WrapError(errpip, "getPipelineCommitsHandler> Cannot load pipeline")
		}

		//Load the environment
		var env *sdk.Environment
		if envName == "" || envName == sdk.DefaultEnv.Name {
			env = &sdk.DefaultEnv
		} else {
			var err error
			env, err = environment.LoadEnvironmentByName(api.mustDB(), projectKey, envName)
			if err != nil {
				return sdk.WrapError(err, "Cannot load environment %s", envName)
			}
		}

		if !permission.AccessToEnvironment(projectKey, env.Name, getUser(ctx), permission.PermissionRead) {
			return sdk.WrapError(sdk.ErrForbidden, "getPipelineCommitsHandler> No enough right on this environment %s (user=%s)", envName, getUser(ctx).Username)
		}

		//Load the application
		app, errapp := application.LoadByName(api.mustDB(), api.Cache, projectKey, appName, getUser(ctx))
		if errapp != nil {
			return sdk.WrapError(errapp, "getPipelineCommitsHandler> Unable to load application %s", appName)
		}

		commits := []sdk.VCSCommit{}

		//Check it the application is attached to a repository
		if app.VCSServer == "" {
			log.Warning("getPipelineCommitsHandler> Application %s/%s not attached to a repository manager", projectKey, appName)
			return service.WriteJSON(w, commits, http.StatusOK)
		}

		pbs, errpb := pipeline.LoadPipelineBuildsByApplicationAndPipeline(api.mustDB(), app.ID, pip.ID, env.ID, 1, pipeline.LoadPipelineBuildOpts.WithStatus(string(sdk.StatusSuccess)))
		if errpb != nil {
			return sdk.WrapError(errpb, "getPipelineCommitsHandler> Cannot load pipeline build")
		}

		if len(pbs) != 1 {
			log.Debug("getPipelineCommitsHandler> There is no previous build")
			return service.WriteJSON(w, commits, http.StatusOK)
		}

		if app.RepositoryFullname == "" {
			log.Debug("getPipelineCommitsHandler> No repository on the application %s", appName)
			return service.WriteJSON(w, commits, http.StatusOK)
		}

		//Get the RepositoriesManager Client
		vcsServer := repositoriesmanager.GetProjectVCSServer(proj, app.VCSServer)
		client, errclient := repositoriesmanager.AuthorizedClient(ctx, api.mustDB(), api.Cache, vcsServer)
		if errclient != nil {
			return sdk.WrapError(errclient, "getPipelineCommitsHandler> Cannot get client")
		}

		if pbs[0].Trigger.VCSChangesHash == "" {
			log.Debug("getPipelineCommitsHandler>No hash on the previous run %d", pbs[0].ID)
			return service.WriteJSON(w, commits, http.StatusOK)
		}

		//If we are lucky, return a true diff
		var errcommits error
		commits, errcommits = client.Commits(ctx, app.RepositoryFullname, pbs[0].Trigger.VCSChangesBranch, pbs[0].Trigger.VCSChangesHash, hash)
		if errcommits != nil {
			return sdk.WrapError(errcommits, "getPipelineBuildCommitsHandler> Cannot get commits")
		}

		return service.WriteJSON(w, commits, http.StatusOK)
	}
}

func (api *API) getPipelineBuildCommitsHandler() service.Handler {
	return func(ctx context.Context, w http.ResponseWriter, r *http.Request) error {
		vars := mux.Vars(r)
		projectKey := vars["key"]
		appName := vars["permApplicationName"]
		pipName := vars["permPipelineKey"]
		buildNumber, errS := strconv.Atoi(vars["build"])
		if errS != nil {
			return sdk.ErrInvalidID
		}

		proj, errproj := project.Load(api.mustDB(), api.Cache, projectKey, getUser(ctx))
		if errproj != nil {
			return sdk.WrapError(errproj, "getPipelineBuildCommitsHandler> Unable to load project %s", projectKey)
		}

		if err := r.ParseForm(); err != nil {
			return sdk.WrapError(sdk.ErrUnknownError, "getPipelineBuildCommitsHandler> Cannot parse form")

		}
		envName := r.Form.Get("envName")

		// Load pipeline
		pip, err := pipeline.LoadPipeline(api.mustDB(), projectKey, pipName, false)
		if err != nil {
			return sdk.WrapError(err, "Cannot load pipeline")

		}

		//Load the environment
		var env *sdk.Environment
		if envName == "" || envName == sdk.DefaultEnv.Name {
			env = &sdk.DefaultEnv
		} else {
			env, err = environment.LoadEnvironmentByName(api.mustDB(), projectKey, envName)
			if err != nil {
				if err != sdk.ErrNoEnvironment {
					log.Warning("getPipelineBuildCommitsHandler> Cannot load environment %s: %s\n", envName, err)
				}
				return err
			}
		}

		if !permission.AccessToEnvironment(projectKey, env.Name, getUser(ctx), permission.PermissionRead) {
			return sdk.WrapError(sdk.ErrForbidden, "getPipelineHistoryHandler> No enough right on this environment %s: ", envName)
		}

		//Load the application
		app, err := application.LoadByName(api.mustDB(), api.Cache, projectKey, appName, getUser(ctx))
		if err != nil {
			return sdk.ErrApplicationNotFound
		}

		//Load the pipeline build
		pb, errpb := pipeline.LoadPipelineBuildByApplicationPipelineEnvBuildNumber(api.mustDB(), app.ID, pip.ID, env.ID, int64(buildNumber))
		if errpb != nil {
			return sdk.WrapError(errpb, "getPipelineBuildCommitsHandler>")
		}

		//Check it the application is attached to a repository
		if app.VCSServer == "" || app.RepositoryFullname == "" {
			return sdk.ErrNoReposManagerClientAuth
		}

		cm, err := pipeline.UpdatePipelineBuildCommits(api.mustDB(), api.Cache, proj, pip, app, env, pb)
		if err != nil {
			return sdk.WrapError(err, "UpdatePipelineBuildCommits failed")
		}
		return service.WriteJSON(w, cm, http.StatusOK)
	}
}<|MERGE_RESOLUTION|>--- conflicted
+++ resolved
@@ -289,11 +289,7 @@
 
 		var p sdk.Pipeline
 		if err := service.UnmarshalBody(r, &p); err != nil {
-<<<<<<< HEAD
-			return sdk.WrapError(err, "updatePipelineHandler> Cannot read body")
-=======
 			return sdk.WrapError(err, "Cannot read body")
->>>>>>> 079815ae
 		}
 
 		// check pipeline name pattern
