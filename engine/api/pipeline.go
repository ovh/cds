--- conflicted
+++ resolved
@@ -22,8 +22,8 @@
 	"github.com/ovh/cds/engine/api/sanity"
 	"github.com/ovh/cds/engine/api/trigger"
 	"github.com/ovh/cds/engine/api/worker"
+	"github.com/ovh/cds/sdk"
 	"github.com/ovh/cds/sdk/log"
-	"github.com/ovh/cds/sdk"
 )
 
 func rollbackPipelineHandler(w http.ResponseWriter, r *http.Request, db *gorp.DbMap, c *context.Ctx) error {
@@ -1371,67 +1371,7 @@
 
 	cm, err := pipeline.UpdatePipelineBuildCommits(db, proj, pip, app, env, pb)
 	if err != nil {
-<<<<<<< HEAD
 		return sdk.WrapError(err, "getPipelineBuildCommitsHandler> UpdatePipelineBuildCommits failed")
-=======
-		log.Warning("getPipelineBuildCommitsHandler> Cannot get build number and hashes (buildNumber=%d, pipelineID=%d, applicationID=%d, envID=%d)  : %s ", buildNumber, pip.ID, app.ID, env.ID, err)
-		return err
-	}
-
-	if prev == nil {
-		log.Debug("getPipelineBuildCommitsHandler> No previous build was found for branch %s", cur.Branch)
-	} else {
-		log.Debug("getPipelineBuildCommitsHandler> Current Build number: %d - Current Hash: %s - Previous Build number: %d - Previous Hash: %s", cur.BuildNumber, cur.Hash, prev.BuildNumber, prev.Hash)
-	}
-
-	//If there is not difference between the previous build and the current build
-	if prev != nil && cur.Hash == prev.Hash {
-		return WriteJSON(w, r, []sdk.VCSCommit{}, http.StatusOK)
-
-	}
-
-	if prev != nil && cur.Hash != "" && prev.Hash != "" {
-		//If we are lucky, return a true diff
-		commits, err := client.Commits(app.RepositoryFullname, cur.Branch, prev.Hash, cur.Hash)
-		if err != nil {
-			log.Warning("getPipelineBuildCommitsHandler> Cannot get commits: %s", err)
-			return err
-
-		}
-		return WriteJSON(w, r, commits, http.StatusOK)
-
-	}
-
-	if cur.Hash != "" {
-		//If we only get current pipeline build hash
-		log.Debug("getPipelineBuildCommitsHandler>  Looking for every commit until %s ", cur.Hash)
-		c, err := client.Commits(app.RepositoryFullname, cur.Branch, "", cur.Hash)
-		if err != nil {
-			log.Warning("getPipelineBuildCommitsHandler> Cannot get commits: %s", err)
-			return err
-
-		}
-		return WriteJSON(w, r, c, http.StatusOK)
-	}
-
-	//If we only have the current branch, search for the branch
-	br, err := client.Branch(app.RepositoryFullname, cur.Branch)
-	if err != nil {
-		log.Warning("getPipelineBuildCommitsHandler> Cannot get branch: %s", err)
-		return err
-
-	}
-	if br.LatestCommit == "" {
-		log.Warning("getPipelineBuildCommitsHandler> Branch or lastest commit not found")
-		return sdk.ErrNoBranch
-	}
-	//and return the last commit of the branch
-	log.Debug("get the last commit : %s", br.LatestCommit)
-	cm, err := client.Commit(app.RepositoryFullname, br.LatestCommit)
-	if err != nil {
-		log.Warning("getPipelineBuildCommitsHandler> Cannot get commits: %s", err)
-		return err
->>>>>>> 809fa8b0
 	}
 	return WriteJSON(w, r, cm, http.StatusOK)
 }