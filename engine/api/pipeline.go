package api

import (
	"context"
	"fmt"
	"net/http"
	"regexp"
	"strconv"

	"github.com/go-gorp/gorp"
	"github.com/gorilla/mux"

	"github.com/ovh/cds/engine/api/action"
	"github.com/ovh/cds/engine/api/application"

	"github.com/ovh/cds/engine/api/environment"
	"github.com/ovh/cds/engine/api/group"
	"github.com/ovh/cds/engine/api/permission"
	"github.com/ovh/cds/engine/api/pipeline"
	"github.com/ovh/cds/engine/api/project"
	"github.com/ovh/cds/engine/api/queue"
	"github.com/ovh/cds/engine/api/repositoriesmanager"
	"github.com/ovh/cds/engine/api/sanity"
	"github.com/ovh/cds/engine/api/trigger"
	"github.com/ovh/cds/engine/api/worker"
	"github.com/ovh/cds/engine/api/workflow"
	"github.com/ovh/cds/sdk"
	"github.com/ovh/cds/sdk/log"
)

func (api *API) rollbackPipelineHandler() Handler {
	return func(ctx context.Context, w http.ResponseWriter, r *http.Request) error {
		// Get pipeline and action name in URL
		vars := mux.Vars(r)
		projectKey := vars["key"]
		pipelineName := vars["permPipelineKey"]
		appName := vars["permApplicationName"]

		var request sdk.RunRequest
		if err := UnmarshalBody(r, &request); err != nil {
			return err
		}

		//Load the project
		proj, errproj := project.Load(api.mustDB(), api.Cache, projectKey, getUser(ctx))
		if errproj != nil {
			return sdk.WrapError(errproj, "rollbackPipelineHandler> Unable to load project %s", projectKey)
		}

		// Load application
		app, err := application.LoadByName(api.mustDB(), api.Cache, projectKey, appName, getUser(ctx), application.LoadOptions.WithRepositoryManager, application.LoadOptions.WithTriggers, application.LoadOptions.WithVariablesWithClearPassword)
		if err != nil {
			if err != sdk.ErrApplicationNotFound {
				log.Warning("rollbackPipelineHandler> Cannot load application %s: %s\n", appName, err)
			}
			return err
		}

		// Load pipeline
		pip, err := pipeline.LoadPipeline(api.mustDB(), projectKey, pipelineName, false)
		if err != nil {
			if err != sdk.ErrPipelineNotFound {
				log.Warning("rollbackPipelineHandler> Cannot load pipeline %s; %s\n", pipelineName, err)
			}
			return err
		}

		// Load Env
		var env *sdk.Environment
		if request.Env.Name != "" && request.Env.Name != sdk.DefaultEnv.Name {
			env, err = environment.LoadEnvironmentByName(api.mustDB(), projectKey, request.Env.Name)
			if err != nil {
				log.Warning("rollbackPipelineHandler> Cannot load environment %s; %s\n", request.Env.Name, err)
				return sdk.ErrNoEnvironment
			}

			if !permission.AccessToEnvironment(env.ID, getUser(ctx), permission.PermissionReadExecute) {
				log.Warning("rollbackPipelineHandler> No enought right on this environment %s: \n", request.Env.Name)
				return sdk.ErrForbidden
			}

<<<<<<< HEAD
	pbs, err := pipeline.LoadPipelineBuildsByApplicationAndPipeline(db, app.ID, pip.ID, env.ID, 2,
		pipeline.LoadPipelineBuildOpts.WithStatus(string(sdk.StatusSuccess)))
	if err != nil {
		log.Warning("rollbackPipelineHandler> Cannot load pipeline build history %s", err)
		return sdk.ErrNoPipelineBuild
	}
=======
		} else {
			env = &sdk.DefaultEnv
		}
>>>>>>> 83e961c4

		if !permission.AccessToEnvironment(env.ID, getUser(ctx), permission.PermissionReadExecute) {
			log.Warning("rollbackPipelineHandler> You do not have Execution Right on this environment %s\n", env.Name)
			return sdk.ErrNoEnvExecution
		}

		pbs, err := pipeline.LoadPipelineBuildsByApplicationAndPipeline(api.mustDB(), app.ID, pip.ID, env.ID, 2, string(sdk.StatusSuccess), "")
		if err != nil {
			log.Warning("rollbackPipelineHandler> Cannot load pipeline build history %s", err)
			return sdk.ErrNoPipelineBuild
		}

		if len(pbs) != 2 {
			log.Warning("rollbackPipelineHandler> There is no previous success for app %s(%d), pip %s(%d), env %s(%d): %d", app.Name, app.ID, pip.Name, pip.ID, env.Name, env.ID, len(pbs))
			return sdk.ErrNoPreviousSuccess
		}

		tx, err := api.mustDB().Begin()
		if err != nil {
			log.Warning("rollbackPipelineHandler> Cannot start tx: %s", err)
			return err
		}
		defer tx.Rollback()

		trigger := pbs[1].Trigger
		trigger.TriggeredBy = getUser(ctx)

		newPb, err := queue.RunPipeline(api.mustDB, api.Cache, tx, projectKey, app, pipelineName, env.Name, pbs[1].Parameters, pbs[1].Version, trigger, getUser(ctx))
		if err != nil {
			log.Warning("rollbackPipelineHandler> Cannot run pipeline: %s\n", err)
			return err
		}

		if err := tx.Commit(); err != nil {
			log.Warning("rollbackPipelineHandler> Cannot commit tx: %s", err)
			return err
		}

		go func() {
			if _, err := pipeline.UpdatePipelineBuildCommits(api.mustDB(), proj, pip, app, env, newPb); err != nil {
				log.Warning("scheduler.Run> Unable to update pipeline build commits : %s", err)
			}
		}()

		return WriteJSON(w, r, newPb, http.StatusOK)
	}
}

func loadDestEnvFromRunRequest(ctx context.Context, db *gorp.DbMap, request *sdk.RunRequest, projectKey string) (*sdk.Environment, error) {
	var envDest = &sdk.DefaultEnv
	var err error
	if request.Env.Name != "" && request.Env.Name != sdk.DefaultEnv.Name {
		envDest, err = environment.LoadEnvironmentByName(db, projectKey, request.Env.Name)
		if err != nil {
			log.Warning("loadDestEnvFromRunRequest> Cannot load destination environment: %s", err)
			return nil, sdk.ErrNoEnvironment
		}
	}
	if !permission.AccessToEnvironment(envDest.ID, getUser(ctx), permission.PermissionReadExecute) {
		log.Warning("loadDestEnvFromRunRequest> You do not have Execution Right on this environment\n")
		return nil, sdk.ErrForbidden
	}
	return envDest, nil
}

func (api *API) runPipelineWithLastParentHandler() Handler {
	return func(ctx context.Context, w http.ResponseWriter, r *http.Request) error {
		// Get pipeline and action name in URL
		vars := mux.Vars(r)
		projectKey := vars["key"]
		pipelineName := vars["permPipelineKey"]
		appName := vars["permApplicationName"]

		app, errl := application.LoadByName(api.mustDB(), api.Cache, projectKey, appName, getUser(ctx), application.LoadOptions.WithRepositoryManager, application.LoadOptions.WithTriggers, application.LoadOptions.WithVariablesWithClearPassword)
		if errl != nil {
			if errl != sdk.ErrApplicationNotFound {
				log.Warning("runPipelineWithLastParentHandler> Cannot load application %s: %s\n", appName, errl)
			}
			return errl
		}

		var request sdk.RunRequest
		if err := UnmarshalBody(r, &request); err != nil {
			return err
		}

		//Check parent stuff
		if request.ParentApplicationID == 0 && request.ParentPipelineID == 0 {
			return sdk.ErrParentApplicationAndPipelineMandatory
		}
		envID := sdk.DefaultEnv.ID
		if request.ParentEnvironmentID != 0 {
			envID = request.ParentEnvironmentID
		}

		// Load pipeline
		pip, err := pipeline.LoadPipeline(api.mustDB(), projectKey, pipelineName, false)
		if err != nil {
			if err != sdk.ErrPipelineNotFound {
				log.Warning("runPipelineWithLastParentHandler> Cannot load pipeline %s; %s\n", pipelineName, err)
			}
			return err
		}

		// Check that pipeline is attached to application
		ok, err := application.IsAttached(api.mustDB(), app.ProjectID, app.ID, pip.Name)
		if !ok {
			log.Warning("runPipelineWithLastParentHandler> Pipeline %s is not attached to app %s\n", pipelineName, appName)
			return sdk.ErrPipelineNotAttached
		}
		if err != nil {
			log.Warning("runPipelineWithLastParentHandler> Cannot check if pipeline %s is attached to %s: %s\n", pipelineName, appName, err)
			return err
		}

		//Load environment
		envDest, err := loadDestEnvFromRunRequest(ctx, api.mustDB(), &request, projectKey)
		if err != nil {
			return err
		}

		//Load triggers
		triggers, err := trigger.LoadTriggers(api.mustDB(), app.ID, pip.ID, envDest.ID)
		if err != nil {
			return err
		}

		//Find parent trigger
		var trig *sdk.PipelineTrigger
		for i, t := range triggers {
			log.Debug("Trigger from app(%s[%d]) pip(%s[%d]) env(%s[%d]) to app(%s[%d]) pip(%s[%d]) env(%s[%d])\n", t.SrcApplication.Name, t.SrcApplication.ID, t.SrcPipeline.Name, t.SrcPipeline.ID, t.SrcEnvironment.Name, t.SrcEnvironment.ID, t.DestApplication.Name, t.DestApplication.ID, t.DestPipeline.Name, t.DestPipeline.ID, t.DestEnvironment.Name, t.DestEnvironment.ID)
			if t.SrcApplication.ID == request.ParentApplicationID &&
				t.SrcPipeline.ID == request.ParentPipelineID &&
				t.SrcEnvironment.ID == envID {
				trig = &triggers[i]
			}
		}

		//If trigger not found: exit
		if trig == nil {
			return sdk.ErrPipelineNotFound
		}

<<<<<<< HEAD
	//Branch
	branch, remote := pipeline.GetVCSInfosInParams(request.Params)

	builds, err := pipeline.LoadPipelineBuildsByApplicationAndPipeline(db, request.ParentApplicationID, request.ParentPipelineID, envID, 1,
		pipeline.LoadPipelineBuildOpts.WithStatus(string(sdk.StatusSuccess)),
		pipeline.LoadPipelineBuildOpts.WithBranchName(branch),
		pipeline.LoadPipelineBuildOpts.WithRemoteName(remote))

	if err != nil {
		return sdk.WrapError(sdk.ErrNoParentBuildFound, "runPipelineWithLastParentHandler> Unable to find any successful pipeline build")
	}
	if len(builds) == 0 {
		return sdk.ErrNoPipelineBuild
	}
=======
		//Branch
		var branch string
		for _, p := range request.Params {
			if p.Name == "git.branch" {
				branch = p.Value
			}
		}

		builds, err := pipeline.LoadPipelineBuildsByApplicationAndPipeline(api.mustDB(), request.ParentApplicationID, request.ParentPipelineID, envID, 1, string(sdk.StatusSuccess), branch)
		if err != nil {
			return sdk.WrapError(sdk.ErrNoParentBuildFound, "runPipelineWithLastParentHandler> Unable to find any successful pipeline build")
		}
		if len(builds) == 0 {
			return sdk.ErrNoPipelineBuild
		}
>>>>>>> 83e961c4

		request.ParentBuildNumber = builds[0].BuildNumber

		return api.runPipelineHandlerFunc(ctx, w, r, &request)
	}
}

func (api *API) runPipelineHandlerFunc(ctx context.Context, w http.ResponseWriter, r *http.Request, request *sdk.RunRequest) error {
	// Get pipeline and action name in URL
	vars := mux.Vars(r)
	projectKey := vars["key"]
	pipelineName := vars["permPipelineKey"]
	appName := vars["permApplicationName"]

	//Load the project
	proj, errproj := project.Load(api.mustDB(), api.Cache, projectKey, getUser(ctx))
	if errproj != nil {
		return sdk.WrapError(errproj, "runPipelineHandler> Unable to load project %s", projectKey)
	}

	app, errln := application.LoadByName(api.mustDB(), api.Cache, projectKey, appName, getUser(ctx), application.LoadOptions.WithRepositoryManager, application.LoadOptions.WithTriggers, application.LoadOptions.WithVariablesWithClearPassword)
	if errln != nil {
		if errln != sdk.ErrApplicationNotFound {
			log.Warning("runPipelineHandler> Cannot load application %s: %s\n", appName, errln)
		}
		return errln
	}

	var pip *sdk.Pipeline
	for _, p := range app.Pipelines {
		if p.Pipeline.Name == pipelineName {
			pip = &p.Pipeline
			break
		}
	}

	if pip == nil {
		log.Warning("runPipelineHandler> Pipeline %s is not attached to app %s\n", pipelineName, appName)
		return sdk.ErrPipelineNotAttached
	}

	version := int64(0)
	// Load parent pipeline build + add parent variable
	var parentPipelineBuild *sdk.PipelineBuild
	envID := sdk.DefaultEnv.ID
	if request.ParentBuildNumber != 0 {
		if request.ParentEnvironmentID != 0 {
			envID = request.ParentEnvironmentID
		}
		pb, errlp := pipeline.LoadPipelineBuildByApplicationPipelineEnvBuildNumber(api.mustDB(), request.ParentApplicationID, request.ParentPipelineID, envID, request.ParentBuildNumber)
		if errlp != nil {
			return sdk.WrapError(errlp, "runPipelineHandler> Cannot load parent pipeline build")
		}
		parentParams := queue.ParentBuildInfos(pb)
		request.Params = append(request.Params, parentParams...)

		version = pb.Version
		parentPipelineBuild = pb
	} else if request.ParentVersion != 0 {
		if request.ParentEnvironmentID != 0 {
			envID = request.ParentEnvironmentID
		}
<<<<<<< HEAD
		pbs, errP := pipeline.LoadPipelineBuildByApplicationPipelineEnvVersion(db, request.ParentApplicationID, request.ParentPipelineID, envID, request.ParentVersion, 1)
		if errP != nil {
			return sdk.WrapError(errP, "runPipelineHandler> Cannot load parent pipeline build by version")
=======
		pbs, err := pipeline.LoadPipelineBuildByApplicationPipelineEnvVersion(api.mustDB(), request.ParentApplicationID, request.ParentPipelineID, envID, request.ParentVersion, 1)
		if err != nil {
			return sdk.WrapError(err, "runPipelineHandler> Cannot load parent pipeline build by version")
>>>>>>> 83e961c4
		}
		if len(pbs) == 0 {
			return sdk.WrapError(sdk.ErrNoParentBuildFound, "runPipelineHandler> No parent build found")
		}
		parentParams := queue.ParentBuildInfos(&pbs[0])
		request.Params = append(request.Params, parentParams...)

		version = pbs[0].Version
		parentPipelineBuild = &pbs[0]
	}

	envDest, err := loadDestEnvFromRunRequest(ctx, api.mustDB(), request, projectKey)
	if err != nil {
		return sdk.WrapError(err, "runPipelineHandler> Unable to load dest environment")
	}

	tx, err := api.mustDB().Begin()
	if err != nil {
		return sdk.WrapError(err, "runPipelineHandler> Cannot start tx")
	}
	defer tx.Rollback()

	// Schedule pipeline for build
	log.Debug("runPipelineHandler> Scheduling %s/%s/%s[%s] with %d params, version 0",
		projectKey, app.Name, pipelineName, envDest.Name, len(request.Params))
	log.Debug("runPipelineHandler> Pipeline trigger by %s - %d", getUser(ctx).ID, request.ParentPipelineID)
	trigger := sdk.PipelineBuildTrigger{
		ManualTrigger:       true,
		TriggeredBy:         getUser(ctx),
		ParentPipelineBuild: parentPipelineBuild,
	}
	if parentPipelineBuild != nil {
		trigger.VCSChangesAuthor = parentPipelineBuild.Trigger.VCSChangesAuthor
		trigger.VCSChangesHash = parentPipelineBuild.Trigger.VCSChangesHash
		trigger.VCSChangesBranch = parentPipelineBuild.Trigger.VCSChangesBranch
		trigger.VCSRemote = parentPipelineBuild.Trigger.VCSRemote
		trigger.VCSRemoteURL = parentPipelineBuild.Trigger.VCSRemoteURL
	}

	env, errenv := environment.LoadEnvironmentByName(api.mustDB(), projectKey, envDest.Name)
	if errenv != nil {
		return sdk.WrapError(errenv, "runPipelineHandler> Unable to load env %s %s", projectKey, envDest.Name)
	}

	pb, err := queue.RunPipeline(api.mustDB, api.Cache, tx, projectKey, app, pipelineName, envDest.Name, request.Params, version, trigger, getUser(ctx))
	if err != nil {
		return sdk.WrapError(err, "runPipelineHandler> Cannot run pipeline")
	}

	if err := tx.Commit(); err != nil {
		return sdk.WrapError(err, "runPipelineHandler> Cannot commit tx")
	}

	go func() {
		if _, err := pipeline.UpdatePipelineBuildCommits(api.mustDB(), proj, pip, app, env, pb); err != nil {
			log.Warning("runPipelineHandler> Unable to update pipeline build commits : %s", err)
		}
	}()

	return WriteJSON(w, r, pb, http.StatusOK)
}

func (api *API) runPipelineHandler() Handler {
	return func(ctx context.Context, w http.ResponseWriter, r *http.Request) error {
		var request sdk.RunRequest
		if err := UnmarshalBody(r, &request); err != nil {
			return err
		}

		return api.runPipelineHandlerFunc(ctx, w, r, &request)
	}
}

// DEPRECATED
func (api *API) updatePipelineActionHandler() Handler {
	return func(ctx context.Context, w http.ResponseWriter, r *http.Request) error {
		vars := mux.Vars(r)
		key := vars["key"]
		pipName := vars["permPipelineKey"]
		pipelineActionIDString := vars["pipelineActionID"]

		pipelineActionID, errp := strconv.ParseInt(pipelineActionIDString, 10, 64)
		if errp != nil {
			return sdk.WrapError(sdk.ErrInvalidID, "updatePipelineActionHandler>ID %s is not a int", pipelineActionID)
		}

		var job sdk.Job
		if err := UnmarshalBody(r, &job); err != nil {
			return err
		}

		if pipelineActionID != job.PipelineActionID {
			return fmt.Errorf("updatePipelineActionHandler>Pipeline action does not match")
		}

		pipelineData, err := pipeline.LoadPipeline(api.mustDB(), key, pipName, false)
		if err != nil {
			log.Warning("updatePipelineActionHandler>Cannot load pipeline %s: %s\n", pipName, err)
			return err
		}

		tx, err := api.mustDB().Begin()
		if err != nil {
			log.Warning("updatePipelineActionHandler> Cannot start transaction: %s\n", err)
			return err
		}
		defer tx.Rollback()

		err = pipeline.UpdatePipelineAction(tx, job)
		if err != nil {
			log.Warning("updatePipelineActionHandler> Cannot update in database: %s\n", err)
			return err
		}

		//Load the project
		proj, errproj := project.Load(api.mustDB(), api.Cache, key, getUser(ctx))
		if errproj != nil {
			return sdk.WrapError(errproj, "updatePipelineActionHandler> Unable to load project %s", key)
		}

		err = pipeline.UpdatePipelineLastModified(tx, proj, pipelineData, getUser(ctx))
		if err != nil {
			log.Warning("updatePipelineActionHandler> Cannot update pipeline last_modified: %s\n", err)
			return err
		}

		err = tx.Commit()
		if err != nil {
			log.Warning("updatePipelineActionHandler> Cannot commit transaction: %s\n", err)
			return err
		}

		return nil
	}
}

func (api *API) deletePipelineActionHandler() Handler {
	return func(ctx context.Context, w http.ResponseWriter, r *http.Request) error {
		// Get pipeline and action name in URL
		vars := mux.Vars(r)
		key := vars["key"]
		pipName := vars["permPipelineKey"]
		pipelineActionIDString := vars["pipelineActionID"]

		pipelineActionID, err := strconv.ParseInt(pipelineActionIDString, 10, 64)
		if err != nil {
			log.Warning("deletepipelineActionHandler>ID is not a int: %s\n", err)
			return sdk.ErrInvalidID
		}

		pipelineData, err := pipeline.LoadPipeline(api.mustDB(), key, pipName, false)
		if err != nil {
			log.Warning("deletepipelineActionHandler>Cannot load pipeline %s: %s\n", pipName, err)
			return err
		}

		log.Info("deletePipelineActionHandler> Deleting action %d in %s/%s\n", pipelineActionID, vars["key"], vars["permPipelineKey"])

		tx, err := api.mustDB().Begin()
		if err != nil {
			log.Warning("deletePipelineActionHandler> Cannot begin transaction: %s\n", err)
			return err
		}
		defer tx.Rollback()

		err = pipeline.DeletePipelineAction(tx, pipelineActionID)
		if err != nil {
			log.Warning("deletePipelineActionHandler> Cannot delete pipeline action: %s", err)
			return err
		}

		//Load the project
		proj, errproj := project.Load(api.mustDB(), api.Cache, key, getUser(ctx))
		if errproj != nil {
			return sdk.WrapError(errproj, "updatePipelineActionHandler> Unable to load project %s", key)
		}

		err = pipeline.UpdatePipelineLastModified(tx, proj, pipelineData, getUser(ctx))
		if err != nil {
			log.Warning("deletePipelineActionHandler> Cannot update pipeline last_modified: %s", err)
			return err
		}
		err = tx.Commit()
		if err != nil {
			log.Warning("deletePipelineActionHandler> Cannot commit transaction: %s", err)
			return err
		}

		return nil
	}
}

func (api *API) updatePipelineHandler() Handler {
	return func(ctx context.Context, w http.ResponseWriter, r *http.Request) error {
		// Get project name in URL
		vars := mux.Vars(r)
		key := vars["key"]
		name := vars["permPipelineKey"]

		proj, errP := project.Load(api.mustDB(), api.Cache, key, getUser(ctx))
		if errP != nil {
			return sdk.WrapError(errP, "updatePipelineHandler> Cannot load project")
		}

		var p sdk.Pipeline
		if err := UnmarshalBody(r, &p); err != nil {
			return sdk.WrapError(err, "updatePipelineHandler> Cannot read body")
		}

		// check pipeline name pattern
		regexp := regexp.MustCompile(sdk.NamePattern)
		if !regexp.MatchString(p.Name) {
			return sdk.WrapError(sdk.ErrInvalidPipelinePattern, "updatePipelineHandler: Pipeline name %s do not respect pattern", p.Name)
		}

		pipelineDB, err := pipeline.LoadPipeline(api.mustDB(), key, name, false)
		if err != nil {
			return sdk.WrapError(err, "updatePipelineHandler> cannot load pipeline %s", name)
		}

		pipelineDB.Name = p.Name
		pipelineDB.Type = p.Type

		tx, errB := api.mustDB().Begin()
		if errB != nil {
			sdk.WrapError(errB, "updatePipelineHandler> Cannot start transaction")
		}
		defer tx.Rollback()

		if err := pipeline.UpdatePipeline(tx, pipelineDB); err != nil {
			return sdk.WrapError(err, "updatePipelineHandler> cannot update pipeline %s", name)
		}

		if err := pipeline.UpdatePipelineLastModified(tx, proj, pipelineDB, getUser(ctx)); err != nil {
			return sdk.WrapError(err, "updatePipelineHandler> Cannot update pipeline last modified date")
		}

		if err := project.UpdateLastModified(tx, api.Cache, getUser(ctx), proj); err != nil {
			return sdk.WrapError(err, "updatePipelineHandler> cannot update project last modified date")
		}

		// Update applications
		apps, errA := application.LoadByPipeline(tx, api.Cache, p.ID, getUser(ctx))
		if errA != nil {
			return sdk.WrapError(errA, "updatePipelineHandler> Cannot load application using pipeline %s", p.Name)
		}

		for _, app := range apps {
			if err := application.UpdateLastModified(tx, api.Cache, &app, getUser(ctx)); err != nil {
				return sdk.WrapError(err, "updatePipelineHandler> Cannot update application last modified date")
			}
		}

		if err := tx.Commit(); err != nil {
			return sdk.WrapError(err, "updatePipelineHandler> Cannot commit transaction")
		}
		return WriteJSON(w, r, pipelineDB, http.StatusOK)
	}
}

func (api *API) getApplicationUsingPipelineHandler() Handler {
	return func(ctx context.Context, w http.ResponseWriter, r *http.Request) error {
		// Get project name in URL
		vars := mux.Vars(r)
		key := vars["key"]
		name := vars["permPipelineKey"]

		pipelineData, err := pipeline.LoadPipeline(api.mustDB(), key, name, false)
		if err != nil {
			log.Warning("getApplicationUsingPipelineHandler> Cannot load pipeline %s: %s\n", name, err)
			return err
		}
		applications, err := application.LoadByPipeline(api.mustDB(), api.Cache, pipelineData.ID, getUser(ctx))
		if err != nil {
			log.Warning("getApplicationUsingPipelineHandler> Cannot load applications using pipeline %s: %s\n", name, err)
			return err
		}

		return WriteJSON(w, r, applications, http.StatusOK)
	}
}

func (api *API) addPipelineHandler() Handler {
	return func(ctx context.Context, w http.ResponseWriter, r *http.Request) error {
		// Get project name in URL
		vars := mux.Vars(r)
		key := vars["permProjectKey"]

		proj, errl := project.Load(api.mustDB(), api.Cache, key, getUser(ctx), project.LoadOptions.Default)
		if errl != nil {
			return sdk.WrapError(errl, "AddPipeline: Cannot load %s", key)
		}

		var p sdk.Pipeline
		if err := UnmarshalBody(r, &p); err != nil {
			return err
		}

		// check pipeline name pattern
		if regexp := regexp.MustCompile(sdk.NamePattern); !regexp.MatchString(p.Name) {
			log.Warning("AddPipeline: Pipeline name %s do not respect pattern %s", p.Name, sdk.NamePattern)
			return sdk.ErrInvalidPipelinePattern
		}

		// Check that pipeline does not already exists
		exist, err := pipeline.ExistPipeline(api.mustDB(), proj.ID, p.Name)
		if err != nil {
			return sdk.WrapError(err, "cannot check if pipeline exist")
		}
		if exist {
			log.Warning("addPipeline> Pipeline %s already exists", p.Name)
			return sdk.ErrConflict
		}

		tx, err := api.mustDB().Begin()
		if err != nil {
			return sdk.WrapError(err, "Cannot start transaction")
		}
		defer tx.Rollback()

		p.ProjectID = proj.ID
		if err := pipeline.InsertPipeline(tx, proj, &p, getUser(ctx)); err != nil {
			return sdk.WrapError(err, "Cannot insert pipeline")
		}

		if err := group.LoadGroupByProject(tx, proj); err != nil {
			return sdk.WrapError(err, "Cannot load groupfrom project")
		}

		for _, g := range proj.ProjectGroups {
			p.GroupPermission = append(p.GroupPermission, g)
		}

		if err := group.InsertGroupsInPipeline(tx, proj.ProjectGroups, p.ID); err != nil {
			return sdk.WrapError(err, "Cannot add groups on pipeline")
		}

		for _, app := range p.AttachedApplication {
			if _, err := application.AttachPipeline(tx, app.ID, p.ID); err != nil {
				return sdk.WrapError(err, "Cannot attach pipeline %d to %d", app.ID, p.ID)
			}

			if err := application.UpdateLastModified(tx, api.Cache, &app, getUser(ctx)); err != nil {
				return sdk.WrapError(err, "Cannot update application last modified date")
			}
		}

		if err := project.UpdateLastModified(tx, api.Cache, getUser(ctx), proj); err != nil {
			return sdk.WrapError(err, "Cannot update project last modified date")
		}
		if err := tx.Commit(); err != nil {
			return sdk.WrapError(err, "Cannot commit transaction")
		}

		p.Permission = permission.PermissionReadWriteExecute

		return WriteJSON(w, r, p, http.StatusOK)
	}
}

func (api *API) getPipelineHandler() Handler {
	return func(ctx context.Context, w http.ResponseWriter, r *http.Request) error {
		// Get pipeline and action name in URL
		vars := mux.Vars(r)
		projectKey := vars["key"]
		pipelineName := vars["permPipelineKey"]
		withApp := FormBool(r, "withApplications")

		p, err := pipeline.LoadPipeline(api.mustDB(), projectKey, pipelineName, true)
		if err != nil {
			log.Warning("getPipelineHandler> Cannot load pipeline %s: %s\n", pipelineName, err)
			return err
		}

		p.Permission = permission.PipelinePermission(p.ID, getUser(ctx))

		if withApp {
			apps, errA := application.LoadByPipeline(api.mustDB(), api.Cache, p.ID, getUser(ctx))
			if errA != nil {
				return sdk.WrapError(errA, "getApplicationUsingPipelineHandler> Cannot load applications using pipeline %s", p.Name)
			}
			p.AttachedApplication = apps
		}

		return WriteJSON(w, r, p, http.StatusOK)
	}
}

func (api *API) getPipelineTypeHandler() Handler {
	return func(ctx context.Context, w http.ResponseWriter, r *http.Request) error {
		return WriteJSON(w, r, sdk.AvailablePipelineType, http.StatusOK)
	}
}

func (api *API) getPipelinesHandler() Handler {
	return func(ctx context.Context, w http.ResponseWriter, r *http.Request) error {
		// Get project name in URL
		vars := mux.Vars(r)
		key := vars["permProjectKey"]

		project, err := project.Load(api.mustDB(), api.Cache, key, getUser(ctx), project.LoadOptions.Default)
		if err != nil {
			if err != sdk.ErrNoProject {
				log.Warning("getPipelinesHandler: Cannot load %s: %s\n", key, err)
			}
			return err
		}

		pip, err := pipeline.LoadPipelines(api.mustDB(), project.ID, true, getUser(ctx))
		if err != nil {
			if err != sdk.ErrPipelineNotFound {
				log.Warning("getPipelinesHandler>Cannot load pipelines: %s\n", err)
			}
			return err
		}

<<<<<<< HEAD
	return WriteJSON(w, r, pip, http.StatusOK)
}

func getPipelineHistoryHandler(w http.ResponseWriter, r *http.Request, db *gorp.DbMap, c *businesscontext.Ctx) error {
	// Get pipeline and action name in URL
	vars := mux.Vars(r)
	projectKey := vars["key"]
	pipelineName := vars["permPipelineKey"]
	appName := vars["permApplicationName"]

	if err := r.ParseForm(); err != nil {
		return sdk.WrapError(err, "getPipelineHistoryHandler> Cannot parse form")
	}
	envName := r.Form.Get("envName")
	limitString := r.Form.Get("limit")
	status := r.Form.Get("status")
	branchName := r.Form.Get("branchName")
	remote := r.Form.Get("remote")

	var limit int
	if limitString != "" {
		var erra error
		limit, erra = strconv.Atoi(limitString)
		if erra != nil {
			return erra
		}
	} else {
		limit = 20
=======
		return WriteJSON(w, r, pip, http.StatusOK)
>>>>>>> 83e961c4
	}
}

func (api *API) getPipelineHistoryHandler() Handler {
	return func(ctx context.Context, w http.ResponseWriter, r *http.Request) error {
		// Get pipeline and action name in URL
		vars := mux.Vars(r)
		projectKey := vars["key"]
		pipelineName := vars["permPipelineKey"]
		appName := vars["permApplicationName"]

		if err := r.ParseForm(); err != nil {
			return sdk.WrapError(err, "getPipelineHistoryHandler> Cannot parse form")
		}
		envName := r.Form.Get("envName")
		limitString := r.Form.Get("limit")
		status := r.Form.Get("status")
		branchName := r.Form.Get("branchName")

		var limit int
		if limitString != "" {
			var erra error
			limit, erra = strconv.Atoi(limitString)
			if erra != nil {
				return erra
			}
		} else {
			limit = 20
		}

<<<<<<< HEAD
	opts := []pipeline.ExecOptionFunc{
		pipeline.LoadPipelineBuildOpts.WithStatus(status),
		pipeline.LoadPipelineBuildOpts.WithBranchName(branchName),
	}

	if a.RepositoryFullname != "" && (remote == "" || remote == a.RepositoryFullname) {
		opts = append(opts, pipeline.LoadPipelineBuildOpts.WithRemoteName(a.RepositoryFullname), pipeline.LoadPipelineBuildOpts.WithEmptyRemote(""))
	} else {
		opts = append(opts, pipeline.LoadPipelineBuildOpts.WithRemoteName(remote))
	}

	pbs, errl := pipeline.LoadPipelineBuildsByApplicationAndPipeline(db, a.ID, p.ID, env.ID, limit, opts...)

	if errl != nil {
		return sdk.WrapError(errl, "getPipelineHistoryHandler> cannot load pipeline %s history", p.Name)
	}
=======
		a, errln := application.LoadByName(api.mustDB(), api.Cache, projectKey, appName, getUser(ctx), application.LoadOptions.WithPipelines)
		if errln != nil {
			return sdk.WrapError(errln, "getPipelineHistoryHandler> Cannot load application %s", appName)
		}
>>>>>>> 83e961c4

		var p *sdk.Pipeline
		for _, apip := range a.Pipelines {
			if apip.Pipeline.Name == pipelineName {
				p = &apip.Pipeline
				break
			}
		}

		if p == nil {
			return sdk.WrapError(sdk.ErrPipelineNotAttached, "Pipeline not found on application")
		}

		var env *sdk.Environment
		if envName == "" || envName == sdk.DefaultEnv.Name {
			env = &sdk.DefaultEnv
		} else {
			var errle error
			env, errle = environment.LoadEnvironmentByName(api.mustDB(), projectKey, envName)
			if errle != nil {
				return sdk.WrapError(errle, "getPipelineHistoryHandler> Cannot load environment %s", envName)
			}
		}

		if !permission.AccessToEnvironment(env.ID, getUser(ctx), permission.PermissionRead) {
			return sdk.WrapError(sdk.ErrForbidden, "getPipelineHistoryHandler> No enought right on this environment %s", envName)
		}

		pbs, errl := pipeline.LoadPipelineBuildsByApplicationAndPipeline(api.mustDB(), a.ID, p.ID, env.ID, limit, status, branchName)
		if errl != nil {
			return sdk.WrapError(errl, "getPipelineHistoryHandler> cannot load pipeline %s history", p.Name)
		}

		return WriteJSON(w, r, pbs, http.StatusOK)
	}
}

func (api *API) deletePipelineHandler() Handler {
	return func(ctx context.Context, w http.ResponseWriter, r *http.Request) error {
		// Get pipeline and action name in URL
		vars := mux.Vars(r)
		key := vars["key"]
		pipelineName := vars["permPipelineKey"]

		proj, errP := project.Load(api.mustDB(), api.Cache, key, getUser(ctx))
		if errP != nil {
			return sdk.WrapError(errP, "deletePipeline> Cannot load project")
		}

		p, err := pipeline.LoadPipeline(api.mustDB(), proj.Key, pipelineName, false)
		if err != nil {
			return sdk.WrapError(err, "deletePipeline> Cannot load pipeline %s", pipelineName)
		}

		used, err := application.CountPipeline(api.mustDB(), p.ID)
		if err != nil {
			return sdk.WrapError(err, "deletePipeline> Cannot check if pipeline is used by an application")
		}

		if used {
			return sdk.WrapError(sdk.ErrPipelineHasApplication, "deletePipeline> Cannot delete a pipeline used by at least 1 application")
		}

		usedW, err := workflow.CountPipeline(api.mustDB(), p.ID)
		if err != nil {
			return sdk.WrapError(err, "deletePipeline> Cannot check if pipeline is used by a workflow")
		}

		if usedW {
			return sdk.WrapError(sdk.ErrPipelineUsedByWorkflow, "deletePipeline> Cannot delete a pipeline used by at least 1 workflow")
		}

		tx, errT := api.mustDB().Begin()
		if errT != nil {
			return sdk.WrapError(errT, "deletePipeline> Cannot begin transaction")
		}
		defer tx.Rollback()

		if err := pipeline.DeletePipeline(tx, p.ID, getUser(ctx).ID); err != nil {
			return sdk.WrapError(err, "deletePipeline> Cannot delete pipeline %s", pipelineName)
		}

		if err := project.UpdateLastModified(api.mustDB(), api.Cache, getUser(ctx), proj); err != nil {
			return sdk.WrapError(err, "deletePipeline> Cannot update project last modified date")
		}

		if err := tx.Commit(); err != nil {
			return sdk.WrapError(err, "deletePipeline> Cannot commit transaction")
		}
		return nil
	}
}

func (api *API) addJobToPipelineHandler() Handler {
	return func(ctx context.Context, w http.ResponseWriter, r *http.Request) error {
		vars := mux.Vars(r)
		projectKey := vars["key"]
		pipelineName := vars["permPipelineKey"]
		stageIDString := vars["stageID"]

		stageID, errInt := strconv.ParseInt(stageIDString, 10, 60)
		if errInt != nil {
			return sdk.WrapError(sdk.ErrInvalidID, "addJoinedActionToPipelineHandler> Stage ID must be an int", stageID)
		}

		var job sdk.Job
		if err := UnmarshalBody(r, &job); err != nil {
			return err
		}

		proj, errP := project.Load(api.mustDB(), api.Cache, projectKey, getUser(ctx), project.LoadOptions.Default)
		if errP != nil {
			return sdk.WrapError(errP, "addJoinedActionToPipelineHandler> Cannot load project %s", projectKey)
		}

		pip, errPip := pipeline.LoadPipeline(api.mustDB(), projectKey, pipelineName, false)
		if errPip != nil {
			return sdk.WrapError(errPip, "addJoinedActionToPipelineHandler> Cannot load pipeline %s for project %s", pipelineName, projectKey)
		}

		tx, errBegin := api.mustDB().Begin()
		if errBegin != nil {
			return errBegin
		}
		defer tx.Rollback()

		reqs, errlb := action.LoadAllBinaryRequirements(tx)
		if errlb != nil {
			return sdk.WrapError(errlb, "updateJoinedAction> cannot load all binary requirements")
		}

		job.Enabled = true
		job.Action.Enabled = true
		if err := pipeline.InsertJob(tx, &job, stageID, pip); err != nil {
			return sdk.WrapError(err, "addJoinedActionToPipelineHandler> Cannot insert job")
		}

		warnings, errC := sanity.CheckAction(tx, api.Cache, proj, pip, job.Action.ID)
		if errC != nil {
			return sdk.WrapError(errC, "addActionToPipelineHandler> Cannot check action %d requirements", job.Action.ID)
		}

		if err := sanity.InsertActionWarnings(tx, proj.ID, pip.ID, job.Action.ID, warnings); err != nil {
			return sdk.WrapError(err, "addActionToPipelineHandler> Cannot insert warning for action %d", job.Action.ID)
		}

		if err := worker.ComputeRegistrationNeeds(tx, reqs, job.Action.Requirements); err != nil {
			return sdk.WrapError(err, "addActionToPipelineHandler> Cannot compute registration needs")
		}

		if err := tx.Commit(); err != nil {
			return err
		}

		return WriteJSON(w, r, job, http.StatusOK)
	}
}

func (api *API) updateJoinedActionHandler() Handler {
	return func(ctx context.Context, w http.ResponseWriter, r *http.Request) error {
		vars := mux.Vars(r)
		actionIDString := vars["actionID"]
		key := vars["key"]
		pipName := vars["permPipelineKey"]

		proj, errl := project.Load(api.mustDB(), api.Cache, key, getUser(ctx), project.LoadOptions.Default)
		if errl != nil {
			return sdk.WrapError(sdk.ErrNoProject, "updateJoinedAction> Cannot load project %s: %s", key, errl)
		}

		pip, errlp := pipeline.LoadPipeline(api.mustDB(), key, pipName, false)
		if errlp != nil {
			return sdk.WrapError(sdk.ErrPipelineNotFound, "updateJoinedAction> Cannot load pipeline %s for project %s: %s", pipName, key, errlp)
		}

		actionID, errp := strconv.ParseInt(actionIDString, 10, 60)
		if errp != nil {
			return sdk.WrapError(sdk.ErrWrongRequest, "updateJoinedAction> Action ID %s must be an int", actionID)
		}

		var a sdk.Action
		if err := UnmarshalBody(r, &a); err != nil {
			return err
		}
		a.ID = actionID

		clearJoinedAction, err := action.LoadActionByID(api.mustDB(), actionID)
		if err != nil {
			return sdk.WrapError(err, "updateJoinedAction> Cannot load action %d", actionID)
		}

		if clearJoinedAction.Type != sdk.JoinedAction {
			return sdk.WrapError(sdk.ErrForbidden, "updateJoinedAction> Tried to update a %s action, aborting", clearJoinedAction.Type)
		}

		tx, errb := api.mustDB().Begin()
		if errb != nil {
			return sdk.WrapError(errb, "updateJoinedAction> Cannot begin tx")
		}
		defer tx.Rollback()

		reqs, errlb := action.LoadAllBinaryRequirements(tx)
		if errlb != nil {
			return sdk.WrapError(errlb, "updateJoinedAction> cannot load all binary requirements")
		}

		log.Debug("updateJoinedAction> UpdateActionDB %d", a.ID)
		if err := action.UpdateActionDB(tx, &a, getUser(ctx).ID); err != nil {
			return sdk.WrapError(err, "updateJoinedAction> cannot update action")
		}

		if err := pipeline.UpdatePipelineLastModified(tx, proj, pip, getUser(ctx)); err != nil {
			return sdk.WrapError(err, "updateJoinedAction> cannot update pipeline last_modified date")
		}

		log.Debug("updateJoinedAction> CheckAction %d", a.ID)
		warnings, errc := sanity.CheckAction(tx, api.Cache, proj, pip, a.ID)
		if errc != nil {
			return sdk.WrapError(errc, "updateJoinedAction> Cannot check action %d requirements", a.ID)
		}

		if err := sanity.InsertActionWarnings(tx, proj.ID, pip.ID, a.ID, warnings); err != nil {
			return sdk.WrapError(err, "updateJoinedAction> Cannot insert warning for action %d", a.ID)
		}

		if err := worker.ComputeRegistrationNeeds(tx, reqs, a.Requirements); err != nil {
			return sdk.WrapError(err, "updateJoinedAction> Cannot compute registration needs")
		}

		if err := tx.Commit(); err != nil {
			return sdk.WrapError(err, "updateJoinedAction> Cannot commit transaction")
		}

		return WriteJSON(w, r, a, http.StatusOK)
	}
}

func (api *API) deleteJoinedActionHandler() Handler {
	return func(ctx context.Context, w http.ResponseWriter, r *http.Request) error {
		vars := mux.Vars(r)
		projectKey := vars["key"]
		pipName := vars["permPipelineKey"]
		actionIDString := vars["actionID"]

		actionID, errp := strconv.ParseInt(actionIDString, 10, 60)
		if errp != nil {
			return sdk.WrapError(sdk.ErrInvalidID, "deleteJoinedAction> Action ID %s must be an int", actionIDString)
		}

		pip, errload := pipeline.LoadPipeline(api.mustDB(), projectKey, pipName, false)
		if errload != nil {
			return sdk.WrapError(sdk.ErrPipelineNotFound, "deleteJoinedAction> Cannot load pipeline %s for project %s, err:%s", pipName, projectKey, errload)
		}

		tx, errb := api.mustDB().Begin()
		if errb != nil {
			return sdk.WrapError(errb, "deleteJoinedAction> Cannot start transaction")
		}
		defer tx.Rollback()

		if err := action.DeleteAction(api.mustDB(), actionID, getUser(ctx).ID); err != nil {
			return sdk.WrapError(err, "deleteJoinedAction> Cannot delete joined action")
		}

		//Load the project
		proj, errproj := project.Load(api.mustDB(), api.Cache, projectKey, getUser(ctx))
		if errproj != nil {
			return sdk.WrapError(errproj, "deleteJoinedAction> Unable to load project %s", projectKey)
		}

		if err := pipeline.UpdatePipelineLastModified(tx, proj, pip, getUser(ctx)); err != nil {
			return sdk.WrapError(err, "deleteJoinedAction> cannot update pipeline last_modified date")
		}

		if err := tx.Commit(); err != nil {
			return sdk.WrapError(err, "deleteJoinedAction> Cannot commit transaction")
		}

		return nil
	}
}

func (api *API) getJoinedActionAuditHandler() Handler {
	return func(ctx context.Context, w http.ResponseWriter, r *http.Request) error {
		// Get pipeline and action name in URL
		vars := mux.Vars(r)
		actionIDString := vars["actionID"]

		actionID, err := strconv.Atoi(actionIDString)
		if err != nil {
			log.Warning("getJoinedActionAudithandler> Action ID must be an int: %s\n", err)
			return sdk.ErrInvalidID

		}

		audit, err := action.LoadAuditAction(api.mustDB(), actionID, false)
		if err != nil {
			log.Warning("getJoinedActionAudithandler> Cannot load audit for action %d: %s\n", actionID, err)
			return err

		}

		return WriteJSON(w, r, audit, http.StatusOK)
	}
}

func (api *API) getJoinedActionHandler() Handler {
	return func(ctx context.Context, w http.ResponseWriter, r *http.Request) error {
		// Get pipeline and action name in URL
		vars := mux.Vars(r)
		actionIDString := vars["actionID"]
		projectKey := vars["key"]
		pipelineName := vars["permPipelineKey"]

		actionID, err := strconv.ParseInt(actionIDString, 10, 60)
		if err != nil {
			log.Warning("getJoinedAction> Action ID must be an int: %s\n", err)
			return sdk.ErrInvalidID

		}

		a, err := action.LoadPipelineActionByID(api.mustDB(), projectKey, pipelineName, actionID)
		if err != nil {
			log.Warning("getJoinedAction> Cannot load joined action: %s\n", err)
			return err

		}

		return WriteJSON(w, r, a, http.StatusOK)
	}
}

func (api *API) getBuildingPipelinesHandler() Handler {
	return func(ctx context.Context, w http.ResponseWriter, r *http.Request) error {
		var err error
		var pbs, recent []sdk.PipelineBuild

		if getUser(ctx).Admin {
			recent, err = pipeline.LoadRecentPipelineBuild(api.mustDB())
		} else {
			recent, err = pipeline.LoadUserRecentPipelineBuild(api.mustDB(), getUser(ctx).ID)
		}
		if err != nil {
			log.Warning("getBuildingPipelines> cannot load recent pipelines: %s", err)
			return err

		}
		pbs = append(pbs, recent...)
		return WriteJSON(w, r, pbs, http.StatusOK)
	}
}

func (api *API) getPipelineBuildingCommitHandler() Handler {
	return func(ctx context.Context, w http.ResponseWriter, r *http.Request) error {
		vars := mux.Vars(r)
		hash := vars["hash"]

		pbs, err := pipeline.LoadPipelineBuildByHash(api.mustDB(), hash)
		if err != nil {
			return err

		}

		return WriteJSON(w, r, pbs, http.StatusOK)
	}
}

func (api *API) stopPipelineBuildHandler() Handler {
	return func(ctx context.Context, w http.ResponseWriter, r *http.Request) error {
		vars := mux.Vars(r)
		projectKey := vars["key"]
		appName := vars["permApplicationName"]
		pipName := vars["permPipelineKey"]

		if err := r.ParseForm(); err != nil {
			return sdk.WrapError(sdk.ErrUnknownError, "stopPipelineBuildHandler> Cannot parse form")
		}
		envName := r.Form.Get("envName")

		buildNumber, err := requestVarInt(r, "build")
		if err != nil {
			return sdk.WrapError(err, "stopPipelineBuildHandler> invalid build number")
		}

		pip, err := pipeline.LoadPipeline(api.mustDB(), projectKey, pipName, false)
		if err != nil {
			return sdk.WrapError(err, "stopPipelineBuildHandler> Cannot load pipeline")
		}

		app, err := application.LoadByName(api.mustDB(), api.Cache, projectKey, appName, getUser(ctx))
		if err != nil {
			return sdk.WrapError(err, "stopPipelineBuildHandler> Cannot load application")
		}

		if pip.Type != sdk.BuildPipeline && (envName == "" || envName == sdk.DefaultEnv.Name) {
			return sdk.ErrNoEnvironmentProvided
		}
		env := &sdk.DefaultEnv

		if pip.Type != sdk.BuildPipeline {
			env, err = environment.LoadEnvironmentByName(api.mustDB(), projectKey, envName)
			if err != nil {
				return sdk.WrapError(err, "stopPipelineBuildHandler> Cannot load environment %s", envName)
			}
		}

		if !permission.AccessToEnvironment(env.ID, getUser(ctx), permission.PermissionReadExecute) {
			return sdk.WrapError(sdk.ErrForbidden, "stopPipelineBuildHandler> You do not have Execution Right on this environment %s", env.Name)
		}

		pb, err := pipeline.LoadPipelineBuildByApplicationPipelineEnvBuildNumber(api.mustDB(), app.ID, pip.ID, env.ID, buildNumber)
		if err != nil {
			errFinal := err
			if err == sdk.ErrNoPipelineBuild {
				errFinal = sdk.ErrBuildArchived
			}
			return sdk.WrapError(errFinal, "stopPipelineBuildHandler> Cannot load pipeline Build")
		}

		if err := pipeline.StopPipelineBuild(api.mustDB(), pb); err != nil {
			return sdk.WrapError(err, "stopPipelineBuildHandler> Cannot stop pipeline build")
		}

		return nil
	}
}

func (api *API) restartPipelineBuildHandler() Handler {
	return func(ctx context.Context, w http.ResponseWriter, r *http.Request) error {
		vars := mux.Vars(r)
		projectKey := vars["key"]
		appName := vars["permApplicationName"]
		pipName := vars["permPipelineKey"]
		buildNumberS := vars["build"]

		err := r.ParseForm()
		if err != nil {
			log.Warning("restartPipelineBuildHandler> Cannot parse form: %s\n", err)
			return sdk.ErrUnknownError

		}
		envName := r.Form.Get("envName")

		buildNumber, err := strconv.ParseInt(buildNumberS, 10, 64)
		if err != nil {
			log.Warning("restartPipelineBuildHandler> buildNumber is not a int: %s\n", err)
			return sdk.ErrInvalidID

		}

		// Load pipeline
		pip, err := pipeline.LoadPipeline(api.mustDB(), projectKey, pipName, false)
		if err != nil {
			log.Warning("restartPipelineBuildHandler> Cannot load pipeline: %s\n", err)
			return err

		}

		// Load application
		app, err := application.LoadByName(api.mustDB(), api.Cache, projectKey, appName, getUser(ctx))
		if err != nil {
			log.Warning("restartPipelineBuildHandler> Cannot load application: %s\n", err)
			return err

		}

		// Load environment
		if pip.Type != sdk.BuildPipeline && (envName == "" || envName == sdk.DefaultEnv.Name) {
			return sdk.ErrNoEnvironmentProvided

		}
		env := &sdk.DefaultEnv

		if pip.Type != sdk.BuildPipeline {
			env, err = environment.LoadEnvironmentByName(api.mustDB(), projectKey, envName)
			if err != nil {
				log.Warning("restartPipelineBuildHandler> Cannot load environment %s: %s\n", envName, err)
				return err

			}

			if !permission.AccessToEnvironment(env.ID, getUser(ctx), permission.PermissionReadExecute) {
				log.Warning("restartPipelineBuildHandler> No enought right on this environment %s: \n", envName)
				return sdk.ErrForbidden

			}
		}

		pb, err := pipeline.LoadPipelineBuildByApplicationPipelineEnvBuildNumber(api.mustDB(), app.ID, pip.ID, env.ID, buildNumber)
		if err != nil {
			errFinal := err
			if err == sdk.ErrNoPipelineBuild {
				errFinal = sdk.ErrBuildArchived
			}
			log.Warning("restartPipelineBuildHandler> Cannot load pipeline Build: %s\n", errFinal)
			return errFinal
		}

		if !permission.AccessToEnvironment(env.ID, getUser(ctx), permission.PermissionReadExecute) {
			log.Warning("restartPipelineBuildHandler> You do not have Execution Right on this environment %s\n", env.Name)
			return sdk.ErrNoEnvExecution
		}

		tx, errbegin := api.mustDB().Begin()
		if errbegin != nil {
			log.Warning("restartPipelineBuildHandler> Cannot start transaction: %s\n", errbegin)
			return sdk.ErrNoEnvExecution
		}
		defer tx.Rollback()

		if err := pipeline.RestartPipelineBuild(tx, pb); err != nil {
			log.Warning("restartPipelineBuildHandler> cannot restart pb: %s\n", err)
			return err

		}

		if err := tx.Commit(); err != nil {
			log.Warning("restartPipelineBuildHandler> Cannot commit transaction: %s\n", err)
			return sdk.ErrNoEnvExecution

		}

		return WriteJSON(w, r, pb, http.StatusOK)
	}
}

func (api *API) getPipelineCommitsHandler() Handler {
	return func(ctx context.Context, w http.ResponseWriter, r *http.Request) error {
		vars := mux.Vars(r)
		projectKey := vars["key"]
		appName := vars["permApplicationName"]
		pipName := vars["permPipelineKey"]

		if err := r.ParseForm(); err != nil {
			return sdk.WrapError(sdk.ErrUnknownError, "getPipelineCommitsHandler> Cannot parse form")

		}
		envName := r.Form.Get("envName")
		hash := r.Form.Get("hash")

		// Load pipeline
		pip, errpip := pipeline.LoadPipeline(api.mustDB(), projectKey, pipName, false)
		if errpip != nil {
			return sdk.WrapError(errpip, "getPipelineCommitsHandler> Cannot load pipeline")
		}

		//Load the environment
		var env *sdk.Environment
		if envName == "" || envName == sdk.DefaultEnv.Name {
			env = &sdk.DefaultEnv
		} else {
			var err error
			env, err = environment.LoadEnvironmentByName(api.mustDB(), projectKey, envName)
			if err != nil {
				return sdk.WrapError(err, "getPipelineCommitsHandler> Cannot load environment %s", envName)
			}
		}

		if !permission.AccessToEnvironment(env.ID, getUser(ctx), permission.PermissionRead) {
			return sdk.WrapError(sdk.ErrForbidden, "getPipelineCommitsHandler> No enought right on this environment %s (user=%s)", envName, getUser(ctx).Username)
		}

<<<<<<< HEAD
	pbs, errpb := pipeline.LoadPipelineBuildsByApplicationAndPipeline(db, app.ID, pip.ID, env.ID, 1, pipeline.LoadPipelineBuildOpts.WithStatus(string(sdk.StatusSuccess)))
	if errpb != nil {
		return sdk.WrapError(errpb, "getPipelineCommitsHandler> Cannot load pipeline build")
	}
=======
		//Load the application
		app, errapp := application.LoadByName(api.mustDB(), api.Cache, projectKey, appName, getUser(ctx), application.LoadOptions.WithRepositoryManager)
		if errapp != nil {
			return sdk.WrapError(errapp, "getPipelineCommitsHandler> Unable to load application %s", appName)
		}
>>>>>>> 83e961c4

		commits := []sdk.VCSCommit{}

		//Check it the application is attached to a repository
		if app.RepositoriesManager == nil {
			log.Warning("getPipelineCommitsHandler> Application %s/%s not attached to a repository manager", projectKey, appName)
			return WriteJSON(w, r, commits, http.StatusOK)
		}

		pbs, errpb := pipeline.LoadPipelineBuildsByApplicationAndPipeline(api.mustDB(), app.ID, pip.ID, env.ID, 1, string(sdk.StatusSuccess), "")
		if errpb != nil {
			return sdk.WrapError(errpb, "getPipelineCommitsHandler> Cannot load pipeline build")
		}

		if len(pbs) != 1 {
			log.Debug("getPipelineCommitsHandler> There is no previous build")
			return WriteJSON(w, r, commits, http.StatusOK)
		}

		b, e := repositoriesmanager.CheckApplicationIsAttached(api.mustDB(), app.RepositoriesManager.Name, projectKey, appName)
		if e != nil {
			log.Warning("getPipelineCommitsHandler> Cannot check app (%s,%s,%s): %s", app.RepositoriesManager.Name, projectKey, appName, e)
			return e
		}

		if !b && app.RepositoryFullname == "" {
			log.Debug("getPipelineCommitsHandler> No repository on the application %s", appName)
			return WriteJSON(w, r, commits, http.StatusOK)
		}

		//Get the RepositoriesManager Client
		client, errclient := repositoriesmanager.AuthorizedClient(api.mustDB(), projectKey, app.RepositoriesManager.Name, api.Cache)
		if errclient != nil {
			return sdk.WrapError(errclient, "getPipelineCommitsHandler> Cannot get client")
		}

		if pbs[0].Trigger.VCSChangesHash == "" {
			log.Debug("getPipelineCommitsHandler>No hash on the previous run %d", pbs[0].ID)
			return WriteJSON(w, r, commits, http.StatusOK)
		}

		//If we are lucky, return a true diff
		var errcommits error
		commits, errcommits = client.Commits(app.RepositoryFullname, pbs[0].Trigger.VCSChangesBranch, pbs[0].Trigger.VCSChangesHash, hash)
		if errcommits != nil {
			return sdk.WrapError(errcommits, "getPipelineBuildCommitsHandler> Cannot get commits")
		}

		return WriteJSON(w, r, commits, http.StatusOK)
	}
}

func (api *API) getPipelineBuildCommitsHandler() Handler {
	return func(ctx context.Context, w http.ResponseWriter, r *http.Request) error {
		vars := mux.Vars(r)
		projectKey := vars["key"]
		appName := vars["permApplicationName"]
		pipName := vars["permPipelineKey"]
		buildNumber, errS := strconv.Atoi(vars["build"])
		if errS != nil {
			return sdk.ErrInvalidID
		}

		proj, errproj := project.Load(api.mustDB(), api.Cache, projectKey, getUser(ctx))
		if errproj != nil {
			return sdk.WrapError(errproj, "getPipelineBuildCommitsHandler> Unable to load project %s", projectKey)
		}

		if err := r.ParseForm(); err != nil {
			log.Warning("getPipelineBuildCommitsHandler> Cannot parse form: %s\n", err)
			return sdk.ErrUnknownError

		}
		envName := r.Form.Get("envName")

		// Load pipeline
		pip, err := pipeline.LoadPipeline(api.mustDB(), projectKey, pipName, false)
		if err != nil {
			log.Warning("getPipelineBuildCommitsHandler> Cannot load pipeline: %s\n", err)
			return err

		}

		//Load the environment
		var env *sdk.Environment
		if envName == "" || envName == sdk.DefaultEnv.Name {
			env = &sdk.DefaultEnv
		} else {
			env, err = environment.LoadEnvironmentByName(api.mustDB(), projectKey, envName)
			if err != nil {
				if err != sdk.ErrNoEnvironment {
					log.Warning("getPipelineBuildCommitsHandler> Cannot load environment %s: %s\n", envName, err)
				}
				return err
			}
		}

		if !permission.AccessToEnvironment(env.ID, getUser(ctx), permission.PermissionRead) {
			log.Warning("getPipelineHistoryHandler> No enought right on this environment %s: \n", envName)
			return sdk.ErrForbidden
		}

		//Load the application
		app, err := application.LoadByName(api.mustDB(), api.Cache, projectKey, appName, getUser(ctx), application.LoadOptions.WithRepositoryManager)
		if err != nil {
			return sdk.ErrApplicationNotFound
		}

		//Load the pipeline build
		pb, errpb := pipeline.LoadPipelineBuildByApplicationPipelineEnvBuildNumber(api.mustDB(), app.ID, pip.ID, env.ID, int64(buildNumber))
		if errpb != nil {
			return sdk.WrapError(errpb, "getPipelineBuildCommitsHandler>")
		}

		//Check it the application is attached to a repository
		if app.RepositoriesManager == nil {
			return sdk.ErrNoReposManagerClientAuth
		}

		b, e := repositoriesmanager.CheckApplicationIsAttached(api.mustDB(), app.RepositoriesManager.Name, projectKey, appName)
		if e != nil {
			log.Warning("getPipelineBuildCommitsHandler> Cannot check app (%s,%s,%s): %s", app.RepositoriesManager.Name, projectKey, appName, e)
			return e
		}

		if !b && app.RepositoryFullname == "" {
			return sdk.ErrNoReposManagerClientAuth
		}

		cm, err := pipeline.UpdatePipelineBuildCommits(api.mustDB(), proj, pip, app, env, pb)
		if err != nil {
			return sdk.WrapError(err, "getPipelineBuildCommitsHandler> UpdatePipelineBuildCommits failed")
		}
		return WriteJSON(w, r, cm, http.StatusOK)
	}
}<|MERGE_RESOLUTION|>--- conflicted
+++ resolved
@@ -78,26 +78,17 @@
 				log.Warning("rollbackPipelineHandler> No enought right on this environment %s: \n", request.Env.Name)
 				return sdk.ErrForbidden
 			}
-
-<<<<<<< HEAD
-	pbs, err := pipeline.LoadPipelineBuildsByApplicationAndPipeline(db, app.ID, pip.ID, env.ID, 2,
-		pipeline.LoadPipelineBuildOpts.WithStatus(string(sdk.StatusSuccess)))
-	if err != nil {
-		log.Warning("rollbackPipelineHandler> Cannot load pipeline build history %s", err)
-		return sdk.ErrNoPipelineBuild
-	}
-=======
 		} else {
 			env = &sdk.DefaultEnv
 		}
->>>>>>> 83e961c4
 
 		if !permission.AccessToEnvironment(env.ID, getUser(ctx), permission.PermissionReadExecute) {
 			log.Warning("rollbackPipelineHandler> You do not have Execution Right on this environment %s\n", env.Name)
 			return sdk.ErrNoEnvExecution
 		}
 
-		pbs, err := pipeline.LoadPipelineBuildsByApplicationAndPipeline(api.mustDB(), app.ID, pip.ID, env.ID, 2, string(sdk.StatusSuccess), "")
+		pbs, err := pipeline.LoadPipelineBuildsByApplicationAndPipeline(api.mustDB(), app.ID, pip.ID, env.ID, 2,
+			pipeline.LoadPipelineBuildOpts.WithStatus(string(sdk.StatusSuccess)))
 		if err != nil {
 			log.Warning("rollbackPipelineHandler> Cannot load pipeline build history %s", err)
 			return sdk.ErrNoPipelineBuild
@@ -234,38 +225,21 @@
 			return sdk.ErrPipelineNotFound
 		}
 
-<<<<<<< HEAD
-	//Branch
-	branch, remote := pipeline.GetVCSInfosInParams(request.Params)
-
-	builds, err := pipeline.LoadPipelineBuildsByApplicationAndPipeline(db, request.ParentApplicationID, request.ParentPipelineID, envID, 1,
-		pipeline.LoadPipelineBuildOpts.WithStatus(string(sdk.StatusSuccess)),
-		pipeline.LoadPipelineBuildOpts.WithBranchName(branch),
-		pipeline.LoadPipelineBuildOpts.WithRemoteName(remote))
-
-	if err != nil {
-		return sdk.WrapError(sdk.ErrNoParentBuildFound, "runPipelineWithLastParentHandler> Unable to find any successful pipeline build")
-	}
-	if len(builds) == 0 {
-		return sdk.ErrNoPipelineBuild
-	}
-=======
 		//Branch
-		var branch string
-		for _, p := range request.Params {
-			if p.Name == "git.branch" {
-				branch = p.Value
-			}
-		}
-
-		builds, err := pipeline.LoadPipelineBuildsByApplicationAndPipeline(api.mustDB(), request.ParentApplicationID, request.ParentPipelineID, envID, 1, string(sdk.StatusSuccess), branch)
+		branch, remote := pipeline.GetVCSInfosInParams(request.Params)
+
+		builds, err := pipeline.LoadPipelineBuildsByApplicationAndPipeline(api.mustDB(), request.ParentApplicationID, request.ParentPipelineID, envID, 1,
+			pipeline.LoadPipelineBuildOpts.WithStatus(string(sdk.StatusSuccess)),
+			pipeline.LoadPipelineBuildOpts.WithBranchName(branch),
+			pipeline.LoadPipelineBuildOpts.WithRemoteName(remote))
+
 		if err != nil {
 			return sdk.WrapError(sdk.ErrNoParentBuildFound, "runPipelineWithLastParentHandler> Unable to find any successful pipeline build")
 		}
+
 		if len(builds) == 0 {
 			return sdk.ErrNoPipelineBuild
 		}
->>>>>>> 83e961c4
 
 		request.ParentBuildNumber = builds[0].BuildNumber
 
@@ -328,15 +302,10 @@
 		if request.ParentEnvironmentID != 0 {
 			envID = request.ParentEnvironmentID
 		}
-<<<<<<< HEAD
-		pbs, errP := pipeline.LoadPipelineBuildByApplicationPipelineEnvVersion(db, request.ParentApplicationID, request.ParentPipelineID, envID, request.ParentVersion, 1)
+
+		pbs, errP := pipeline.LoadPipelineBuildByApplicationPipelineEnvVersion(api.mustDB(), request.ParentApplicationID, request.ParentPipelineID, envID, request.ParentVersion, 1)
 		if errP != nil {
 			return sdk.WrapError(errP, "runPipelineHandler> Cannot load parent pipeline build by version")
-=======
-		pbs, err := pipeline.LoadPipelineBuildByApplicationPipelineEnvVersion(api.mustDB(), request.ParentApplicationID, request.ParentPipelineID, envID, request.ParentVersion, 1)
-		if err != nil {
-			return sdk.WrapError(err, "runPipelineHandler> Cannot load parent pipeline build by version")
->>>>>>> 83e961c4
 		}
 		if len(pbs) == 0 {
 			return sdk.WrapError(sdk.ErrNoParentBuildFound, "runPipelineHandler> No parent build found")
@@ -753,38 +722,7 @@
 			return err
 		}
 
-<<<<<<< HEAD
-	return WriteJSON(w, r, pip, http.StatusOK)
-}
-
-func getPipelineHistoryHandler(w http.ResponseWriter, r *http.Request, db *gorp.DbMap, c *businesscontext.Ctx) error {
-	// Get pipeline and action name in URL
-	vars := mux.Vars(r)
-	projectKey := vars["key"]
-	pipelineName := vars["permPipelineKey"]
-	appName := vars["permApplicationName"]
-
-	if err := r.ParseForm(); err != nil {
-		return sdk.WrapError(err, "getPipelineHistoryHandler> Cannot parse form")
-	}
-	envName := r.Form.Get("envName")
-	limitString := r.Form.Get("limit")
-	status := r.Form.Get("status")
-	branchName := r.Form.Get("branchName")
-	remote := r.Form.Get("remote")
-
-	var limit int
-	if limitString != "" {
-		var erra error
-		limit, erra = strconv.Atoi(limitString)
-		if erra != nil {
-			return erra
-		}
-	} else {
-		limit = 20
-=======
 		return WriteJSON(w, r, pip, http.StatusOK)
->>>>>>> 83e961c4
 	}
 }
 
@@ -803,6 +741,7 @@
 		limitString := r.Form.Get("limit")
 		status := r.Form.Get("status")
 		branchName := r.Form.Get("branchName")
+		remote := r.Form.Get("remote")
 
 		var limit int
 		if limitString != "" {
@@ -815,29 +754,10 @@
 			limit = 20
 		}
 
-<<<<<<< HEAD
-	opts := []pipeline.ExecOptionFunc{
-		pipeline.LoadPipelineBuildOpts.WithStatus(status),
-		pipeline.LoadPipelineBuildOpts.WithBranchName(branchName),
-	}
-
-	if a.RepositoryFullname != "" && (remote == "" || remote == a.RepositoryFullname) {
-		opts = append(opts, pipeline.LoadPipelineBuildOpts.WithRemoteName(a.RepositoryFullname), pipeline.LoadPipelineBuildOpts.WithEmptyRemote(""))
-	} else {
-		opts = append(opts, pipeline.LoadPipelineBuildOpts.WithRemoteName(remote))
-	}
-
-	pbs, errl := pipeline.LoadPipelineBuildsByApplicationAndPipeline(db, a.ID, p.ID, env.ID, limit, opts...)
-
-	if errl != nil {
-		return sdk.WrapError(errl, "getPipelineHistoryHandler> cannot load pipeline %s history", p.Name)
-	}
-=======
 		a, errln := application.LoadByName(api.mustDB(), api.Cache, projectKey, appName, getUser(ctx), application.LoadOptions.WithPipelines)
 		if errln != nil {
 			return sdk.WrapError(errln, "getPipelineHistoryHandler> Cannot load application %s", appName)
 		}
->>>>>>> 83e961c4
 
 		var p *sdk.Pipeline
 		for _, apip := range a.Pipelines {
@@ -866,7 +786,20 @@
 			return sdk.WrapError(sdk.ErrForbidden, "getPipelineHistoryHandler> No enought right on this environment %s", envName)
 		}
 
-		pbs, errl := pipeline.LoadPipelineBuildsByApplicationAndPipeline(api.mustDB(), a.ID, p.ID, env.ID, limit, status, branchName)
+		opts := []pipeline.ExecOptionFunc{
+			pipeline.LoadPipelineBuildOpts.WithStatus(status),
+			pipeline.LoadPipelineBuildOpts.WithBranchName(branchName),
+		}
+
+		if a.RepositoryFullname != "" && (remote == "" || remote == a.RepositoryFullname) {
+			opts = append(opts, pipeline.LoadPipelineBuildOpts.WithEmptyRemote(a.RepositoryFullname))
+		} else {
+			opts = append(opts, pipeline.LoadPipelineBuildOpts.WithRemoteName(remote))
+		}
+
+		fmt.Println(">>>>>>>>>>>>>>>>>>>>>>>>>>>>>>>>>>>>>>\n\n")
+		pbs, errl := pipeline.LoadPipelineBuildsByApplicationAndPipeline(api.mustDB(), a.ID, p.ID, env.ID, limit, opts...)
+
 		if errl != nil {
 			return sdk.WrapError(errl, "getPipelineHistoryHandler> cannot load pipeline %s history", p.Name)
 		}
@@ -1400,18 +1333,11 @@
 			return sdk.WrapError(sdk.ErrForbidden, "getPipelineCommitsHandler> No enought right on this environment %s (user=%s)", envName, getUser(ctx).Username)
 		}
 
-<<<<<<< HEAD
-	pbs, errpb := pipeline.LoadPipelineBuildsByApplicationAndPipeline(db, app.ID, pip.ID, env.ID, 1, pipeline.LoadPipelineBuildOpts.WithStatus(string(sdk.StatusSuccess)))
-	if errpb != nil {
-		return sdk.WrapError(errpb, "getPipelineCommitsHandler> Cannot load pipeline build")
-	}
-=======
 		//Load the application
 		app, errapp := application.LoadByName(api.mustDB(), api.Cache, projectKey, appName, getUser(ctx), application.LoadOptions.WithRepositoryManager)
 		if errapp != nil {
 			return sdk.WrapError(errapp, "getPipelineCommitsHandler> Unable to load application %s", appName)
 		}
->>>>>>> 83e961c4
 
 		commits := []sdk.VCSCommit{}
 
@@ -1421,7 +1347,7 @@
 			return WriteJSON(w, r, commits, http.StatusOK)
 		}
 
-		pbs, errpb := pipeline.LoadPipelineBuildsByApplicationAndPipeline(api.mustDB(), app.ID, pip.ID, env.ID, 1, string(sdk.StatusSuccess), "")
+		pbs, errpb := pipeline.LoadPipelineBuildsByApplicationAndPipeline(api.mustDB(), app.ID, pip.ID, env.ID, 1, pipeline.LoadPipelineBuildOpts.WithStatus(string(sdk.StatusSuccess)))
 		if errpb != nil {
 			return sdk.WrapError(errpb, "getPipelineCommitsHandler> Cannot load pipeline build")
 		}
