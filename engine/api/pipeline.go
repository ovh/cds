--- conflicted
+++ resolved
@@ -1384,15 +1384,8 @@
 
 	//Check it the application is attached to a repository
 	if application.RepositoriesManager == nil {
-<<<<<<< HEAD
 		log.Warning("getPipelineCommitsHandler> Application %s/%s not attached to a repository manager", projectKey, appName)
-		WriteJSON(w, r, commits, http.StatusOK)
-		return
-=======
-		log.Warning("getPipelineCommitsHandler> Project not attached to a repository managers %s: \n", envName)
 		return WriteJSON(w, r, commits, http.StatusOK)
-
->>>>>>> 76964877
 	}
 
 	pbs, err := pipeline.LoadPipelineBuildsByApplicationAndPipeline(db, application.ID, pip.ID, env.ID, 1, string(sdk.StatusSuccess), "")
