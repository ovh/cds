package main

import (
	"encoding/json"
	"fmt"
	"io/ioutil"
	"net/http"
	"regexp"
	"strconv"

	"github.com/go-gorp/gorp"
	"github.com/gorilla/mux"

	"github.com/ovh/cds/engine/api/application"
	"github.com/ovh/cds/engine/api/cache"
	"github.com/ovh/cds/engine/api/context"
	"github.com/ovh/cds/engine/api/environment"
	"github.com/ovh/cds/engine/api/group"
	"github.com/ovh/cds/engine/api/hook"
	"github.com/ovh/cds/engine/api/notification"
	"github.com/ovh/cds/engine/api/permission"
	"github.com/ovh/cds/engine/api/pipeline"
	"github.com/ovh/cds/engine/api/poller"
	"github.com/ovh/cds/engine/api/project"
	"github.com/ovh/cds/engine/api/repositoriesmanager"
	"github.com/ovh/cds/engine/api/sanity"
<<<<<<< HEAD
	"github.com/ovh/cds/engine/api/scheduler"
=======
>>>>>>> 3002be14
	"github.com/ovh/cds/engine/api/trigger"
	"github.com/ovh/cds/engine/log"
	"github.com/ovh/cds/sdk"
)

func getApplicationsHandler(w http.ResponseWriter, r *http.Request, db *gorp.DbMap, c *context.Ctx) error {
	vars := mux.Vars(r)
	projectKey := vars["permProjectKey"]

	applications, err := application.LoadApplications(db, projectKey, false, false, c.User)
	if err != nil {
		log.Warning("getApplicationsHandler: Cannot load applications from db: %s\n", err)
		return err
	}

	return WriteJSON(w, r, applications, http.StatusOK)
}

func getApplicationTreeHandler(w http.ResponseWriter, r *http.Request, db *gorp.DbMap, c *context.Ctx) error {

	vars := mux.Vars(r)
	projectKey := vars["key"]
	applicationName := vars["permApplicationName"]

	tree, err := application.LoadCDTree(db, projectKey, applicationName, c.User)
	if err != nil {
		log.Warning("getApplicationTreeHandler: Cannot load CD Tree for applications %s: %s\n", applicationName, err)
		return err
	}

	return WriteJSON(w, r, tree, http.StatusOK)
}

func getPipelineBuildBranchHistoryHandler(w http.ResponseWriter, r *http.Request, db *gorp.DbMap, c *context.Ctx) error {
	// Get pipeline and action name in URL
	vars := mux.Vars(r)
	projectKey := vars["key"]
	appName := vars["permApplicationName"]

	err := r.ParseForm()
	if err != nil {
		log.Warning("getPipelineBranchHistoryHandler> Cannot parse form: %s\n", err)
		return sdk.ErrUnknownError
	}

	pageString := r.Form.Get("page")
	nbPerPageString := r.Form.Get("perPage")

	var nbPerPage int
	if nbPerPageString != "" {
		nbPerPage, err = strconv.Atoi(nbPerPageString)
		if err != nil {
			return err
		}
	} else {
		nbPerPage = 20
	}

	var page int
	if pageString != "" {
		page, err = strconv.Atoi(pageString)
		if err != nil {
			return err
		}
	} else {
		nbPerPage = 0
	}

	pbs, err := pipeline.GetBranchHistory(db, projectKey, appName, page, nbPerPage)
	if err != nil {
		log.Warning("getPipelineBranchHistoryHandler> Cannot get history by branch: %s", err)
		return fmt.Errorf("Cannot load pipeline branch history: %s", err)
	}

	return WriteJSON(w, r, pbs, http.StatusOK)
}

func getApplicationDeployHistoryHandler(w http.ResponseWriter, r *http.Request, db *gorp.DbMap, c *context.Ctx) error {
	// Get pipeline and action name in URL
	vars := mux.Vars(r)
	projectKey := vars["key"]
	appName := vars["permApplicationName"]

	pbs, err := pipeline.GetDeploymentHistory(db, projectKey, appName)
	if err != nil {
		log.Warning("getPipelineDeployHistoryHandler> Cannot get history by env: %s", err)
		return fmt.Errorf("Cannot load pipeline deployment history: %s", err)
	}

	return WriteJSON(w, r, pbs, http.StatusOK)
}

func getApplicationBranchVersionHandler(w http.ResponseWriter, r *http.Request, db *gorp.DbMap, c *context.Ctx) error {
	vars := mux.Vars(r)
	projectKey := vars["key"]
	applicationName := vars["permApplicationName"]

	branch := r.FormValue("branch")

	app, err := application.LoadApplicationByName(db, projectKey, applicationName)
	if err != nil {
		log.Warning("getApplicationBranchVersionHandler: Cannot load application %s for project %s from db: %s\n", applicationName, projectKey, err)
		return err
	}

	versions, err := pipeline.GetVersions(db, app, branch)
	if err != nil {
		log.Warning("getApplicationBranchVersionHandler: Cannot load version for application %s on branch %s: %s\n", applicationName, branch, err)
		return err
	}

	return WriteJSON(w, r, versions, http.StatusOK)
}

func getApplicationHandler(w http.ResponseWriter, r *http.Request, db *gorp.DbMap, c *context.Ctx) error {
	vars := mux.Vars(r)
	projectKey := vars["key"]
	applicationName := vars["permApplicationName"]

	applicationStatus := r.FormValue("applicationStatus")
	withPollers := r.FormValue("withPollers")
	withHooks := r.FormValue("withHooks")
	withNotifs := r.FormValue("withNotifs")
	withWorkflow := r.FormValue("withWorkflow")
	withTriggers := r.FormValue("withTriggers")
	withSchedulers := r.FormValue("withSchedulers")
	branchName := r.FormValue("branchName")
	versionString := r.FormValue("version")

	app, errApp := application.LoadApplicationByName(db, projectKey, applicationName)
	if errApp != nil {
		log.Warning("getApplicationHandler: Cannot load application %s for project %s from db: %s\n", applicationName, projectKey, errApp)
		return errApp
	}

	if withPollers == "true" {
		var errPoller error
		app.RepositoryPollers, errPoller = poller.LoadPollersByApplication(db, app.ID)
		if errPoller != nil {
			log.Warning("getApplicationHandler: Cannot load pollers for application %s: %s\n", applicationName, errPoller)
			return errPoller
		}
<<<<<<< HEAD
	}

	if withSchedulers == "true" {
		var errScheduler error
		app.Schedulers, errScheduler = scheduler.GetByApplication(db, app)
		if errScheduler != nil {
			log.Warning("getApplicationHandler: Cannot load schedulers for application %s: %s\n", applicationName, errScheduler)
			return errScheduler
		}
=======
>>>>>>> 3002be14
	}

	if withHooks == "true" {
		var errHook error
		app.Hooks, errHook = hook.LoadApplicationHooks(db, app.ID)
		if errHook != nil {
			log.Warning("getApplicationHandler: Cannot load hooks for application %s: %s\n", applicationName, errHook)
			return errHook
		}
	}

	if withNotifs == "true" {
		var errNotif error
		app.Notifications, errNotif = notification.LoadAllUserNotificationSettings(db, app.ID)
		if errNotif != nil {
			log.Warning("getApplicationHandler: Cannot load user notifications for application %s: %s\n", applicationName, errNotif)
			return errNotif
		}
	}

	if withTriggers == "true" {
		for i := range app.Pipelines {
			appPip := &app.Pipelines[i]
			var errTrig error
			appPip.Triggers, errTrig = trigger.LoadTriggersByAppAndPipeline(db, app.ID, appPip.Pipeline.ID)
			if errTrig != nil {
				log.Warning("getApplicationHandler: Cannot load triggers: %s\n", errTrig)
				return errTrig
			}
		}
	}

	if withWorkflow == "true" {
		var errWorflow error
		app.Workflows, errWorflow = application.LoadCDTree(db, projectKey, applicationName, c.User)
		if errWorflow != nil {
			log.Warning("getApplicationHandler: Cannot load CD Tree for applications %s: %s\n", app.Name, errWorflow)
			return errWorflow
		}
	}

	if applicationStatus == "true" {
		var pipelineBuilds = []sdk.PipelineBuild{}

		version := 0
		if versionString != "" {
			var errStatus error
			version, errStatus = strconv.Atoi(versionString)
			if errStatus != nil {
				log.Warning("getApplicationHandler: Version %s is not an integer: %s\n", versionString, errStatus)
				return errStatus
			}
		}

		if version == 0 {
			var errBuilds error
			pipelineBuilds, errBuilds = pipeline.GetAllLastBuildByApplication(db, app.ID, branchName, 0)
			if errBuilds != nil {
				log.Warning("getApplicationHandler: Cannot load app status: %s\n", errBuilds)
				return errBuilds
			}
		} else {
			if branchName == "" {
				log.Warning("getApplicationHandler: branchName must be provided with version param\n")
				return sdk.ErrBranchNameNotProvided
			}
			var errPipBuilds error
			pipelineBuilds, errPipBuilds = pipeline.GetAllLastBuildByApplication(db, app.ID, branchName, version)
			if errPipBuilds != nil {
				log.Warning("getApplicationHandler: Cannot load app status by version: %s\n", errPipBuilds)
				return errPipBuilds
			}
		}
		app.PipelinesBuild = pipelineBuilds
	}

	app.Permission = permission.ApplicationPermission(app.ID, c.User)

	return WriteJSON(w, r, app, http.StatusOK)
}

func getApplicationBranchHandler(w http.ResponseWriter, r *http.Request, db *gorp.DbMap, c *context.Ctx) error {
	vars := mux.Vars(r)
	projectKey := vars["key"]
	applicationName := vars["permApplicationName"]

	application, err := application.LoadApplicationByName(db, projectKey, applicationName)
	if err != nil {
		log.Warning("getApplicationBranchHandler: Cannot load application %s for project %s from db: %s\n", applicationName, projectKey, err)
		return err
	}

	var branches []sdk.VCSBranch
	if application.RepositoryFullname != "" && application.RepositoriesManager != nil {
		client, err := repositoriesmanager.AuthorizedClient(db, projectKey, application.RepositoriesManager.Name)
		if err != nil {
			log.Warning("getApplicationBranchHandler> Cannot get client got %s %s : %s", projectKey, application.RepositoriesManager.Name, err)
			return sdk.ErrNoReposManagerClientAuth
		}
		branches, err = client.Branches(application.RepositoryFullname)
		if err != nil {
			log.Warning("getApplicationBranchHandler> Cannot get branches from repository %s: %s", application.RepositoryFullname, err)
			return sdk.ErrNoReposManagerClientAuth
		}

	} else {
		branches, err = pipeline.GetBranches(db, application)
		if err != nil {
			log.Warning("getApplicationBranchHandler> Cannot get branches from builds: %s", err)
			return err
		}
	}

	return WriteJSON(w, r, branches, http.StatusOK)
}

func addApplicationHandler(w http.ResponseWriter, r *http.Request, db *gorp.DbMap, c *context.Ctx) error {
	// Get project name in URL
	vars := mux.Vars(r)
	key := vars["permProjectKey"]

	projectData, err := project.LoadProject(db, key, c.User)
	if err != nil {
		log.Warning("addApplicationHandler: Cannot load %s: %s\n", key, err)
		return err
	}

	var app sdk.Application
	// Get body
	data, err := ioutil.ReadAll(r.Body)
	if err != nil {
		log.Warning("addApplicationHandler: Cannot read body: %s\n", err)
		return sdk.ErrWrongRequest
	}
	err = json.Unmarshal(data, &app)
	if err != nil {
		log.Warning("addApplicationHandler: Cannot unmarshal request: %s\n", err)
		return sdk.ErrWrongRequest
	}

	// check application name pattern
	regexp := regexp.MustCompile(sdk.NamePattern)
	if !regexp.MatchString(app.Name) {
		log.Warning("addApplicationHandler: Application name %s do not respect pattern %s", app.Name, sdk.NamePattern)
		return sdk.ErrInvalidApplicationPattern
	}

	tx, err := db.Begin()
	if err != nil {
		log.Warning("addApplicationHandler> Cannot start transaction: %s\n", err)
		return err
	}

	defer tx.Rollback()

	err = application.InsertApplication(tx, projectData, &app)
	if err != nil {
		log.Warning("addApplicationHandler> Cannot insert pipeline: %s\n", err)
		return err
	}

	err = group.LoadGroupByProject(tx, projectData)
	if err != nil {
		log.Warning("addApplicationHandler> Cannot load group from project: %s\n", err)
		return err
	}

	err = group.InsertGroupsInApplication(tx, projectData.ProjectGroups, app.ID)
	if err != nil {
		log.Warning("addApplicationHandler> Cannot add groups on application: %s\n", err)
		return err
	}

	err = tx.Commit()
	if err != nil {
		log.Warning("addApplicationHandler> Cannot commit transaction: %s\n", err)
		return err
	}
	return nil
}

func deleteApplicationHandler(w http.ResponseWriter, r *http.Request, db *gorp.DbMap, c *context.Ctx) error {
	// Get pipeline and action name in URL
	vars := mux.Vars(r)
	projectKey := vars["key"]
	applicationName := vars["permApplicationName"]

	cache.DeleteAll(cache.Key("application", projectKey, "*"))
	cache.DeleteAll(cache.Key("pipeline", projectKey, "*"))

	app, err := application.LoadApplicationByName(db, projectKey, applicationName)
	if err != nil {
		if err != sdk.ErrApplicationNotFound {
			log.Warning("deleteApplicationHandler> Cannot load application %s: %s\n", applicationName, err)
		}
		return err
<<<<<<< HEAD
=======
	}

	nb, errNb := pipeline.CountBuildingPipelineByApplication(db, app.ID)
	if errNb != nil {
		log.Warning("deleteApplicationHandler> Cannot count pipeline build for application %d: %s\n", app.ID, errNb)
		return errNb
	}

	if nb > 0 {
		log.Warning("deleteApplicationHandler> Cannot delete application [%d], there are building pipelines: %d\n", app.ID, nb)
		return sdk.ErrAppBuildingPipelines
>>>>>>> 3002be14
	}

	tx, err := db.Begin()
	if err != nil {
		log.Warning("deleteApplicationHandler> Cannot begin transaction: %s\n", err)
		return err
	}
	defer tx.Rollback()

	err = application.DeleteApplication(tx, app.ID)
	if err != nil {
		log.Warning("deleteApplicationHandler> Cannot delete application: %s\n", err)
		return err
	}

	err = tx.Commit()
	if err != nil {
		log.Warning("deleteApplicationHandler> Cannot commit transaction: %s\n", err)
		return err
	}

	cache.DeleteAll(cache.Key("application", projectKey, "*"))
	cache.DeleteAll(cache.Key("pipeline", projectKey, "*"))

	return nil
}

func cloneApplicationHandler(w http.ResponseWriter, r *http.Request, db *gorp.DbMap, c *context.Ctx) error {
	// Get pipeline and action name in URL
	vars := mux.Vars(r)
	projectKey := vars["key"]
	applicationName := vars["permApplicationName"]

	projectData, errProj := project.LoadProject(db, projectKey, c.User)
	if errProj != nil {
		log.Warning("cloneApplicationHandler> Cannot load %s: %s\n", projectKey, errProj)
		return sdk.ErrNoProject
<<<<<<< HEAD
	}

	envs, errE := environment.LoadEnvironments(db, projectKey, true, c.User)
	if errProj != nil {
		log.Warning("cloneApplicationHandler> Cannot load Environments %s: %s\n", projectKey, errProj)
		return errE
=======
>>>>>>> 3002be14
	}
	projectData.Environments = envs

	envs, errE := environment.LoadEnvironments(db, projectKey, true, c.User)
	if errProj != nil {
		log.Warning("cloneApplicationHandler> Cannot load Environments %s: %s\n", projectKey, errProj)
		return errE
	}
	projectData.Environments = envs

	var newApp sdk.Application
	// Get body
	data, errRead := ioutil.ReadAll(r.Body)
	if errRead != nil {
		return sdk.ErrWrongRequest
	}
	if err := json.Unmarshal(data, &newApp); err != nil {
		return sdk.ErrWrongRequest
	}

	appToClone, errApp := application.LoadApplicationByName(db, projectKey, applicationName)
	if errApp != nil {
		log.Warning("cloneApplicationHandler> Cannot load application %s: %s\n", applicationName, errApp)
		return errApp
	}

	tx, errBegin := db.Begin()
	if errBegin != nil {
		log.Warning("cloneApplicationHandler> Cannot start transaction : %s\n", errBegin)
		return errBegin
	}
	defer tx.Rollback()

	if err := cloneApplication(tx, projectData, &newApp, appToClone); err != nil {
		log.Warning("cloneApplicationHandler> Cannot insert new application %s: %s\n", newApp.Name, err)
		return err
	}

	lastModified, errLM := project.UpdateProjectDB(tx, projectData.Key, projectData.Name)
	if errLM != nil {
		log.Warning("cloneApplicationHandler> Cannot update project last modified date: %s\n", errLM)
		return errLM
	}
	projectData.LastModified = lastModified.Unix()

	if err := tx.Commit(); err != nil {
		log.Warning("cloneApplicationHandler> Cannot commit transaction : %s\n", err)
		return err
	}

	cache.DeleteAll(cache.Key("application", projectKey, "*"))
	cache.DeleteAll(cache.Key("pipeline", projectKey, "*"))

	return WriteJSON(w, r, newApp, http.StatusOK)
}

// cloneApplication Clone an application with all her dependencies: pipelines, permissions, triggers
func cloneApplication(db gorp.SqlExecutor, project *sdk.Project, newApp *sdk.Application, appToClone *sdk.Application) error {
	newApp.Pipelines = appToClone.Pipelines
	newApp.ApplicationGroups = appToClone.ApplicationGroups

	// Create Application
	if err := application.InsertApplication(db, project, newApp); err != nil {
		return err
	}

	// Insert Permission
	if err := group.InsertGroupsInApplication(db, newApp.ApplicationGroups, newApp.ID); err != nil {
		return err
	}

	var variablesToDelete []string
	for _, v := range newApp.Variable {
		if v.Type == sdk.KeyVariable {
			variablesToDelete = append(variablesToDelete, fmt.Sprintf("%s.pub", v.Name))
		}
	}

	for _, vToDelete := range variablesToDelete {
		for i := range newApp.Variable {
			if vToDelete == newApp.Variable[i].Name {
				newApp.Variable = append(newApp.Variable[:i], newApp.Variable[i+1:]...)
				break
			}
		}
	}

	// Insert variable
	for _, v := range newApp.Variable {
		var errVar error
		// If variable is a key variable, generate a new one for this application
		if v.Type == sdk.KeyVariable {
			errVar = application.AddKeyPairToApplication(db, newApp, v.Name)
		} else {
			errVar = application.InsertVariable(db, newApp, v)
		}
		if errVar != nil {
			return errVar
		}
	}

	// Attach pipeline + Set pipeline parameters
	for _, appPip := range newApp.Pipelines {
		if err := application.AttachPipeline(db, newApp.ID, appPip.Pipeline.ID); err != nil {
			return err
		}

		if err := application.UpdatePipelineApplication(db, newApp, appPip.Pipeline.ID, appPip.Parameters); err != nil {
			return err
		}
	}

	// Load trigger to clone
	triggers, err := trigger.LoadTriggerByApp(db, appToClone.ID)
	if err != nil {
		return err
	}

	// Clone trigger
	for _, t := range triggers {
		// Insert new trigger
		if t.DestApplication.ID == appToClone.ID {
			t.DestApplication = *newApp
		}
		t.SrcApplication = *newApp
		if err := trigger.InsertTrigger(db, &t); err != nil {
			return err
		}
	}

	if err := sanity.CheckApplication(db, project, newApp); err != nil {
		log.Warning("cloneApplication> Cannot check application sanity: %s\n", err)
		return err
	}

	return nil
}

func updateApplicationHandler(w http.ResponseWriter, r *http.Request, db *gorp.DbMap, c *context.Ctx) error {
	// Get pipeline and action name in URL
	vars := mux.Vars(r)
	projectKey := vars["key"]
	applicationName := vars["permApplicationName"]

	p, err := project.LoadProject(db, projectKey, c.User)
	if err != nil {
		log.Warning("updateApplicationHandler> Cannot load project %s: %s\n", projectKey, err)
		return err
	}
	envs, err := environment.LoadEnvironments(db, projectKey, true, c.User)
	if err != nil {
		log.Warning("updateApplicationHandler> Cannot load environments %s: %s\n", projectKey, err)
		return err
	}
	p.Environments = envs

	app, err := application.LoadApplicationByName(db, projectKey, applicationName)
	if err != nil {
		log.Warning("updateApplicationHandler> Cannot load application %s: %s\n", applicationName, err)
		return err
	}

	var appPost sdk.Application
	// Get body
	data, err := ioutil.ReadAll(r.Body)
	if err != nil {
		log.Warning("updateApplicationHandler> Cannot read body: %s\n", err)
		return sdk.ErrWrongRequest
	}
	err = json.Unmarshal(data, &appPost)
	if err != nil {
		log.Warning("updateApplicationHandler> Cannot unmarshal request: %s\n", err)
		return sdk.ErrWrongRequest
	}

	// check application name pattern
	regexp := regexp.MustCompile(sdk.NamePattern)
	if !regexp.MatchString(appPost.Name) {
		log.Warning("updateApplicationHandler: Application name %s do not respect pattern %s", appPost.Name, sdk.NamePattern)
		return sdk.ErrInvalidApplicationPattern
	}

	app.Name = appPost.Name

	tx, err := db.Begin()
	if err != nil {
		log.Warning("updateApplicationHandler> Cannot start transaction: %s\n", err)
		return err
	}
	defer tx.Rollback()

	if err := application.UpdateApplication(tx, app); err != nil {
		log.Warning("updateApplicationHandler> Cannot delete application %s: %s\n", applicationName, err)
		return err
	}

	if err := sanity.CheckApplication(tx, p, app); err != nil {
		log.Warning("updateApplicationHandler: Cannot check application sanity: %s\n", err)
		return err
	}

	if err := tx.Commit(); err != nil {
		log.Warning("updateApplicationHandler> Cannot commit transaction: %s\n", err)
		return err
	}

	cache.DeleteAll(cache.Key("application", projectKey, "*"))
	cache.DeleteAll(cache.Key("pipeline", projectKey, "*"))

	return WriteJSON(w, r, app, http.StatusOK)

}<|MERGE_RESOLUTION|>--- conflicted
+++ resolved
@@ -24,10 +24,7 @@
 	"github.com/ovh/cds/engine/api/project"
 	"github.com/ovh/cds/engine/api/repositoriesmanager"
 	"github.com/ovh/cds/engine/api/sanity"
-<<<<<<< HEAD
 	"github.com/ovh/cds/engine/api/scheduler"
-=======
->>>>>>> 3002be14
 	"github.com/ovh/cds/engine/api/trigger"
 	"github.com/ovh/cds/engine/log"
 	"github.com/ovh/cds/sdk"
@@ -170,7 +167,7 @@
 			log.Warning("getApplicationHandler: Cannot load pollers for application %s: %s\n", applicationName, errPoller)
 			return errPoller
 		}
-<<<<<<< HEAD
+
 	}
 
 	if withSchedulers == "true" {
@@ -180,8 +177,6 @@
 			log.Warning("getApplicationHandler: Cannot load schedulers for application %s: %s\n", applicationName, errScheduler)
 			return errScheduler
 		}
-=======
->>>>>>> 3002be14
 	}
 
 	if withHooks == "true" {
@@ -378,8 +373,6 @@
 			log.Warning("deleteApplicationHandler> Cannot load application %s: %s\n", applicationName, err)
 		}
 		return err
-<<<<<<< HEAD
-=======
 	}
 
 	nb, errNb := pipeline.CountBuildingPipelineByApplication(db, app.ID)
@@ -391,7 +384,6 @@
 	if nb > 0 {
 		log.Warning("deleteApplicationHandler> Cannot delete application [%d], there are building pipelines: %d\n", app.ID, nb)
 		return sdk.ErrAppBuildingPipelines
->>>>>>> 3002be14
 	}
 
 	tx, err := db.Begin()
@@ -429,22 +421,13 @@
 	if errProj != nil {
 		log.Warning("cloneApplicationHandler> Cannot load %s: %s\n", projectKey, errProj)
 		return sdk.ErrNoProject
-<<<<<<< HEAD
 	}
 
 	envs, errE := environment.LoadEnvironments(db, projectKey, true, c.User)
 	if errProj != nil {
 		log.Warning("cloneApplicationHandler> Cannot load Environments %s: %s\n", projectKey, errProj)
 		return errE
-=======
->>>>>>> 3002be14
-	}
-	projectData.Environments = envs
-
-	envs, errE := environment.LoadEnvironments(db, projectKey, true, c.User)
-	if errProj != nil {
-		log.Warning("cloneApplicationHandler> Cannot load Environments %s: %s\n", projectKey, errProj)
-		return errE
+
 	}
 	projectData.Environments = envs
 
