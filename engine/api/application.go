--- conflicted
+++ resolved
@@ -373,11 +373,7 @@
 }
 
 // cloneApplication Clone an application with all her dependencies: pipelines, permissions, triggers
-<<<<<<< HEAD
-func cloneApplication(ctx context.Context, db gorpmapping.SqlExecutorWithTx, projIdent sdk.ProjectIdentifiers, newApp *sdk.Application) error {
-=======
-func cloneApplication(ctx context.Context, db gorpmapper.SqlExecutorWithTx, store cache.Store, proj sdk.Project, newApp *sdk.Application, appToClone *sdk.Application) error {
->>>>>>> d125f032
+func cloneApplication(ctx context.Context, db gorpmapper.SqlExecutorWithTx, projIdent sdk.ProjectIdentifiers, newApp *sdk.Application) error {
 	// Create Application
 	if err := application.Insert(db, projIdent, newApp); err != nil {
 		return err
