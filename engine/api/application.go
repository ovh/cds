package api

import (
	"context"
	"database/sql"
	"fmt"
	"io"
	"net/http"
	"strings"

	"github.com/go-gorp/gorp"
	"github.com/gorilla/mux"

	"github.com/ovh/cds/engine/api/application"
	"github.com/ovh/cds/engine/api/ascode"
	"github.com/ovh/cds/engine/api/environment"
	"github.com/ovh/cds/engine/api/event"
	"github.com/ovh/cds/engine/api/group"
	"github.com/ovh/cds/engine/api/keys"
	"github.com/ovh/cds/engine/api/operation"
	"github.com/ovh/cds/engine/api/permission"
	"github.com/ovh/cds/engine/api/project"
	"github.com/ovh/cds/engine/api/repositoriesmanager"
	"github.com/ovh/cds/engine/api/user"
	"github.com/ovh/cds/engine/api/workflow"
	"github.com/ovh/cds/engine/cache"
	"github.com/ovh/cds/engine/gorpmapper"
	"github.com/ovh/cds/engine/service"
	"github.com/ovh/cds/sdk"
	"github.com/ovh/cds/sdk/exportentities"
)

func (api *API) getApplicationsHandler() service.Handler {
	return func(ctx context.Context, w http.ResponseWriter, r *http.Request) error {
		vars := mux.Vars(r)
		projectKey := vars[permProjectKey]
		withUsage := service.FormBool(r, "withUsage")
		withIcon := service.FormBool(r, "withIcon")
		withPermissions := r.FormValue("permission")

		loadOpts := []application.LoadOptionFunc{}
		if withIcon {
			loadOpts = append(loadOpts, application.LoadOptions.WithIcon)
		}

		requestedUserName := r.Header.Get("X-Cds-Username")
		var requestedUser *sdk.AuthentifiedUser
		if requestedUserName != "" && isMaintainer(ctx) {
			var err error
			requestedUser, err = user.LoadByUsername(ctx, api.mustDB(), requestedUserName)
			if err != nil {
				if sdk.Cause(err) == sql.ErrNoRows {
					return sdk.WithStack(sdk.ErrUserNotFound)
				}
				return err
			}

			groups, err := group.LoadAllByUserID(context.TODO(), api.mustDB(), requestedUser.ID)
			if err != nil {
				return sdk.WrapError(err, "unable to load user '%s' groups", requestedUserName)
			}
			requestedUser.Groups = groups

			projPerms, err := permission.LoadProjectMaxLevelPermission(ctx, api.mustDB(), []string{projectKey}, requestedUser.GetGroupIDs())
			if err != nil {
				return err
			}
			if projPerms.Level(projectKey) < sdk.PermissionRead {
				return nil
			}
		}

		applications, err := application.LoadAll(ctx, api.mustDB(), projectKey, loadOpts...)
		if err != nil {
			return sdk.WrapError(err, "cannot load applications from db")
		}

		if strings.ToUpper(withPermissions) == "W" {
			var groupIDs []int64
			if requestedUser != nil {
				groupIDs = requestedUser.GetGroupIDs()
			} else {
				groupIDs = getAPIConsumer(ctx).GetGroupIDs()
			}

			projectPerms, err := permission.LoadProjectMaxLevelPermission(ctx, api.mustDB(), []string{projectKey}, groupIDs)
			if err != nil {
				return err
			}
			res := make([]sdk.Application, 0, len(applications))
			for _, a := range applications {
				if projectPerms.Permissions(projectKey).Writable {
					res = append(res, a)
				}
			}
			applications = res
		}

		if withUsage {
			for i := range applications {
				usage, errU := loadApplicationUsage(ctx, api.mustDB(), projectKey, applications[i].Name)
				if errU != nil {
					return sdk.WrapError(errU, "getApplicationHandler> Cannot load application usage")
				}
				applications[i].Usage = &usage
			}
		}

		return service.WriteJSON(w, applications, http.StatusOK)
	}
}

func (api *API) getApplicationHandler() service.Handler {
	return func(ctx context.Context, w http.ResponseWriter, r *http.Request) error {
		vars := mux.Vars(r)
		projectKey := vars[permProjectKey]
		applicationName := vars["applicationName"]

		withKeys := service.FormBool(r, "withKeys")
		withUsage := service.FormBool(r, "withUsage")
		withIcon := service.FormBool(r, "withIcon")
		withDeploymentStrategies := service.FormBool(r, "withDeploymentStrategies")
		withVulnerabilities := service.FormBool(r, "withVulnerabilities")

		loadOptions := []application.LoadOptionFunc{
			application.LoadOptions.WithVariables,
		}
		if withKeys {
			loadOptions = append(loadOptions, application.LoadOptions.WithKeys)
		}
		if withDeploymentStrategies {
			loadOptions = append(loadOptions, application.LoadOptions.WithDeploymentStrategies)
		}
		if withVulnerabilities {
			loadOptions = append(loadOptions, application.LoadOptions.WithVulnerabilities)
		}
		if withIcon {
			loadOptions = append(loadOptions, application.LoadOptions.WithIcon)
		}

		app, err := application.LoadByName(ctx, api.mustDB(), projectKey, applicationName, loadOptions...)
		if err != nil {
			return sdk.WrapError(err, "cannot load application %s for project %s from db", applicationName, projectKey)
		}

		if withUsage {
			usage, err := loadApplicationUsage(ctx, api.mustDB(), projectKey, applicationName)
			if err != nil {
				return sdk.WrapError(err, "cannot load application usage")
			}
			app.Usage = &usage
		}

		if app.FromRepository != "" {
			proj, err := project.Load(ctx, api.mustDB(), projectKey, project.LoadOptions.WithIntegrations)
			if err != nil {
				return err
			}

			wkAscodeHolder, err := workflow.LoadByRepo(ctx, api.mustDB(), *proj, app.FromRepository, workflow.LoadOptions{
				WithTemplate: true,
			})
			if err != nil && !sdk.ErrorIs(err, sdk.ErrNotFound) {
				return sdk.NewErrorFrom(err, "cannot found workflow holder of the application")
			}
			app.WorkflowAscodeHolder = wkAscodeHolder

			// FIXME from_repository should never be set if the workflow holder was deleted
			if app.WorkflowAscodeHolder == nil {
				app.FromRepository = ""
			}
		}

		return service.WriteJSON(w, app, http.StatusOK)
	}
}

// loadApplicationUsage return usage of application
func loadApplicationUsage(ctx context.Context, db gorp.SqlExecutor, projKey, appName string) (sdk.Usage, error) {
	usage := sdk.Usage{}

	wf, errW := workflow.LoadByApplicationName(ctx, db, projKey, appName)
	if errW != nil {
		return usage, sdk.WrapError(errW, "loadApplicationUsage> Cannot load workflows linked to application %s in project %s", appName, projKey)
	}
	usage.Workflows = wf

	return usage, nil
}

func (api *API) getApplicationVCSInfosHandler() service.Handler {
	return func(ctx context.Context, w http.ResponseWriter, r *http.Request) error {
		vars := mux.Vars(r)
		projectKey := vars[permProjectKey]
		applicationName := vars["applicationName"]
		remote := r.FormValue("remote")

		tx, err := api.mustDB().Begin()
		if err != nil {
			return sdk.WithStack(err)
		}
		defer tx.Rollback() // nolint

		app, err := application.LoadByName(ctx, tx, projectKey, applicationName, application.LoadOptions.Default)
		if err != nil {
			return sdk.WrapError(err, "cannot load application %s for project %s from db", applicationName, projectKey)
		}

		resp := struct {
			Branches []sdk.VCSBranch `json:"branches,omitempty"`
			Remotes  []sdk.VCSRepo   `json:"remotes,omitempty"`
			Tags     []sdk.VCSTag    `json:"tags,omitempty"`
		}{}

		if app.RepositoryFullname == "" || app.VCSServer == "" {
			return service.WriteJSON(w, resp, http.StatusOK)
		}

<<<<<<< HEAD
		vcsServer, err := repositoriesmanager.LoadProjectVCSServerLinkByProjectKeyAndVCSServerName(ctx, tx, projectKey, app.VCSServer)
		if err != nil {
			return sdk.NewErrorWithStack(err, sdk.NewErrorFrom(sdk.ErrNoReposManagerClientAuth, "cannot get vcs server %s for project %s", app.VCSServer, projectKey))
		}

		client, err := repositoriesmanager.AuthorizedClient(ctx, tx, api.Cache, projectKey, vcsServer)
=======
		client, err := repositoriesmanager.AuthorizedClient(ctx, tx, api.Cache, projectKey, app.VCSServer)
>>>>>>> 01792c23
		if err != nil {
			return sdk.NewErrorWithStack(err, sdk.NewErrorFrom(sdk.ErrNoReposManagerClientAuth, "cannot get vcs server %s for project %s", app.VCSServer, projectKey))
		}

		if err := tx.Commit(); err != nil {
			return sdk.WithStack(err)
		}

		repositoryFullname := app.RepositoryFullname
		if remote != "" && remote != app.RepositoryFullname {
			repositoryFullname = remote
		}
		branches, err := client.Branches(ctx, repositoryFullname, sdk.VCSBranchesFilter{Limit: 50})
		if err != nil {
			return err
		}
		resp.Branches = branches

		tags, err := client.Tags(ctx, repositoryFullname)
		if err != nil {
			return sdk.WrapError(err, "cannot get tags from repository %s", repositoryFullname)
		}
		resp.Tags = tags

		remotes, err := client.ListForks(ctx, repositoryFullname)
		if err != nil {
			return sdk.WrapError(err, "cannot get remotes from repository %s", repositoryFullname)
		}
		resp.Remotes = remotes

		return service.WriteJSON(w, resp, http.StatusOK)
	}
}

func (api *API) addApplicationHandler() service.Handler {
	return func(ctx context.Context, w http.ResponseWriter, r *http.Request) error {
		// Get project name in URL
		vars := mux.Vars(r)
		key := vars[permProjectKey]

		proj, errl := project.Load(ctx, api.mustDB(), key)
		if errl != nil {
			return sdk.WrapError(errl, "addApplicationHandler> Cannot load %s", key)
		}

		var app sdk.Application
		if err := service.UnmarshalBody(r, &app); err != nil {
			return err
		}

		// check application name pattern
		regexp := sdk.NamePatternRegex
		if !regexp.MatchString(app.Name) {
			return sdk.WrapError(sdk.ErrInvalidApplicationPattern, "addApplicationHandler: Application name %s do not respect pattern %s", app.Name, sdk.NamePattern)
		}

		tx, err := api.mustDB().Begin()
		if err != nil {
			return sdk.WrapError(err, "cannot start transaction")
		}

		defer tx.Rollback() // nolint

		if err := application.Insert(tx, *proj, &app); err != nil {
			return err
		}

		if err := tx.Commit(); err != nil {
			return sdk.WithStack(err)
		}

		event.PublishAddApplication(ctx, proj.Key, app, getAPIConsumer(ctx))

		return service.WriteJSON(w, app, http.StatusOK)
	}
}

func (api *API) deleteApplicationHandler() service.Handler {
	return func(ctx context.Context, w http.ResponseWriter, r *http.Request) error {
		// Get pipeline and action name in URL
		vars := mux.Vars(r)
		projectKey := vars[permProjectKey]
		applicationName := vars["applicationName"]

		app, err := application.LoadByName(ctx, api.mustDB(), projectKey, applicationName)
		if err != nil {
			return err
		}

		tx, err := api.mustDB().Begin()
		if err != nil {
			return sdk.WrapError(err, "cannot begin transaction")
		}
		defer tx.Rollback() // nolint

		err = application.DeleteApplication(tx, app.ID)
		if err != nil {
			return sdk.WrapError(err, "Cannot delete application")
		}

		if err := tx.Commit(); err != nil {
			return sdk.WithStack(err)
		}

		event.PublishDeleteApplication(ctx, projectKey, *app, getAPIConsumer(ctx))

		return nil
	}
}

func (api *API) cloneApplicationHandler() service.Handler {
	return func(ctx context.Context, w http.ResponseWriter, r *http.Request) error {
		vars := mux.Vars(r)
		projectKey := vars[permProjectKey]
		applicationName := vars["applicationName"]

		proj, err := project.Load(ctx, api.mustDB(), projectKey)
		if err != nil {
			return sdk.NewErrorWithStack(err, sdk.NewErrorFrom(sdk.ErrNoProject, "cannot load %s", projectKey))
		}

		envs, err := environment.LoadEnvironments(api.mustDB(), projectKey)
		if err != nil {
			return sdk.WrapError(err, "cannot load environments for project %s", projectKey)
		}
		proj.Environments = envs

		var newApp sdk.Application
		if err := service.UnmarshalBody(r, &newApp); err != nil {
			return err
		}

		appToClone, err := application.LoadByName(ctx, api.mustDB(), projectKey, applicationName, application.LoadOptions.Default)
		if err != nil {
			return sdk.WrapError(err, "cannot load application %s", applicationName)
		}

		tx, err := api.mustDB().Begin()
		if err != nil {
			return sdk.WrapError(err, "cannot start transaction")
		}
		defer tx.Rollback() // nolint

		if err := cloneApplication(ctx, tx, api.Cache, *proj, &newApp, appToClone); err != nil {
			return sdk.WrapError(err, "cannot insert new application %s", newApp.Name)
		}

		if err := tx.Commit(); err != nil {
			return sdk.WithStack(err)
		}

		return service.WriteJSON(w, newApp, http.StatusOK)
	}
}

// cloneApplication Clone an application with all her dependencies: pipelines, permissions, triggers
func cloneApplication(ctx context.Context, db gorpmapper.SqlExecutorWithTx, store cache.Store, proj sdk.Project, newApp *sdk.Application, appToClone *sdk.Application) error {
	// Create Application
	if err := application.Insert(db, proj, newApp); err != nil {
		return err
	}

	var variablesToDelete []string
	for _, v := range newApp.Variables {
		if v.Type == sdk.KeyVariable {
			variablesToDelete = append(variablesToDelete, fmt.Sprintf("%s.pub", v.Name))
		}
	}

	for _, vToDelete := range variablesToDelete {
		for i := range newApp.Variables {
			if vToDelete == newApp.Variables[i].Name {
				newApp.Variables = append(newApp.Variables[:i], newApp.Variables[i+1:]...)
				break
			}
		}
	}

	// Insert variables
	for i := range newApp.Variables {
		newVar := &newApp.Variables[i]
		if !sdk.IsInArray(newVar.Type, sdk.AvailableVariableType) {
			return sdk.WithStack(sdk.NewErrorFrom(sdk.ErrWrongRequest, "invalid variable type %s", newVar.Type))
		}

		if err := application.InsertVariable(db, newApp.ID, newVar, getAPIConsumer(ctx)); err != nil {
			return sdk.WrapError(err, "cloneApplication> Cannot add variable %s in application %s", newVar.Name, newApp.Name)
		}
	}

	event.PublishAddApplication(ctx, proj.Key, *newApp, getAPIConsumer(ctx))

	return nil
}

func (api *API) updateAsCodeApplicationHandler() service.Handler {
	return func(ctx context.Context, w http.ResponseWriter, r *http.Request) error {
		vars := mux.Vars(r)
		key := vars[permProjectKey]
		name := vars["applicationName"]

		branch := FormString(r, "branch")
		message := FormString(r, "message")

		if branch == "" || message == "" {
			return sdk.NewErrorFrom(sdk.ErrWrongRequest, "missing branch or message data")
		}

		var a sdk.Application
		if err := service.UnmarshalBody(r, &a); err != nil {
			return err
		}

		// check application name pattern
		regexp := sdk.NamePatternRegex
		if !regexp.MatchString(a.Name) {
			return sdk.WrapError(sdk.ErrInvalidApplicationPattern, "Application name %s do not respect pattern", a.Name)
		}

		tx, err := api.mustDB().Begin()
		if err != nil {
			return sdk.WithStack(err)
		}
		defer tx.Rollback() // nolint

		proj, err := project.Load(ctx, tx, key, project.LoadOptions.WithClearKeys)
		if err != nil {
			return err
		}

		appDB, err := application.LoadByName(ctx, tx, key, name)
		if err != nil {
			return sdk.WrapError(err, "cannot load application %s", name)
		}

		if appDB.FromRepository == "" {
			return sdk.NewErrorFrom(sdk.ErrForbidden, "current application is not ascode")
		}
		if appDB.FromRepository != a.FromRepository {
			return sdk.NewErrorFrom(sdk.ErrForbidden, "you can't use this repository to update your application: %s", a.FromRepository)
		}

		client, err := repositoriesmanager.AuthorizedClient(ctx, tx, api.Cache, key, appDB.VCSServer)
		if err != nil {
			return sdk.WrapError(sdk.ErrNoReposManagerClientAuth, "updateAsCodeApplicationHandler> Cannot get client got %s %s : %v", key, appDB.VCSServer, err)
		}

		b, err := client.Branch(ctx, appDB.RepositoryFullname, sdk.VCSBranchFilters{BranchName: branch})
		if err != nil && !sdk.ErrorIs(err, sdk.ErrNotFound) {
			return err
		}

		if b != nil && b.Default {
			return sdk.NewErrorFrom(sdk.ErrForbidden, "cannot push the the default branch on your git repository")
		}

		wkHolder, err := workflow.LoadByRepo(ctx, tx, *proj, appDB.FromRepository, workflow.LoadOptions{
			WithTemplate: true,
		})
		if err != nil {
			return err
		}
		if wkHolder.TemplateInstance != nil {
			return sdk.NewErrorFrom(sdk.ErrForbidden, "cannot edit an application that was generated by a template")
		}

		var rootApp *sdk.Application
		if wkHolder.WorkflowData.Node.Context != nil && wkHolder.WorkflowData.Node.Context.ApplicationID != 0 {
			rootApp, err = application.LoadByIDWithClearVCSStrategyPassword(ctx, tx, wkHolder.WorkflowData.Node.Context.ApplicationID)
			if err != nil {
				return err
			}
		}
		if rootApp == nil {
			return sdk.NewErrorFrom(sdk.ErrWrongRequest, "cannot find the root application of the workflow %s that hold the pipeline", wkHolder.Name)
		}

		// create keys
		for i := range a.Keys {
			k := &a.Keys[i]
			newKey, err := keys.GenerateKey(k.Name, k.Type)
			if err != nil {
				return err
			}
			k.Public = newKey.Public
			k.Private = newKey.Private
			k.KeyID = newKey.KeyID
		}

		if a.RepositoryStrategy.ConnectionType == "https" && a.RepositoryStrategy.Password == sdk.PasswordPlaceholder {
			a.RepositoryStrategy.Password = rootApp.RepositoryStrategy.Password
		}

		u := getAPIConsumer(ctx)
		a.ProjectID = proj.ID
		app, err := application.ExportApplication(ctx, tx, a, project.EncryptWithBuiltinKey, fmt.Sprintf("app:%d:%s", appDB.ID, branch))
		if err != nil {
			return sdk.WrapError(err, "unable to export app %s", a.Name)
		}
		wp := exportentities.WorkflowComponents{
			Applications: []exportentities.Application{app},
		}

		ope, err := operation.PushOperationUpdate(ctx, tx, api.Cache, *proj, wp, rootApp.VCSServer, rootApp.RepositoryFullname, branch, message, a.RepositoryStrategy, u)
		if err != nil {
			return err
		}

		if err := tx.Commit(); err != nil {
			return sdk.WithStack(err)
		}

		api.GoRoutines.Exec(context.Background(), fmt.Sprintf("UpdateAsCodeApplicationHandler-%s", ope.UUID), func(ctx context.Context) {
			ed := ascode.EntityData{
				FromRepo:      appDB.FromRepository,
				Type:          ascode.ApplicationEvent,
				ID:            appDB.ID,
				Name:          appDB.Name,
				OperationUUID: ope.UUID,
			}
			ascode.UpdateAsCodeResult(ctx, api.mustDB(), api.Cache, api.GoRoutines, *proj, *wkHolder, *rootApp, ed, u)
		})

		return service.WriteJSON(w, sdk.Operation{
			UUID:   ope.UUID,
			Status: ope.Status,
		}, http.StatusOK)
	}
}

func (api *API) updateApplicationHandler() service.Handler {
	return func(ctx context.Context, w http.ResponseWriter, r *http.Request) error {
		vars := mux.Vars(r)
		projectKey := vars[permProjectKey]
		applicationName := vars["applicationName"]

		app, err := application.LoadByNameWithClearVCSStrategyPassword(ctx, api.mustDB(), projectKey, applicationName, application.LoadOptions.Default)
		if err != nil {
			return sdk.WrapError(err, "cannot load application %s", applicationName)
		}

		if app.FromRepository != "" {
			return sdk.WithStack(sdk.ErrForbidden)
		}

		var appPost sdk.Application
		if err := service.UnmarshalBody(r, &appPost); err != nil {
			return err
		}

		// check application name pattern
		regexp := sdk.NamePatternRegex
		if !regexp.MatchString(appPost.Name) {
			return sdk.WrapError(sdk.ErrInvalidApplicationPattern, "application name %s do not respect pattern %s", appPost.Name, sdk.NamePattern)
		}

		if appPost.RepositoryStrategy.Password == sdk.PasswordPlaceholder {
			appPost.RepositoryStrategy.Password = app.RepositoryStrategy.Password
		}

		old := *app

		//Update name and Metadata
		app.Name = appPost.Name
		app.Description = appPost.Description
		if appPost.Icon != "" {
			app.Icon = appPost.Icon
		}
		app.Metadata = appPost.Metadata
		app.RepositoryStrategy = appPost.RepositoryStrategy
		app.RepositoryStrategy.SSHKeyContent = ""

		tx, err := api.mustDB().Begin()
		if err != nil {
			return sdk.WrapError(err, "cannot start transaction")
		}
		defer tx.Rollback() // nolint

		if err := application.Update(ctx, tx, app); err != nil {
			return sdk.WrapError(err, "cannot delete application %s", applicationName)
		}

		if err := tx.Commit(); err != nil {
			return sdk.WithStack(err)
		}

		event.PublishUpdateApplication(ctx, projectKey, *app, old, getAPIConsumer(ctx))

		return service.WriteJSON(w, app, http.StatusOK)

	}
}

func (api *API) postApplicationMetadataHandler() service.Handler {
	return func(ctx context.Context, w http.ResponseWriter, r *http.Request) error {
		vars := mux.Vars(r)
		projectKey := vars[permProjectKey]
		applicationName := vars["applicationName"]

		app, err := application.LoadByName(ctx, api.mustDB(), projectKey, applicationName)
		if err != nil {
			return err
		}
		if app.FromRepository != "" {
			return sdk.WithStack(sdk.ErrForbidden)
		}
		oldApp := *app

		m := vars["metadata"]
		v, err := io.ReadAll(r.Body)
		if err != nil {
			return sdk.WithStack(err)
		}
		defer r.Body.Close()

		app.Metadata[m] = string(v)
		tx, err := api.mustDB().Begin()
		if err != nil {
			return sdk.WrapError(err, "unable to start tx")
		}
		defer tx.Rollback() // nolint

		if err := application.Update(ctx, tx, app); err != nil {
			return sdk.WrapError(err, "unable to update application")
		}

		if err := tx.Commit(); err != nil {
			return sdk.WrapError(err, "unable to commit tx")
		}

		event.PublishUpdateApplication(ctx, projectKey, *app, oldApp, getAPIConsumer(ctx))

		return nil
	}
}<|MERGE_RESOLUTION|>--- conflicted
+++ resolved
@@ -216,16 +216,7 @@
 			return service.WriteJSON(w, resp, http.StatusOK)
 		}
 
-<<<<<<< HEAD
-		vcsServer, err := repositoriesmanager.LoadProjectVCSServerLinkByProjectKeyAndVCSServerName(ctx, tx, projectKey, app.VCSServer)
-		if err != nil {
-			return sdk.NewErrorWithStack(err, sdk.NewErrorFrom(sdk.ErrNoReposManagerClientAuth, "cannot get vcs server %s for project %s", app.VCSServer, projectKey))
-		}
-
-		client, err := repositoriesmanager.AuthorizedClient(ctx, tx, api.Cache, projectKey, vcsServer)
-=======
 		client, err := repositoriesmanager.AuthorizedClient(ctx, tx, api.Cache, projectKey, app.VCSServer)
->>>>>>> 01792c23
 		if err != nil {
 			return sdk.NewErrorWithStack(err, sdk.NewErrorFrom(sdk.ErrNoReposManagerClientAuth, "cannot get vcs server %s for project %s", app.VCSServer, projectKey))
 		}
