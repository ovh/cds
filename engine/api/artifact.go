--- conflicted
+++ resolved
@@ -354,11 +354,7 @@
 
 		art := new(sdk.Artifact)
 		if err := service.UnmarshalBody(r, art); err != nil {
-<<<<<<< HEAD
-			return sdk.WrapError(err, "postArtifactWithTempURLHandler> Unable to unmarshal artifact")
-=======
 			return sdk.WrapError(err, "Unable to unmarshal artifact")
->>>>>>> 079815ae
 		}
 
 		art.DownloadHash = hash
@@ -398,11 +394,7 @@
 
 		art := new(sdk.Artifact)
 		if err := service.UnmarshalBody(r, art); err != nil {
-<<<<<<< HEAD
-			return sdk.WrapError(err, "postArtifactWithTempURLCallbackHandler> Unable to read artifact")
-=======
 			return sdk.WrapError(err, "Unable to read artifact")
->>>>>>> 079815ae
 		}
 
 		cacheKey := cache.Key("artifacts", art.GetPath(), art.GetName())
