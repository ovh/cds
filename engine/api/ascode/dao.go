--- conflicted
+++ resolved
@@ -30,11 +30,9 @@
 	return &event, nil
 }
 
-<<<<<<< HEAD
-// LoadAsCodeEventByWorkflowIDs Load as code events workf given workflow IDs
-func LoadAsCodeEventByWorkflowIDs(ctx context.Context, db gorp.SqlExecutor, workflowIDs []int64) ([]sdk.AsCodeEvent, error) {
+func LoadEventsByWorkflowIDs(ctx context.Context, db gorp.SqlExecutor, workflowIDs []int64) ([]sdk.AsCodeEvent, error) {
 	// ?| => Do any of these array strings exist as top-level keys?
-	query := gorpmapping.NewQuery("SELECT * FROM as_code_events where (data->'workflows')::jsonb ?| $1").Args(pq.Int64Array(workflowIDs))
+	query := gorpmapping.NewQuery("SELECT * FROM as_code_events where workflow_id = ANY($1)").Args(pq.Int64Array(workflowIDs))
 	var events []dbAsCodeEvents
 	if err := gorpmapping.GetAll(ctx, db, query, &events); err != nil {
 		return nil, sdk.WrapError(err, "Unable to load as code events")
@@ -47,13 +45,6 @@
 	return asCodeEvents, nil
 }
 
-// LoadAsCodeEventByWorkflowID Load as code events for the given workflow
-func LoadAsCodeEventByWorkflowID(ctx context.Context, db gorp.SqlExecutor, workflowID int64) ([]sdk.AsCodeEvent, error) {
-	query := gorpmapping.NewQuery("SELECT * FROM as_code_events where (data->'workflows')::jsonb ? $1").Args(workflowID)
-	var events []dbAsCodeEvents
-	if err := gorpmapping.GetAll(ctx, db, query, &events); err != nil {
-		return nil, sdk.WrapError(err, "Unable to load as code events")
-=======
 // LoadEventsByWorkflowID returns as code events for the given workflow.
 func LoadEventsByWorkflowID(ctx context.Context, db gorp.SqlExecutor, workflowID int64) ([]sdk.AsCodeEvent, error) {
 	query := gorpmapping.NewQuery(`
@@ -64,7 +55,6 @@
 	var dbEvents []dbAsCodeEvents
 	if err := gorpmapping.GetAll(ctx, db, query, &dbEvents); err != nil {
 		return nil, sdk.WrapError(err, "unable to load as code events")
->>>>>>> 1fd51edb
 	}
 	events := make([]sdk.AsCodeEvent, len(dbEvents))
 	for i := range dbEvents {
