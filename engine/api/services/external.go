--- conflicted
+++ resolved
@@ -70,12 +70,8 @@
 	} else {
 		pingURL = fmt.Sprintf("%s:%s", s.HealthURL, s.HealthPort)
 	}
-<<<<<<< HEAD
 	s.HTTPURL = pingURL
-	_, code, err := doRequest(context.Background(), db, &serv.Service, "GET", s.HealthPath, nil)
-=======
-	_, _, code, err := doRequest(context.Background(), pingURL, "", "GET", s.HealthPath, nil)
->>>>>>> d367be86
+	_, _, code, err := doRequest(context.Background(), db, &serv.Service, "GET", s.HealthPath, nil)
 	if err != nil || code >= 400 {
 		mon.Lines[0].Status = sdk.MonitoringStatusWarn
 		mon.Lines[0].Value = "Health: KO"
