--- conflicted
+++ resolved
@@ -11,10 +11,6 @@
 	"github.com/gorilla/mux"
 
 	"github.com/ovh/cds/engine/api/authentication"
-<<<<<<< HEAD
-=======
-	cdnauth "github.com/ovh/cds/engine/api/authentication/cdn"
->>>>>>> 7a4546a6
 	"github.com/ovh/cds/engine/api/cache"
 	"github.com/ovh/cds/engine/api/objectstore"
 	"github.com/ovh/cds/engine/api/services"
@@ -127,11 +123,7 @@
 	}
 }
 
-<<<<<<< HEAD
-func (api *API) postWorkflowJobArtifactCallbackHandler() service.Handler {
-=======
 func (api *API) postWorkflowJobArtifactWithTempURLCallbackHandler() service.Handler {
->>>>>>> 7a4546a6
 	return func(ctx context.Context, w http.ResponseWriter, r *http.Request) error {
 		vars := mux.Vars(r)
 		if _, isWorker := api.isWorker(ctx); !isWorker {
@@ -164,16 +156,12 @@
 
 		nodeRun.Artifacts = append(nodeRun.Artifacts, art)
 		if err := workflow.InsertArtifact(api.mustDB(), &art); err != nil {
-<<<<<<< HEAD
-			// TODO: call to cdn to delete artifact
-=======
 			storageDriver, err := objectstore.GetDriver(ctx, api.mustDB(), api.SharedStorage, vars["permProjectKey"], vars["integrationName"])
 			if err != nil {
 				return err
 			}
 			_ = storageDriver.Delete(ctx, &art)
 
->>>>>>> 7a4546a6
 			return sdk.WrapError(err, "Cannot update workflow node run")
 		}
 
@@ -189,18 +177,6 @@
 		vars := mux.Vars(r)
 		ref := vars["ref"]
 
-<<<<<<< HEAD
-=======
-		storageDriver, err := objectstore.GetDriver(ctx, api.mustDB(), api.SharedStorage, vars["permProjectKey"], vars["integrationName"])
-		if err != nil {
-			return err
-		}
-
-		if !storageDriver.TemporaryURLSupported() {
-			return sdk.WrapError(sdk.ErrForbidden, "postWorkflowJobArtifacWithTempURLHandler")
-		}
-
->>>>>>> 7a4546a6
 		hash, errG := sdk.GenerateHash()
 		if errG != nil {
 			return sdk.WrapError(errG, "Could not generate hash")
@@ -244,11 +220,7 @@
 			Artifact:        &art,
 		}
 
-<<<<<<< HEAD
 		cdnReqToken, err := authentication.SignJWS(cdnReq, 0)
-=======
-		cdnReqToken, err := authentication.SignJWS(cdnReq, cdnauth.SessionDuration)
->>>>>>> 7a4546a6
 		if err != nil {
 			return sdk.WrapError(err, "cannot sign jws for cdn request")
 		}
