--- conflicted
+++ resolved
@@ -53,11 +53,7 @@
 		// Update scheduler payload
 		for i := range hookToUpdate {
 			h := hookToUpdate[i]
-<<<<<<< HEAD
-
-			v, ok := h.Config["webHookID"]
-=======
->>>>>>> 4263d11e
+
 			if h.WorkflowHookModel.Name == sdk.SchedulerModelName {
 				// Add git.branch in scheduler payload
 				if wf.Root.Context != nil && wf.Root.Context.Application != nil && wf.Root.Context.Application.RepositoryFullname != "" && h.Config["payload"].Value != "" {
@@ -67,38 +63,6 @@
 					}
 
 					if payload["git.branch"] == "" {
-<<<<<<< HEAD
-						defaultBranch := "master"
-						projectVCSServer := repositoriesmanager.GetProjectVCSServer(p, wf.Root.Context.Application.VCSServer)
-						if projectVCSServer != nil {
-							client, errclient := repositoriesmanager.AuthorizedClient(db, store, projectVCSServer)
-							if errclient != nil {
-								return sdk.WrapError(errclient, "HookRegistration> Cannot get authorized client")
-							}
-
-							branches, errBr := client.Branches(wf.Root.Context.Application.RepositoryFullname)
-							if errBr != nil {
-								return sdk.WrapError(errBr, "HookRegistration> Cannot get branches for %s", wf.Root.Context.Application.RepositoryFullname)
-							}
-
-							for _, branch := range branches {
-								if branch.Default {
-									defaultBranch = branch.DisplayID
-									break
-								}
-							}
-							payload["git.branch"] = defaultBranch
-							if _, ok := payload[""]; ok {
-								delete(payload, "")
-							}
-							payloadStr, errM := json.Marshal(&payload)
-							if errM != nil {
-								return sdk.WrapError(errM, "HookRegistration> Cannot marshal hook config payload : %s", errM)
-							}
-							pl := h.Config["payload"]
-							pl.Value = string(payloadStr)
-							h.Config["payload"] = pl
-=======
 						defaultPayloadMap, errP := wf.Root.Context.DefaultPayloadToMap()
 						if errP != nil {
 							return sdk.WrapError(errP, "HookRegistration> Cannot read node default payload")
@@ -108,7 +72,6 @@
 						payloadStr, errM := json.Marshal(&payload)
 						if errM != nil {
 							return sdk.WrapError(errM, "HookRegistration> Cannot marshal hook config payload : %s", errM)
->>>>>>> 4263d11e
 						}
 						pl := h.Config["payload"]
 						pl.Value = string(payloadStr)
@@ -117,9 +80,6 @@
 					}
 
 				}
-<<<<<<< HEAD
-			} else if h.WorkflowHookModel.Name == sdk.RepositoryWebHookModelName && h.Config["vcsServer"].Value != "" && (!ok || v.Value == "") {
-=======
 			}
 		}
 
@@ -134,7 +94,6 @@
 			h := hookToUpdate[i]
 			v, ok := h.Config["webHookID"]
 			if h.WorkflowHookModel.Name == sdk.RepositoryWebHookModelName && h.Config["vcsServer"].Value != "" && (!ok || v.Value == "") {
->>>>>>> 4263d11e
 				if err := createVCSConfiguration(db, store, p, &h); err != nil {
 					return sdk.WrapError(err, "HookRegistration> Cannot update vcs configuration")
 				}
@@ -144,15 +103,6 @@
 				return sdk.WrapError(err, "HookRegistration> Cannot update hook")
 			}
 		}
-<<<<<<< HEAD
-
-		var hooksUpdated map[string]sdk.WorkflowNodeHook
-		code, errHooks := services.DoJSONRequest(srvs, http.MethodPost, "/task/bulk", hookToUpdate, &hooksUpdated)
-		if errHooks != nil || code >= 400 {
-			return sdk.WrapError(errHooks, "HookRegistration> Unable to create hooks [%d]", code)
-		}
-=======
->>>>>>> 4263d11e
 	}
 
 	if len(hookToDelete) > 0 {
@@ -160,10 +110,6 @@
 			return sdk.WrapError(err, "HookRegistration> Cannot remove hook configuration")
 		}
 	}
-<<<<<<< HEAD
-
-=======
->>>>>>> 4263d11e
 	return nil
 }
 
