package workflow

import (
	"encoding/json"
	"fmt"
	"net/http"

	"github.com/go-gorp/gorp"

	"github.com/ovh/cds/engine/api/cache"
	"github.com/ovh/cds/engine/api/repositoriesmanager"
	"github.com/ovh/cds/engine/api/services"
	"github.com/ovh/cds/sdk"
	"github.com/ovh/cds/sdk/log"
)

// HookRegistration ensures hooks registration on Hook µService
func HookRegistration(db gorp.SqlExecutor, store cache.Store, oldW *sdk.Workflow, wf sdk.Workflow, p *sdk.Project) error {
	var hookToUpdate map[string]sdk.WorkflowNodeHook
	var hookToDelete map[string]sdk.WorkflowNodeHook

	if oldW != nil {
		hookToUpdate, hookToDelete = diffHook(oldW.GetHooks(), wf.GetHooks())
	} else {
		hookToUpdate = wf.GetHooks()
	}

	var defaultPayload *sdk.WorkflowNodeContextDefaultPayloadVCS

	if len(hookToUpdate) > 0 {
		//Push the hook to hooks µService
		dao := services.Querier(db, store)
		//Load service "hooks"
		srvs, err := dao.FindByType(services.TypeHooks)
		if err != nil {
			return sdk.WrapError(err, "HookRegistration> Unable to get services dao")
		}

		// Update in VCS
		for i := range hookToUpdate {
			h := hookToUpdate[i]
			if oldW != nil && wf.Name != oldW.Name {
				configValue := h.Config[sdk.HookConfigWorkflow]
				configValue.Value = wf.Name
				h.Config[sdk.HookConfigWorkflow] = configValue
				hookToUpdate[i] = h
			}
		}

		//Perform the request on one off the hooks service
		if len(srvs) < 1 {
			return sdk.WrapError(fmt.Errorf("HookRegistration> No hooks service available, please try again"), "Unable to get services dao")
		}

<<<<<<< HEAD
		var hooksUpdated map[string]sdk.WorkflowNodeHook
		code, errHooks := services.DoJSONRequest(srvs, http.MethodPost, "/task/bulk", hookToUpdate, &hooksUpdated)
		if errHooks != nil || code >= 400 {
			return sdk.WrapError(errHooks, "HookRegistration> Unable to create hooks [%d]", code)
		}

		for i := range hooksUpdated {
			h := hooksUpdated[i]
=======
		for i := range hookToUpdate {
			h := hookToUpdate[i]
>>>>>>> 10ebd780
			v, ok := h.Config["webHookID"]
			if h.WorkflowHookModel.Name == sdk.SchedulerModelName {
				// Add git.branch in scheduler payload
				if wf.Root.Context != nil && wf.Root.Context.Application != nil && wf.Root.Context.Application.RepositoryFullname != "" && h.Config["payload"].Value != "" {
					payload := map[string]string{}
					if err := json.Unmarshal([]byte(h.Config["payload"].Value), &payload); err != nil {
						return nil, sdk.WrapError(err, "HookRegistration> Unable to unmarshall payload")
					}

					if payload["git.branch"] == "" {
						defaultBranch := "master"
						projectVCSServer := repositoriesmanager.GetProjectVCSServer(p, wf.Root.Context.Application.VCSServer)
						if projectVCSServer != nil {
							client, errclient := repositoriesmanager.AuthorizedClient(db, store, projectVCSServer)
							if errclient != nil {
								return nil, sdk.WrapError(errclient, "HookRegistration> Cannot get authorized client")
							}

							branches, errBr := client.Branches(wf.Root.Context.Application.RepositoryFullname)
							if errBr != nil {
								return nil, sdk.WrapError(errBr, "HookRegistration> Cannot get branches for %s", wf.Root.Context.Application.RepositoryFullname)
							}

							for _, branch := range branches {
								if branch.Default {
									defaultBranch = branch.DisplayID
									break
								}
							}
							payload["git.branch"] = defaultBranch
							if _, ok := payload[""]; ok {
								delete(payload, "")
							}
							payloadStr, errM := json.Marshal(&payload)
							if errM != nil {
								return nil, sdk.WrapError(errM, "HookRegistration> Cannot marshal hook config payload : %s", errM)
							}
							pl := h.Config["payload"]
							pl.Value = string(payloadStr)
							h.Config["payload"] = pl
						}
					}

				}
			} else if h.WorkflowHookModel.Name == sdk.RepositoryWebHookModelName && h.Config["vcsServer"].Value != "" && (!ok || v.Value == "") {
				if err := createVCSConfiguration(db, store, p, &h); err != nil {
					return sdk.WrapError(err, "HookRegistration> Cannot update vcs configuration")
				}
				defaultBranch := "master"
				projectVCSServer := repositoriesmanager.GetProjectVCSServer(p, h.Config["vcsServer"].Value)
				if projectVCSServer != nil {
					client, errclient := repositoriesmanager.AuthorizedClient(db, store, projectVCSServer)
					if errclient != nil {
						return sdk.WrapError(errclient, "HookRegistration> Cannot get authorized client from repository manager")
					}

					branches, errBr := client.Branches(h.Config["repoFullName"].Value)
					if errBr != nil {
						return sdk.WrapError(errBr, "HookRegistration> Cannot get branches from repository manager %s", h.Config["repoFullName"].Value)
					}

					for _, branch := range branches {
						if branch.Default {
							defaultBranch = branch.DisplayID
							break
						}
					}
				}
				defaultPayload = &sdk.WorkflowNodeContextDefaultPayloadVCS{
					GitRepository: h.Config["repoFullName"].Value,
					GitBranch:     defaultBranch,
				}
			}

			if err := UpdateHook(db, &h); err != nil {
				return sdk.WrapError(err, "HookRegistration> Cannot update hook")
			}
		}

		var hooksUpdated map[string]sdk.WorkflowNodeHook
		code, errHooks := services.DoJSONRequest(srvs, http.MethodPost, "/task/bulk", hookToUpdate, &hooksUpdated)
		if errHooks != nil || code >= 400 {
			return nil, sdk.WrapError(errHooks, "HookRegistration> Unable to create hooks [%d]", code)
		}
	}

	if len(hookToDelete) > 0 {
		if err := deleteHookConfiguration(db, store, p, hookToDelete); err != nil {
			return sdk.WrapError(err, "HookRegistration> Cannot remove hook configuration")
		}
	}

	if defaultPayload != nil && IsDefaultPayloadEmpty(wf) {
		wf.Root.Context.DefaultPayload = *defaultPayload
		if err := UpdateNodeContext(db, wf.Root.Context); err != nil {
			return sdk.WrapError(err, "HookRegistration> updateNodeContext")
		}
	}

	return nil
}

func deleteHookConfiguration(db gorp.SqlExecutor, store cache.Store, p *sdk.Project, hookToDelete map[string]sdk.WorkflowNodeHook) error {
	// Delete from vcs configuration if needed
	for _, h := range hookToDelete {
		if h.WorkflowHookModel.Name == sdk.RepositoryWebHookModelName {
			// Call VCS to know if repository allows webhook and get the configuration fields
			projectVCSServer := repositoriesmanager.GetProjectVCSServer(p, h.Config["vcsServer"].Value)
			if projectVCSServer != nil {
				client, errclient := repositoriesmanager.AuthorizedClient(db, store, projectVCSServer)
				if errclient != nil {
					return sdk.WrapError(errclient, "deleteHookConfiguration> Cannot get vcs client")
				}
				vcsHook := sdk.VCSHook{
					Method:   "POST",
					URL:      h.Config["webHookURL"].Value,
					Workflow: true,
					ID:       h.Config["webHookID"].Value,
				}
				if err := client.DeleteHook(h.Config["repoFullName"].Value, vcsHook); err != nil {
					log.Error("deleteHookConfiguration> Cannot delete hook on repository %s", err)
				}
				h.Config["webHookID"] = sdk.WorkflowNodeHookConfigValue{
					Value:        vcsHook.ID,
					Configurable: false,
				}
			}
		}
	}

	//Push the hook to hooks µService
	dao := services.Querier(db, store)
	//Load service "hooks"
	srvs, err := dao.FindByType(services.TypeHooks)
	if err != nil {
		return sdk.WrapError(err, "HookRegistration> Unable to get services dao")
	}
	code, errHooks := services.DoJSONRequest(srvs, http.MethodDelete, "/task/bulk", hookToDelete, nil)
	if errHooks != nil || code >= 400 {
		// if we return an error, transaction will be rollbacked => hook will in database be not anymore on gitlab/bitbucket/github.
		// so, it's just a warn log
		log.Warning("HookRegistration> Unable to delete old hooks [%d]: %s", code, errHooks)
	}
	return nil
}

func createVCSConfiguration(db gorp.SqlExecutor, store cache.Store, p *sdk.Project, h *sdk.WorkflowNodeHook) error {
	// Call VCS to know if repository allows webhook and get the configuration fields
	projectVCSServer := repositoriesmanager.GetProjectVCSServer(p, h.Config["vcsServer"].Value)
	if projectVCSServer == nil {
		return nil
	}

	client, errclient := repositoriesmanager.AuthorizedClient(db, store, projectVCSServer)
	if errclient != nil {
		return sdk.WrapError(errclient, "createVCSConfiguration> Cannot get vcs client")
	}
	webHookInfo, errWH := repositoriesmanager.GetWebhooksInfos(client)
	if errWH != nil {
		return sdk.WrapError(errWH, "createVCSConfiguration> Cannot get vcs web hook info")
	}
	if !webHookInfo.WebhooksSupported || webHookInfo.WebhooksDisabled {
		return sdk.WrapError(sdk.ErrForbidden, "createVCSConfiguration> hook creation are forbidden")
	}
	vcsHook := sdk.VCSHook{
		Method:   "POST",
		URL:      h.Config["webHookURL"].Value,
		Workflow: true,
	}
	if err := client.CreateHook(h.Config["repoFullName"].Value, &vcsHook); err != nil {
		return sdk.WrapError(err, "createVCSConfiguration> Cannot create hook on repository: %+v", vcsHook)
	}
	h.Config["webHookID"] = sdk.WorkflowNodeHookConfigValue{
		Value:        vcsHook.ID,
		Configurable: false,
	}

	return nil
}

func diffHook(oldHooks map[string]sdk.WorkflowNodeHook, newHooks map[string]sdk.WorkflowNodeHook) (hookToUpdate map[string]sdk.WorkflowNodeHook, hookToDelete map[string]sdk.WorkflowNodeHook) {
	hookToUpdate = make(map[string]sdk.WorkflowNodeHook)
	hookToDelete = make(map[string]sdk.WorkflowNodeHook)

	for key, hNew := range newHooks {
		hold, ok := oldHooks[key]
		// if new hook
		if !ok || !hNew.Equals(hold) {
			hookToUpdate[key] = newHooks[key]
			continue
		}
	}

	for key := range oldHooks {
		if _, ok := newHooks[key]; !ok {
			hookToDelete[key] = oldHooks[key]
		}
	}
	return
}<|MERGE_RESOLUTION|>--- conflicted
+++ resolved
@@ -24,8 +24,6 @@
 	} else {
 		hookToUpdate = wf.GetHooks()
 	}
-
-	var defaultPayload *sdk.WorkflowNodeContextDefaultPayloadVCS
 
 	if len(hookToUpdate) > 0 {
 		//Push the hook to hooks µService
@@ -52,26 +50,16 @@
 			return sdk.WrapError(fmt.Errorf("HookRegistration> No hooks service available, please try again"), "Unable to get services dao")
 		}
 
-<<<<<<< HEAD
-		var hooksUpdated map[string]sdk.WorkflowNodeHook
-		code, errHooks := services.DoJSONRequest(srvs, http.MethodPost, "/task/bulk", hookToUpdate, &hooksUpdated)
-		if errHooks != nil || code >= 400 {
-			return sdk.WrapError(errHooks, "HookRegistration> Unable to create hooks [%d]", code)
-		}
-
-		for i := range hooksUpdated {
-			h := hooksUpdated[i]
-=======
 		for i := range hookToUpdate {
 			h := hookToUpdate[i]
->>>>>>> 10ebd780
+
 			v, ok := h.Config["webHookID"]
 			if h.WorkflowHookModel.Name == sdk.SchedulerModelName {
 				// Add git.branch in scheduler payload
 				if wf.Root.Context != nil && wf.Root.Context.Application != nil && wf.Root.Context.Application.RepositoryFullname != "" && h.Config["payload"].Value != "" {
 					payload := map[string]string{}
 					if err := json.Unmarshal([]byte(h.Config["payload"].Value), &payload); err != nil {
-						return nil, sdk.WrapError(err, "HookRegistration> Unable to unmarshall payload")
+						return sdk.WrapError(err, "HookRegistration> Unable to unmarshall payload")
 					}
 
 					if payload["git.branch"] == "" {
@@ -80,12 +68,12 @@
 						if projectVCSServer != nil {
 							client, errclient := repositoriesmanager.AuthorizedClient(db, store, projectVCSServer)
 							if errclient != nil {
-								return nil, sdk.WrapError(errclient, "HookRegistration> Cannot get authorized client")
+								return sdk.WrapError(errclient, "HookRegistration> Cannot get authorized client")
 							}
 
 							branches, errBr := client.Branches(wf.Root.Context.Application.RepositoryFullname)
 							if errBr != nil {
-								return nil, sdk.WrapError(errBr, "HookRegistration> Cannot get branches for %s", wf.Root.Context.Application.RepositoryFullname)
+								return sdk.WrapError(errBr, "HookRegistration> Cannot get branches for %s", wf.Root.Context.Application.RepositoryFullname)
 							}
 
 							for _, branch := range branches {
@@ -100,7 +88,7 @@
 							}
 							payloadStr, errM := json.Marshal(&payload)
 							if errM != nil {
-								return nil, sdk.WrapError(errM, "HookRegistration> Cannot marshal hook config payload : %s", errM)
+								return sdk.WrapError(errM, "HookRegistration> Cannot marshal hook config payload : %s", errM)
 							}
 							pl := h.Config["payload"]
 							pl.Value = string(payloadStr)
@@ -113,30 +101,6 @@
 				if err := createVCSConfiguration(db, store, p, &h); err != nil {
 					return sdk.WrapError(err, "HookRegistration> Cannot update vcs configuration")
 				}
-				defaultBranch := "master"
-				projectVCSServer := repositoriesmanager.GetProjectVCSServer(p, h.Config["vcsServer"].Value)
-				if projectVCSServer != nil {
-					client, errclient := repositoriesmanager.AuthorizedClient(db, store, projectVCSServer)
-					if errclient != nil {
-						return sdk.WrapError(errclient, "HookRegistration> Cannot get authorized client from repository manager")
-					}
-
-					branches, errBr := client.Branches(h.Config["repoFullName"].Value)
-					if errBr != nil {
-						return sdk.WrapError(errBr, "HookRegistration> Cannot get branches from repository manager %s", h.Config["repoFullName"].Value)
-					}
-
-					for _, branch := range branches {
-						if branch.Default {
-							defaultBranch = branch.DisplayID
-							break
-						}
-					}
-				}
-				defaultPayload = &sdk.WorkflowNodeContextDefaultPayloadVCS{
-					GitRepository: h.Config["repoFullName"].Value,
-					GitBranch:     defaultBranch,
-				}
 			}
 
 			if err := UpdateHook(db, &h); err != nil {
@@ -147,20 +111,13 @@
 		var hooksUpdated map[string]sdk.WorkflowNodeHook
 		code, errHooks := services.DoJSONRequest(srvs, http.MethodPost, "/task/bulk", hookToUpdate, &hooksUpdated)
 		if errHooks != nil || code >= 400 {
-			return nil, sdk.WrapError(errHooks, "HookRegistration> Unable to create hooks [%d]", code)
+			return sdk.WrapError(errHooks, "HookRegistration> Unable to create hooks [%d]", code)
 		}
 	}
 
 	if len(hookToDelete) > 0 {
 		if err := deleteHookConfiguration(db, store, p, hookToDelete); err != nil {
 			return sdk.WrapError(err, "HookRegistration> Cannot remove hook configuration")
-		}
-	}
-
-	if defaultPayload != nil && IsDefaultPayloadEmpty(wf) {
-		wf.Root.Context.DefaultPayload = *defaultPayload
-		if err := UpdateNodeContext(db, wf.Root.Context); err != nil {
-			return sdk.WrapError(err, "HookRegistration> updateNodeContext")
 		}
 	}
 
