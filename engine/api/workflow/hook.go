package workflow

import (
	"context"
	"encoding/json"
	"fmt"
	"net/http"
	"strings"

	"github.com/fsamin/go-dump"

	"github.com/ovh/cds/engine/api/cache"
	"github.com/ovh/cds/engine/api/repositoriesmanager"
	"github.com/ovh/cds/engine/api/services"
	"github.com/ovh/cds/sdk"
	"github.com/ovh/cds/sdk/gorpmapping"
	"github.com/ovh/cds/sdk/log"
	"github.com/ovh/cds/sdk/telemetry"
)

func computeHookToDelete(newWorkflow *sdk.Workflow, oldWorkflow *sdk.Workflow) map[string]sdk.NodeHook {
	hookToDelete := make(map[string]sdk.NodeHook)
	currentHooks := newWorkflow.WorkflowData.GetHooks()
	for k, h := range oldWorkflow.WorkflowData.GetHooks() {
		if _, has := currentHooks[k]; !has {
			hookToDelete[k] = *h
		}
	}
	return hookToDelete
}

<<<<<<< HEAD
func hookUnregistration(ctx context.Context, db gorp.SqlExecutor, store cache.Store, projIdent sdk.ProjectIdentifiers, hookToDelete map[string]sdk.NodeHook) error {
	ctx, end := observability.Span(ctx, "workflow.hookUnregistration")
=======
func hookUnregistration(ctx context.Context, db gorpmapping.SqlExecutorWithTx, store cache.Store, proj sdk.Project, hookToDelete map[string]sdk.NodeHook) error {
	ctx, end := telemetry.Span(ctx, "workflow.hookUnregistration")
>>>>>>> 0d1bd522
	defer end()

	if len(hookToDelete) == 0 {
		return nil
	}

	// Delete from vcs configuration if needed
	for _, h := range hookToDelete {
		if h.HookModelName == sdk.RepositoryWebHookModelName {
			// Call VCS to know if repository allows webhook and get the configuration fields
			projectVCSServer, err := repositoriesmanager.LoadProjectVCSServerLinkByProjectKeyAndVCSServerName(ctx, db, projIdent.Key, h.Config["vcsServer"].Value)
			if err == nil {
				client, errclient := repositoriesmanager.AuthorizedClient(ctx, db, store, projIdent.Key, projectVCSServer)
				if errclient != nil {
					return errclient
				}
				vcsHook := sdk.VCSHook{
					Method:   "POST",
					URL:      h.Config["webHookURL"].Value,
					Workflow: true,
					ID:       h.Config[sdk.HookConfigWebHookID].Value,
				}
				if err := client.DeleteHook(ctx, h.Config["repoFullName"].Value, vcsHook); err != nil {
					log.Error(ctx, "hookUnregistration> Cannot delete hook on repository %s", err)
				}
			}
		}
	}

	//Push the hook to hooks µService
	//Load service "hooks"
	srvs, err := services.LoadAllByType(ctx, db, sdk.TypeHooks)
	if err != nil {
		return err
	}
	_, code, errHooks := services.NewClient(db, srvs).DoJSONRequest(ctx, http.MethodDelete, "/task/bulk", hookToDelete, nil)
	if errHooks != nil || code >= 400 {
		// if we return an error, transaction will be rollbacked => hook will in database be not anymore on gitlab/bitbucket/github.
		// so, it's just a warn log
		log.Error(ctx, "hookUnregistration> unable to delete old hooks [%d]: %s", code, errHooks)
	}
	return nil
}

<<<<<<< HEAD
func hookRegistration(ctx context.Context, db gorp.SqlExecutor, store cache.Store, projIdent sdk.ProjectIdentifiers, wf *sdk.Workflow, oldWorkflow *sdk.Workflow) error {
	ctx, end := observability.Span(ctx, "workflow.hookRegistration")
=======
func hookRegistration(ctx context.Context, db gorpmapping.SqlExecutorWithTx, store cache.Store, proj sdk.Project, wf *sdk.Workflow, oldWorkflow *sdk.Workflow) error {
	ctx, end := telemetry.Span(ctx, "workflow.hookRegistration")
>>>>>>> 0d1bd522
	defer end()

	var oldHooks map[string]*sdk.NodeHook
	var oldHooksByRef map[string]sdk.NodeHook
	if oldWorkflow != nil {
		oldHooks = oldWorkflow.WorkflowData.GetHooks()
		oldHooksByRef = oldWorkflow.WorkflowData.GetHooksMapRef()
	}
	if len(wf.WorkflowData.Node.Hooks) <= 0 {
		return nil
	}

	srvs, err := services.LoadAllByType(ctx, db, sdk.TypeHooks)
	if err != nil {
		return sdk.WrapError(err, "unable to get services")
	}

	//Perform the request on one off the hooks service
	if len(srvs) < 1 {
		return sdk.WithStack(fmt.Errorf("no hooks service available, please try again"))
	}

	hookToUpdate := make(map[string]sdk.NodeHook)
	for i := range wf.WorkflowData.Node.Hooks {
		h := &wf.WorkflowData.Node.Hooks[i]

		h.Config[sdk.HookConfigProject] = sdk.WorkflowNodeHookConfigValue{
			Value:        wf.ProjectKey,
			Configurable: false,
		}
		h.Config[sdk.HookConfigWorkflow] = sdk.WorkflowNodeHookConfigValue{
			Value:        wf.Name,
			Configurable: false,
		}
		h.Config[sdk.HookConfigWorkflowID] = sdk.WorkflowNodeHookConfigValue{
			Value:        fmt.Sprint(wf.ID),
			Configurable: false,
		}

		if h.UUID == "" && oldHooksByRef != nil {
			// search previous hook configuration by ref
			previousHook, has := oldHooksByRef[h.Ref()]
			if has {
				h.UUID = previousHook.UUID
				// If previous hook is the same, we do nothing
				if h.Equals(previousHook) {
					continue
				}
			}
		} else if oldHooks != nil {
			// search previous hook configuration by uuid
			previousHook, has := oldHooks[h.UUID]
			// If previous hook is the same, we do nothing
			if has && h.Equals(*previousHook) {
				// If this a repowebhook with an empty eventFilter, let's keep the old one because vcs won't be called to get the default eventFilter
				eventFilter, has := h.GetConfigValue(sdk.HookConfigEventFilter)
				if previousHook.IsRepositoryWebHook() && h.IsRepositoryWebHook() &&
					(!has || eventFilter == "") {
					h.Config[sdk.HookConfigEventFilter] = previousHook.Config[sdk.HookConfigEventFilter]
				}
				continue
			}

		}
		// initialize a UUID is there no uuid
		if h.UUID == "" {
			h.UUID = sdk.UUID()
		}

		if h.IsRepositoryWebHook() || h.HookModelName == sdk.GitPollerModelName || h.HookModelName == sdk.GerritHookModelName {
			if wf.WorkflowData.Node.Context.ApplicationID == 0 || wf.Applications[wf.WorkflowData.Node.Context.ApplicationID].RepositoryFullname == "" || wf.Applications[wf.WorkflowData.Node.Context.ApplicationID].VCSServer == "" {
				return sdk.NewErrorFrom(sdk.ErrForbidden, "cannot create a git poller or repository webhook on an application without a repository")
			}
			h.Config[sdk.HookConfigVCSServer] = sdk.WorkflowNodeHookConfigValue{
				Value:        wf.Applications[wf.WorkflowData.Node.Context.ApplicationID].VCSServer,
				Configurable: false,
			}
			h.Config[sdk.HookConfigRepoFullName] = sdk.WorkflowNodeHookConfigValue{
				Value:        wf.Applications[wf.WorkflowData.Node.Context.ApplicationID].RepositoryFullname,
				Configurable: false,
			}
		}

		if err := updateSchedulerPayload(ctx, db, store, projIdent, wf, h); err != nil {
			return err
		}
		hookToUpdate[h.UUID] = *h
		log.Debug("workflow.hookrRegistration> following hook must be updated: %+v", h)
	}

	if len(hookToUpdate) > 0 {
		// Create hook on µservice
		_, code, errHooks := services.NewClient(db, srvs).DoJSONRequest(ctx, http.MethodPost, "/task/bulk", hookToUpdate, &hookToUpdate)
		if errHooks != nil || code >= 400 {
			return sdk.WrapError(errHooks, "unable to create hooks [%d]", code)
		}

		hooks := wf.WorkflowData.GetHooks()
		for i := range hookToUpdate {
			hooks[i].Config = hookToUpdate[i].Config
		}

		// Create vcs configuration ( always after hook creation to have webhook URL) + update hook in DB
		for i := range wf.WorkflowData.Node.Hooks {
			h := &wf.WorkflowData.Node.Hooks[i]
			// Manage VCSconfigation only for updated hooks
			if _, isUpdated := hookToUpdate[h.UUID]; !isUpdated {
				continue
			}
			v, ok := h.Config[sdk.HookConfigWebHookID]
			if h.IsRepositoryWebHook() {
				log.Debug("workflow.hookRegistration> managing vcs configuration: %+v", h)
			}
			if h.IsRepositoryWebHook() && h.Config["vcsServer"].Value != "" {
				if !ok || v.Value == "" {
<<<<<<< HEAD
					if err := createVCSConfiguration(ctx, db, store, projIdent, h); err != nil {
						return sdk.WrapError(err, "Cannot create vcs configuration")
					}
				}
				if ok && v.Value != "" {
					if err := updateVCSConfiguration(ctx, db, store, projIdent, h); err != nil {
						return sdk.WrapError(err, "Cannot update vcs configuration")
=======
					if err := createVCSConfiguration(ctx, db, store, proj, h); err != nil {
						return sdk.WithStack(err)
					}
				}
				if ok && v.Value != "" {
					if err := updateVCSConfiguration(ctx, db, store, proj, h); err != nil {
						return sdk.WithStack(err)
>>>>>>> 0d1bd522
					}
				}
			}
		}
	}

	return nil
}

<<<<<<< HEAD
func updateSchedulerPayload(ctx context.Context, db gorp.SqlExecutor, store cache.Store, projIdent sdk.ProjectIdentifiers, wf *sdk.Workflow, h *sdk.NodeHook) error {
	ctx, end := observability.Span(ctx, "workflow.updateSchedulerPayload")
=======
func updateSchedulerPayload(ctx context.Context, db gorpmapping.SqlExecutorWithTx, store cache.Store, proj sdk.Project, wf *sdk.Workflow, h *sdk.NodeHook) error {
	ctx, end := telemetry.Span(ctx, "workflow.updateSchedulerPayload")
>>>>>>> 0d1bd522
	defer end()

	if h.HookModelName != sdk.SchedulerModelName {
		return nil
	}
	// Add git.branch in scheduler payload
	if wf.WorkflowData.Node.IsLinkedToRepo(wf) {
		payloadValues := make(map[string]string)
		if h.Config["payload"].Value != "" {
			var bodyJSON interface{}
			//Try to parse the body as an array
			bodyJSONArray := []interface{}{}
			if err := json.Unmarshal([]byte(h.Config["payload"].Value), &bodyJSONArray); err != nil {
				//Try to parse the body as a map
				bodyJSONMap := map[string]interface{}{}
				if err2 := json.Unmarshal([]byte(h.Config["payload"].Value), &bodyJSONMap); err2 == nil {
					bodyJSON = bodyJSONMap
				}
			} else {
				bodyJSON = bodyJSONArray
			}

			//Go Dump
			var errDump error
			payloadValues, errDump = dump.ToStringMap(bodyJSON)
			if errDump != nil {
				return sdk.WrapError(errDump, "cannot dump payload %+v", h.Config["payload"].Value)
			}
		}

		// try get git.branch on defaultPayload
		if payloadValues["git.branch"] == "" {
			defaultPayloadMap, errP := wf.WorkflowData.Node.Context.DefaultPayloadToMap()
			if errP != nil {
				return sdk.WrapError(errP, "cannot read node default payload")
			}
			if defaultPayloadMap["WorkflowNodeContextDefaultPayloadVCS.GitBranch"] != "" {
				payloadValues["git.branch"] = defaultPayloadMap["WorkflowNodeContextDefaultPayloadVCS.GitBranch"]
			}
			if defaultPayloadMap["WorkflowNodeContextDefaultPayloadVCS.GitRepository"] != "" {
				payloadValues["git.repository"] = defaultPayloadMap["WorkflowNodeContextDefaultPayloadVCS.GitRepository"]
			}
		}

		// try get git.branch on repo linked
		if payloadValues["git.branch"] == "" {
			defaultPayload, errDefault := DefaultPayload(ctx, db, store, projIdent, wf)
			if errDefault != nil {
				return sdk.WrapError(errDefault, "unable to get default payload")
			}
			var errDump error
			payloadValues, errDump = dump.ToStringMap(defaultPayload)
			if errDump != nil {
				return sdk.WrapError(errDump, "cannot dump payload %+v", h.Config["payload"].Value)
			}
		}

		payloadStr, errM := json.MarshalIndent(&payloadValues, "", "  ")
		if errM != nil {
			return sdk.WrapError(errM, "cannot marshal hook config payload : %s", errM)
		}
		pl := h.Config["payload"]
		pl.Value = string(payloadStr)
		h.Config["payload"] = pl
	}
	return nil
}

<<<<<<< HEAD
func createVCSConfiguration(ctx context.Context, db gorp.SqlExecutor, store cache.Store, projIdent sdk.ProjectIdentifiers, h *sdk.NodeHook) error {
	ctx, end := observability.Span(ctx, "workflow.createVCSConfiguration", observability.Tag("UUID", h.UUID))
=======
func createVCSConfiguration(ctx context.Context, db gorpmapping.SqlExecutorWithTx, store cache.Store, proj sdk.Project, h *sdk.NodeHook) error {
	ctx, end := telemetry.Span(ctx, "workflow.createVCSConfiguration", telemetry.Tag("UUID", h.UUID))
>>>>>>> 0d1bd522
	defer end()
	// Call VCS to know if repository allows webhook and get the configuration fields
	projectVCSServer, err := repositoriesmanager.LoadProjectVCSServerLinkByProjectKeyAndVCSServerName(ctx, db, projIdent.Key, h.Config["vcsServer"].Value)
	if err != nil {
		log.Debug("createVCSConfiguration> No vcsServer found: %v", err)
		return nil
	}

	client, err := repositoriesmanager.AuthorizedClient(ctx, db, store, projIdent.Key, projectVCSServer)
	if err != nil {
		return sdk.WrapError(err, "cannot get vcs client")
	}
	// We have to check the repository to know if webhooks are supported and how (events)
	webHookInfo, err := repositoriesmanager.GetWebhooksInfos(ctx, client)
	if err != nil {
		return sdk.WrapError(err, "cannot get vcs web hook info")
	}
	if !webHookInfo.WebhooksSupported || webHookInfo.WebhooksDisabled {
		return sdk.NewErrorFrom(sdk.ErrForbidden, "hook creation are forbidden")
	}

	// Check hook config to avoid sending wrong hooks to VCS
	if h.Config["repoFullName"].Value == "" {
		return sdk.WrapError(sdk.ErrInvalidHookConfiguration, "missing repo fullname value for hook")
	}
	if !sdk.IsURL(h.Config["webHookURL"].Value) {
<<<<<<< HEAD
		return sdk.WrapError(sdk.ErrInvalidHookConfiguration, "wrong webHookURL value (project: %s, repository: %s)", projIdent.Key, h.Config["repoFullName"].Value)
=======
		return sdk.WrapError(sdk.ErrInvalidHookConfiguration, "given webhook url value %s is not a url", h.Config["webHookURL"].Value)
>>>>>>> 0d1bd522
	}

	// Prepare the hook that will be send to VCS
	vcsHook := sdk.VCSHook{
		Method:   "POST",
		URL:      h.Config["webHookURL"].Value,
		Workflow: true,
	}

	// Set given event filters if exists, else default values will be set by CreateHook func.
	if c, ok := h.Config[sdk.HookConfigEventFilter]; ok && c.Value != "" {
		vcsHook.Events = strings.Split(c.Value, ";")
	}

	if err := client.CreateHook(ctx, h.Config["repoFullName"].Value, &vcsHook); err != nil {
		return sdk.WrapError(err, "Cannot create hook on repository: %+v", vcsHook)
	}
	telemetry.Current(ctx, telemetry.Tag("VCS_ID", vcsHook.ID))
	h.Config[sdk.HookConfigWebHookID] = sdk.WorkflowNodeHookConfigValue{
		Value:        vcsHook.ID,
		Configurable: false,
	}
	h.Config[sdk.HookConfigIcon] = sdk.WorkflowNodeHookConfigValue{
		Value:        webHookInfo.Icon,
		Configurable: false,
		Type:         sdk.HookConfigTypeString,
	}
	h.Config[sdk.HookConfigEventFilter] = sdk.WorkflowNodeHookConfigValue{
		Type:         sdk.HookConfigTypeMultiChoice,
		Configurable: true,
		Value:        strings.Join(vcsHook.Events, ";"),
	}
	return nil
}

<<<<<<< HEAD
func updateVCSConfiguration(ctx context.Context, db gorp.SqlExecutor, store cache.Store, projIdent sdk.ProjectIdentifiers, h *sdk.NodeHook) error {
	ctx, end := observability.Span(ctx, "workflow.updateVCSConfiguration", observability.Tag("UUID", h.UUID))
=======
func updateVCSConfiguration(ctx context.Context, db gorpmapping.SqlExecutorWithTx, store cache.Store, proj sdk.Project, h *sdk.NodeHook) error {
	ctx, end := telemetry.Span(ctx, "workflow.updateVCSConfiguration", telemetry.Tag("UUID", h.UUID))
>>>>>>> 0d1bd522
	defer end()
	// Call VCS to know if repository allows webhook and get the configuration fields
	projectVCSServer, err := repositoriesmanager.LoadProjectVCSServerLinkByProjectKeyAndVCSServerName(ctx, db, projIdent.Key, h.Config["vcsServer"].Value)
	if err != nil {
		log.Debug("createVCSConfiguration> No vcsServer found: %v", err)
		return nil
	}

	client, err := repositoriesmanager.AuthorizedClient(ctx, db, store, projIdent.Key, projectVCSServer)
	if err != nil {
		return sdk.WrapError(err, "cannot get vcs client")
	}
	webHookInfo, errWH := repositoriesmanager.GetWebhooksInfos(ctx, client)
	if errWH != nil {
		return sdk.WrapError(errWH, "cannot get vcs web hook info")
	}

	vcsHook := sdk.VCSHook{
		ID:       h.Config[sdk.HookConfigWebHookID].Value,
		Method:   "POST",
		URL:      h.Config["webHookURL"].Value,
		Workflow: true,
	}

	// Set given event filters if exists, else default values will be set by CreateHook func.
	if c, ok := h.Config[sdk.HookConfigEventFilter]; ok && c.Value != "" {
		vcsHook.Events = strings.Split(c.Value, ";")
	}

	if err := client.UpdateHook(ctx, h.Config["repoFullName"].Value, &vcsHook); err != nil {
		return sdk.WrapError(err, "Cannot update hook on repository: %+v", vcsHook)
	}
	h.Config[sdk.HookConfigIcon] = sdk.WorkflowNodeHookConfigValue{
		Value:        webHookInfo.Icon,
		Configurable: false,
		Type:         sdk.HookConfigTypeString,
	}
	h.Config[sdk.HookConfigEventFilter] = sdk.WorkflowNodeHookConfigValue{
		Type:         sdk.HookConfigTypeMultiChoice,
		Configurable: true,
		Value:        strings.Join(vcsHook.Events, ";"),
	}
	return nil
}

// DefaultPayload returns the default payload for the workflow root
<<<<<<< HEAD
func DefaultPayload(ctx context.Context, db gorp.SqlExecutor, store cache.Store, projIdent sdk.ProjectIdentifiers, wf *sdk.Workflow) (interface{}, error) {
=======
func DefaultPayload(ctx context.Context, db gorpmapping.SqlExecutorWithTx, store cache.Store, proj sdk.Project, wf *sdk.Workflow) (interface{}, error) {
>>>>>>> 0d1bd522
	if wf.WorkflowData.Node.Context == nil || wf.WorkflowData.Node.Context.ApplicationID == 0 {
		return nil, nil
	}

	var defaultPayload interface{}

	app := wf.Applications[wf.WorkflowData.Node.Context.ApplicationID]

	if app.RepositoryFullname != "" {
		defaultBranch := "master"
		projectVCSServer, err := repositoriesmanager.LoadProjectVCSServerLinkByProjectKeyAndVCSServerName(ctx, db, projIdent.Key, app.VCSServer)
		if err == nil {
			client, err := repositoriesmanager.AuthorizedClient(ctx, db, store, projIdent.Key, projectVCSServer)
			if err != nil {
				return wf.WorkflowData.Node.Context.DefaultPayload, sdk.WrapError(err, "cannot get authorized client")
			}

			branches, err := client.Branches(ctx, app.RepositoryFullname)
			if err != nil {
				return wf.WorkflowData.Node.Context.DefaultPayload, sdk.WrapError(err, "cannot get branches for %s", app.RepositoryFullname)
			}

			for _, branch := range branches {
				if branch.Default {
					defaultBranch = branch.DisplayID
					break
				}
			}
		}

		defaultPayload = wf.WorkflowData.Node.Context.DefaultPayload
		if !wf.WorkflowData.Node.Context.HasDefaultPayload() {
			structuredDefaultPayload := sdk.WorkflowNodeContextDefaultPayloadVCS{
				GitBranch:     defaultBranch,
				GitRepository: app.RepositoryFullname,
			}
			defaultPayloadBtes, _ := json.Marshal(structuredDefaultPayload)
			if err := json.Unmarshal(defaultPayloadBtes, &defaultPayload); err != nil {
				return nil, err
			}
		} else if defaultPayloadMap, err := wf.WorkflowData.Node.Context.DefaultPayloadToMap(); err == nil && defaultPayloadMap["git.branch"] == "" {
			defaultPayloadMap["git.branch"] = defaultBranch
			defaultPayloadMap["git.repository"] = app.RepositoryFullname
			defaultPayload = defaultPayloadMap
		}
	} else {
		defaultPayload = wf.WorkflowData.Node.Context.DefaultPayload
	}

	return defaultPayload, nil
}<|MERGE_RESOLUTION|>--- conflicted
+++ resolved
@@ -29,13 +29,8 @@
 	return hookToDelete
 }
 
-<<<<<<< HEAD
-func hookUnregistration(ctx context.Context, db gorp.SqlExecutor, store cache.Store, projIdent sdk.ProjectIdentifiers, hookToDelete map[string]sdk.NodeHook) error {
-	ctx, end := observability.Span(ctx, "workflow.hookUnregistration")
-=======
-func hookUnregistration(ctx context.Context, db gorpmapping.SqlExecutorWithTx, store cache.Store, proj sdk.Project, hookToDelete map[string]sdk.NodeHook) error {
+func hookUnregistration(ctx context.Context, db gorpmapping.SqlExecutorWithTx, store cache.Store, projIdent sdk.ProjectIdentifiers, hookToDelete map[string]sdk.NodeHook) error {
 	ctx, end := telemetry.Span(ctx, "workflow.hookUnregistration")
->>>>>>> 0d1bd522
 	defer end()
 
 	if len(hookToDelete) == 0 {
@@ -80,13 +75,8 @@
 	return nil
 }
 
-<<<<<<< HEAD
-func hookRegistration(ctx context.Context, db gorp.SqlExecutor, store cache.Store, projIdent sdk.ProjectIdentifiers, wf *sdk.Workflow, oldWorkflow *sdk.Workflow) error {
-	ctx, end := observability.Span(ctx, "workflow.hookRegistration")
-=======
-func hookRegistration(ctx context.Context, db gorpmapping.SqlExecutorWithTx, store cache.Store, proj sdk.Project, wf *sdk.Workflow, oldWorkflow *sdk.Workflow) error {
+func hookRegistration(ctx context.Context, db gorpmapping.SqlExecutorWithTx, store cache.Store, projIdent sdk.ProjectIdentifiers, wf *sdk.Workflow, oldWorkflow *sdk.Workflow) error {
 	ctx, end := telemetry.Span(ctx, "workflow.hookRegistration")
->>>>>>> 0d1bd522
 	defer end()
 
 	var oldHooks map[string]*sdk.NodeHook
@@ -202,25 +192,15 @@
 			}
 			if h.IsRepositoryWebHook() && h.Config["vcsServer"].Value != "" {
 				if !ok || v.Value == "" {
-<<<<<<< HEAD
 					if err := createVCSConfiguration(ctx, db, store, projIdent, h); err != nil {
-						return sdk.WrapError(err, "Cannot create vcs configuration")
+						return sdk.WithStack(err)
 					}
 				}
 				if ok && v.Value != "" {
 					if err := updateVCSConfiguration(ctx, db, store, projIdent, h); err != nil {
-						return sdk.WrapError(err, "Cannot update vcs configuration")
-=======
-					if err := createVCSConfiguration(ctx, db, store, proj, h); err != nil {
 						return sdk.WithStack(err)
 					}
 				}
-				if ok && v.Value != "" {
-					if err := updateVCSConfiguration(ctx, db, store, proj, h); err != nil {
-						return sdk.WithStack(err)
->>>>>>> 0d1bd522
-					}
-				}
 			}
 		}
 	}
@@ -228,13 +208,8 @@
 	return nil
 }
 
-<<<<<<< HEAD
-func updateSchedulerPayload(ctx context.Context, db gorp.SqlExecutor, store cache.Store, projIdent sdk.ProjectIdentifiers, wf *sdk.Workflow, h *sdk.NodeHook) error {
-	ctx, end := observability.Span(ctx, "workflow.updateSchedulerPayload")
-=======
-func updateSchedulerPayload(ctx context.Context, db gorpmapping.SqlExecutorWithTx, store cache.Store, proj sdk.Project, wf *sdk.Workflow, h *sdk.NodeHook) error {
+func updateSchedulerPayload(ctx context.Context, db gorpmapping.SqlExecutorWithTx, store cache.Store, projIdent sdk.ProjectIdentifiers, wf *sdk.Workflow, h *sdk.NodeHook) error {
 	ctx, end := telemetry.Span(ctx, "workflow.updateSchedulerPayload")
->>>>>>> 0d1bd522
 	defer end()
 
 	if h.HookModelName != sdk.SchedulerModelName {
@@ -303,13 +278,8 @@
 	return nil
 }
 
-<<<<<<< HEAD
-func createVCSConfiguration(ctx context.Context, db gorp.SqlExecutor, store cache.Store, projIdent sdk.ProjectIdentifiers, h *sdk.NodeHook) error {
-	ctx, end := observability.Span(ctx, "workflow.createVCSConfiguration", observability.Tag("UUID", h.UUID))
-=======
-func createVCSConfiguration(ctx context.Context, db gorpmapping.SqlExecutorWithTx, store cache.Store, proj sdk.Project, h *sdk.NodeHook) error {
+func createVCSConfiguration(ctx context.Context, db gorpmapping.SqlExecutorWithTx, store cache.Store, projIdent sdk.ProjectIdentifiers, h *sdk.NodeHook) error {
 	ctx, end := telemetry.Span(ctx, "workflow.createVCSConfiguration", telemetry.Tag("UUID", h.UUID))
->>>>>>> 0d1bd522
 	defer end()
 	// Call VCS to know if repository allows webhook and get the configuration fields
 	projectVCSServer, err := repositoriesmanager.LoadProjectVCSServerLinkByProjectKeyAndVCSServerName(ctx, db, projIdent.Key, h.Config["vcsServer"].Value)
@@ -336,11 +306,7 @@
 		return sdk.WrapError(sdk.ErrInvalidHookConfiguration, "missing repo fullname value for hook")
 	}
 	if !sdk.IsURL(h.Config["webHookURL"].Value) {
-<<<<<<< HEAD
-		return sdk.WrapError(sdk.ErrInvalidHookConfiguration, "wrong webHookURL value (project: %s, repository: %s)", projIdent.Key, h.Config["repoFullName"].Value)
-=======
 		return sdk.WrapError(sdk.ErrInvalidHookConfiguration, "given webhook url value %s is not a url", h.Config["webHookURL"].Value)
->>>>>>> 0d1bd522
 	}
 
 	// Prepare the hook that will be send to VCS
@@ -376,13 +342,8 @@
 	return nil
 }
 
-<<<<<<< HEAD
-func updateVCSConfiguration(ctx context.Context, db gorp.SqlExecutor, store cache.Store, projIdent sdk.ProjectIdentifiers, h *sdk.NodeHook) error {
-	ctx, end := observability.Span(ctx, "workflow.updateVCSConfiguration", observability.Tag("UUID", h.UUID))
-=======
-func updateVCSConfiguration(ctx context.Context, db gorpmapping.SqlExecutorWithTx, store cache.Store, proj sdk.Project, h *sdk.NodeHook) error {
+func updateVCSConfiguration(ctx context.Context, db gorpmapping.SqlExecutorWithTx, store cache.Store, projIdent sdk.ProjectIdentifiers, h *sdk.NodeHook) error {
 	ctx, end := telemetry.Span(ctx, "workflow.updateVCSConfiguration", telemetry.Tag("UUID", h.UUID))
->>>>>>> 0d1bd522
 	defer end()
 	// Call VCS to know if repository allows webhook and get the configuration fields
 	projectVCSServer, err := repositoriesmanager.LoadProjectVCSServerLinkByProjectKeyAndVCSServerName(ctx, db, projIdent.Key, h.Config["vcsServer"].Value)
@@ -429,11 +390,7 @@
 }
 
 // DefaultPayload returns the default payload for the workflow root
-<<<<<<< HEAD
-func DefaultPayload(ctx context.Context, db gorp.SqlExecutor, store cache.Store, projIdent sdk.ProjectIdentifiers, wf *sdk.Workflow) (interface{}, error) {
-=======
-func DefaultPayload(ctx context.Context, db gorpmapping.SqlExecutorWithTx, store cache.Store, proj sdk.Project, wf *sdk.Workflow) (interface{}, error) {
->>>>>>> 0d1bd522
+func DefaultPayload(ctx context.Context, db gorpmapping.SqlExecutorWithTx, store cache.Store, projIdent sdk.ProjectIdentifiers, wf *sdk.Workflow) (interface{}, error) {
 	if wf.WorkflowData.Node.Context == nil || wf.WorkflowData.Node.Context.ApplicationID == 0 {
 		return nil, nil
 	}
