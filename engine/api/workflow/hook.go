--- conflicted
+++ resolved
@@ -29,11 +29,7 @@
 	return hookToDelete
 }
 
-<<<<<<< HEAD
-func hookUnregistration(ctx context.Context, db gorpmapping.SqlExecutorWithTx, store cache.Store, projIdent sdk.ProjectIdentifiers, hookToDelete map[string]sdk.NodeHook) error {
-=======
-func hookUnregistration(ctx context.Context, db gorpmapper.SqlExecutorWithTx, store cache.Store, proj sdk.Project, hookToDelete map[string]sdk.NodeHook) error {
->>>>>>> d125f032
+func hookUnregistration(ctx context.Context, db gorpmapper.SqlExecutorWithTx, store cache.Store, projIdent sdk.ProjectIdentifiers, hookToDelete map[string]sdk.NodeHook) error {
 	ctx, end := telemetry.Span(ctx, "workflow.hookUnregistration")
 	defer end()
 
@@ -79,11 +75,7 @@
 	return nil
 }
 
-<<<<<<< HEAD
-func hookRegistration(ctx context.Context, db gorpmapping.SqlExecutorWithTx, store cache.Store, projIdent sdk.ProjectIdentifiers, wf *sdk.Workflow, oldWorkflow *sdk.Workflow) error {
-=======
-func hookRegistration(ctx context.Context, db gorpmapper.SqlExecutorWithTx, store cache.Store, proj sdk.Project, wf *sdk.Workflow, oldWorkflow *sdk.Workflow) error {
->>>>>>> d125f032
+func hookRegistration(ctx context.Context, db gorpmapper.SqlExecutorWithTx, store cache.Store, projIdent sdk.ProjectIdentifiers, wf *sdk.Workflow, oldWorkflow *sdk.Workflow) error {
 	ctx, end := telemetry.Span(ctx, "workflow.hookRegistration")
 	defer end()
 
@@ -216,11 +208,7 @@
 	return nil
 }
 
-<<<<<<< HEAD
-func updateSchedulerPayload(ctx context.Context, db gorpmapping.SqlExecutorWithTx, store cache.Store, projIdent sdk.ProjectIdentifiers, wf *sdk.Workflow, h *sdk.NodeHook) error {
-=======
-func updateSchedulerPayload(ctx context.Context, db gorpmapper.SqlExecutorWithTx, store cache.Store, proj sdk.Project, wf *sdk.Workflow, h *sdk.NodeHook) error {
->>>>>>> d125f032
+func updateSchedulerPayload(ctx context.Context, db gorpmapper.SqlExecutorWithTx, store cache.Store, projIdent sdk.ProjectIdentifiers, wf *sdk.Workflow, h *sdk.NodeHook) error {
 	ctx, end := telemetry.Span(ctx, "workflow.updateSchedulerPayload")
 	defer end()
 
@@ -290,11 +278,7 @@
 	return nil
 }
 
-<<<<<<< HEAD
-func createVCSConfiguration(ctx context.Context, db gorpmapping.SqlExecutorWithTx, store cache.Store, projIdent sdk.ProjectIdentifiers, h *sdk.NodeHook) error {
-=======
-func createVCSConfiguration(ctx context.Context, db gorpmapper.SqlExecutorWithTx, store cache.Store, proj sdk.Project, h *sdk.NodeHook) error {
->>>>>>> d125f032
+func createVCSConfiguration(ctx context.Context, db gorpmapper.SqlExecutorWithTx, store cache.Store, projIdent sdk.ProjectIdentifiers, h *sdk.NodeHook) error {
 	ctx, end := telemetry.Span(ctx, "workflow.createVCSConfiguration", telemetry.Tag("UUID", h.UUID))
 	defer end()
 	// Call VCS to know if repository allows webhook and get the configuration fields
@@ -358,11 +342,7 @@
 	return nil
 }
 
-<<<<<<< HEAD
-func updateVCSConfiguration(ctx context.Context, db gorpmapping.SqlExecutorWithTx, store cache.Store, projIdent sdk.ProjectIdentifiers, h *sdk.NodeHook) error {
-=======
-func updateVCSConfiguration(ctx context.Context, db gorpmapper.SqlExecutorWithTx, store cache.Store, proj sdk.Project, h *sdk.NodeHook) error {
->>>>>>> d125f032
+func updateVCSConfiguration(ctx context.Context, db gorpmapper.SqlExecutorWithTx, store cache.Store, projIdent sdk.ProjectIdentifiers, h *sdk.NodeHook) error {
 	ctx, end := telemetry.Span(ctx, "workflow.updateVCSConfiguration", telemetry.Tag("UUID", h.UUID))
 	defer end()
 	// Call VCS to know if repository allows webhook and get the configuration fields
@@ -410,11 +390,7 @@
 }
 
 // DefaultPayload returns the default payload for the workflow root
-<<<<<<< HEAD
-func DefaultPayload(ctx context.Context, db gorpmapping.SqlExecutorWithTx, store cache.Store, projIdent sdk.ProjectIdentifiers, wf *sdk.Workflow) (interface{}, error) {
-=======
-func DefaultPayload(ctx context.Context, db gorpmapper.SqlExecutorWithTx, store cache.Store, proj sdk.Project, wf *sdk.Workflow) (interface{}, error) {
->>>>>>> d125f032
+func DefaultPayload(ctx context.Context, db gorpmapper.SqlExecutorWithTx, store cache.Store, projIdent sdk.ProjectIdentifiers, wf *sdk.Workflow) (interface{}, error) {
 	if wf.WorkflowData.Node.Context == nil || wf.WorkflowData.Node.Context.ApplicationID == 0 {
 		return nil, nil
 	}
