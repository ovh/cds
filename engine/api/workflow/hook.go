package workflow

import (
	"context"
	"encoding/json"
	"fmt"
	"net/http"
	"time"

	"github.com/fsamin/go-dump"
	"github.com/go-gorp/gorp"

	"github.com/ovh/cds/engine/api/cache"
	"github.com/ovh/cds/engine/api/observability"
	"github.com/ovh/cds/engine/api/repositoriesmanager"
	"github.com/ovh/cds/engine/api/services"
	"github.com/ovh/cds/sdk"
	"github.com/ovh/cds/sdk/log"
)

<<<<<<< HEAD
func computeHookToDelete(newWorkflow *sdk.Workflow, oldWorkflow *sdk.Workflow) map[string]*sdk.NodeHook {
	hookToDelete := make(map[string]*sdk.NodeHook)
	currentHooks := newWorkflow.WorkflowData.GetHooks()
	for k, h := range oldWorkflow.WorkflowData.GetHooks() {
		if _, has := currentHooks[k]; !has {
			hookToDelete[k] = h
		}
=======
// HookRegistration ensures hooks registration on Hook µService
func HookRegistration(ctx context.Context, db gorp.SqlExecutor, store cache.Store, oldW *sdk.Workflow, wf sdk.Workflow, p *sdk.Project) error {
	ctx, end := observability.Span(ctx, "workflow.HookRegistration")
	defer end()

	var hookToUpdate map[string]sdk.WorkflowNodeHook
	var hookToDelete map[string]sdk.WorkflowNodeHook
	if oldW != nil {
		hookToUpdate, hookToDelete = mergeAndDiffHook(oldW.GetHooks(), wf.GetHooks())
	} else {
		hookToUpdate = wf.GetHooks()
>>>>>>> 6011fa64
	}
	return hookToDelete
}

<<<<<<< HEAD
func hookUnregistration(ctx context.Context, db gorp.SqlExecutor, store cache.Store, p *sdk.Project, hookToDelete map[string]*sdk.NodeHook) error {
	// Delete from vcs configuration if needed
	for _, h := range hookToDelete {
		if h.HookModelName == sdk.RepositoryWebHookModelName {
			// Call VCS to know if repository allows webhook and get the configuration fields
			projectVCSServer := repositoriesmanager.GetProjectVCSServer(p, h.Config["vcsServer"].Value)
			if projectVCSServer != nil {
				client, errclient := repositoriesmanager.AuthorizedClient(ctx, db, store, projectVCSServer)
				if errclient != nil {
					return errclient
				}
				vcsHook := sdk.VCSHook{
					Method:   "POST",
					URL:      h.Config["webHookURL"].Value,
					Workflow: true,
					ID:       h.Config["webHookID"].Value,
				}
				if err := client.DeleteHook(ctx, h.Config["repoFullName"].Value, vcsHook); err != nil {
					log.Error("deleteHookConfiguration> Cannot delete hook on repository %s", err)
				}
				h.Config["webHookID"] = sdk.WorkflowNodeHookConfigValue{
					Value:        vcsHook.ID,
					Configurable: false,
				}
			}
		}
	}

	if len(hookToDelete) > 0 {
=======
	observability.Current(ctx, observability.Tag("hook_update_count", len(hookToUpdate)))
	observability.Current(ctx, observability.Tag("hook_delete_count", len(hookToDelete)))

	if len(hookToUpdate) > 0 {
>>>>>>> 6011fa64
		//Push the hook to hooks µService
		//Load service "hooks"
		srvs, err := services.FindByType(db, services.TypeHooks)
		if err != nil {
			return err
		}
		code, errHooks := services.DoJSONRequest(ctx, db, srvs, http.MethodDelete, "/task/bulk", hookToDelete, nil)
		if errHooks != nil || code >= 400 {
			// if we return an error, transaction will be rollbacked => hook will in database be not anymore on gitlab/bitbucket/github.
			// so, it's just a warn log
			log.Error("HookRegistration> unable to delete old hooks [%d]: %s", code, errHooks)
		}
	}
	return nil
}

func hookRegistration(ctx context.Context, db gorp.SqlExecutor, store cache.Store, p *sdk.Project, wf *sdk.Workflow, oldWorkflow *sdk.Workflow) error {
	var oldHooks map[string]*sdk.NodeHook
	if oldWorkflow != nil {
		oldHooks = oldWorkflow.WorkflowData.GetHooks()
	}
	if len(wf.WorkflowData.Node.Hooks) > 0 {
		srvs, err := services.FindByType(db, services.TypeHooks)
		if err != nil {
			return sdk.WrapError(err, "unable to get services dao")
		}

		//Perform the request on one off the hooks service
		if len(srvs) < 1 {
			return sdk.WrapError(fmt.Errorf("no hooks service available, please try again"), "Unable to get services dao")
		}

		for i := range wf.WorkflowData.Node.Hooks {
			h := &wf.WorkflowData.Node.Hooks[i]

			if h.UUID == "" && h.Ref == "" {
				// generate uuid
				h.UUID = sdk.UUID()
				if h.Ref == "" {
					h.Ref = fmt.Sprintf("%d", time.Now().Unix())
				}
			} else if oldHooks != nil {
				// search previous hook configuration
				previousHook, has := oldHooks[h.UUID]
				// If previous hook is the same, we do nothing
				if has && h.Equals(*previousHook) {
					continue
				}
			}

			h.Config[sdk.HookConfigProject] = sdk.WorkflowNodeHookConfigValue{
				Value:        wf.ProjectKey,
				Configurable: false,
			}
			h.Config[sdk.HookConfigWorkflow] = sdk.WorkflowNodeHookConfigValue{
				Value:        wf.Name,
				Configurable: false,
			}
			h.Config[sdk.HookConfigWorkflowID] = sdk.WorkflowNodeHookConfigValue{
				Value:        fmt.Sprint(wf.ID),
				Configurable: false,
			}
			if h.HookModelName == sdk.RepositoryWebHookModelName || h.HookModelName == sdk.GitPollerModelName || h.HookModelName == sdk.GerritHookModelName {
				if wf.WorkflowData.Node.Context.ApplicationID == 0 || wf.Applications[wf.WorkflowData.Node.Context.ApplicationID].RepositoryFullname == "" || wf.Applications[wf.WorkflowData.Node.Context.ApplicationID].VCSServer == "" {
					return sdk.NewErrorFrom(sdk.ErrForbidden, "cannot create a git poller or repository webhook on an application without a repository")
				}
				h.Config[sdk.HookConfigVCSServer] = sdk.WorkflowNodeHookConfigValue{
					Value:        wf.Applications[wf.WorkflowData.Node.Context.ApplicationID].VCSServer,
					Configurable: false,
				}
				h.Config[sdk.HookConfigRepoFullName] = sdk.WorkflowNodeHookConfigValue{
					Value:        wf.Applications[wf.WorkflowData.Node.Context.ApplicationID].RepositoryFullname,
					Configurable: false,
				}
			}

			if err := updateSchedulerPayload(ctx, db, store, p, wf, h); err != nil {
				return err
			}
		}

		hooks := wf.WorkflowData.GetHooks()
		// Create hook on µservice
		code, errHooks := services.DoJSONRequest(ctx, db, srvs, http.MethodPost, "/task/bulk", hooks, &hooks)
		if errHooks != nil || code >= 400 {
			return sdk.WrapError(errHooks, "unable to create hooks [%d]", code)
		}
		// Update hooks in workflow
		for i := range wf.WorkflowData.Node.Hooks {
			h := &wf.WorkflowData.Node.Hooks[i]
			h.Config = hooks[h.UUID].Config
		}

		// Create vcs configuration ( always after hook creation to have webhook URL) + update hook in DB
		for i := range wf.WorkflowData.Node.Hooks {
			h := &wf.WorkflowData.Node.Hooks[i]
			v, ok := h.Config["webHookID"]
			if h.HookModelName == sdk.RepositoryWebHookModelName && h.Config["vcsServer"].Value != "" && (!ok || v.Value == "") {
				if err := createVCSConfiguration(ctx, db, store, p, h); err != nil {
					return sdk.WrapError(err, "Cannot update vcs configuration")
				}
			}
		}
	}
	return nil
}

<<<<<<< HEAD
func updateSchedulerPayload(ctx context.Context, db gorp.SqlExecutor, store cache.Store, p *sdk.Project, wf *sdk.Workflow, h *sdk.NodeHook) error {
	if h.HookModelName != sdk.SchedulerModelName {
		return nil
	}
	// Add git.branch in scheduler payload
	if wf.WorkflowData.Node.IsLinkedToRepo(wf) {
		var payloadValues map[string]string
		if h.Config["payload"].Value != "" {
			var bodyJSON interface{}
			//Try to parse the body as an array
			bodyJSONArray := []interface{}{}
			if err := json.Unmarshal([]byte(h.Config["payload"].Value), &bodyJSONArray); err != nil {
				//Try to parse the body as a map
				bodyJSONMap := map[string]interface{}{}
				if err2 := json.Unmarshal([]byte(h.Config["payload"].Value), &bodyJSONMap); err2 == nil {
					bodyJSON = bodyJSONMap
=======
// DeleteHookConfiguration delete hooks configuration (and their vcs configuration)
func DeleteHookConfiguration(ctx context.Context, db gorp.SqlExecutor, store cache.Store, p *sdk.Project, hookToDelete map[string]sdk.WorkflowNodeHook) error {
	ctx, end := observability.Span(ctx, "workflow.DeleteHookConfiguration")
	defer end()
	// Delete from vcs configuration if needed
	count := 0
	for _, h := range hookToDelete {
		count++
		if h.WorkflowHookModel.Name == sdk.RepositoryWebHookModelName {
			// Call VCS to know if repository allows webhook and get the configuration fields
			projectVCSServer := repositoriesmanager.GetProjectVCSServer(p, h.Config["vcsServer"].Value)
			if projectVCSServer != nil {
				client, errclient := repositoriesmanager.AuthorizedClient(ctx, db, store, projectVCSServer)
				if errclient != nil {
					return sdk.WrapError(errclient, "deleteHookConfiguration> Cannot get vcs client")
				}
				vcsHook := sdk.VCSHook{
					Method:   "POST",
					URL:      h.Config["webHookURL"].Value,
					Workflow: true,
					ID:       h.Config["webHookID"].Value,
				}
				if err := client.DeleteHook(ctx, h.Config["repoFullName"].Value, vcsHook); err != nil {
					log.Error("deleteHookConfiguration> Cannot delete hook on repository %s", err)
				}
				observability.Current(ctx, observability.Tag(fmt.Sprintf("UUID_%d", count), h.UUID))
				observability.Current(ctx, observability.Tag(fmt.Sprintf("VCS_ID_%d", count), vcsHook.ID))
				h.Config["webHookID"] = sdk.WorkflowNodeHookConfigValue{
					Value:        vcsHook.ID,
					Configurable: false,
>>>>>>> 6011fa64
				}
			} else {
				bodyJSON = bodyJSONArray
			}

			//Go Dump
			var errDump error
			payloadValues, errDump = dump.ToStringMap(bodyJSON)
			if errDump != nil {
				return sdk.WrapError(errDump, "cannot dump payload %+v", h.Config["payload"].Value)
			}
		}

		// try get git.branch on defaultPayload
		if payloadValues["git.branch"] == "" {
			defaultPayloadMap, errP := wf.WorkflowData.Node.Context.DefaultPayloadToMap()
			if errP != nil {
				return sdk.WrapError(errP, "cannot read node default payload")
			}
			if defaultPayloadMap["WorkflowNodeContextDefaultPayloadVCS.GitBranch"] != "" {
				payloadValues["git.branch"] = defaultPayloadMap["WorkflowNodeContextDefaultPayloadVCS.GitBranch"]
			}
			if defaultPayloadMap["WorkflowNodeContextDefaultPayloadVCS.GitRepository"] != "" {
				payloadValues["git.repository"] = defaultPayloadMap["WorkflowNodeContextDefaultPayloadVCS.GitRepository"]
			}
		}

		// try get git.branch on repo linked
		if payloadValues["git.branch"] == "" {
			defaultPayload, errDefault := DefaultPayload(ctx, db, store, p, wf)
			if errDefault != nil {
				return sdk.WrapError(errDefault, "unable to get default payload")
			}
			var errDump error
			payloadValues, errDump = dump.ToStringMap(defaultPayload)
			if errDump != nil {
				return sdk.WrapError(errDump, "cannot dump payload %+v", h.Config["payload"].Value)
			}
		}

		payloadStr, errM := json.MarshalIndent(&payloadValues, "", "  ")
		if errM != nil {
			return sdk.WrapError(errM, "cannot marshal hook config payload : %s", errM)
		}
		pl := h.Config["payload"]
		pl.Value = string(payloadStr)
		h.Config["payload"] = pl
	}
	return nil
}

<<<<<<< HEAD
func createVCSConfiguration(ctx context.Context, db gorp.SqlExecutor, store cache.Store, p *sdk.Project, h *sdk.NodeHook) error {
=======
func createVCSConfiguration(ctx context.Context, db gorp.SqlExecutor, store cache.Store, p *sdk.Project, h *sdk.WorkflowNodeHook) error {
	ctx, end := observability.Span(ctx, "workflow.createVCSConfiguration", observability.Tag("UUID", h.UUID))
	defer end()

>>>>>>> 6011fa64
	// Call VCS to know if repository allows webhook and get the configuration fields
	projectVCSServer := repositoriesmanager.GetProjectVCSServer(p, h.Config["vcsServer"].Value)
	if projectVCSServer == nil {
		return nil
	}

	client, errclient := repositoriesmanager.AuthorizedClient(ctx, db, store, projectVCSServer)
	if errclient != nil {
		return sdk.WrapError(errclient, "createVCSConfiguration> Cannot get vcs client")
	}
	webHookInfo, errWH := repositoriesmanager.GetWebhooksInfos(ctx, client)
	if errWH != nil {
		return sdk.WrapError(errWH, "createVCSConfiguration> Cannot get vcs web hook info")
	}
	if !webHookInfo.WebhooksSupported || webHookInfo.WebhooksDisabled {
		return sdk.WrapError(sdk.ErrForbidden, "createVCSConfiguration> hook creation are forbidden")
	}
	vcsHook := sdk.VCSHook{
		Method:   "POST",
		URL:      h.Config["webHookURL"].Value,
		Workflow: true,
	}
	if err := client.CreateHook(ctx, h.Config["repoFullName"].Value, &vcsHook); err != nil {
		return sdk.WrapError(err, "Cannot create hook on repository: %+v", vcsHook)
	}
	observability.Current(ctx, observability.Tag("VCS_ID", vcsHook.ID))
	h.Config["webHookID"] = sdk.WorkflowNodeHookConfigValue{
		Value:        vcsHook.ID,
		Configurable: false,
	}
	h.Config["webHookURL"] = sdk.WorkflowNodeHookConfigValue{
		Value:        vcsHook.URL,
		Configurable: false,
		Type:         sdk.HookConfigTypeString,
	}
	h.Config[sdk.HookConfigIcon] = sdk.WorkflowNodeHookConfigValue{
		Value:        webHookInfo.Icon,
		Configurable: false,
		Type:         sdk.HookConfigTypeString,
	}

	return nil
}

// DefaultPayload returns the default payload for the workflow root
func DefaultPayload(ctx context.Context, db gorp.SqlExecutor, store cache.Store, p *sdk.Project, wf *sdk.Workflow) (interface{}, error) {
	if wf.WorkflowData.Node.Context == nil || wf.WorkflowData.Node.Context.ApplicationID == 0 {
		return nil, nil
	}

	var defaultPayload interface{}

	app := wf.Applications[wf.WorkflowData.Node.Context.ApplicationID]

	if app.RepositoryFullname != "" {
		defaultBranch := "master"
		projectVCSServer := repositoriesmanager.GetProjectVCSServer(p, app.VCSServer)
		if projectVCSServer != nil {
			client, errclient := repositoriesmanager.AuthorizedClient(ctx, db, store, projectVCSServer)
			if errclient != nil {
				return wf.WorkflowData.Node.Context.DefaultPayload, sdk.WrapError(errclient, "DefaultPayload> Cannot get authorized client")
			}

			branches, errBr := client.Branches(ctx, app.RepositoryFullname)
			if errBr != nil {
				return wf.WorkflowData.Node.Context.DefaultPayload, sdk.WrapError(errBr, "DefaultPayload> Cannot get branches for %s", app.RepositoryFullname)
			}

			for _, branch := range branches {
				if branch.Default {
					defaultBranch = branch.DisplayID
					break
				}
			}
		}

		defaultPayload = wf.WorkflowData.Node.Context.DefaultPayload
		if !wf.WorkflowData.Node.Context.HasDefaultPayload() {
			structuredDefaultPayload := sdk.WorkflowNodeContextDefaultPayloadVCS{
				GitBranch:     defaultBranch,
				GitRepository: app.RepositoryFullname,
			}
			defaultPayloadBtes, _ := json.Marshal(structuredDefaultPayload)
			if err := json.Unmarshal(defaultPayloadBtes, &defaultPayload); err != nil {
				return nil, err
			}
		} else if defaultPayloadMap, err := wf.WorkflowData.Node.Context.DefaultPayloadToMap(); err == nil && defaultPayloadMap["git.branch"] == "" {
			defaultPayloadMap["git.branch"] = defaultBranch
			defaultPayloadMap["git.repository"] = app.RepositoryFullname
			defaultPayload = defaultPayloadMap
		}
	} else {
		defaultPayload = wf.WorkflowData.Node.Context.DefaultPayload
	}

	return defaultPayload, nil
}<|MERGE_RESOLUTION|>--- conflicted
+++ resolved
@@ -18,7 +18,6 @@
 	"github.com/ovh/cds/sdk/log"
 )
 
-<<<<<<< HEAD
 func computeHookToDelete(newWorkflow *sdk.Workflow, oldWorkflow *sdk.Workflow) map[string]*sdk.NodeHook {
 	hookToDelete := make(map[string]*sdk.NodeHook)
 	currentHooks := newWorkflow.WorkflowData.GetHooks()
@@ -26,24 +25,10 @@
 		if _, has := currentHooks[k]; !has {
 			hookToDelete[k] = h
 		}
-=======
-// HookRegistration ensures hooks registration on Hook µService
-func HookRegistration(ctx context.Context, db gorp.SqlExecutor, store cache.Store, oldW *sdk.Workflow, wf sdk.Workflow, p *sdk.Project) error {
-	ctx, end := observability.Span(ctx, "workflow.HookRegistration")
-	defer end()
-
-	var hookToUpdate map[string]sdk.WorkflowNodeHook
-	var hookToDelete map[string]sdk.WorkflowNodeHook
-	if oldW != nil {
-		hookToUpdate, hookToDelete = mergeAndDiffHook(oldW.GetHooks(), wf.GetHooks())
-	} else {
-		hookToUpdate = wf.GetHooks()
->>>>>>> 6011fa64
 	}
 	return hookToDelete
 }
 
-<<<<<<< HEAD
 func hookUnregistration(ctx context.Context, db gorp.SqlExecutor, store cache.Store, p *sdk.Project, hookToDelete map[string]*sdk.NodeHook) error {
 	// Delete from vcs configuration if needed
 	for _, h := range hookToDelete {
@@ -73,12 +58,6 @@
 	}
 
 	if len(hookToDelete) > 0 {
-=======
-	observability.Current(ctx, observability.Tag("hook_update_count", len(hookToUpdate)))
-	observability.Current(ctx, observability.Tag("hook_delete_count", len(hookToDelete)))
-
-	if len(hookToUpdate) > 0 {
->>>>>>> 6011fa64
 		//Push the hook to hooks µService
 		//Load service "hooks"
 		srvs, err := services.FindByType(db, services.TypeHooks)
@@ -186,7 +165,6 @@
 	return nil
 }
 
-<<<<<<< HEAD
 func updateSchedulerPayload(ctx context.Context, db gorp.SqlExecutor, store cache.Store, p *sdk.Project, wf *sdk.Workflow, h *sdk.NodeHook) error {
 	if h.HookModelName != sdk.SchedulerModelName {
 		return nil
@@ -203,38 +181,6 @@
 				bodyJSONMap := map[string]interface{}{}
 				if err2 := json.Unmarshal([]byte(h.Config["payload"].Value), &bodyJSONMap); err2 == nil {
 					bodyJSON = bodyJSONMap
-=======
-// DeleteHookConfiguration delete hooks configuration (and their vcs configuration)
-func DeleteHookConfiguration(ctx context.Context, db gorp.SqlExecutor, store cache.Store, p *sdk.Project, hookToDelete map[string]sdk.WorkflowNodeHook) error {
-	ctx, end := observability.Span(ctx, "workflow.DeleteHookConfiguration")
-	defer end()
-	// Delete from vcs configuration if needed
-	count := 0
-	for _, h := range hookToDelete {
-		count++
-		if h.WorkflowHookModel.Name == sdk.RepositoryWebHookModelName {
-			// Call VCS to know if repository allows webhook and get the configuration fields
-			projectVCSServer := repositoriesmanager.GetProjectVCSServer(p, h.Config["vcsServer"].Value)
-			if projectVCSServer != nil {
-				client, errclient := repositoriesmanager.AuthorizedClient(ctx, db, store, projectVCSServer)
-				if errclient != nil {
-					return sdk.WrapError(errclient, "deleteHookConfiguration> Cannot get vcs client")
-				}
-				vcsHook := sdk.VCSHook{
-					Method:   "POST",
-					URL:      h.Config["webHookURL"].Value,
-					Workflow: true,
-					ID:       h.Config["webHookID"].Value,
-				}
-				if err := client.DeleteHook(ctx, h.Config["repoFullName"].Value, vcsHook); err != nil {
-					log.Error("deleteHookConfiguration> Cannot delete hook on repository %s", err)
-				}
-				observability.Current(ctx, observability.Tag(fmt.Sprintf("UUID_%d", count), h.UUID))
-				observability.Current(ctx, observability.Tag(fmt.Sprintf("VCS_ID_%d", count), vcsHook.ID))
-				h.Config["webHookID"] = sdk.WorkflowNodeHookConfigValue{
-					Value:        vcsHook.ID,
-					Configurable: false,
->>>>>>> 6011fa64
 				}
 			} else {
 				bodyJSON = bodyJSONArray
@@ -286,14 +232,7 @@
 	return nil
 }
 
-<<<<<<< HEAD
 func createVCSConfiguration(ctx context.Context, db gorp.SqlExecutor, store cache.Store, p *sdk.Project, h *sdk.NodeHook) error {
-=======
-func createVCSConfiguration(ctx context.Context, db gorp.SqlExecutor, store cache.Store, p *sdk.Project, h *sdk.WorkflowNodeHook) error {
-	ctx, end := observability.Span(ctx, "workflow.createVCSConfiguration", observability.Tag("UUID", h.UUID))
-	defer end()
-
->>>>>>> 6011fa64
 	// Call VCS to know if repository allows webhook and get the configuration fields
 	projectVCSServer := repositoriesmanager.GetProjectVCSServer(p, h.Config["vcsServer"].Value)
 	if projectVCSServer == nil {
