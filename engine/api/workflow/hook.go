--- conflicted
+++ resolved
@@ -18,142 +18,12 @@
 	"github.com/ovh/cds/sdk/log"
 )
 
-<<<<<<< HEAD
 func computeHookToDelete(newWorkflow *sdk.Workflow, oldWorkflow *sdk.Workflow) map[string]*sdk.NodeHook {
 	hookToDelete := make(map[string]*sdk.NodeHook)
 	currentHooks := newWorkflow.WorkflowData.GetHooks()
 	for k, h := range oldWorkflow.WorkflowData.GetHooks() {
 		if _, has := currentHooks[k]; !has {
 			hookToDelete[k] = h
-=======
-// HookRegistration ensures hooks registration on Hook µService
-func HookRegistration(ctx context.Context, db gorp.SqlExecutor, store cache.Store, oldW *sdk.Workflow, wf sdk.Workflow, p *sdk.Project) error {
-	ctx, end := observability.Span(ctx, "workflow.HookRegistration")
-	defer end()
-
-	var hookToUpdate map[string]sdk.WorkflowNodeHook
-	var hookToDelete map[string]sdk.WorkflowNodeHook
-	if oldW != nil {
-		hookToUpdate, hookToDelete = mergeAndDiffHook(oldW.GetHooks(), wf.GetHooks())
-	} else {
-		hookToUpdate = wf.GetHooks()
-	}
-
-	observability.Current(ctx, observability.Tag("hook_update_count", len(hookToUpdate)))
-	observability.Current(ctx, observability.Tag("hook_delete_count", len(hookToDelete)))
-
-	if len(hookToUpdate) > 0 {
-		//Push the hook to hooks µService
-		//Load service "hooks"
-		srvs, err := services.FindByType(db, services.TypeHooks)
-		if err != nil {
-			return sdk.WrapError(err, "Unable to get services dao")
-		}
-
-		// Update in VCS
-		for i := range hookToUpdate {
-			h := hookToUpdate[i]
-			if oldW != nil && wf.Name != oldW.Name {
-				configValue := h.Config[sdk.HookConfigWorkflow]
-				configValue.Value = wf.Name
-				h.Config[sdk.HookConfigWorkflow] = configValue
-				hookToUpdate[i] = h
-			}
-		}
-
-		//Perform the request on one off the hooks service
-		if len(srvs) < 1 {
-			return sdk.WrapError(fmt.Errorf("No hooks service available, please try again"), "Unable to get services dao")
-		}
-
-		// Update scheduler payload
-		for i := range hookToUpdate {
-			h := hookToUpdate[i]
-
-			if h.WorkflowHookModel.Name == sdk.SchedulerModelName {
-				// Add git.branch in scheduler payload
-				if wf.Root.IsLinkedToRepo() {
-					var payloadValues map[string]string
-					if h.Config["payload"].Value != "" {
-						var bodyJSON interface{}
-						//Try to parse the body as an array
-						bodyJSONArray := []interface{}{}
-						if err := json.Unmarshal([]byte(h.Config["payload"].Value), &bodyJSONArray); err != nil {
-							//Try to parse the body as a map
-							bodyJSONMap := map[string]interface{}{}
-							if err2 := json.Unmarshal([]byte(h.Config["payload"].Value), &bodyJSONMap); err2 == nil {
-								bodyJSON = bodyJSONMap
-							}
-						} else {
-							bodyJSON = bodyJSONArray
-						}
-
-						//Go Dump
-						var errDump error
-						payloadValues, errDump = dump.ToStringMap(bodyJSON)
-						if errDump != nil {
-							return sdk.WrapError(errDump, "HookRegistration> Cannot dump payload %+v", h.Config["payload"].Value)
-						}
-					}
-
-					// try get git.branch on defaultPayload
-					if payloadValues["git.branch"] == "" {
-						defaultPayloadMap, errP := wf.Root.Context.DefaultPayloadToMap()
-						if errP != nil {
-							return sdk.WrapError(errP, "HookRegistration> Cannot read node default payload")
-						}
-						if defaultPayloadMap["WorkflowNodeContextDefaultPayloadVCS.GitBranch"] != "" {
-							payloadValues["git.branch"] = defaultPayloadMap["WorkflowNodeContextDefaultPayloadVCS.GitBranch"]
-						}
-						if defaultPayloadMap["WorkflowNodeContextDefaultPayloadVCS.GitRepository"] != "" {
-							payloadValues["git.repository"] = defaultPayloadMap["WorkflowNodeContextDefaultPayloadVCS.GitRepository"]
-						}
-					}
-
-					// try get git.branch on repo linked
-					if payloadValues["git.branch"] == "" {
-						defaultPayload, errDefault := DefaultPayload(ctx, db, store, p, &wf)
-						if errDefault != nil {
-							return sdk.WrapError(errDefault, "HookRegistration> Unable to get default payload")
-						}
-						var errDump error
-						payloadValues, errDump = dump.ToStringMap(defaultPayload)
-						if errDump != nil {
-							return sdk.WrapError(errDump, "HookRegistration> Cannot dump payload %+v", h.Config["payload"].Value)
-						}
-					}
-
-					payloadStr, errM := json.MarshalIndent(&payloadValues, "", "  ")
-					if errM != nil {
-						return sdk.WrapError(errM, "HookRegistration> Cannot marshal hook config payload : %s", errM)
-					}
-					pl := h.Config["payload"]
-					pl.Value = string(payloadStr)
-					h.Config["payload"] = pl
-					hookToUpdate[i] = h
-				}
-			}
-		}
-
-		// Create hook on µservice
-		_, code, errHooks := services.DoJSONRequest(ctx, srvs, http.MethodPost, "/task/bulk", hookToUpdate, &hookToUpdate)
-		if errHooks != nil || code >= 400 {
-			return sdk.WrapError(errHooks, "HookRegistration> Unable to create hooks [%d]", code)
-		}
-
-		// Create vcs configuration ( always after hook creation to have webhook URL) + update hook in DB
-		for i := range hookToUpdate {
-			h := hookToUpdate[i]
-			v, ok := h.Config["webHookID"]
-			if h.WorkflowHookModel.Name == sdk.RepositoryWebHookModelName && h.Config["vcsServer"].Value != "" && (!ok || v.Value == "") {
-				if err := createVCSConfiguration(ctx, db, store, p, &h); err != nil {
-					return sdk.WrapError(err, "Cannot update vcs configuration")
-				}
-			}
-			if err := UpdateHook(db, &h); err != nil {
-				return sdk.WrapError(err, "Cannot update hook")
-			}
->>>>>>> 434410fe
 		}
 	}
 	return hookToDelete
@@ -274,7 +144,7 @@
 
 	if len(hookToUpdate) > 0 {
 		// Create hook on µservice
-		code, errHooks := services.DoJSONRequest(ctx, srvs, http.MethodPost, "/task/bulk", hookToUpdate, &hookToUpdate)
+		_, code, errHooks := services.DoJSONRequest(ctx, srvs, http.MethodPost, "/task/bulk", hookToUpdate, &hookToUpdate)
 		if errHooks != nil || code >= 400 {
 			return sdk.WrapError(errHooks, "unable to create hooks [%d]", code)
 		}
