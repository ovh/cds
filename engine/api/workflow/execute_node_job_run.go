--- conflicted
+++ resolved
@@ -9,10 +9,6 @@
 
 	"github.com/go-gorp/gorp"
 	"github.com/ovh/cds/engine/api/cache"
-<<<<<<< HEAD
-	"github.com/ovh/cds/engine/api/observability"
-=======
->>>>>>> 0d1bd522
 	"github.com/ovh/cds/sdk"
 	"github.com/ovh/cds/sdk/gorpmapping"
 	"github.com/ovh/cds/sdk/log"
@@ -319,62 +315,6 @@
 }
 
 // LoadSecrets loads all secrets for a job run
-<<<<<<< HEAD
-func LoadSecrets(ctx context.Context, db gorp.SqlExecutor, wr *sdk.WorkflowRun, nodeRun *sdk.WorkflowNodeRun) ([]sdk.Variable, error) {
-	secrets := make([]sdk.Variable, 0)
-
-	projetSecrets, err := loadRunSecretByContext(ctx, db, wr.ID, "proj")
-	if err != nil {
-		return nil, err
-	}
-	secrets = append(secrets, projetSecrets...)
-
-	if nodeRun == nil {
-		return secrets, nil
-	}
-
-	node := wr.Workflow.WorkflowData.NodeByID(nodeRun.WorkflowNodeID)
-	if node == nil {
-		return nil, sdk.WrapError(sdk.ErrWorkflowNodeNotFound, "unable to find node %d in worflow run", nodeRun.WorkflowNodeID)
-	}
-
-	if node.Context == nil {
-		return secrets, nil
-	}
-
-	if node.Context.ApplicationID != 0 {
-		appSecrets, err := loadRunSecretByContext(ctx, db, wr.ID, fmt.Sprintf("app:%d", node.Context.ApplicationID))
-		if err != nil {
-			return nil, err
-		}
-		secrets = append(secrets, appSecrets...)
-	}
-
-	if node.Context.EnvironmentID != 0 {
-		envSecrets, err := loadRunSecretByContext(ctx, db, wr.ID, fmt.Sprintf("env:%d", node.Context.EnvironmentID))
-		if err != nil {
-			return nil, err
-		}
-		secrets = append(secrets, envSecrets...)
-	}
-
-	if node.Context.ProjectIntegrationID != 0 {
-		piSecrets, err := loadRunSecretByContext(ctx, db, wr.ID, fmt.Sprintf("integration:%d", node.Context.ProjectIntegrationID))
-		if err != nil {
-			return nil, err
-		}
-		secrets = append(secrets, piSecrets...)
-
-		if node.Context.ApplicationID != 0 {
-			piAppSecrets, err := loadRunSecretByContext(ctx, db, wr.ID, fmt.Sprintf("app:%d:integration:%s", node.Context.ApplicationID, wr.Workflow.ProjectIntegrations[node.Context.ProjectIntegrationID].Name))
-			if err != nil {
-				return nil, err
-			}
-			secrets = append(secrets, piAppSecrets...)
-		}
-	}
-
-=======
 func LoadDecryptSecrets(ctx context.Context, db gorp.SqlExecutor, wr *sdk.WorkflowRun, nodeRun *sdk.WorkflowNodeRun) ([]sdk.Variable, error) {
 	entities := []string{SecretProjContext}
 	if nodeRun != nil {
@@ -405,7 +345,6 @@
 	if err != nil {
 		return nil, err
 	}
->>>>>>> 0d1bd522
 	return secrets, nil
 }
 
