--- conflicted
+++ resolved
@@ -24,12 +24,11 @@
 
 // ProcessorReport represents the state of the workflow processor
 type ProcessorReport struct {
-	mutex         sync.Mutex
-	jobs          []sdk.WorkflowNodeJobRun
-	nodes         []sdk.WorkflowNodeRun
-	workflows     []sdk.WorkflowRun
-	outgoingHooks []sdk.WorkflowNodeOutgoingHookRun
-	errors        []error
+	mutex     sync.Mutex
+	jobs      []sdk.WorkflowNodeJobRun
+	nodes     []sdk.WorkflowNodeRun
+	workflows []sdk.WorkflowRun
+	errors    []error
 }
 
 // WorkflowRuns returns the list of concerned workflow runs
@@ -58,10 +57,6 @@
 			r.workflows = append(r.workflows, x)
 		case *sdk.WorkflowRun:
 			r.workflows = append(r.workflows, *x)
-		case sdk.WorkflowNodeOutgoingHookRun:
-			r.outgoingHooks = append(r.outgoingHooks, x)
-		case *sdk.WorkflowNodeOutgoingHookRun:
-			r.outgoingHooks = append(r.outgoingHooks, *x)
 		default:
 			log.Warning("ProcessorReport> unknown type %T", w)
 		}
@@ -77,7 +72,6 @@
 	res = append(res, sdk.InterfaceSlice(r.nodes)...)
 	res = append(res, sdk.InterfaceSlice(r.jobs)...)
 	res = append(res, sdk.InterfaceSlice(r.errors)...)
-	res = append(res, sdk.InterfaceSlice(r.outgoingHooks)...)
 	return res
 }
 
@@ -189,11 +183,7 @@
 		next()
 
 		if errNR != nil {
-<<<<<<< HEAD
-			return nil, sdk.WrapError(errNR, "workflow.UpdateNodeJobRunStatus> Cannot LoadNodeRunByID node run %d", nodeRun.ID)
-=======
-			return nil, sdk.WrapError(errNR, "Cannot LoadNodeRunByID node run %d", node.ID)
->>>>>>> 079815ae
+			return nil, sdk.WrapError(errNR, "Cannot LoadNodeRunByID node run %d", nodeRun.ID)
 		}
 		return report.Merge(syncTakeJobInNodeRun(ctx, db, nodeRun, job, stageIndex))
 	}
@@ -202,7 +192,6 @@
 	wr, err := LoadRunByID(db, nodeRun.WorkflowRunID, LoadRunOptions{DisableDetailledNodeRun: true, WithTests: true})
 	next()
 	if err != nil {
-<<<<<<< HEAD
 		return nil, sdk.WrapError(err, "workflow.UpdateNodeJobRunStatus> Cannot load run by ID %d", nodeRun.WorkflowRunID)
 	}
 
@@ -254,9 +243,6 @@
 				}
 			}
 		}
-=======
-		return nil, sdk.WrapError(err, "Cannot load run by ID %d", node.WorkflowRunID)
->>>>>>> 079815ae
 	}
 
 	var errReport error
@@ -420,17 +406,8 @@
 	}
 
 	//Load node definition
-<<<<<<< HEAD
 	if app != nil {
 		for _, k := range app.Keys {
-=======
-	n := w.Workflow.GetNode(nodeRun.WorkflowNodeID)
-	if n == nil {
-		return nil, nil, sdk.WrapError(fmt.Errorf("LoadNodeJobRunKeys> Unable to find node %d in workflow", nodeRun.WorkflowNodeID), "LoadSecrets>")
-	}
-	if n.Context != nil && n.Context.Application != nil {
-		for _, k := range n.Context.Application.Keys {
->>>>>>> 079815ae
 			params = append(params, sdk.Parameter{
 				Name:  "cds.key." + k.Name + ".pub",
 				Type:  "string",
@@ -498,7 +475,6 @@
 	pv = sdk.VariablesPrefix(pv, "cds.proj.")
 	secrets = append(secrets, pv...)
 
-<<<<<<< HEAD
 	var app *sdk.Application
 	var env *sdk.Environment
 	var pp *sdk.ProjectPlatform
@@ -537,72 +513,41 @@
 					pp = n.Context.ProjectPlatform
 				}
 			}
-=======
-	// Load node definition
-	if nodeRun != nil {
-		n := w.Workflow.GetNode(nodeRun.WorkflowNodeID)
-		if n == nil {
-			return nil, sdk.WrapError(fmt.Errorf("Unable to find node %d in workflow", nodeRun.WorkflowNodeID), "LoadSecrets>")
->>>>>>> 079815ae
 		}
 
 		// Application variables
 		av := []sdk.Variable{}
-<<<<<<< HEAD
 		if app != nil {
 			appv, errA := application.GetAllVariableByID(db, app.ID, application.WithClearPassword())
 			if errA != nil {
 				return nil, sdk.WrapError(errA, "LoadSecrets> Cannot load application variables")
-=======
-		if n.Context != nil && n.Context.Application != nil {
-			appv, errA := application.GetAllVariableByID(db, n.Context.Application.ID, application.WithClearPassword())
-			if errA != nil {
-				return nil, sdk.WrapError(errA, "Cannot load application variables")
->>>>>>> 079815ae
 			}
 			av = sdk.VariablesFilter(appv, sdk.SecretVariable, sdk.KeyVariable)
 			av = sdk.VariablesPrefix(av, "cds.app.")
 
-<<<<<<< HEAD
 			if err := application.DecryptVCSStrategyPassword(app); err != nil {
 				return nil, sdk.WrapError(err, "LoadSecrets> Cannot decrypt vcs configuration")
-=======
-			if err := application.DecryptVCSStrategyPassword(n.Context.Application); err != nil {
-				return nil, sdk.WrapError(err, "Cannot decrypt vcs configuration")
->>>>>>> 079815ae
 			}
 			av = append(av, sdk.Variable{
 				Name:  "git.http.password",
 				Type:  sdk.SecretVariable,
-<<<<<<< HEAD
 				Value: app.RepositoryStrategy.Password,
-=======
-				Value: n.Context.Application.RepositoryStrategy.Password,
->>>>>>> 079815ae
 			})
 		}
 		secrets = append(secrets, av...)
 
 		// Environment variables
 		ev := []sdk.Variable{}
-<<<<<<< HEAD
 		if env != nil {
 			envv, errE := environment.GetAllVariableByID(db, env.ID, environment.WithClearPassword())
 			if errE != nil {
 				return nil, sdk.WrapError(errE, "LoadSecrets> Cannot load environment variables")
-=======
-		if n.Context != nil && n.Context.Environment != nil {
-			envv, errE := environment.GetAllVariableByID(db, n.Context.Environment.ID, environment.WithClearPassword())
-			if errE != nil {
-				return nil, sdk.WrapError(errE, "Cannot load environment variables")
->>>>>>> 079815ae
 			}
 			ev = sdk.VariablesFilter(envv, sdk.SecretVariable, sdk.KeyVariable)
 			ev = sdk.VariablesPrefix(ev, "cds.env.")
 		}
 		secrets = append(secrets, ev...)
 
-<<<<<<< HEAD
 		if pp != nil {
 			pf, err := platform.LoadByID(db, pp.ID, true)
 			if err != nil {
@@ -627,32 +572,6 @@
 					return nil, sdk.WrapError(err, "LoadSecrets> Cannot load application deployment strategies %d", app.ID)
 				}
 				strat, has := strats[pp.Name]
-=======
-		if n.Context.ProjectPlatform != nil {
-			pf, err := platform.LoadByID(db, n.Context.ProjectPlatformID, true)
-			if err != nil {
-				return nil, sdk.WrapError(err, "Cannot load platform %d", n.Context.ProjectPlatformID)
-			}
-
-			// Project platform variable
-			pfv := make([]sdk.Variable, 0, len(pf.Config))
-			for k, v := range pf.Config {
-				pfv = append(pfv, sdk.Variable{
-					Name:  k,
-					Type:  v.Type,
-					Value: v.Value,
-				})
-			}
-			pfv = sdk.VariablesPrefix(pfv, "cds.platform.")
-			pfv = sdk.VariablesFilter(pfv, sdk.SecretVariable)
-
-			if n.Context.Application != nil && n.Context.Application.DeploymentStrategies != nil {
-				strats, err := application.LoadDeploymentStrategies(db, n.Context.ApplicationID, true)
-				if err != nil {
-					return nil, sdk.WrapError(err, "Cannot load application deployment strategies %d", n.Context.ApplicationID)
-				}
-				strat, has := strats[n.Context.ProjectPlatform.Name]
->>>>>>> 079815ae
 
 				// Application deployment strategies variables
 				apv := []sdk.Variable{}
@@ -677,11 +596,7 @@
 	for i := range secrets {
 		s := &secrets[i]
 		if err := secret.DecryptVariable(s); err != nil {
-<<<<<<< HEAD
-			return nil, sdk.WrapError(err, "LoadSecrets> Unable to decrypt variables")
-=======
 			return nil, sdk.WrapError(err, "Unable to decrypt variables")
->>>>>>> 079815ae
 		}
 	}
 	return secrets, nil
