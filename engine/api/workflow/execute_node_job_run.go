--- conflicted
+++ resolved
@@ -151,13 +151,8 @@
 }
 
 // TakeNodeJobRun Take an a job run for update
-<<<<<<< HEAD
 func TakeNodeJobRun(db gorp.SqlExecutor, store cache.Store, p *sdk.Project, id int64, workerModel string, workerName string, workerID string, infos []sdk.SpawnInfo, chanEvent chan<- interface{}) (*sdk.WorkflowNodeJobRun, error) {
-	job, err := LoadAndLockNodeJobRunNoWait(db, store, id)
-=======
-func TakeNodeJobRun(db gorp.SqlExecutor, store cache.Store, p *sdk.Project, id int64, workerModel string, workerName string, workerID string, infos []sdk.SpawnInfo) (*sdk.WorkflowNodeJobRun, error) {
 	job, err := LoadAndLockNodeJobRunWait(db, store, id)
->>>>>>> cdefc9a8
 	if err != nil {
 		if errPG, ok := err.(*pq.Error); ok && errPG.Code == "55P03" {
 			err = sdk.ErrJobAlreadyBooked
