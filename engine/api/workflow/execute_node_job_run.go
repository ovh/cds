package workflow

import (
	"bytes"
	"context"
	"fmt"
	"sync"
	"time"

	"github.com/go-gorp/gorp"
	"github.com/ovh/cds/engine/api/application"
	"github.com/ovh/cds/engine/api/cache"
	"github.com/ovh/cds/engine/api/environment"
	"github.com/ovh/cds/engine/api/integration"
	"github.com/ovh/cds/engine/api/observability"
	"github.com/ovh/cds/sdk"
	"github.com/ovh/cds/sdk/log"
)

// ProcessorReport represents the state of the workflow processor
type ProcessorReport struct {
	mutex     sync.Mutex
	jobs      []sdk.WorkflowNodeJobRun
	nodes     []sdk.WorkflowNodeRun
	workflows []sdk.WorkflowRun
	errors    []error
}

func (r *ProcessorReport) Jobs() []sdk.WorkflowNodeJobRun {
	return r.jobs
}

func (r *ProcessorReport) Nodes() []sdk.WorkflowNodeRun {
	return r.nodes
}

func (r *ProcessorReport) Workflows() []sdk.WorkflowRun {
	return r.workflows
}

// WorkflowRuns returns the list of concerned workflow runs
func (r *ProcessorReport) WorkflowRuns() []sdk.WorkflowRun {
	if r == nil {
		return nil
	}
	return r.workflows
}

// Add something to the report
func (r *ProcessorReport) Add(ctx context.Context, i ...interface{}) {
	r.mutex.Lock()
	defer r.mutex.Unlock()

	for _, w := range i {
		switch x := w.(type) {
		case error:
			r.errors = append(r.errors, x)
		case sdk.WorkflowNodeJobRun:
			r.jobs = append(r.jobs, x)
		case *sdk.WorkflowNodeJobRun:
			r.jobs = append(r.jobs, *x)
		case sdk.WorkflowNodeRun:
			r.addWorkflowNodeRun(x)
		case *sdk.WorkflowNodeRun:
			r.addWorkflowNodeRun(*x)
		case sdk.WorkflowRun:
			r.workflows = append(r.workflows, x)
		case *sdk.WorkflowRun:
			r.workflows = append(r.workflows, *x)
		default:
			log.Warning(ctx, "ProcessorReport> unknown type %T", w)
		}
	}
}

func (r *ProcessorReport) addWorkflowNodeRun(nr sdk.WorkflowNodeRun) {
	for i := range r.nodes {
		if nr.ID == r.nodes[i].ID {
			r.nodes[i] = nr
			return
		}
	}
	r.nodes = append(r.nodes, nr)
}

//All returns all the objects in the reports
func (r *ProcessorReport) All() []interface{} {
	r.mutex.Lock()
	defer r.mutex.Unlock()
	res := []interface{}{}
	res = append(res, sdk.InterfaceSlice(r.workflows)...)
	res = append(res, sdk.InterfaceSlice(r.nodes)...)
	res = append(res, sdk.InterfaceSlice(r.jobs)...)
	res = append(res, sdk.InterfaceSlice(r.errors)...)
	return res
}

// Merge to the provided report and the current report
func (r *ProcessorReport) Merge(ctx context.Context, r1 *ProcessorReport) {
	if r1 == nil {
		return
	}
	if r == nil {
		*r = ProcessorReport{}
	}
	r.Add(ctx, r1.All()...)
}

// Errors return errors
func (r *ProcessorReport) Errors() []error {
	r.mutex.Lock()
	defer r.mutex.Unlock()

	if len(r.errors) > 0 {
		return r.errors
	}
	return nil
}

// UpdateNodeJobRunStatus Update status of an workflow_node_run_job.
func UpdateNodeJobRunStatus(ctx context.Context, db gorp.SqlExecutor, store cache.Store, proj sdk.Project, job *sdk.WorkflowNodeJobRun, status string) (*ProcessorReport, error) {
	var end func()
	ctx, end = observability.Span(ctx, "workflow.UpdateNodeJobRunStatus",
		observability.Tag(observability.TagWorkflowNodeJobRun, job.ID),
		observability.Tag("workflow_node_run_job_status", status),
	)
	defer end()

	report := new(ProcessorReport)

	_, next := observability.Span(ctx, "workflow.LoadRunByID")
	nodeRun, errLoad := LoadNodeRunByID(db, job.WorkflowNodeRunID, LoadRunOptions{})
	next()
	if errLoad != nil {
		return nil, sdk.WrapError(errLoad, "Unable to load node run id %d", job.WorkflowNodeRunID)
	}

	query := `SELECT status FROM workflow_node_run_job WHERE id = $1`
	var currentStatus string
	if err := db.QueryRow(query, job.ID).Scan(&currentStatus); err != nil {
		return nil, sdk.WrapError(err, "Cannot select status from workflow_node_run_job node job run %d", job.ID)
	}

	switch status {
	case sdk.StatusBuilding:
		if currentStatus != sdk.StatusWaiting {
			return nil, sdk.WithStack(fmt.Errorf("cannot update status of WorkflowNodeJobRun %d to %s, expected current status %s, got %s",
				job.ID, status, sdk.StatusWaiting, currentStatus))
		}
		job.Start = time.Now()
		job.Status = status

	case sdk.StatusFail, sdk.StatusSuccess, sdk.StatusDisabled, sdk.StatusSkipped, sdk.StatusStopped:
		if currentStatus != sdk.StatusWaiting && currentStatus != sdk.StatusBuilding && status != sdk.StatusDisabled && status != sdk.StatusSkipped {
			log.Debug("workflow.UpdateNodeJobRunStatus> Status is %s, cannot update %d to %s", currentStatus, job.ID, status)
			// too late, Nate
			return nil, nil
		}
		job.Done = time.Now()
		job.Status = status

		_, next := observability.Span(ctx, "workflow.LoadRunByID")
		wf, errLoadWf := LoadRunByID(db, nodeRun.WorkflowRunID, LoadRunOptions{
			WithDeleted: true,
		})
		next()
		if errLoadWf != nil {
			return nil, sdk.WrapError(errLoadWf, "workflow.UpdateNodeJobRunStatus> Unable to load run id %d", nodeRun.WorkflowRunID)
		}

		wf.LastExecution = time.Now()
		if err := UpdateWorkflowRun(ctx, db, wf); err != nil {
			return nil, sdk.WrapError(err, "Cannot update WorkflowRun %d", wf.ID)
		}
	default:
		return nil, sdk.WithStack(fmt.Errorf("cannot update WorkflowNodeJobRun %d to status %v", job.ID, status))
	}

	//If the job has been set to building, set the stage to building
	var stageIndex int
	for i := range nodeRun.Stages {
		s := &nodeRun.Stages[i]
		for _, j := range s.Jobs {
			if j.Action.ID == job.Job.Job.Action.ID {
				stageIndex = i
			}
		}
	}

	if err := UpdateNodeJobRun(ctx, db, job); err != nil {
		return nil, sdk.WrapError(err, "Cannot update WorkflowNodeJobRun %d", job.ID)
	}

	report.Add(ctx, *job)

	if status == sdk.StatusBuilding {
		// Sync job status in noderun
		r, err := syncTakeJobInNodeRun(ctx, db, nodeRun, job, stageIndex)
		report.Merge(ctx, r)
		return report, err
	}

	spawnInfos, err := LoadNodeRunJobInfo(ctx, db, job.ID)
	if err != nil {
		return report, sdk.WrapError(err, "unable to load spawn infos for runJob: %d", job.ID)
	}
	job.SpawnInfos = spawnInfos

	syncJobInNodeRun(nodeRun, job, stageIndex)

	if job.Status != sdk.StatusStopped {
		r, err := executeNodeRun(ctx, db, store, proj, nodeRun)
		report.Merge(ctx, r)
		return report, err
	}
	return nil, nil
}

// AddSpawnInfosNodeJobRun saves spawn info before starting worker
func AddSpawnInfosNodeJobRun(db gorp.SqlExecutor, nodeID, jobID int64, infos []sdk.SpawnInfo) error {

	wnjri := &sdk.WorkflowNodeJobRunInfo{
		WorkflowNodeRunID:    nodeID,
		WorkflowNodeJobRunID: jobID,
		SpawnInfos:           PrepareSpawnInfos(infos),
	}
	if err := insertNodeRunJobInfo(db, wnjri); err != nil {
		return sdk.WrapError(err, "Cannot update node job run infos %d", jobID)
	}
	return nil
}

// PrepareSpawnInfos helps yoi to create sdk.SpawnInfo array
func PrepareSpawnInfos(infos []sdk.SpawnInfo) []sdk.SpawnInfo {
	now := time.Now()
	prepared := []sdk.SpawnInfo{}
	for _, info := range infos {
		prepared = append(prepared, sdk.SpawnInfo{
			APITime:     now,
			RemoteTime:  info.RemoteTime,
			Message:     info.Message,
			UserMessage: info.Message.DefaultUserMessage(),
		})
	}
	return prepared
}

// TakeNodeJobRun Take an a job run for update
func TakeNodeJobRun(ctx context.Context, db gorp.SqlExecutor, store cache.Store, proj sdk.Project, jobID int64,
	workerModel, workerName, workerID string, infos []sdk.SpawnInfo, hatcheryName string) (*sdk.WorkflowNodeJobRun, *ProcessorReport, error) {
	var end func()
	ctx, end = observability.Span(ctx, "workflow.TakeNodeJobRun")
	defer end()

	report := new(ProcessorReport)

	// first load without FOR UPDATE WAIT to quick check status
	currentStatus, err := db.SelectStr(`SELECT status FROM workflow_node_run_job WHERE id = $1`, jobID)
	if err != nil {
		return nil, nil, sdk.WrapError(err, "cannot select status from workflow_node_run_job node job run %d", jobID)
	}

	if err := checkStatusWaiting(ctx, store, jobID, currentStatus); err != nil {
		return nil, nil, err
	}

	// reload and recheck status
	job, err := LoadAndLockNodeJobRunSkipLocked(ctx, db, store, jobID)
	if err != nil {
		if sdk.ErrorIs(err, sdk.ErrLocked) {
			err = sdk.NewErrorWithStack(err, sdk.ErrJobAlreadyBooked)
		}
		return nil, nil, sdk.WrapError(err, "cannot load node job run (WAIT) %d", jobID)
	}
	if err := checkStatusWaiting(ctx, store, jobID, job.Status); err != nil {
		return nil, report, err
	}

	job.HatcheryName = hatcheryName
	job.WorkerName = workerName
	job.Model = workerModel
	job.Job.WorkerName = workerName
	job.Job.WorkerID = workerID
	job.Start = time.Now()

	if _, err := db.Exec("UPDATE workflow_node_run_job SET worker_id = $2 WHERE id = $1", job.ID, workerID); err != nil {
		return nil, nil, sdk.WrapError(err, "cannot update worker_id in node job run %d", jobID)
	}

	if err := AddSpawnInfosNodeJobRun(db, job.WorkflowNodeRunID, jobID, PrepareSpawnInfos(infos)); err != nil {
		return nil, nil, sdk.WrapError(err, "cannot save spawn info on node job run %d", jobID)
	}

	r, err := UpdateNodeJobRunStatus(ctx, db, store, proj, job, sdk.StatusBuilding)
	if err != nil {
		return nil, nil, sdk.WrapError(err, "cannot update node job run %d status from %s to %s", job.ID, job.Status, sdk.StatusBuilding)
	}
	report.Merge(ctx, r)

	return job, report, nil
}

func checkStatusWaiting(ctx context.Context, store cache.Store, jobID int64, status string) error {
	if status != sdk.StatusWaiting {
		k := keyBookJob(jobID)
		h := sdk.Service{}
		find, err := store.Get(k, &h)
		if err != nil {
			log.Error(ctx, "cannot get from cache %s: %v", k, err)
		}
		if find {
			return sdk.WrapError(sdk.ErrAlreadyTaken, "job %d is not waiting status and was booked by hatchery %d. current status: %s", jobID, h.ID, status)
		}
		return sdk.WrapError(sdk.ErrAlreadyTaken, "job %d is not waiting status. current status: %s", jobID, status)
	}
	return nil
}

// LoadNodeJobRunKeys loads all keys for a job run
func LoadNodeJobRunKeys(ctx context.Context, db gorp.SqlExecutor, proj *sdk.Project, wr *sdk.WorkflowRun, nodeRun *sdk.WorkflowNodeRun) ([]sdk.Parameter, []sdk.Variable, error) {
	var app *sdk.Application
	var env *sdk.Environment

	n := wr.Workflow.WorkflowData.NodeByID(nodeRun.WorkflowNodeID)
	if n.Context.ApplicationID != 0 {
		appMap, has := wr.Workflow.Applications[n.Context.ApplicationID]
		if has {
			app = &appMap
			keys, err := application.LoadAllKeysWithPrivateContent(db, app.ID)
			if err != nil {
				return nil, nil, err
			}
			app.Keys = keys
		}
	}
	if n.Context.EnvironmentID != 0 {
		envMap, has := wr.Workflow.Environments[n.Context.EnvironmentID]
		if has {
			env = &envMap
			keys, err := environment.LoadAllKeysWithPrivateContent(db, n.Context.EnvironmentID)
			if err != nil {
				return nil, nil, err
			}
			env.Keys = keys
		}
	}

	params := []sdk.Parameter{}
	secrets := []sdk.Variable{}

	for _, k := range proj.Keys {
		params = append(params, sdk.Parameter{
			Name:  "cds.key." + k.Name + ".pub",
			Type:  "string",
			Value: k.Public,
		})
		params = append(params, sdk.Parameter{
			Name:  "cds.key." + k.Name + ".id",
			Type:  "string",
			Value: k.KeyID,
		})
		secrets = append(secrets, sdk.Variable{
			Name:  "cds.key." + k.Name + ".priv",
			Type:  string(k.Type),
			Value: k.Private,
		})
	}

	//Load node definition
	if app != nil {
		for _, k := range app.Keys {
			params = append(params, sdk.Parameter{
				Name:  "cds.key." + k.Name + ".pub",
				Type:  "string",
				Value: k.Public,
			})
			params = append(params, sdk.Parameter{
				Name:  "cds.key." + k.Name + ".id",
				Type:  "string",
				Value: k.KeyID,
			})

			secrets = append(secrets, sdk.Variable{
				Name:  "cds.key." + k.Name + ".priv",
				Type:  string(k.Type),
				Value: k.Private,
			})
		}
	}

	if env != nil && env.ID != sdk.DefaultEnv.ID {
		for _, k := range env.Keys {
			params = append(params, sdk.Parameter{
				Name:  "cds.key." + k.Name + ".pub",
				Type:  "string",
				Value: k.Public,
			})
			params = append(params, sdk.Parameter{
				Name:  "cds.key." + k.Name + ".id",
				Type:  "string",
				Value: k.KeyID,
			})
			secrets = append(secrets, sdk.Variable{
				Name:  "cds.key." + k.Name + ".priv",
				Type:  string(k.Type),
				Value: k.Private,
			})
		}

	}
	return params, secrets, nil
}

// LoadSecrets loads all secrets for a job run
func LoadSecrets(db gorp.SqlExecutor, store cache.Store, nodeRun *sdk.WorkflowNodeRun, w *sdk.WorkflowRun, projV []sdk.ProjectVariable) ([]sdk.Variable, error) {
	var secrets []sdk.Variable

	pv := sdk.VariablesFilter(sdk.FromProjectVariables(projV), sdk.SecretVariable, sdk.KeyVariable)
	pv = sdk.VariablesPrefix(pv, "cds.proj.")
	secrets = append(secrets, pv...)

	var app *sdk.Application
	var env *sdk.Environment
	var pp *sdk.ProjectIntegration

	// Load node definition
	if nodeRun != nil {
		node := w.Workflow.WorkflowData.NodeByID(nodeRun.WorkflowNodeID)
		if node != nil && node.Context != nil {
			if node.Context.ApplicationID != 0 {
				a := w.Workflow.Applications[node.Context.ApplicationID]
				app = &a
			}
			if node.Context.EnvironmentID != 0 {
				e := w.Workflow.Environments[node.Context.EnvironmentID]
				env = &e
			}
			if node.Context.ProjectIntegrationID != 0 {
				p := w.Workflow.ProjectIntegrations[node.Context.ProjectIntegrationID]
				pp = &p
			}
		}

		// Application variables
		av := []sdk.Variable{}
		if app != nil {
			// FIXME manage secret ascode
			// try to retreive application from database, application can be not found for ascode run
			tempApp, err := application.LoadByIDWithClearVCSStrategyPassword(db, app.ID)
			if err != nil && !sdk.ErrorIs(err, sdk.ErrNotFound) {
				return nil, err
			}
			if tempApp != nil {
				app.RepositoryStrategy.Password = tempApp.RepositoryStrategy.Password
			}

			appVariables, err := application.LoadAllVariablesWithDecrytion(db, app.ID)
			if err != nil {
				return nil, sdk.WrapError(err, "LoadSecrets> Cannot load application variables")
			}
			av = sdk.VariablesFilter(sdk.FromAplicationVariables(appVariables), sdk.SecretVariable)
			av = sdk.VariablesPrefix(av, "cds.app.")

			av = append(av, sdk.Variable{
				Name:  "git.http.password",
				Type:  sdk.SecretVariable,
				Value: app.RepositoryStrategy.Password,
			})
		}
		secrets = append(secrets, av...)

		// Environment variables
		ev := []sdk.Variable{}
		if env != nil {
			envv, errE := environment.LoadAllVariablesWithDecrytion(db, env.ID)
			if errE != nil {
				return nil, sdk.WrapError(errE, "LoadSecrets> Cannot load environment variables")
			}
			ev = sdk.VariablesFilter(sdk.FromEnvironmentVariables(envv), sdk.SecretVariable, sdk.KeyVariable)
			ev = sdk.VariablesPrefix(ev, "cds.env.")
		}
		secrets = append(secrets, ev...)

		if pp != nil {
			projectIntegration, err := integration.LoadProjectIntegrationByIDWithClearPassword(db, pp.ID)
			if err != nil {
				return nil, sdk.WrapError(err, "LoadSecrets> Cannot load integration %d", pp.ID)
			}

			// Project integration variable
			pfv := make([]sdk.Variable, 0, len(projectIntegration.Config))
			for k, v := range projectIntegration.Config {
				pfv = append(pfv, sdk.Variable{
					Name:  k,
					Type:  v.Type,
					Value: v.Value,
				})
			}
			pfv = sdk.VariablesPrefix(pfv, "cds.integration.")
			pfv = sdk.VariablesFilter(pfv, sdk.SecretVariable)

			if app != nil && app.DeploymentStrategies != nil {
				strats, err := application.LoadDeploymentStrategies(db, app.ID, true)
				if err != nil {
					return nil, sdk.WrapError(err, "LoadSecrets> Cannot load application deployment strategies %d", app.ID)
				}
				start, has := strats[pp.Name]

				// Application deployment strategies variables
				apv := []sdk.Variable{}
				if has {
					for k, v := range start {
						apv = append(apv, sdk.Variable{
							Name:  k,
							Type:  v.Type,
							Value: v.Value,
						})
					}
				}
				apv = sdk.VariablesPrefix(apv, "cds.integration.")
				apv = sdk.VariablesFilter(apv, sdk.SecretVariable)
				secrets = append(secrets, apv...)
			}
			secrets = append(secrets, pfv...)
		}
	}

	return secrets, nil
}

//BookNodeJobRun  Book a job for a hatchery
func BookNodeJobRun(ctx context.Context, store cache.Store, id int64, hatchery *sdk.Service) (*sdk.Service, error) {
	k := keyBookJob(id)
	h := sdk.Service{}
	find, err := store.Get(k, &h)
	if err != nil {
		log.Error(ctx, "cannot get from cache %s: %v", k, err)
	}
	if !find {
		// job not already booked, book it for 2 min
		if err := store.SetWithTTL(k, hatchery, 120); err != nil {
			log.Error(ctx, "cannot SetWithTTL: %s: %v", k, err)
		}
		return nil, nil
	}
	if h.ID == hatchery.ID {
		return nil, nil
	}
	return &h, sdk.WrapError(sdk.ErrJobAlreadyBooked, "BookNodeJobRun> job %d already booked by %s (%d)", id, h.Name, h.ID)
}

//FreeNodeJobRun  Free a job for a hatchery
func FreeNodeJobRun(ctx context.Context, store cache.Store, id int64) error {
	k := keyBookJob(id)
	h := sdk.Service{}
	find, err := store.Get(k, &h)
	if err != nil {
		log.Error(ctx, "cannot get from cache %s: %v", k, err)
	}
	if find {
		if err := store.Delete(k); err != nil {
			log.Error(ctx, "error on cache delete %v: %v", k, err)
		}
		return nil
	}
	return sdk.WrapError(sdk.ErrJobNotBooked, "BookNodeJobRun> job %d already released", id)
}

<<<<<<< HEAD
//AddLog adds a build log
func AddLog(db gorp.SqlExecutor, logs *sdk.Log, maxLogSize int64) error {
=======
// AppendLog adds a build log.
func AppendLog(db gorp.SqlExecutor, jobID, nodeRunID, stepOrder int64, val string, maxLogSize int64) error {
>>>>>>> 10e3e4be
	// check if log exists without loading data but with log size
	exists, size, err := ExistsStepLog(db, jobID, stepOrder)
	if err != nil {
		return sdk.WrapError(err, "cannot check if log exists")
	}

	logs := &sdk.Log{
		JobID:     jobID,
		NodeRunID: nodeRunID,
		StepOrder: stepOrder,
		Val:       val,
	}

	// ignore the log if max size already reached
	if maxReached := truncateLogs(maxLogSize, size, logs); maxReached {
		log.Debug("truncated logs")
		return nil
	}

	if !exists {
		return sdk.WrapError(insertLog(db, logs), "cannot insert log")
	}

	return sdk.WrapError(updateLog(db, logs), "cannot update log")
}

//AddServiceLog adds a service log
func AddServiceLog(db gorp.SqlExecutor, job *sdk.WorkflowNodeJobRun, logs *sdk.ServiceLog, maxLogSize int64) error {
	if job != nil {
		logs.WorkflowNodeJobRunID = job.ID
		logs.WorkflowNodeRunID = job.WorkflowNodeRunID
	}

	// check if log exists without loading data but with log size
	exists, size, err := ExistsServiceLog(db, logs.WorkflowNodeJobRunID, logs.ServiceRequirementName)
	if err != nil {
		return sdk.WrapError(err, "cannot check if log exists")
	}

	// ignore the log if max size already reached
	if maxReached := truncateServiceLogs(maxLogSize, size, logs); maxReached {
		return nil
	}

	if !exists {
		return sdk.WrapError(insertServiceLog(db, logs), "Cannot insert log")
	}

	existingLogs, err := LoadServiceLog(db, logs.WorkflowNodeJobRunID, logs.ServiceRequirementName)
	if err != nil {
		return sdk.WrapError(err, "cannot load existing logs")
	}

	logbuf := bytes.NewBufferString(existingLogs.Val)
	logbuf.WriteString(logs.Val)
	existingLogs.Val = logbuf.String()
	existingLogs.LastModified = logs.LastModified

	return sdk.WrapError(updateServiceLog(db, existingLogs), "Cannot update log")
}

// RestartWorkflowNodeJob restart all workflow node job and update logs to indicate restart
func RestartWorkflowNodeJob(ctx context.Context, db gorp.SqlExecutor, wNodeJob sdk.WorkflowNodeJobRun, maxLogSize int64) error {
	var end func()
	ctx, end = observability.Span(ctx, "workflow.RestartWorkflowNodeJob")
	defer end()

	for iS := range wNodeJob.Job.StepStatus {
		step := &wNodeJob.Job.StepStatus[iS]
		if step.Status == sdk.StatusNeverBuilt || step.Status == sdk.StatusSkipped || step.Status == sdk.StatusDisabled {
			continue
		}
		wNodeJob.Job.Reason = "Killed (Reason: Timeout)\n"
		step.Status = sdk.StatusWaiting
		step.Done = time.Time{}
		if err := AppendLog(
			db, wNodeJob.ID, wNodeJob.WorkflowNodeRunID, int64(step.StepOrder),
			"\n\n\n-=-=-=-=-=- Worker timeout: job replaced in queue -=-=-=-=-=-\n\n\n",
			maxLogSize,
		); err != nil {
			return err
		}
	}

	nodeRun, err := LoadAndLockNodeRunByID(ctx, db, wNodeJob.WorkflowNodeRunID)
	if err != nil {
		return err
	}

	//Synchronize struct but not in db
	sync, err := SyncNodeRunRunJob(ctx, db, nodeRun, wNodeJob)
	if err != nil {
		return sdk.WrapError(err, "error on sync nodeJobRun")
	}
	if !sync {
		log.Warning(ctx, "sync doesn't find a nodeJobRun")
	}

	if err := UpdateNodeRun(db, nodeRun); err != nil {
		return sdk.WrapError(err, "cannot update node run")
	}

	if err := replaceWorkflowJobRunInQueue(db, wNodeJob); err != nil {
		return sdk.WrapError(err, "cannot replace workflow job in queue")
	}

	return nil
}<|MERGE_RESOLUTION|>--- conflicted
+++ resolved
@@ -566,13 +566,7 @@
 	return sdk.WrapError(sdk.ErrJobNotBooked, "BookNodeJobRun> job %d already released", id)
 }
 
-<<<<<<< HEAD
-//AddLog adds a build log
-func AddLog(db gorp.SqlExecutor, logs *sdk.Log, maxLogSize int64) error {
-=======
-// AppendLog adds a build log.
 func AppendLog(db gorp.SqlExecutor, jobID, nodeRunID, stepOrder int64, val string, maxLogSize int64) error {
->>>>>>> 10e3e4be
 	// check if log exists without loading data but with log size
 	exists, size, err := ExistsStepLog(db, jobID, stepOrder)
 	if err != nil {
