--- conflicted
+++ resolved
@@ -84,7 +84,7 @@
 func (r *ProcessorReport) All() []interface{} {
 	r.mutex.Lock()
 	defer r.mutex.Unlock()
-	res := []interface{}{}
+	res := make([]interface{}, 0)
 	res = append(res, sdk.InterfaceSlice(r.workflows)...)
 	res = append(res, sdk.InterfaceSlice(r.nodes)...)
 	res = append(res, sdk.InterfaceSlice(r.jobs)...)
@@ -230,7 +230,7 @@
 // PrepareSpawnInfos helps yoi to create sdk.SpawnInfo array
 func PrepareSpawnInfos(infos []sdk.SpawnInfo) []sdk.SpawnInfo {
 	now := time.Now()
-	prepared := []sdk.SpawnInfo{}
+	prepared := make([]sdk.SpawnInfo, 0)
 	for _, info := range infos {
 		prepared = append(prepared, sdk.SpawnInfo{
 			APITime:    now,
@@ -313,81 +313,17 @@
 }
 
 // LoadSecrets loads all secrets for a job run
-<<<<<<< HEAD
 func LoadDecryptSecrets(ctx context.Context, db gorp.SqlExecutor, wr *sdk.WorkflowRun, nodeRun *sdk.WorkflowNodeRun) ([]sdk.Variable, error) {
 	entities := []string{SecretProjContext}
 	if nodeRun != nil {
 		node := wr.Workflow.WorkflowData.NodeByID(nodeRun.WorkflowNodeID)
 		if node == nil {
 			return nil, sdk.WrapError(sdk.ErrWorkflowNodeNotFound, "unable to find node %d in worflow run", nodeRun.WorkflowNodeID)
-=======
-func LoadSecrets(db gorp.SqlExecutor, store cache.Store, nodeRun *sdk.WorkflowNodeRun, w *sdk.WorkflowRun, projV []sdk.ProjectVariable) ([]sdk.Variable, error) {
-	var secrets []sdk.Variable
-
-	pv := sdk.VariablesFilter(sdk.FromProjectVariables(projV), sdk.SecretVariable, sdk.KeyVariable)
-	pv = sdk.VariablesPrefix(pv, "cds.proj.")
-	secrets = append(secrets, pv...)
-
-	var app *sdk.Application
-	var env *sdk.Environment
-	var pp *sdk.ProjectIntegration
-
-	// Load node definition
-	if nodeRun != nil {
-		node := w.Workflow.WorkflowData.NodeByID(nodeRun.WorkflowNodeID)
-		if node != nil && node.Context != nil {
-			if node.Context.ApplicationID != 0 {
-				a := w.Workflow.Applications[node.Context.ApplicationID]
-				app = &a
-			}
-			if node.Context.EnvironmentID != 0 {
-				e := w.Workflow.Environments[node.Context.EnvironmentID]
-				env = &e
-			}
-			if node.Context.ProjectIntegrationID != 0 {
-				p := w.Workflow.ProjectIntegrations[node.Context.ProjectIntegrationID]
-				pp = &p
-			}
-		}
-
-		// Application variables
-		av := []sdk.Variable{}
-		if app != nil {
-			// FIXME manage secret ascode
-			// try to retreive application from database, application can be not found for ascode run
-			tempApp, err := application.LoadByIDWithClearVCSStrategyPassword(db, app.ID)
-			if err != nil && !sdk.ErrorIs(err, sdk.ErrNotFound) {
-				return nil, err
-			}
-			if tempApp != nil {
-				app.RepositoryStrategy.Password = tempApp.RepositoryStrategy.Password
-			}
-
-			appVariables, err := application.LoadAllVariablesWithDecrytion(db, app.ID)
-			if err != nil {
-				return nil, sdk.WrapError(err, "LoadSecrets> Cannot load application variables")
-			}
-			av = sdk.VariablesFilter(sdk.FromAplicationVariables(appVariables), sdk.SecretVariable)
-			av = sdk.VariablesPrefix(av, "cds.app.")
-
-			av = append(av, sdk.Variable{
-				Name:  "git.http.password",
-				Type:  sdk.SecretVariable,
-				Value: app.RepositoryStrategy.Password,
-			})
->>>>>>> 5d198e3f
 		}
 		if node.Context != nil {
 			if node.Context.ApplicationID != 0 {
 				entities = append(entities, fmt.Sprintf(SecretAppContext, node.Context.ApplicationID))
 			}
-<<<<<<< HEAD
-=======
-			ev = sdk.VariablesFilter(sdk.FromEnvironmentVariables(envv), sdk.SecretVariable, sdk.KeyVariable)
-			ev = sdk.VariablesPrefix(ev, "cds.env.")
-		}
-		secrets = append(secrets, ev...)
->>>>>>> 5d198e3f
 
 			if node.Context.EnvironmentID != 0 {
 				entities = append(entities, fmt.Sprintf(SecretEnvContext, node.Context.EnvironmentID))
@@ -403,13 +339,10 @@
 		}
 	}
 
-<<<<<<< HEAD
 	secrets, err := loadRunSecretWithDecryption(ctx, db, wr.ID, entities)
 	if err != nil {
 		return nil, err
 	}
-=======
->>>>>>> 5d198e3f
 	return secrets, nil
 }
 
@@ -545,11 +478,11 @@
 	}
 
 	//Synchronize struct but not in db
-	sync, errS := SyncNodeRunRunJob(ctx, db, nodeRun, wNodeJob)
+	isSync, errS := SyncNodeRunRunJob(ctx, db, nodeRun, wNodeJob)
 	if errS != nil {
 		return sdk.WrapError(errS, "RestartWorkflowNodeJob> error on sync nodeJobRun")
 	}
-	if !sync {
+	if !isSync {
 		log.Warning(ctx, "RestartWorkflowNodeJob> sync doesn't find a nodeJobRun")
 	}
 
