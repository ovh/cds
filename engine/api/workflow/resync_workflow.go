package workflow

import (
	"context"

	"github.com/go-gorp/gorp"

	"github.com/ovh/cds/engine/api/cache"
	"github.com/ovh/cds/sdk"
	"github.com/ovh/cds/sdk/log"
)

// Resync a workflow in the given workflow run
func Resync(ctx context.Context, db gorp.SqlExecutor, projIdent sdk.ProjectIdentifiers, wr *sdk.WorkflowRun) error {
	options := LoadOptions{
		DeepPipeline:     true,
		WithIntegrations: true,
	}
	wf, errW := LoadByID(ctx, db, projIdent, wr.Workflow.ID, options)
	if errW != nil {
		return sdk.WrapError(errW, "Resync> Cannot load workflow")
	}

	// Resync new model
	oldNode := wr.Workflow.WorkflowData.Array()
	for i := range oldNode {
		nodeToUpdate := oldNode[i]
		for _, n := range wf.WorkflowData.Array() {
			if nodeToUpdate.Name == n.Name {
				nodeToUpdate.Context = n.Context
				break
			}
		}
	}

	//Resync map
	wr.Workflow.Pipelines = wf.Pipelines
	wr.Workflow.Applications = wf.Applications
	wr.Workflow.Environments = wf.Environments
	wr.Workflow.ProjectIntegrations = wf.ProjectIntegrations
	wr.Workflow.EventIntegrations = wf.EventIntegrations
	wr.Workflow.HookModels = wf.HookModels
	wr.Workflow.OutGoingHookModels = wf.OutGoingHookModels

	return UpdateWorkflowRun(ctx, db, wr)
}

//ResyncWorkflowRunStatus resync the status of workflow if you stop a node run when workflow run is building
func ResyncWorkflowRunStatus(ctx context.Context, db gorp.SqlExecutor, wr *sdk.WorkflowRun) (*ProcessorReport, error) {
	report := new(ProcessorReport)
	var counterStatus statusCounter
	for _, wnrs := range wr.WorkflowNodeRuns {
		for _, wnr := range wnrs {
			if wr.LastSubNumber == wnr.SubNumber {
				computeRunStatus(wnr.Status, &counterStatus)
			}
		}
	}

	var isInError bool
	var newStatus string
	for _, info := range wr.Infos {
		if info.Type == sdk.RunInfoTypeError && info.SubNumber == wr.LastSubNumber {
			isInError = true
			break
		}
	}

	if !isInError {
		newStatus = getRunStatus(counterStatus)
	}

	log.Debug("ResyncWorkflowRunStatus> %s/%s %+v", newStatus, wr.Status, counterStatus)

	if newStatus != wr.Status {
		wr.Status = newStatus
		report.Add(ctx, *wr)
		return report, UpdateWorkflowRunStatus(db, wr)
	}

	return report, nil
}

// ResyncNodeRunsWithCommits load commits build in this node run and save it into node run
<<<<<<< HEAD
func ResyncNodeRunsWithCommits(ctx context.Context, db gorp.SqlExecutor, store cache.Store, projIdent sdk.ProjectIdentifiers, report *ProcessorReport) {
=======
func ResyncNodeRunsWithCommits(ctx context.Context, db *gorp.DbMap, store cache.Store, proj sdk.Project, report *ProcessorReport) {
>>>>>>> 0d1bd522
	if report == nil {
		return
	}

	nodeRuns := report.nodes
	for _, nodeRun := range nodeRuns {
		if len(nodeRun.Commits) > 0 || nodeRun.ApplicationID == 0 {
			continue
		}

		go func(nr sdk.WorkflowNodeRun) {
			tx, err := db.Begin()
			if err != nil {
				log.Error(ctx, "ResyncNodeRuns> Cannot begin db tx: %v", sdk.WithStack(err))
				return
			}
			defer tx.Rollback() // nolint

			wr, errL := LoadAndLockRunByID(tx, nr.WorkflowRunID, LoadRunOptions{})
			if errL != nil {
				log.Error(ctx, "ResyncNodeRuns> Unable to load workflowRun by id %d: %v", nr.WorkflowRunID, errL)
				return
			}

			var nodeName string
			var app sdk.Application
			var env *sdk.Environment

			n := wr.Workflow.WorkflowData.NodeByID(nr.WorkflowNodeID)
			if n == nil {
				log.Error(ctx, "ResyncNodeRuns> Unable to find node data by id %d in a workflow run id %d", nr.WorkflowNodeID, nr.WorkflowRunID)
				return
			}
			nodeName = n.Name
			if n.Context == nil || n.Context.ApplicationID == 0 {
				return
			}
			app = wr.Workflow.Applications[n.Context.ApplicationID]
			if n.Context.EnvironmentID != 0 {
				e := wr.Workflow.Environments[n.Context.EnvironmentID]
				env = &e
			}

			//New context because we are in goroutine
<<<<<<< HEAD
			commits, curVCSInfos, err := GetNodeRunBuildCommits(context.TODO(), db, store, projIdent, &wr.Workflow, nodeName, wr.Number, &nr, &app, env)
=======
			commits, curVCSInfos, err := GetNodeRunBuildCommits(context.TODO(), tx, store, proj, &wr.Workflow, nodeName, wr.Number, &nr, &app, env)
>>>>>>> 0d1bd522
			if err != nil {
				log.Error(ctx, "ResyncNodeRuns> cannot get build commits on a node run %v", err)
			} else if commits != nil {
				nr.Commits = commits
			}

			if len(commits) > 0 {
				if err := updateNodeRunCommits(tx, nr.ID, commits); err != nil {
					log.Error(ctx, "ResyncNodeRuns> Unable to update node run commits %v", err)
				}
			}

			tagsUpdated := false
			if curVCSInfos.Branch != "" && curVCSInfos.Tag == "" {
				tagsUpdated = wr.Tag(tagGitBranch, curVCSInfos.Branch)
			}
			if curVCSInfos.Hash != "" {
				tagsUpdated = wr.Tag(tagGitHash, curVCSInfos.Hash)
			}
			if curVCSInfos.Remote != "" {
				tagsUpdated = wr.Tag(tagGitRepository, curVCSInfos.Remote)
			}
			if curVCSInfos.Tag != "" {
				tagsUpdated = wr.Tag(tagGitTag, curVCSInfos.Tag)
			}

			if tagsUpdated {
				if err := UpdateWorkflowRunTags(tx, wr); err != nil {
					log.Error(ctx, "ResyncNodeRuns> Unable to update workflow run tags %v", err)
				}
			}

			if err := tx.Commit(); err != nil {
				log.Error(ctx, "ResyncNodeRuns> Cannot commit db tx: %v", sdk.WithStack(err))
			}
		}(nodeRun)
	}
}<|MERGE_RESOLUTION|>--- conflicted
+++ resolved
@@ -82,11 +82,7 @@
 }
 
 // ResyncNodeRunsWithCommits load commits build in this node run and save it into node run
-<<<<<<< HEAD
-func ResyncNodeRunsWithCommits(ctx context.Context, db gorp.SqlExecutor, store cache.Store, projIdent sdk.ProjectIdentifiers, report *ProcessorReport) {
-=======
-func ResyncNodeRunsWithCommits(ctx context.Context, db *gorp.DbMap, store cache.Store, proj sdk.Project, report *ProcessorReport) {
->>>>>>> 0d1bd522
+func ResyncNodeRunsWithCommits(ctx context.Context, db *gorp.DbMap, store cache.Store, projIdent sdk.ProjectIdentifiers, report *ProcessorReport) {
 	if report == nil {
 		return
 	}
@@ -131,11 +127,7 @@
 			}
 
 			//New context because we are in goroutine
-<<<<<<< HEAD
-			commits, curVCSInfos, err := GetNodeRunBuildCommits(context.TODO(), db, store, projIdent, &wr.Workflow, nodeName, wr.Number, &nr, &app, env)
-=======
-			commits, curVCSInfos, err := GetNodeRunBuildCommits(context.TODO(), tx, store, proj, &wr.Workflow, nodeName, wr.Number, &nr, &app, env)
->>>>>>> 0d1bd522
+			commits, curVCSInfos, err := GetNodeRunBuildCommits(context.TODO(), tx, store, projIdent, &wr.Workflow, nodeName, wr.Number, &nr, &app, env)
 			if err != nil {
 				log.Error(ctx, "ResyncNodeRuns> cannot get build commits on a node run %v", err)
 			} else if commits != nil {
