package workflow

import (
	"context"

	"github.com/go-gorp/gorp"

	"github.com/ovh/cds/engine/api/cache"
	"github.com/ovh/cds/sdk"
	"github.com/ovh/cds/sdk/log"
)

// Resync a workflow in the given workflow run
func Resync(db gorp.SqlExecutor, store cache.Store, proj *sdk.Project, wr *sdk.WorkflowRun, u *sdk.User) error {
	options := LoadOptions{
		DeepPipeline: true,
		Base64Keys:   true,
	}
	wf, errW := LoadByID(db, store, proj, wr.Workflow.ID, u, options)
	if errW != nil {
		return sdk.WrapError(errW, "Resync> Cannot load workflow")
	}

	if err := resyncNode(wr.Workflow.Root, *wf); err != nil {
		return err
	}

	for i := range wr.Workflow.Joins {
		join := &wr.Workflow.Joins[i]
		for j := range join.Triggers {
			t := &join.Triggers[j]
			if err := resyncNode(&t.WorkflowDestNode, *wf); err != nil {
				return err
			}
		}
	}

	//Resync pipelines
	wr.Workflow.Pipelines = wf.Pipelines

	return UpdateWorkflowRun(nil, db, wr)
}

func resyncNode(node *sdk.WorkflowNode, newWorkflow sdk.Workflow) error {
	newNode := newWorkflow.GetNode(node.ID)
	if newNode == nil {
		newNode = newWorkflow.GetNodeByName(node.Name)
	}
	if newNode == nil {
		return sdk.ErrWorkflowNodeNotFound
	}

	node.Name = newNode.Name
	node.Context = newNode.Context

	for i := range node.Triggers {
		t := &node.Triggers[i]
		if err := resyncNode(&t.WorkflowDestNode, newWorkflow); err != nil {
			return err
		}
	}
	return nil
}

//ResyncWorkflowRunStatus resync the status of workflow if you stop a node run when workflow run is building
func ResyncWorkflowRunStatus(db gorp.SqlExecutor, wr *sdk.WorkflowRun) (*ProcessorReport, error) {
	report := new(ProcessorReport)
	var counterStatus statusCounter
	for _, wnrs := range wr.WorkflowNodeRuns {
		for _, wnr := range wnrs {
			if wr.LastSubNumber == wnr.SubNumber {
				computeRunStatus(wnr.Status, &counterStatus)
			}
		}
	}

	var isInError bool
	var newStatus string
	for _, info := range wr.Infos {
		if info.IsError && info.SubNumber == wr.LastSubNumber {
			isInError = true
			break
		}
	}

	if !isInError {
		newStatus = getRunStatus(counterStatus)
	}

	if newStatus != wr.Status {
		wr.Status = newStatus
		report.Add(*wr)

		return report, UpdateWorkflowRunStatus(db, wr)
	}

	return report, nil
}

// ResyncNodeRunsWithCommits load commits build in this node run and save it into node run
<<<<<<< HEAD
func ResyncNodeRunsWithCommits(db gorp.SqlExecutor, store cache.Store, proj *sdk.Project, report *ProcessorReport) {
=======
func ResyncNodeRunsWithCommits(ctx context.Context, db gorp.SqlExecutor, store cache.Store, proj *sdk.Project, report *ProcessorReport) {
	if report == nil {
		return
	}
>>>>>>> e3f3cd46
	nodeRuns := report.nodes
	for _, nodeRun := range nodeRuns {
		if len(nodeRun.Commits) > 0 || nodeRun.ApplicationID == 0 {
			continue
		}

		go func(nr sdk.WorkflowNodeRun) {
			wr, errL := LoadRunByID(db, nr.WorkflowRunID, LoadRunOptions{})
			if errL != nil {
				log.Error("ResyncNodeRuns> Unable to load workflowRun by id %d : %v", nr.WorkflowRunID, errL)
				return
			}

			var nodeName string
			var app sdk.Application
			var env *sdk.Environment

			if wr.Version < 2 {
				n := wr.Workflow.GetNode(nr.WorkflowNodeID)
				if n == nil {
					log.Error("ResyncNodeRuns> Unable to find node by id %d in a workflow run id %d", nr.WorkflowNodeID, nr.WorkflowRunID)
					return
				}

				if n.Context == nil || n.Context.Application == nil {
					return
				}
				nodeName = n.Name
				app = *n.Context.Application

				if n.Context.Environment != nil {
					env = n.Context.Environment
				}
			} else {
				n := wr.Workflow.WorkflowData.NodeByID(nr.WorkflowNodeID)
				if n == nil {
					log.Error("ResyncNodeRuns> Unable to find node data by id %d in a workflow run id %d", nr.WorkflowNodeID, nr.WorkflowRunID)
					return
				}
				if n.Context == nil || n.Context.ApplicationID == 0 {
					return
				}
				app = wr.Workflow.Applications[n.Context.ApplicationID]
				if n.Context.EnvironmentID != 0 {
					e := wr.Workflow.Environments[n.Context.EnvironmentID]
					env = &e
				}
			}

			//New context because we are in goroutine
			commits, curVCSInfos, err := GetNodeRunBuildCommits(context.TODO(), db, store, proj, &wr.Workflow, nodeName, wr.Number, &nr, &app, env)
			if err != nil {
				log.Error("ResyncNodeRuns> cannot get build commits on a node run %v", err)
			} else if commits != nil {
				nr.Commits = commits
			}

			if len(commits) > 0 {
				if err := updateNodeRunCommits(db, nr.ID, commits); err != nil {
					log.Error("ResyncNodeRuns> Unable to update node run commits %v", err)
				}
			}

			tagsUpdated := false
			if curVCSInfos.Branch != "" && curVCSInfos.Tag == "" {
				tagsUpdated = wr.Tag(tagGitBranch, curVCSInfos.Branch)
			}
			if curVCSInfos.Hash != "" {
				tagsUpdated = wr.Tag(tagGitHash, curVCSInfos.Hash)
			}
			if curVCSInfos.Remote != "" {
				tagsUpdated = wr.Tag(tagGitRepository, curVCSInfos.Remote)
			}
			if curVCSInfos.Tag != "" {
				tagsUpdated = wr.Tag(tagGitTag, curVCSInfos.Tag)
			}

			if tagsUpdated {
				if err := UpdateWorkflowRunTags(db, wr); err != nil {
					log.Error("ResyncNodeRuns> Unable to update workflow run tags %v", err)
				}
			}
		}(nodeRun)
	}
}<|MERGE_RESOLUTION|>--- conflicted
+++ resolved
@@ -98,14 +98,11 @@
 }
 
 // ResyncNodeRunsWithCommits load commits build in this node run and save it into node run
-<<<<<<< HEAD
 func ResyncNodeRunsWithCommits(db gorp.SqlExecutor, store cache.Store, proj *sdk.Project, report *ProcessorReport) {
-=======
-func ResyncNodeRunsWithCommits(ctx context.Context, db gorp.SqlExecutor, store cache.Store, proj *sdk.Project, report *ProcessorReport) {
 	if report == nil {
 		return
 	}
->>>>>>> e3f3cd46
+
 	nodeRuns := report.nodes
 	for _, nodeRun := range nodeRuns {
 		if len(nodeRun.Commits) > 0 || nodeRun.ApplicationID == 0 {
