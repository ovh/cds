package workflow

import (
	"context"
	"time"

	"github.com/go-gorp/gorp"

	"github.com/ovh/cds/engine/api/cache"
	"github.com/ovh/cds/engine/api/observability"
	"github.com/ovh/cds/sdk"
)

const (
	tagTriggeredBy   = "triggered_by"
	tagEnvironment   = "environment"
	tagGitHash       = "git.hash"
	tagGitHashShort  = "git.hash.short"
	tagGitRepository = "git.repository"
	tagGitBranch     = "git.branch"
	tagGitTag        = "git.tag"
	tagGitAuthor     = "git.author"
	tagGitMessage    = "git.message"
	tagGitURL        = "git.url"
	tagGitHTTPURL    = "git.http_url"
	tagGitServer     = "git.server"
)

//RunFromHook is the entry point to trigger a workflow from a hook
func runFromHook(ctx context.Context, db gorp.SqlExecutor, store cache.Store, p *sdk.Project, wr *sdk.WorkflowRun, e *sdk.WorkflowNodeRunHookEvent, asCodeMsg []sdk.Message) (*ProcessorReport, error) {
	var end func()
	ctx, end = observability.Span(ctx, "workflow.RunFromHook")
	defer end()

	report := new(ProcessorReport)

	hooks := wr.Workflow.WorkflowData.GetHooks()
	h, ok := hooks[e.WorkflowNodeHookUUID]
	if !ok {
		return report, sdk.WithStack(sdk.ErrNoHook)
	}

	//If the hook is on the root, it will trigger a new workflow run
	//Else if will trigger a new subnumber of the last workflow run
	if h.NodeID == wr.Workflow.WorkflowData.Node.ID {
<<<<<<< HEAD
		if err := IsValid(ctx, store, db, &wr.Workflow, p); err != nil {
=======
		if err := IsValid(ctx, store, db, &wr.Workflow, p, nil); err != nil {
>>>>>>> d367be86
			return nil, sdk.WrapError(err, "Unable to valid workflow")
		}

		// Add add code spawn info
		for _, msg := range asCodeMsg {
			AddWorkflowRunInfo(wr, false, sdk.SpawnMsg{ID: msg.ID, Args: msg.Args})
		}

		//Process it
		r1, hasRun, errWR := processWorkflowDataRun(ctx, db, store, p, wr, e, nil, nil)
		if errWR != nil {
			return nil, sdk.WrapError(errWR, "RunFromHook> Unable to process workflow run")
		}
		if !hasRun {
			wr.Status = sdk.StatusNeverBuilt
			wr.LastExecution = time.Now()
			report.Add(wr)
			return report, sdk.WithStack(sdk.ErrConditionsNotOk)
		}
		report.Merge(r1, nil) // nolint
	}
	return report, nil
}

//ManualRunFromNode is the entry point to trigger manually a piece of an existing run workflow
func manualRunFromNode(ctx context.Context, db gorp.SqlExecutor, store cache.Store, p *sdk.Project, wr *sdk.WorkflowRun, e *sdk.WorkflowNodeRunManual, nodeID int64) (*ProcessorReport, error) {
	report := new(ProcessorReport)

	r1, condOk, err := processWorkflowDataRun(ctx, db, store, p, wr, nil, e, &nodeID)
	if err != nil {
		return report, sdk.WrapError(err, "Unable to process workflow run")
	}
	_, _ = report.Merge(r1, nil)
	if !condOk {
		return report, sdk.WithStack(sdk.ErrConditionsNotOk)
	}
	return report, nil
}

func StartWorkflowRun(ctx context.Context, db *gorp.DbMap, store cache.Store, p *sdk.Project, wr *sdk.WorkflowRun,
	opts *sdk.WorkflowRunPostHandlerOption, ident sdk.Identifiable, asCodeInfos []sdk.Message) (*ProcessorReport, error) {
	ctx, end := observability.Span(ctx, "api.startWorkflowRun")
	defer end()

	report := new(ProcessorReport)

	tx, errb := db.Begin()
	if errb != nil {
		return nil, sdk.WrapError(errb, "cannot start transaction")
	}
	defer tx.Rollback() // nolint

	for _, msg := range asCodeInfos {
		AddWorkflowRunInfo(wr, false, sdk.SpawnMsg{ID: msg.ID, Args: msg.Args})
	}

	wr.Status = sdk.StatusWaiting
	if err := UpdateWorkflowRun(ctx, tx, wr); err != nil {
		return report, err
	}

	if opts.Hook != nil {
		// Run from HOOK
		r1, err := runFromHook(ctx, tx, store, p, wr, opts.Hook, asCodeInfos)
		if err != nil {
			return nil, err
		}
		report.Merge(r1, nil) // nolint
	} else {
		// Manual RUN
		if opts.Manual == nil {
			opts.Manual = &sdk.WorkflowNodeRunManual{}
		}
		opts.Manual.Username = ident.GetUsername()
		opts.Manual.Email = ident.GetEmail()
		opts.Manual.Username = ident.GetFullname()

		if len(opts.FromNodeIDs) > 0 && len(wr.WorkflowNodeRuns) > 0 {
			// MANUAL RUN FROM NODE

			fromNode := wr.Workflow.WorkflowData.NodeByID(opts.FromNodeIDs[0])
			if fromNode == nil {
				return nil, sdk.WrapError(sdk.ErrWorkflowNodeNotFound, "unable to find node %d", opts.FromNodeIDs[0])
			}

<<<<<<< HEAD
			// TODO: check permission fo workflow node on handler layer
			// if !permission.AccessToWorkflowNode(&wr.Workflow, fromNode, u, permission.PermissionReadExecute) {
			// 	return nil, sdk.WrapError(sdk.ErrNoPermExecution, "not enough right on root node %d", wr.Workflow.WorkflowData.Node.ID)
			// }
=======
			if !permission.AccessToWorkflowNode(&wr.Workflow, fromNode, u, permission.PermissionReadExecute) {
				return nil, sdk.WrapError(sdk.ErrNoPermExecution, "not enough right on root node %d", wr.Workflow.WorkflowData.Node.ID)
			}
>>>>>>> d367be86

			// Continue  the current workflow run
			r1, errmr := manualRunFromNode(ctx, tx, store, p, wr, opts.Manual, fromNode.ID)
			if errmr != nil {
				return report, errmr
			}
			report.Merge(r1, nil) // nolint
		} else {
			// TODO: check permission fo workflow node on handler layer
			// MANUAL RUN FROM ROOT NODE
			//			if !permission.AccessToWorkflowNode(&wr.Workflow, &wr.Workflow.WorkflowData.Node, u, permission.PermissionReadExecute) {
			//				return nil, sdk.WrapError(sdk.ErrNoPermExecution, "not enough right on node %d", wr.Workflow.WorkflowData.Node.ID)
			//			}
			// Start new workflow
			r1, errmr := manualRun(ctx, tx, store, p, wr, opts.Manual)
			if errmr != nil {
				return nil, errmr
			}
			report.Merge(r1, nil) // nolint
		}
	}

	//Commit and return success
	if err := tx.Commit(); err != nil {
		return nil, sdk.WrapError(err, "unable to commit transaction")
	}
	return report, nil
}

//ManualRun is the entry point to trigger a workflow manually
func manualRun(ctx context.Context, db gorp.SqlExecutor, store cache.Store, p *sdk.Project, wr *sdk.WorkflowRun, e *sdk.WorkflowNodeRunManual) (*ProcessorReport, error) {
	report := new(ProcessorReport)
	ctx, end := observability.Span(ctx, "workflow.ManualRun", observability.Tag(observability.TagWorkflowRun, wr.Number))
	defer end()

	if err := IsValid(ctx, store, db, &wr.Workflow, p); err != nil {
		return nil, sdk.WrapError(err, "unable to valid workflow")
	}

	if err := UpdateWorkflowRun(ctx, db, wr); err != nil {
		return nil, err
	}

	r1, hasRun, errWR := processWorkflowDataRun(ctx, db, store, p, wr, nil, e, nil)
	if errWR != nil {
		return report, errWR
	}
	_, _ = report.Merge(r1, nil)
	if !hasRun {
		return report, sdk.ErrConditionsNotOk
	}
	return report, nil
}<|MERGE_RESOLUTION|>--- conflicted
+++ resolved
@@ -43,11 +43,7 @@
 	//If the hook is on the root, it will trigger a new workflow run
 	//Else if will trigger a new subnumber of the last workflow run
 	if h.NodeID == wr.Workflow.WorkflowData.Node.ID {
-<<<<<<< HEAD
 		if err := IsValid(ctx, store, db, &wr.Workflow, p); err != nil {
-=======
-		if err := IsValid(ctx, store, db, &wr.Workflow, p, nil); err != nil {
->>>>>>> d367be86
 			return nil, sdk.WrapError(err, "Unable to valid workflow")
 		}
 
@@ -133,16 +129,10 @@
 				return nil, sdk.WrapError(sdk.ErrWorkflowNodeNotFound, "unable to find node %d", opts.FromNodeIDs[0])
 			}
 
-<<<<<<< HEAD
 			// TODO: check permission fo workflow node on handler layer
-			// if !permission.AccessToWorkflowNode(&wr.Workflow, fromNode, u, permission.PermissionReadExecute) {
-			// 	return nil, sdk.WrapError(sdk.ErrNoPermExecution, "not enough right on root node %d", wr.Workflow.WorkflowData.Node.ID)
-			// }
-=======
-			if !permission.AccessToWorkflowNode(&wr.Workflow, fromNode, u, permission.PermissionReadExecute) {
-				return nil, sdk.WrapError(sdk.ErrNoPermExecution, "not enough right on root node %d", wr.Workflow.WorkflowData.Node.ID)
-			}
->>>>>>> d367be86
+			//if !permission.AccessToWorkflowNode(&wr.Workflow, fromNode, u, permission.PermissionReadExecute) {
+			//	return nil, sdk.WrapError(sdk.ErrNoPermExecution, "not enough right on root node %d", wr.Workflow.WorkflowData.Node.ID)
+			//}
 
 			// Continue  the current workflow run
 			r1, errmr := manualRunFromNode(ctx, tx, store, p, wr, opts.Manual, fromNode.ID)
