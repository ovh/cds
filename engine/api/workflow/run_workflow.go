package workflow

import (
	"context"
	"time"

	"github.com/go-gorp/gorp"

	"github.com/ovh/cds/engine/api/cache"
	"github.com/ovh/cds/engine/api/observability"
	"github.com/ovh/cds/sdk"
)

const (
	tagTriggeredBy   = "triggered_by"
	tagEnvironment   = "environment"
	tagGitHash       = "git.hash"
	tagGitHashShort  = "git.hash.short"
	tagGitRepository = "git.repository"
	tagGitBranch     = "git.branch"
	tagGitTag        = "git.tag"
	tagGitAuthor     = "git.author"
	tagGitMessage    = "git.message"
	tagGitURL        = "git.url"
	tagGitHTTPURL    = "git.http_url"
	tagGitServer     = "git.server"
)

//RunFromHook is the entry point to trigger a workflow from a hook
func runFromHook(ctx context.Context, db gorp.SqlExecutor, store cache.Store, p *sdk.Project, wr *sdk.WorkflowRun, e *sdk.WorkflowNodeRunHookEvent, asCodeMsg []sdk.Message) (*ProcessorReport, error) {
	var end func()
	ctx, end = observability.Span(ctx, "workflow.RunFromHook")
	defer end()

	report := new(ProcessorReport)

	hooks := wr.Workflow.WorkflowData.GetHooks()
	h, ok := hooks[e.WorkflowNodeHookUUID]
	if !ok {
		return report, sdk.WithStack(sdk.ErrNoHook)
	}

	//If the hook is on the root, it will trigger a new workflow run
	//Else if will trigger a new subnumber of the last workflow run
	if h.NodeID == wr.Workflow.WorkflowData.Node.ID {
<<<<<<< HEAD
		if err := IsValid(ctx, store, db, &wr.Workflow, p); err != nil {
=======
		if err := IsValid(ctx, store, db, &wr.Workflow, p, nil, LoadOptions{DeepPipeline: true}); err != nil {
>>>>>>> 37d64a8d
			return nil, sdk.WrapError(err, "Unable to valid workflow")
		}

		// Add add code spawn info
		for _, msg := range asCodeMsg {
			AddWorkflowRunInfo(wr, false, sdk.SpawnMsg{ID: msg.ID, Args: msg.Args})
		}

		//Process it
		r1, hasRun, errWR := processWorkflowDataRun(ctx, db, store, p, wr, e, nil, nil)
		if errWR != nil {
			return nil, sdk.WrapError(errWR, "RunFromHook> Unable to process workflow run")
		}
		if !hasRun {
			wr.Status = sdk.StatusNeverBuilt
			wr.LastExecution = time.Now()
			report.Add(wr)
			return report, sdk.WithStack(sdk.ErrConditionsNotOk)
		}
		report.Merge(r1, nil) // nolint
	}
	return report, nil
}

//ManualRunFromNode is the entry point to trigger manually a piece of an existing run workflow
func manualRunFromNode(ctx context.Context, db gorp.SqlExecutor, store cache.Store, p *sdk.Project, wr *sdk.WorkflowRun, e *sdk.WorkflowNodeRunManual, nodeID int64) (*ProcessorReport, error) {
	report := new(ProcessorReport)

	r1, condOk, err := processWorkflowDataRun(ctx, db, store, p, wr, nil, e, &nodeID)
	if err != nil {
		return report, sdk.WrapError(err, "Unable to process workflow run")
	}
	_, _ = report.Merge(r1, nil)
	if !condOk {
		return report, sdk.WithStack(sdk.ErrConditionsNotOk)
	}
	return report, nil
}

func StartWorkflowRun(ctx context.Context, db *gorp.DbMap, store cache.Store, p *sdk.Project, wr *sdk.WorkflowRun,
	opts *sdk.WorkflowRunPostHandlerOption, ident sdk.Identifiable, asCodeInfos []sdk.Message) (*ProcessorReport, error) {
	ctx, end := observability.Span(ctx, "api.startWorkflowRun")
	defer end()

	report := new(ProcessorReport)

	tx, errb := db.Begin()
	if errb != nil {
		return nil, sdk.WrapError(errb, "cannot start transaction")
	}
	defer tx.Rollback() // nolint

	for _, msg := range asCodeInfos {
		AddWorkflowRunInfo(wr, false, sdk.SpawnMsg{ID: msg.ID, Args: msg.Args})
	}

	wr.Status = sdk.StatusWaiting
	if err := UpdateWorkflowRun(ctx, tx, wr); err != nil {
		return report, err
	}

	if opts.Hook != nil {
		// Run from HOOK
		r1, err := runFromHook(ctx, tx, store, p, wr, opts.Hook, asCodeInfos)
		if err != nil {
			return nil, err
		}
		report.Merge(r1, nil) // nolint
	} else {
		// Manual RUN
		if opts.Manual == nil {
			opts.Manual = &sdk.WorkflowNodeRunManual{}
		}
		opts.Manual.Username = ident.GetUsername()
		opts.Manual.Email = ident.GetEmail()
		opts.Manual.Username = ident.GetFullname()

		if len(opts.FromNodeIDs) > 0 && len(wr.WorkflowNodeRuns) > 0 {
			// MANUAL RUN FROM NODE

			fromNode := wr.Workflow.WorkflowData.NodeByID(opts.FromNodeIDs[0])
			if fromNode == nil {
				return nil, sdk.WrapError(sdk.ErrWorkflowNodeNotFound, "unable to find node %d", opts.FromNodeIDs[0])
			}

			// TODO: check permission fo workflow node on handler layer
			//if !permission.AccessToWorkflowNode(&wr.Workflow, fromNode, u, permission.PermissionReadExecute) {
			//	return nil, sdk.WrapError(sdk.ErrNoPermExecution, "not enough right on root node %d", wr.Workflow.WorkflowData.Node.ID)
			//}

			// Continue  the current workflow run
			r1, errmr := manualRunFromNode(ctx, tx, store, p, wr, opts.Manual, fromNode.ID)
			if errmr != nil {
				return report, errmr
			}
			report.Merge(r1, nil) // nolint
		} else {
			// TODO: check permission fo workflow node on handler layer
			// MANUAL RUN FROM ROOT NODE
			//			if !permission.AccessToWorkflowNode(&wr.Workflow, &wr.Workflow.WorkflowData.Node, u, permission.PermissionReadExecute) {
			//				return nil, sdk.WrapError(sdk.ErrNoPermExecution, "not enough right on node %d", wr.Workflow.WorkflowData.Node.ID)
			//			}
			// Start new workflow
			r1, errmr := manualRun(ctx, tx, store, p, wr, opts.Manual)
			if errmr != nil {
				return nil, errmr
			}
			report.Merge(r1, nil) // nolint
		}
	}

	//Commit and return success
	if err := tx.Commit(); err != nil {
		return nil, sdk.WrapError(err, "unable to commit transaction")
	}
	return report, nil
}

//ManualRun is the entry point to trigger a workflow manually
func manualRun(ctx context.Context, db gorp.SqlExecutor, store cache.Store, p *sdk.Project, wr *sdk.WorkflowRun, e *sdk.WorkflowNodeRunManual) (*ProcessorReport, error) {
	report := new(ProcessorReport)
	ctx, end := observability.Span(ctx, "workflow.ManualRun", observability.Tag(observability.TagWorkflowRun, wr.Number))
	defer end()

<<<<<<< HEAD
	if err := IsValid(ctx, store, db, &wr.Workflow, p); err != nil {
		return nil, sdk.WrapError(err, "unable to valid workflow")
=======
	if err := IsValid(ctx, store, db, &wr.Workflow, p, &e.User, LoadOptions{DeepPipeline: true}); err != nil {
		return nil, sdk.WrapError(err, "Unable to valid workflow")
>>>>>>> 37d64a8d
	}

	if err := UpdateWorkflowRun(ctx, db, wr); err != nil {
		return nil, err
	}

	r1, hasRun, errWR := processWorkflowDataRun(ctx, db, store, p, wr, nil, e, nil)
	if errWR != nil {
		return report, errWR
	}
	_, _ = report.Merge(r1, nil)
	if !hasRun {
		return report, sdk.ErrConditionsNotOk
	}
	return report, nil
}<|MERGE_RESOLUTION|>--- conflicted
+++ resolved
@@ -43,11 +43,7 @@
 	//If the hook is on the root, it will trigger a new workflow run
 	//Else if will trigger a new subnumber of the last workflow run
 	if h.NodeID == wr.Workflow.WorkflowData.Node.ID {
-<<<<<<< HEAD
-		if err := IsValid(ctx, store, db, &wr.Workflow, p); err != nil {
-=======
-		if err := IsValid(ctx, store, db, &wr.Workflow, p, nil, LoadOptions{DeepPipeline: true}); err != nil {
->>>>>>> 37d64a8d
+		if err := IsValid(ctx, store, db, &wr.Workflow, p, LoadOptions{DeepPipeline: true}); err != nil {
 			return nil, sdk.WrapError(err, "Unable to valid workflow")
 		}
 
@@ -172,13 +168,8 @@
 	ctx, end := observability.Span(ctx, "workflow.ManualRun", observability.Tag(observability.TagWorkflowRun, wr.Number))
 	defer end()
 
-<<<<<<< HEAD
-	if err := IsValid(ctx, store, db, &wr.Workflow, p); err != nil {
-		return nil, sdk.WrapError(err, "unable to valid workflow")
-=======
-	if err := IsValid(ctx, store, db, &wr.Workflow, p, &e.User, LoadOptions{DeepPipeline: true}); err != nil {
+	if err := IsValid(ctx, store, db, &wr.Workflow, p, LoadOptions{DeepPipeline: true}); err != nil {
 		return nil, sdk.WrapError(err, "Unable to valid workflow")
->>>>>>> 37d64a8d
 	}
 
 	if err := UpdateWorkflowRun(ctx, db, wr); err != nil {
