--- conflicted
+++ resolved
@@ -477,15 +477,10 @@
 		}
 	}
 
-<<<<<<< HEAD
 	nodes := w.Nodes(true)
 	nodes, err := insertNode(db, store, w, w.Root, u, nodes, false)
 	// Insert new Root Node
 	if err != nil {
-=======
-	// Insert new Root Node
-	if err := insertNode(db, store, w, w.Root, u, false); err != nil {
->>>>>>> ecf09dd8
 		return sdk.WrapError(err, "Update> unable to update root node on workflow(%d)", w.ID)
 	}
 	w.RootID = w.Root.ID
