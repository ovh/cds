--- conflicted
+++ resolved
@@ -1042,13 +1042,8 @@
 
 // Push push a workflow from cds files
 func Push(ctx context.Context, db *gorp.DbMap, store cache.Store, proj *sdk.Project, data exportentities.WorkflowComponents,
-<<<<<<< HEAD
-	opts *PushOption, u sdk.Identifiable, decryptFunc keys.DecryptFunc) ([]sdk.Message, *sdk.Workflow, *sdk.Workflow, error) {
+	opts *PushOption, u sdk.Identifiable, decryptFunc keys.DecryptFunc) ([]sdk.Message, *sdk.Workflow, *sdk.Workflow, *PushSecrets, error) {
 	ctx, end := telemetry.Span(ctx, "workflow.Push")
-=======
-	opts *PushOption, u sdk.Identifiable, decryptFunc keys.DecryptFunc) ([]sdk.Message, *sdk.Workflow, *sdk.Workflow, *PushSecrets, error) {
-	ctx, end := observability.Span(ctx, "workflow.Push")
->>>>>>> 3ea3a1bd
 	defer end()
 	if data.Workflow == nil {
 		return nil, nil, nil, nil, sdk.NewErrorFrom(sdk.ErrWrongRequest, "invalid given workflow components, missing workflow file")
