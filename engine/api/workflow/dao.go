--- conflicted
+++ resolved
@@ -267,13 +267,8 @@
 }
 
 // Insert inserts a new workflow
-<<<<<<< HEAD
-func Insert(ctx context.Context, db gorpmapping.SqlExecutorWithTx, store cache.Store, projIdent sdk.ProjectIdentifiers, projectGroups []sdk.GroupPermission, w *sdk.Workflow) error {
+func Insert(ctx context.Context, db gorpmapper.SqlExecutorWithTx, store cache.Store, projIdent sdk.ProjectIdentifiers, projectGroups []sdk.GroupPermission, w *sdk.Workflow) error {
 	if err := CompleteWorkflow(ctx, db, w, projIdent, LoadOptions{}); err != nil {
-=======
-func Insert(ctx context.Context, db gorpmapper.SqlExecutorWithTx, store cache.Store, proj sdk.Project, w *sdk.Workflow) error {
-	if err := CompleteWorkflow(ctx, db, w, proj, LoadOptions{}); err != nil {
->>>>>>> d125f032
 		return err
 	}
 
@@ -580,11 +575,7 @@
 }
 
 // Update updates a workflow
-<<<<<<< HEAD
-func Update(ctx context.Context, db gorpmapping.SqlExecutorWithTx, store cache.Store, projIdent sdk.ProjectIdentifiers, wf *sdk.Workflow, uptOption UpdateOptions) error {
-=======
-func Update(ctx context.Context, db gorpmapper.SqlExecutorWithTx, store cache.Store, proj sdk.Project, wf *sdk.Workflow, uptOption UpdateOptions) error {
->>>>>>> d125f032
+func Update(ctx context.Context, db gorpmapper.SqlExecutorWithTx, store cache.Store, projIdent sdk.ProjectIdentifiers, wf *sdk.Workflow, uptOption UpdateOptions) error {
 	ctx, end := telemetry.Span(ctx, "workflow.Update")
 	defer end()
 
@@ -680,11 +671,7 @@
 }
 
 // Delete workflow
-<<<<<<< HEAD
-func Delete(ctx context.Context, db gorpmapping.SqlExecutorWithTx, store cache.Store, projIdent sdk.ProjectIdentifiers, w *sdk.Workflow) error {
-=======
-func Delete(ctx context.Context, db gorpmapper.SqlExecutorWithTx, store cache.Store, proj sdk.Project, w *sdk.Workflow) error {
->>>>>>> d125f032
+func Delete(ctx context.Context, db gorpmapper.SqlExecutorWithTx, store cache.Store, projIdent sdk.ProjectIdentifiers, w *sdk.Workflow) error {
 	// Delete all hooks
 	if err := hookUnregistration(ctx, db, store, projIdent, w.WorkflowData.GetHooksMapRef()); err != nil {
 		return sdk.WrapError(err, "unable to delete hooks from workflow")
