package workflow

import (
	"context"
	"database/sql"
	"encoding/json"
	"fmt"
	"net/url"
	"strconv"
	"strings"
	"time"

	"github.com/go-gorp/gorp"
	"github.com/lib/pq"

	"github.com/ovh/cds/engine/api/application"
	"github.com/ovh/cds/engine/api/cache"
	"github.com/ovh/cds/engine/api/environment"
	"github.com/ovh/cds/engine/api/group"
	"github.com/ovh/cds/engine/api/integration"
	"github.com/ovh/cds/engine/api/keys"
	"github.com/ovh/cds/engine/api/pipeline"
	"github.com/ovh/cds/sdk"
	"github.com/ovh/cds/sdk/exportentities"
	"github.com/ovh/cds/sdk/gorpmapping"
	"github.com/ovh/cds/sdk/log"
	"github.com/ovh/cds/sdk/telemetry"
)

type PushSecrets struct {
	ApplicationsSecrets map[int64][]sdk.Variable
	EnvironmentdSecrets map[int64][]sdk.Variable
}

// LoadAllByProjectIDs returns all workflow for given project ids.
func LoadAllNamesByProjectIDs(ctx context.Context, db gorp.SqlExecutor, projectIDs []int64) ([]sdk.WorkflowName, error) {
	query := `
    SELECT workflow.*, project.projectkey
	FROM workflow
	JOIN project ON project.id = workflow.project_id
    WHERE project_id = ANY($1)`

	var result []sdk.WorkflowName // This struct is not registered as a gorpmapping entity so we can't use gorpmapping.Query
	_, err := db.Select(&result, query, pq.Int64Array(projectIDs))
	if err == sql.ErrNoRows {
		return result, nil
	}
	return result, sdk.WithStack(err)
}

// LoadAllByIDs returns all workflows by ids.
func LoadAllByIDs(ctx context.Context, db gorp.SqlExecutor, ids []int64) (sdk.Workflows, error) {
	var dao WorkflowDAO
	dao.Filters.WorkflowIDs = ids
	return dao.LoadAll(ctx, db)
}

// UpdateOptions is option to parse a workflow
type UpdateOptions struct {
	DisableHookManagement bool
}

// Exists checks if a workflow exists
func Exists(db gorp.SqlExecutor, key string, name string) (bool, error) {
	query := `
		select count(1)
		from workflow
		join project on project.id = workflow.project_id
		where project.projectkey = $1
		and workflow.name = $2`
	count, err := db.SelectInt(query, key, name)
	if err != nil {
		return false, sdk.WithStack(err)
	}
	return count > 0, nil
}

<<<<<<< HEAD
func LoadByRepo(ctx context.Context, db gorp.SqlExecutor, projIdent sdk.ProjectIdentifiers, repo string, opts LoadOptions) (*sdk.Workflow, error) {
	ctx, end := observability.Span(ctx, "workflow.Load")
=======
func LoadByRepo(ctx context.Context, db gorp.SqlExecutor, proj sdk.Project, repo string, opts LoadOptions) (*sdk.Workflow, error) {
	ctx, end := telemetry.Span(ctx, "workflow.Load")
>>>>>>> 0d1bd522
	defer end()

	dao := opts.GetWorkflowDAO()
	dao.Filters.FromRepository = repo
	dao.Filters.ProjectKey = proj.Key

	ws, err := dao.Load(ctx, db)
	if err != nil {
		return nil, err
	}

	if !opts.Minimal {
		if err := CompleteWorkflow(ctx, db, &ws, projIdent, opts); err != nil {
			return nil, err
		}
	}

	return &ws, nil
}

// UpdateIcon update the icon of a workflow
func UpdateIcon(db gorp.SqlExecutor, workflowID int64, icon string) error {
	if _, err := db.Exec("update workflow set icon = $1 where id = $2", icon, workflowID); err != nil {
		return sdk.WrapError(err, "cannot update workflow icon for workflow id %d", workflowID)
	}
	return nil
}

// UpdateMetadata update the metadata of a workflow
func UpdateMetadata(db gorp.SqlExecutor, workflowID int64, metadata sdk.Metadata) error {
	b, err := json.Marshal(metadata)
	if err != nil {
		return sdk.WithStack(err)
	}
	if _, err := db.Exec("update workflow set metadata = $1 where id = $2", b, workflowID); err != nil {
		return sdk.WithStack(err)
	}

	return nil
}

// updateFromRepository update the from_repository of a workflow
func UpdateFromRepository(db gorp.SqlExecutor, workflowID int64, fromRepository string) error {
	if _, err := db.Exec("UPDATE workflow SET from_repository = $1, last_modified = current_timestamp WHERE id = $2", fromRepository, workflowID); err != nil {
		return sdk.WithStack(err)
	}
	return nil
}

// PreInsert is a db hook
func (w *Workflow) PreInsert(db gorp.SqlExecutor) error {
	return w.PreUpdate(db)
}

// PostInsert is a db hook
func (w *Workflow) PostInsert(db gorp.SqlExecutor) error {
	return w.PostUpdate(db)
}

// PostGet is a db hook
func (w *Workflow) PostGet(db gorp.SqlExecutor) error {
	nodes := w.WorkflowData.Array()
	nodesID := make([]int64, len(nodes))

	for i := range nodes {
		nodesID[i] = nodes[i].ID
	}

	mapGroups, err := group.LoadGroupsByNode(db, nodesID)
	if err != nil {
		return sdk.WrapError(err, "cannot load node groups")
	}

	for i := range nodes {
		nodes[i].Groups = mapGroups[nodes[i].ID]
	}

	return nil
}

// PreUpdate is a db hook
func (w *Workflow) PreUpdate(db gorp.SqlExecutor) error {
	if w.FromRepository != "" && strings.HasPrefix(w.FromRepository, "http") {
		fromRepoURL, err := url.Parse(w.FromRepository)
		if err != nil {
			return sdk.WrapError(err, "Cannot parse url %s", w.FromRepository)
		}
		fromRepoURL.User = nil
		w.FromRepository = fromRepoURL.String()
	}
	return nil
}

// PostUpdate is a db hook
func (w *Workflow) PostUpdate(db gorp.SqlExecutor) error {
	for _, integ := range w.EventIntegrations {
		if err := integration.AddOnWorkflow(db, w.ID, integ.ID); err != nil {
			return sdk.WrapError(err, "cannot add project event integration on workflow")
		}
	}
	return nil
}

func (w *Workflow) Get() sdk.Workflow {
	wf := w.Workflow
	if wf.ProjectKey == "" {
		wf.ProjectKey = w.ProjectKey
	}
	return wf
}

// LoadAll loads all workflows for a project. All users in a project can list all workflows in a project
func LoadAll(db gorp.SqlExecutor, projectKey string) (sdk.Workflows, error) {
	dao := WorkflowDAO{
		Filters: LoadAllWorkflowsOptionsFilters{
			ProjectKey: projectKey,
		},
	}
	return dao.LoadAll(context.Background(), db)
}

// LoadAllNames loads all workflow names for a project.
func LoadAllNames(db gorp.SqlExecutor, projID int64) (sdk.IDNames, error) {
	query := `
		SELECT workflow.name, workflow.id, workflow.description, workflow.icon
		FROM workflow
		WHERE workflow.project_id = $1
		AND workflow.to_delete = false
		ORDER BY workflow.name ASC`

	var res sdk.IDNames
	if _, err := db.Select(&res, query, projID); err != nil {
		if err == sql.ErrNoRows {
			return res, nil
		}
		return nil, sdk.WrapError(err, "Unable to load workflows with project %d", projID)
	}
	for i := range res {
		var err error
		res[i].Labels, err = LoadLabels(db, res[i].ID)
		if err != nil {
			return res, sdk.WrapError(err, "cannot load labels for workflow %s", res[i].Name)
		}
	}

	return res, nil
}

// Load loads a workflow for a given user (ie. checking permissions)
<<<<<<< HEAD
func Load(ctx context.Context, db gorp.SqlExecutor, projIdent sdk.ProjectIdentifiers, name string, opts LoadOptions) (*sdk.Workflow, error) {
	ctx, end := observability.Span(ctx, "workflow.Load")
=======
func Load(ctx context.Context, db gorp.SqlExecutor, store cache.Store, proj sdk.Project, name string, opts LoadOptions) (*sdk.Workflow, error) {
	ctx, end := telemetry.Span(ctx, "workflow.Load")
>>>>>>> 0d1bd522
	defer end()

	dao := opts.GetWorkflowDAO()
	dao.Filters.ProjectKey = projIdent.Key
	dao.Filters.WorkflowName = name

	ws, err := dao.Load(ctx, db)
	if err != nil {
		return nil, err
	}

	if !opts.Minimal {
		if err := CompleteWorkflow(ctx, db, &ws, projIdent, opts); err != nil {
			return nil, err
		}
	}

	return &ws, nil
}

// LoadAndLockByID loads a workflow
<<<<<<< HEAD
func LoadAndLockByID(ctx context.Context, db gorp.SqlExecutor, projIdent sdk.ProjectIdentifiers, id int64, opts LoadOptions) (*sdk.Workflow, error) {
	dao := opts.GetWorkflowDAO()
	dao.Filters.WorkflowIDs = []int64{id}
	dao.Lock = true

	ws, err := dao.Load(ctx, db)
	if err != nil {
		return nil, err
	}

	if !opts.Minimal {
		if err := CompleteWorkflow(ctx, db, &ws, projIdent, opts); err != nil {
			return nil, err
		}
	}
	return &ws, nil
}
=======
>>>>>>> 0d1bd522

// LoadByID loads a workflow
func LoadByID(ctx context.Context, db gorp.SqlExecutor, projIdent sdk.ProjectIdentifiers, id int64, opts LoadOptions) (*sdk.Workflow, error) {
	dao := opts.GetWorkflowDAO()
	dao.Filters.WorkflowIDs = []int64{id}

	ws, err := dao.Load(ctx, db)
	if err != nil {
		return nil, err
	}

	if !opts.Minimal {
		if err := CompleteWorkflow(ctx, db, &ws, projIdent, opts); err != nil {
			return nil, err
		}
	}
	return &ws, nil
}

// Insert inserts a new workflow
<<<<<<< HEAD
func Insert(ctx context.Context, db gorp.SqlExecutor, store cache.Store, projIdent sdk.ProjectIdentifiers, w *sdk.Workflow, projectGroups []sdk.GroupPermission) error {
	if err := CompleteWorkflow(ctx, db, w, projIdent, LoadOptions{}); err != nil {
=======
func Insert(ctx context.Context, db gorpmapping.SqlExecutorWithTx, store cache.Store, proj sdk.Project, w *sdk.Workflow) error {
	if err := CompleteWorkflow(ctx, db, w, proj, LoadOptions{}); err != nil {
>>>>>>> 0d1bd522
		return err
	}

	if err := CheckValidity(ctx, db, w); err != nil {
		return err
	}

	if w.WorkflowData.Node.Context != nil && w.WorkflowData.Node.Context.ApplicationID != 0 {
		var err error
		if w.WorkflowData.Node.Context.DefaultPayload, err = DefaultPayload(ctx, db, store, projIdent, w); err != nil {
			log.Warning(ctx, "postWorkflowHandler> Cannot set default payload : %v", err)
		}
	}

	if w.HistoryLength == 0 {
		w.HistoryLength = sdk.DefaultHistoryLength
	}

	w.LastModified = time.Now()
	if err := db.QueryRow(`INSERT INTO workflow (
		name, description, icon, project_id, history_length, from_repository, purge_tags, workflow_data, metadata
	)
	VALUES ($1, $2, $3, $4, $5, $6, $7, $8, $9)
	RETURNING id`,
		w.Name, w.Description, w.Icon, w.ProjectID, w.HistoryLength, w.FromRepository, w.PurgeTags, w.WorkflowData, w.Metadata).Scan(&w.ID); err != nil {
		return sdk.WrapError(err, "Unable to insert workflow %s/%s", w.ProjectKey, w.Name)
	}

	dbw := Workflow{Workflow: *w}
	if err := dbw.PostInsert(db); err != nil {
		return sdk.WrapError(err, "Cannot post insert hook")
	}

	if len(w.Groups) > 0 {
		for i := range w.Groups {
			if w.Groups[i].Group.ID != 0 {
				continue
			}
			g, err := group.LoadByName(ctx, db, w.Groups[i].Group.Name)
			if err != nil {
				return sdk.WrapError(err, "Unable to load group %s", w.Groups[i].Group.Name)
			}
			w.Groups[i].Group = *g
		}
		if err := group.UpsertAllWorkflowGroups(db, w, w.Groups); err != nil {
			return sdk.WrapError(err, "Unable to update workflow")
		}
	} else {
		log.Debug("postWorkflowHandler> inherit permissions from project")
		for _, gp := range projectGroups {
			if err := group.AddWorkflowGroup(ctx, db, w, gp); err != nil {
				return sdk.WrapError(err, "Cannot add group %s", gp.Group.Name)
			}
		}
	}

	if w.WorkflowData.Node.IsLinkedToRepo(w) {
		if w.Metadata == nil {
			w.Metadata = sdk.Metadata{}
		}
		if w.Metadata["default_tags"] == "" {
			w.Metadata["default_tags"] = "git.branch,git.author"
		} else {
			if !strings.Contains(w.Metadata["default_tags"], "git.branch") {
				w.Metadata["default_tags"] = "git.branch," + w.Metadata["default_tags"]
			}
			if !strings.Contains(w.Metadata["default_tags"], "git.author") {
				w.Metadata["default_tags"] = "git.author," + w.Metadata["default_tags"]
			}
		}

		if err := UpdateMetadata(db, w.ID, w.Metadata); err != nil {
			return err
		}
	}

	// Manage new hooks
	if len(w.WorkflowData.Node.Hooks) > 0 {
		if err := hookRegistration(ctx, db, store, projIdent, w, nil); err != nil {
			return err
		}
	}

	if err := InsertWorkflowData(db, w); err != nil {
		return sdk.WrapError(err, "Insert> Unable to insert Workflow Data")
	}

	customVcsNotif := false
	// Insert notifications
	for i := range w.Notifications {
		n := &w.Notifications[i]
		if n.Type == sdk.VCSUserNotification {
			customVcsNotif = true
		}
		if err := InsertNotification(db, w, n); err != nil {
			return sdk.WrapError(err, "Unable to insert update workflow(%d) notification (%#v)", w.ID, n)
		}
	}

	if !customVcsNotif {
		notif := sdk.WorkflowNotification{
			Settings: sdk.UserNotificationSettings{
				Template: &sdk.UserNotificationTemplate{
					Body: sdk.DefaultWorkflowNodeRunReport,
				},
			},
			WorkflowID: w.ID,
			Type:       sdk.VCSUserNotification,
		}
		for _, node := range w.WorkflowData.Array() {
			if node.IsLinkedToRepo(w) {
				notif.SourceNodeRefs = append(notif.SourceNodeRefs, node.Name)
			}
		}
		if len(notif.SourceNodeRefs) > 0 {
			if err := InsertNotification(db, w, &notif); err != nil {
				return sdk.WrapError(err, "Unable to insert VCS workflow(%d) notification (%#v)", w.ID, notif)
			}
		}
	}

	dbWorkflow := Workflow{Workflow: *w}
	if err := dbWorkflow.PostUpdate(db); err != nil {
		return sdk.WrapError(err, "Insert> Unable to create workflow data")
	}

	return nil
}

func RenameNode(ctx context.Context, db gorp.SqlExecutor, w *sdk.Workflow) error {
	ctx, end := telemetry.Span(ctx, "workflow.RenameNode")
	defer end()

	nodes := w.WorkflowData.Array()
	var maxJoinNumber int
	maxNumberByPipeline := map[int64]int{}
	maxNumberByHookModel := map[int64]int{}
	var maxForkNumber int

	nodesToNamed := []*sdk.Node{}
	// Search max numbers by nodes type
	for i := range nodes {
		if nodes[i].Name == "" {
			nodesToNamed = append(nodesToNamed, nodes[i])
		}

		switch nodes[i].Type {
		case sdk.NodeTypePipeline:
			if w.Pipelines == nil {
				w.Pipelines = make(map[int64]sdk.Pipeline)
			}
			_, has := w.Pipelines[nodes[i].Context.PipelineID]
			if !has {
				p, errPip := pipeline.LoadPipelineByID(ctx, db, nodes[i].Context.PipelineID, true)
				if errPip != nil {
					return sdk.WrapError(errPip, "renameNode> Unable to load pipeline %d", nodes[i].Context.PipelineID)
				}
				w.Pipelines[nodes[i].Context.PipelineID] = *p
			}
		case sdk.NodeTypeOutGoingHook:
			if w.OutGoingHookModels == nil {
				w.OutGoingHookModels = make(map[int64]sdk.WorkflowHookModel)
			}
			_, has := w.OutGoingHookModels[nodes[i].OutGoingHookContext.HookModelID]
			if !has {
				m, errM := LoadOutgoingHookModelByID(db, nodes[i].OutGoingHookContext.HookModelID)
				if errM != nil {
					return sdk.WrapError(errM, "renameNode> Unable to load outgoing hook model %d", nodes[i].OutGoingHookContext.HookModelID)
				}
				w.OutGoingHookModels[nodes[i].OutGoingHookContext.HookModelID] = *m
			}
		}

		switch nodes[i].Type {
		case sdk.NodeTypePipeline:
			pip := w.Pipelines[nodes[i].Context.PipelineID]
			// Check if node is named pipName_12
			if nodes[i].Name == pip.Name || strings.HasPrefix(nodes[i].Name, pip.Name+"_") {
				var pipNumber int
				if nodes[i].Name == pip.Name {
					pipNumber = 1
				} else {
					// Retrieve Number
					current, errI := strconv.Atoi(strings.Replace(nodes[i].Name, pip.Name+"_", "", 1))
					if errI == nil {
						pipNumber = current
					}
				}
				currentMax, ok := maxNumberByPipeline[pip.ID]
				if !ok || currentMax < pipNumber {
					maxNumberByPipeline[pip.ID] = pipNumber
				}
			}
		case sdk.NodeTypeJoin:
			if nodes[i].Name == sdk.NodeTypeJoin || strings.HasPrefix(nodes[i].Name, sdk.NodeTypeJoin+"_") {
				var joinNumber int
				if nodes[i].Name == sdk.NodeTypeJoin {
					joinNumber = 1
				} else {
					// Retrieve Number
					current, errI := strconv.Atoi(strings.Replace(nodes[i].Name, sdk.NodeTypeJoin+"_", "", 1))
					if errI == nil {
						joinNumber = current
					}
				}
				if maxJoinNumber < joinNumber {
					maxJoinNumber = joinNumber
				}
			}
		case sdk.NodeTypeFork:
			if nodes[i].Name == sdk.NodeTypeFork || strings.HasPrefix(nodes[i].Name, sdk.NodeTypeFork+"_") {
				var forkNumber int
				if nodes[i].Name == sdk.NodeTypeFork {
					forkNumber = 1
				} else {
					// Retrieve Number
					current, errI := strconv.Atoi(strings.Replace(nodes[i].Name, sdk.NodeTypeFork+"_", "", 1))
					if errI == nil {
						forkNumber = current
					}
				}
				if maxForkNumber < forkNumber {
					maxForkNumber = forkNumber
				}
			}
		case sdk.NodeTypeOutGoingHook:
			model := w.OutGoingHookModels[nodes[i].OutGoingHookContext.HookModelID]
			// Check if node is named pipName_12
			if nodes[i].Name == model.Name || strings.HasPrefix(nodes[i].Name, model.Name+"_") {
				var hookNumber int
				if nodes[i].Name == model.Name {
					hookNumber = 1
				} else {
					// Retrieve Number
					current, errI := strconv.Atoi(strings.Replace(nodes[i].Name, model.Name+"_", "", 1))
					if errI == nil {
						hookNumber = current
					}
				}
				currentMax, ok := maxNumberByHookModel[model.ID]
				if !ok || currentMax < hookNumber {
					maxNumberByHookModel[model.ID] = hookNumber
				}
			}
		}

		if nodes[i].Ref == "" {
			nodes[i].Ref = nodes[i].Name
		}
	}

	// Name node
	for i := range nodesToNamed {
		switch nodesToNamed[i].Type {
		case sdk.NodeTypePipeline:
			pipID := nodesToNamed[i].Context.PipelineID
			nextNumber := maxNumberByPipeline[pipID] + 1
			if nextNumber > 1 {
				nodesToNamed[i].Name = fmt.Sprintf("%s_%d", w.Pipelines[pipID].Name, nextNumber)
			} else {
				nodesToNamed[i].Name = w.Pipelines[pipID].Name
			}
			maxNumberByPipeline[pipID] = nextNumber
		case sdk.NodeTypeJoin:
			nextNumber := maxJoinNumber + 1
			if nextNumber > 1 {
				nodesToNamed[i].Name = fmt.Sprintf("%s_%d", sdk.NodeTypeJoin, nextNumber)
			} else {
				nodesToNamed[i].Name = sdk.NodeTypeJoin
			}
			maxJoinNumber++
		case sdk.NodeTypeFork:
			nextNumber := maxForkNumber + 1
			if nextNumber > 1 {
				nodesToNamed[i].Name = fmt.Sprintf("%s_%d", sdk.NodeTypeFork, nextNumber)
			} else {
				nodesToNamed[i].Name = sdk.NodeTypeFork
			}
			maxForkNumber++
		case sdk.NodeTypeOutGoingHook:
			hookModelID := nodesToNamed[i].OutGoingHookContext.HookModelID
			nextNumber := maxNumberByHookModel[hookModelID] + 1
			if nextNumber > 1 {
				nodesToNamed[i].Name = fmt.Sprintf("%s_%d", w.OutGoingHookModels[hookModelID].Name, nextNumber)
			} else {
				nodesToNamed[i].Name = w.OutGoingHookModels[hookModelID].Name
			}
			maxNumberByHookModel[hookModelID] = nextNumber
		}
		if nodesToNamed[i].Ref == "" {
			nodesToNamed[i].Ref = nodesToNamed[i].Name
		}
	}

	nodeNames := make(map[string]struct{}, len(nodes))
	for i := range nodes {
		if _, ok := nodeNames[nodes[i].Name]; ok {
			return sdk.WithStack(sdk.ErrWorkflowNodeNameDuplicate)
		}
		nodeNames[nodes[i].Name] = struct{}{}
	}

	return nil
}

// Update updates a workflow
<<<<<<< HEAD
func Update(ctx context.Context, db gorp.SqlExecutor, store cache.Store, projIdent sdk.ProjectIdentifiers, wf *sdk.Workflow, uptOption UpdateOptions) error {
	if err := CompleteWorkflow(ctx, db, wf, projIdent, LoadOptions{}); err != nil {
=======
func Update(ctx context.Context, db gorpmapping.SqlExecutorWithTx, store cache.Store, proj sdk.Project, wf *sdk.Workflow, uptOption UpdateOptions) error {
	ctx, end := telemetry.Span(ctx, "workflow.Update")
	defer end()

	if err := CompleteWorkflow(ctx, db, wf, proj, LoadOptions{}); err != nil {
>>>>>>> 0d1bd522
		return err
	}

	if err := CheckValidity(ctx, db, wf); err != nil {
		return err
	}

	if err := DeleteNotifications(db, wf.ID); err != nil {
		return sdk.WrapError(err, "unable to delete all notifications on workflow(%d - %s)", wf.ID, wf.Name)
	}

	if err := integration.DeleteFromWorkflow(db, wf.ID); err != nil {
		return sdk.WrapError(err, "unable to delete all integrations on workflow(%d - %s)", wf.ID, wf.Name)
	}

	// reload workflow to delete the current workflow data
	oldWf, err := LoadByID(ctx, db, projIdent, wf.ID, LoadOptions{})
	if err != nil {
		return sdk.WrapError(err, "Unable to load existing workflow with proj:%s ID:%d", projIdent.Key, wf.ID)
	}
	if err := DeleteWorkflowData(db, *oldWf); err != nil {
		return sdk.WrapError(err, "unable to delete from old workflow data(%d - %s)", wf.ID, wf.Name)
	}

	// Delete all node ID
	wf.ResetIDs()

	filteredPurgeTags := []string{}
	for _, t := range wf.PurgeTags {
		if t != "" {
			filteredPurgeTags = append(filteredPurgeTags, t)
		}
	}
	wf.PurgeTags = filteredPurgeTags
	if wf.WorkflowData.Node.Context != nil && wf.WorkflowData.Node.Context.ApplicationID != 0 {
		var err error
		if wf.WorkflowData.Node.Context.DefaultPayload, err = DefaultPayload(ctx, db, store, projIdent, wf); err != nil {
			log.Warning(ctx, "workflow.Update> Cannot set default payload : %v", err)
		}
	}

	if !uptOption.DisableHookManagement {
		if err := hookRegistration(ctx, db, store, projIdent, wf, oldWf); err != nil {
			return err
		}
		if oldWf != nil {
			hookToDelete := computeHookToDelete(wf, oldWf)
			if err := hookUnregistration(ctx, db, store, projIdent, hookToDelete); err != nil {
				return err
			}
		}
	}

	if err := InsertWorkflowData(db, wf); err != nil {
		return sdk.WrapError(err, "Update> Unable to insert workflow data")
	}

	// Insert notifications
	for i := range wf.Notifications {
		n := &wf.Notifications[i]
		if err := InsertNotification(db, wf, n); err != nil {
			return sdk.WrapError(err, "Unable to update workflow(%d) notification (%#v)", wf.ID, n)
		}
	}

	wf.LastModified = time.Now()
	dbw := Workflow{Workflow: *wf}
	if _, err := db.UpdateColumns(func(c *gorp.ColumnMap) bool { return c.ColumnName != "project_key" }, &dbw); err != nil {
		return sdk.WrapError(err, "Unable to update workflow")
	}
	*wf = dbw.Get()

	return nil
}

// MarkAsDelete marks a workflow to be deleted
func MarkAsDelete(db gorp.SqlExecutor, key, name string) error {
	query := `UPDATE workflow
			SET to_delete = true
			FROM project
			WHERE
				workflow.name = $1 AND
				project.id = workflow.project_id AND
				project.projectkey = $2`
	if _, err := db.Exec(query, name, key); err != nil {
		return sdk.WrapError(err, "Unable to mark as delete workflow %s/%s", key, name)
	}
	return nil
}

// Delete workflow
<<<<<<< HEAD
func Delete(ctx context.Context, db gorp.SqlExecutor, store cache.Store, projIdent sdk.ProjectIdentifiers, w *sdk.Workflow) error {
=======
func Delete(ctx context.Context, db gorpmapping.SqlExecutorWithTx, store cache.Store, proj sdk.Project, w *sdk.Workflow) error {
>>>>>>> 0d1bd522
	// Delete all hooks
	if err := hookUnregistration(ctx, db, store, projIdent, w.WorkflowData.GetHooksMapRef()); err != nil {
		return sdk.WrapError(err, "unable to delete hooks from workflow")
	}

	if err := DeleteWorkflowData(db, *w); err != nil {
		return sdk.WrapError(err, "unable to delete workflow data")
	}

	query := `DELETE FROM w_node_trigger
					WHERE parent_node_id IN
					(SELECT id FROM w_node WHERE workflow_id = $1)
		`
	if _, err := db.Exec(query, w.ID); err != nil {
		return sdk.WrapError(err, "unable to delete node trigger")
	}

	//Delete workflow
	dbw := Workflow{Workflow: *w}
	if _, err := db.Delete(&dbw); err != nil {
		return sdk.WrapError(err, "unable to delete workflow")
	}

	return nil
}

<<<<<<< HEAD
func CompleteWorkflow(ctx context.Context, db gorp.SqlExecutor, w *sdk.Workflow, projIdent sdk.ProjectIdentifiers, opts LoadOptions) error {
	projIntegrations, err := integration.LoadIntegrationsByProjectID(db, projIdent.ID)
	if err != nil {
		return err
	}
=======
func CompleteWorkflow(ctx context.Context, db gorp.SqlExecutor, w *sdk.Workflow, proj sdk.Project, opts LoadOptions) error {
	ctx, end := telemetry.Span(ctx, "workflow.CompleteWorkflow")
	defer end()

>>>>>>> 0d1bd522
	w.InitMaps()
	w.AssignEmptyType()

	nodesArray := w.WorkflowData.Array()
	for i := range nodesArray {
		n := nodesArray[i]
		if n.Context == nil {
			continue
		}

		if err := checkPipeline(ctx, db, projIdent, w, n, opts); err != nil {
			return err
		}
		if err := checkApplication(db, projIdent, w, n); err != nil {
			return err
		}
		if err := checkEnvironment(db, projIdent, w, n); err != nil {
			return err
		}
		if err := checkProjectIntegration(projIntegrations, w, n); err != nil {
			return err
		}
		if err := checkEventIntegration(projIdent, projIntegrations, w); err != nil {
			return err
		}
		if err := checkHooks(db, w, n); err != nil {
			return err
		}
		if err := checkOutGoingHook(db, w, n); err != nil {
			return err
		}

		if n.Context.ApplicationID != 0 && n.Context.ProjectIntegrationID != 0 {
			if err := n.CheckApplicationDeploymentStrategies(projIntegrations, w); err != nil {
				return sdk.NewError(sdk.ErrWorkflowInvalid, err)
			}
		}
	}
	w.Normalize()
	return nil
}

// CheckValidity checks workflow validity
func CheckValidity(ctx context.Context, db gorp.SqlExecutor, w *sdk.Workflow) error {
	//Check project is not empty
	if w.ProjectKey == "" {
		return sdk.NewErrorFrom(sdk.ErrWorkflowInvalid, "invalid project key")
	}

	if w.Icon != "" {
		if !strings.HasPrefix(w.Icon, sdk.IconFormat) {
			return sdk.WithStack(sdk.ErrIconBadFormat)
		}
		if len(w.Icon) > sdk.MaxIconSize {
			return sdk.WithStack(sdk.ErrIconBadSize)
		}
	}

	//Check workflow name
	rx := sdk.NamePatternRegex
	if !rx.MatchString(w.Name) {
		return sdk.NewErrorFrom(sdk.ErrWorkflowInvalid, "workflow name should match pattern %s", sdk.NamePattern)
	}

	//Check refs
	for _, j := range w.WorkflowData.Joins {
		if len(j.JoinContext) == 0 {
			return sdk.NewErrorFrom(sdk.ErrWorkflowInvalid, "source node references is mandatory")
		}
	}

	if w.WorkflowData.Node.Context != nil && w.WorkflowData.Node.Context.DefaultPayload != nil {
		defaultPayload, err := w.WorkflowData.Node.Context.DefaultPayloadToMap()
		if err != nil {
			return sdk.NewErrorFrom(err, "cannot transform default payload to map")
		}
		for payloadKey := range defaultPayload {
			if strings.HasPrefix(payloadKey, "cds.") {
				return sdk.NewErrorFrom(sdk.ErrInvalidPayloadVariable, "cannot have key %s in default payload", payloadKey)
			}
		}
	}

	// Fill empty node type
	if err := w.ValidateType(); err != nil {
		return err
	}

	return nil
}

func checkOutGoingHook(db gorp.SqlExecutor, w *sdk.Workflow, n *sdk.Node) error {
	if n.OutGoingHookContext == nil {
		return nil
	}

	if n.OutGoingHookContext.HookModelID != 0 {
		hm, ok := w.OutGoingHookModels[n.OutGoingHookContext.HookModelID]
		if !ok {
			hmDB, err := LoadOutgoingHookModelByID(db, n.OutGoingHookContext.HookModelID)
			if err != nil {
				return err
			}
			hm = *hmDB
			w.OutGoingHookModels[n.OutGoingHookContext.HookModelID] = hm
		}
		n.OutGoingHookContext.HookModelName = hm.Name
		return nil
	}

	if n.OutGoingHookContext.HookModelName != "" {
		hmDB, err := LoadOutgoingHookModelByName(db, n.OutGoingHookContext.HookModelName)
		if err != nil {
			return err
		}
		w.OutGoingHookModels[hmDB.ID] = *hmDB
		n.OutGoingHookContext.HookModelID = hmDB.ID
		return nil
	}
	return nil
}

func checkHooks(db gorp.SqlExecutor, w *sdk.Workflow, n *sdk.Node) error {
	for i := range n.Hooks {
		h := &n.Hooks[i]
		if h.HookModelID != 0 {
			if _, ok := w.HookModels[h.HookModelID]; !ok {
				hmDB, err := LoadHookModelByID(db, h.HookModelID)
				if err != nil {
					return err
				}
				w.HookModels[h.HookModelID] = *hmDB
			}
		} else {
			hm, err := LoadHookModelByName(db, h.HookModelName)
			if err != nil {
				return err
			}
			w.HookModels[hm.ID] = *hm
			h.HookModelID = hm.ID
		}
		if h.HookModelName == sdk.RepositoryWebHookModelName && (n.Context == nil || n.Context.ApplicationID == 0) {
			return sdk.NewErrorFrom(sdk.ErrWrongRequest, "unable to find application for the repository webhook: %s/%s", w.Name, n.Name)
		}

		// Add missing default value for hook
		model := w.HookModels[h.HookModelID]
		h.HookModelName = model.Name
		for k := range model.DefaultConfig {
			if _, ok := h.Config[k]; !ok {
				h.Config[k] = model.DefaultConfig[k]
			}
		}

		// Check that given config is valid according hook model
		for k, d := range model.DefaultConfig {
			if !d.Configurable && h.Config[k].Value != d.Value {
				return sdk.NewErrorFrom(sdk.ErrWrongRequest, "invalid given hook config, '%s' is not configurable. Value: %+v in model %+v", k, h.Config[k].Value, model)
			}
			if len(d.MultipleChoiceList) > 0 {
				var found bool
				for i := range d.MultipleChoiceList {
					if h.Config[k].Value == d.MultipleChoiceList[i] {
						found = true
						break
					}
				}
				if !found {
					return sdk.NewErrorFrom(sdk.ErrWrongRequest, "invalid given value for hook config '%s', given value not in choices list", k)
				}
			}
			v := h.Config[k]
			v.Configurable = d.Configurable
			h.Config[k] = v
		}
		// Check hooks duplication
		for j := range n.Hooks {
			h2 := n.Hooks[j]
			if i != j && h.Ref() == h2.Ref() {
				return sdk.NewErrorFrom(sdk.ErrWrongRequest, "invalid workflow: duplicate hook %s", model.Name)
			}
		}
	}

	return nil
}

// CheckProjectIntegration checks CheckProjectIntegration data
func checkProjectIntegration(projIntegrations []sdk.ProjectIntegration, w *sdk.Workflow, n *sdk.Node) error {
	if n.Context.ProjectIntegrationID != 0 {
		pp, ok := w.ProjectIntegrations[n.Context.ProjectIntegrationID]
		if !ok {
			for _, pl := range projIntegrations {
				if pl.ID == n.Context.ProjectIntegrationID {
					pp = pl
					break
				}
			}
			if pp.ID == 0 {
				return sdk.WrapError(sdk.ErrNotFound, "integration %d not found", n.Context.ProjectIntegrationID)
			}
			w.ProjectIntegrations[n.Context.ProjectIntegrationID] = pp
		}
		return nil
	}
	if n.Context.ProjectIntegrationName != "" {
		var ppProj sdk.ProjectIntegration
		for _, pl := range projIntegrations {
			if pl.Name == n.Context.ProjectIntegrationName {
				ppProj = pl
				break
			}
		}
		if ppProj.ID == 0 {
			return sdk.WithData(sdk.ErrIntegrationtNotFound, n.Context.ProjectIntegrationName)
		}
		w.ProjectIntegrations[ppProj.ID] = ppProj
		n.Context.ProjectIntegrationID = ppProj.ID
	}
	return nil
}

// checkEventIntegration checks event integration data
func checkEventIntegration(projIdent sdk.ProjectIdentifiers, projIntegrations []sdk.ProjectIntegration, w *sdk.Workflow) error {
	for _, eventIntegration := range w.EventIntegrations {
		found := false
		for _, projInt := range projIntegrations {
			if eventIntegration.ID == projInt.ID {
				found = true
				break
			}
		}
		if !found {
			return sdk.WrapError(sdk.ErrIntegrationtNotFound, "event integration %s with id %d not found in project %s", eventIntegration.Name, eventIntegration.ID, projIdent.Key)
		}
	}

	return nil
}

// CheckEnvironment checks environment data
func checkEnvironment(db gorp.SqlExecutor, projIdent sdk.ProjectIdentifiers, w *sdk.Workflow, n *sdk.Node) error {
	if n.Context.EnvironmentID != 0 {
		env, ok := w.Environments[n.Context.EnvironmentID]
		if !ok {

			// Load environment from db to get stage/jobs
			envDB, err := environment.LoadEnvironmentByID(db, n.Context.EnvironmentID)
			if err != nil {
				return sdk.WrapError(err, "unable to load environment %d", n.Context.EnvironmentID)
			}
			env = *envDB

			if env.ProjectID != projIdent.ID {
				return sdk.NewErrorFrom(sdk.ErrEnvironmentNotFound, "can not found a environment with id %d", n.Context.EnvironmentID)
			}

			w.Environments[n.Context.EnvironmentID] = env
		}
		return nil
	}
	if n.Context.EnvironmentName != "" {
		envDB, err := environment.LoadEnvironmentByName(db, projIdent.Key, n.Context.EnvironmentName)
		if err != nil {
			return sdk.WrapError(err, "unable to load environment %s", n.Context.EnvironmentName)
		}
		w.Environments[envDB.ID] = *envDB
		n.Context.EnvironmentID = envDB.ID
	}
	return nil
}

// CheckApplication checks application data
func checkApplication(db gorp.SqlExecutor, projIdent sdk.ProjectIdentifiers, w *sdk.Workflow, n *sdk.Node) error {
	if n.Context.ApplicationID != 0 {
		app, ok := w.Applications[n.Context.ApplicationID]
		if !ok {
			appDB, errA := application.LoadByID(db, n.Context.ApplicationID, application.LoadOptions.WithDeploymentStrategies, application.LoadOptions.WithVariables, application.LoadOptions.WithKeys)
			if errA != nil {
				return errA
			}
			app = *appDB
			if app.ProjectKey != projIdent.Key {
				return sdk.NewErrorFrom(sdk.ErrResourceNotInProject, "can not found a application with id %d", n.Context.ApplicationID)
			}

			w.Applications[n.Context.ApplicationID] = app
		}
		return nil
	}
	if n.Context.ApplicationName != "" {
<<<<<<< HEAD
		appDB, err := application.LoadByName(db, projIdent.Key, n.Context.ApplicationName, application.LoadOptions.WithDeploymentStrategies, application.LoadOptions.WithVariables, application.LoadOptions.WithKeys)
=======
		appDB, err := application.LoadByName(db, proj.Key, n.Context.ApplicationName, application.LoadOptions.WithDeploymentStrategies, application.LoadOptions.WithVariables, application.LoadOptions.WithKeys)
>>>>>>> 0d1bd522
		if err != nil {
			if sdk.ErrorIs(err, sdk.ErrNotFound) {
				return sdk.NewErrorFrom(sdk.WithData(sdk.ErrNotFound, n.Context.ApplicationName), "cannot find application with name: %s", n.Context.ApplicationName)
			}
			return sdk.WrapError(err, "unable to load application %s", n.Context.ApplicationName)
		}
		w.Applications[appDB.ID] = *appDB
		n.Context.ApplicationID = appDB.ID
	}
	return nil
}

// CheckPipeline checks pipeline data
func checkPipeline(ctx context.Context, db gorp.SqlExecutor, projIdent sdk.ProjectIdentifiers, w *sdk.Workflow, n *sdk.Node, opts LoadOptions) error {
	if n.Context.PipelineID != 0 {
		pip, ok := w.Pipelines[n.Context.PipelineID]
		if !ok {
			// Load pipeline from db to get stage/jobs
			pipDB, err := pipeline.LoadPipelineByID(ctx, db, n.Context.PipelineID, opts.DeepPipeline)
			if err != nil {
				return sdk.WrapError(err, "unable to load pipeline %d", n.Context.PipelineID)
			}
			pip = *pipDB

			if pip.ProjectKey != projIdent.Key {
				return sdk.NewErrorFrom(sdk.ErrResourceNotInProject, "can not found a pipeline with id %d", n.Context.PipelineID)
			}

			w.Pipelines[n.Context.PipelineID] = pip
		}
		return nil
	}
	if n.Context.PipelineName != "" {
		pipDB, err := pipeline.LoadPipeline(ctx, db, projIdent.Key, n.Context.PipelineName, opts.DeepPipeline)
		if err != nil {
			return sdk.WrapError(err, "unable to load pipeline %s", n.Context.PipelineName)
		}
		w.Pipelines[pipDB.ID] = *pipDB
		n.Context.PipelineID = pipDB.ID
	}
	return nil
}

// Push push a workflow from cds files
func Push(ctx context.Context, db *gorp.DbMap, store cache.Store, proj *sdk.Project, data exportentities.WorkflowComponents,
	opts *PushOption, u sdk.Identifiable, decryptFunc keys.DecryptFunc) ([]sdk.Message, *sdk.Workflow, *sdk.Workflow, *PushSecrets, error) {
<<<<<<< HEAD
	ctx, end := observability.Span(ctx, "workflow.Push")
=======
	ctx, end := telemetry.Span(ctx, "workflow.Push")
>>>>>>> 0d1bd522
	defer end()
	if data.Workflow == nil {
		return nil, nil, nil, nil, sdk.NewErrorFrom(sdk.ErrWrongRequest, "invalid given workflow components, missing workflow file")
	}

	projIdent := sdk.ProjectIdentifiers{ID: proj.ID, Key: proj.Key}

	var err error
	var workflowExists bool
	var oldWf *sdk.Workflow

	if opts != nil && opts.OldWorkflow.ID > 0 {
		oldWf = &opts.OldWorkflow
	} else {
		// load the workflow from database if exists
		workflowExists, err = Exists(db, projIdent.Key, data.Workflow.GetName())
		if err != nil {
			return nil, nil, nil, nil, sdk.WrapError(err, "cannot check if workflow exists")
		}
		if workflowExists {
			oldWf, err = Load(ctx, db, projIdent, data.Workflow.GetName(), LoadOptions{WithIcon: true})
			if err != nil {
				return nil, nil, nil, nil, sdk.WrapError(err, "unable to load existing workflow")
			}
		}
	}

	// if a old workflow as code exists, we want to check if the new workflow is also as code on the same repository
	if oldWf != nil && oldWf.FromRepository != "" && (opts == nil || opts.FromRepository != oldWf.FromRepository) {
		return nil, nil, nil, nil, sdk.WithStack(sdk.ErrWorkflowAlreadyAsCode)
	}

	tx, err := db.Begin()
	if err != nil {
		return nil, nil, nil, nil, sdk.WrapError(err, "unable to start tx")
	}
	defer tx.Rollback() // nolint

	var allMsg []sdk.Message
	allSecrets := PushSecrets{
		ApplicationsSecrets: make(map[int64][]sdk.Variable),
		EnvironmentdSecrets: make(map[int64][]sdk.Variable),
	}
	for _, app := range data.Applications {
		var fromRepo string
		if opts != nil {
			fromRepo = opts.FromRepository
		}
		appDB, appSecrets, msgList, err := application.ParseAndImport(ctx, tx, store, *proj, &app, application.ImportOptions{Force: true, FromRepository: fromRepo}, decryptFunc, u)
		allMsg = append(allMsg, msgList...)
		if err != nil {
<<<<<<< HEAD
			return allMsg, nil, nil, nil, sdk.ErrorWithFallback(err, sdk.ErrWrongRequest, "unable to import application %s/%s", projIdent.Key, app.Name)
=======
			return allMsg, nil, nil, nil, sdk.ErrorWithFallback(err, sdk.ErrWrongRequest, "unable to import application %s/%s", proj.Key, app.Name)
>>>>>>> 0d1bd522
		}
		proj.SetApplication(*appDB)
		allSecrets.ApplicationsSecrets[appDB.ID] = appSecrets
	}

	for _, env := range data.Environments {
		var fromRepo string
		if opts != nil {
			fromRepo = opts.FromRepository
		}
		envDB, envsSecrets, msgList, err := environment.ParseAndImport(tx, *proj, env, environment.ImportOptions{Force: true, FromRepository: fromRepo}, decryptFunc, u)
		allMsg = append(allMsg, msgList...)
		if err != nil {
<<<<<<< HEAD
			return allMsg, nil, nil, nil, sdk.ErrorWithFallback(err, sdk.ErrWrongRequest, "unable to import environment %s/%s", projIdent.Key, env.Name)
=======
			return allMsg, nil, nil, nil, sdk.ErrorWithFallback(err, sdk.ErrWrongRequest, "unable to import environment %s/%s", proj.Key, env.Name)
>>>>>>> 0d1bd522
		}
		proj.SetEnvironment(*envDB)
		allSecrets.EnvironmentdSecrets[envDB.ID] = envsSecrets
	}

	for _, pip := range data.Pipelines {
		var fromRepo string
		if opts != nil {
			fromRepo = opts.FromRepository
		}
		pipDB, msgList, err := pipeline.ParseAndImport(ctx, tx, store, *proj, &pip, u, pipeline.ImportOptions{Force: true, FromRepository: fromRepo})
		allMsg = append(allMsg, msgList...)
		if err != nil {
<<<<<<< HEAD
			return allMsg, nil, nil, nil, sdk.ErrorWithFallback(err, sdk.ErrWrongRequest, "unable to import pipeline %s/%s", projIdent.Key, pip.Name)
=======
			return allMsg, nil, nil, nil, sdk.ErrorWithFallback(err, sdk.ErrWrongRequest, "unable to import pipeline %s/%s", proj.Key, pip.Name)
>>>>>>> 0d1bd522
		}
		proj.SetPipeline(*pipDB)
	}

	isDefaultBranch := true
	if opts != nil {
		isDefaultBranch = opts.IsDefaultBranch
	}

	var importOptions = ImportOptions{
		Force: true,
	}

	if opts != nil {
		importOptions.FromRepository = opts.FromRepository
		importOptions.IsDefaultBranch = opts.IsDefaultBranch
		importOptions.FromBranch = opts.Branch
		importOptions.VCSServer = opts.VCSServer
		importOptions.RepositoryName = opts.RepositoryName
		importOptions.RepositoryStrategy = opts.RepositoryStrategy
		importOptions.HookUUID = opts.HookUUID
	}

	wf, msgList, err := ParseAndImport(ctx, tx, store, *proj, oldWf, data.Workflow, u, importOptions)
	allMsg = append(allMsg, msgList...)
	if err != nil {
		return allMsg, nil, nil, nil, sdk.WrapError(err, "unable to import workflow %s", data.Workflow.GetName())
	}

	// If the workflow is "as-code", it should always be linked to a git repository
	if opts != nil && opts.FromRepository != "" {
		if wf.WorkflowData.Node.Context.ApplicationID == 0 {
			return nil, nil, nil, nil, sdk.WithStack(sdk.ErrApplicationMandatoryOnWorkflowAsCode)
		}
		app := wf.Applications[wf.WorkflowData.Node.Context.ApplicationID]
		if app.VCSServer == "" || app.RepositoryFullname == "" {
			return nil, nil, nil, nil, sdk.WithStack(sdk.ErrApplicationMandatoryOnWorkflowAsCode)
<<<<<<< HEAD
=======
		}
	}

	// come from run
	if opts != nil && opts.HookUUID != "" {
		// Load secrets from application and environment non-ascode
		for id, app := range wf.Applications {
			if app.FromRepository != "" {
				continue
			}
			appSecrets, err := LoadApplicationSecrets(db, id)
			if err != nil {
				return nil, nil, nil, nil, err
			}
			allSecrets.ApplicationsSecrets[id] = appSecrets
		}
		for id, env := range wf.Environments {
			if env.FromRepository != "" {
				continue
			}
			secrets, err := LoadEnvironmentSecrets(db, id)
			if err != nil {
				return nil, nil, nil, nil, err
			}
			allSecrets.EnvironmentdSecrets[id] = secrets
>>>>>>> 0d1bd522
		}
	}

	if wf.WorkflowData.Node.Context.ApplicationID != 0 {
		app := wf.Applications[wf.WorkflowData.Node.Context.ApplicationID]
		if err := application.Update(tx, &app); err != nil {
			return nil, nil, nil, nil, sdk.WrapError(err, "Unable to update application vcs datas")
		}
		wf.Applications[wf.WorkflowData.Node.Context.ApplicationID] = app
	}

	if !isDefaultBranch {
		_ = tx.Rollback()
		log.Debug("workflow %s rollbacked because it's not coming from the default branch", wf.Name)
	} else {
		if err := tx.Commit(); err != nil {
			return nil, nil, nil, nil, sdk.WithStack(err)
		}

		log.Debug("workflow %s updated", wf.Name)
	}

	return allMsg, wf, oldWf, &allSecrets, nil
}

// UpdateFavorite add or delete workflow from user favorites
func UpdateFavorite(db gorp.SqlExecutor, workflowID int64, u string, add bool) error {
	var query string
	if add {
		query = "INSERT INTO workflow_favorite (authentified_user_id, workflow_id) VALUES ($1, $2)"
	} else {
		query = "DELETE FROM workflow_favorite WHERE authentified_user_id = $1 AND workflow_id = $2"
	}

	_, err := db.Exec(query, u, workflowID)
	return sdk.WithStack(err)
}

// IsDeploymentIntegrationUsed checks if a deployment integration is used on any workflow
func IsDeploymentIntegrationUsed(db gorp.SqlExecutor, projectID int64, appID int64, pfName string) (bool, error) {
	query := `
	SELECT count(1)
	FROM w_node_context
	JOIN project_integration ON project_integration.id = w_node_context.project_integration_id
	WHERE w_node_context.application_id = $2
	AND project_integration.project_id = $1
	AND project_integration.name = $3
	`

	nb, err := db.SelectInt(query, projectID, appID, pfName)
	if err != nil {
		return false, sdk.WithStack(err)
	}

	return nb > 0, nil
}<|MERGE_RESOLUTION|>--- conflicted
+++ resolved
@@ -75,18 +75,13 @@
 	return count > 0, nil
 }
 
-<<<<<<< HEAD
 func LoadByRepo(ctx context.Context, db gorp.SqlExecutor, projIdent sdk.ProjectIdentifiers, repo string, opts LoadOptions) (*sdk.Workflow, error) {
-	ctx, end := observability.Span(ctx, "workflow.Load")
-=======
-func LoadByRepo(ctx context.Context, db gorp.SqlExecutor, proj sdk.Project, repo string, opts LoadOptions) (*sdk.Workflow, error) {
 	ctx, end := telemetry.Span(ctx, "workflow.Load")
->>>>>>> 0d1bd522
 	defer end()
 
 	dao := opts.GetWorkflowDAO()
 	dao.Filters.FromRepository = repo
-	dao.Filters.ProjectKey = proj.Key
+	dao.Filters.ProjectKey = projIdent.Key
 
 	ws, err := dao.Load(ctx, db)
 	if err != nil {
@@ -231,13 +226,8 @@
 }
 
 // Load loads a workflow for a given user (ie. checking permissions)
-<<<<<<< HEAD
 func Load(ctx context.Context, db gorp.SqlExecutor, projIdent sdk.ProjectIdentifiers, name string, opts LoadOptions) (*sdk.Workflow, error) {
-	ctx, end := observability.Span(ctx, "workflow.Load")
-=======
-func Load(ctx context.Context, db gorp.SqlExecutor, store cache.Store, proj sdk.Project, name string, opts LoadOptions) (*sdk.Workflow, error) {
 	ctx, end := telemetry.Span(ctx, "workflow.Load")
->>>>>>> 0d1bd522
 	defer end()
 
 	dao := opts.GetWorkflowDAO()
@@ -257,28 +247,6 @@
 
 	return &ws, nil
 }
-
-// LoadAndLockByID loads a workflow
-<<<<<<< HEAD
-func LoadAndLockByID(ctx context.Context, db gorp.SqlExecutor, projIdent sdk.ProjectIdentifiers, id int64, opts LoadOptions) (*sdk.Workflow, error) {
-	dao := opts.GetWorkflowDAO()
-	dao.Filters.WorkflowIDs = []int64{id}
-	dao.Lock = true
-
-	ws, err := dao.Load(ctx, db)
-	if err != nil {
-		return nil, err
-	}
-
-	if !opts.Minimal {
-		if err := CompleteWorkflow(ctx, db, &ws, projIdent, opts); err != nil {
-			return nil, err
-		}
-	}
-	return &ws, nil
-}
-=======
->>>>>>> 0d1bd522
 
 // LoadByID loads a workflow
 func LoadByID(ctx context.Context, db gorp.SqlExecutor, projIdent sdk.ProjectIdentifiers, id int64, opts LoadOptions) (*sdk.Workflow, error) {
@@ -299,13 +267,8 @@
 }
 
 // Insert inserts a new workflow
-<<<<<<< HEAD
-func Insert(ctx context.Context, db gorp.SqlExecutor, store cache.Store, projIdent sdk.ProjectIdentifiers, w *sdk.Workflow, projectGroups []sdk.GroupPermission) error {
+func Insert(ctx context.Context, db gorpmapping.SqlExecutorWithTx, store cache.Store, projIdent sdk.ProjectIdentifiers, projectGroups []sdk.GroupPermission, w *sdk.Workflow) error {
 	if err := CompleteWorkflow(ctx, db, w, projIdent, LoadOptions{}); err != nil {
-=======
-func Insert(ctx context.Context, db gorpmapping.SqlExecutorWithTx, store cache.Store, proj sdk.Project, w *sdk.Workflow) error {
-	if err := CompleteWorkflow(ctx, db, w, proj, LoadOptions{}); err != nil {
->>>>>>> 0d1bd522
 		return err
 	}
 
@@ -612,16 +575,11 @@
 }
 
 // Update updates a workflow
-<<<<<<< HEAD
-func Update(ctx context.Context, db gorp.SqlExecutor, store cache.Store, projIdent sdk.ProjectIdentifiers, wf *sdk.Workflow, uptOption UpdateOptions) error {
-	if err := CompleteWorkflow(ctx, db, wf, projIdent, LoadOptions{}); err != nil {
-=======
-func Update(ctx context.Context, db gorpmapping.SqlExecutorWithTx, store cache.Store, proj sdk.Project, wf *sdk.Workflow, uptOption UpdateOptions) error {
+func Update(ctx context.Context, db gorpmapping.SqlExecutorWithTx, store cache.Store, projIdent sdk.ProjectIdentifiers, wf *sdk.Workflow, uptOption UpdateOptions) error {
 	ctx, end := telemetry.Span(ctx, "workflow.Update")
 	defer end()
 
-	if err := CompleteWorkflow(ctx, db, wf, proj, LoadOptions{}); err != nil {
->>>>>>> 0d1bd522
+	if err := CompleteWorkflow(ctx, db, wf, projIdent, LoadOptions{}); err != nil {
 		return err
 	}
 
@@ -713,11 +671,7 @@
 }
 
 // Delete workflow
-<<<<<<< HEAD
-func Delete(ctx context.Context, db gorp.SqlExecutor, store cache.Store, projIdent sdk.ProjectIdentifiers, w *sdk.Workflow) error {
-=======
-func Delete(ctx context.Context, db gorpmapping.SqlExecutorWithTx, store cache.Store, proj sdk.Project, w *sdk.Workflow) error {
->>>>>>> 0d1bd522
+func Delete(ctx context.Context, db gorpmapping.SqlExecutorWithTx, store cache.Store, projIdent sdk.ProjectIdentifiers, w *sdk.Workflow) error {
 	// Delete all hooks
 	if err := hookUnregistration(ctx, db, store, projIdent, w.WorkflowData.GetHooksMapRef()); err != nil {
 		return sdk.WrapError(err, "unable to delete hooks from workflow")
@@ -744,18 +698,15 @@
 	return nil
 }
 
-<<<<<<< HEAD
 func CompleteWorkflow(ctx context.Context, db gorp.SqlExecutor, w *sdk.Workflow, projIdent sdk.ProjectIdentifiers, opts LoadOptions) error {
+	ctx, end := telemetry.Span(ctx, "workflow.CompleteWorkflow")
+	defer end()
+
 	projIntegrations, err := integration.LoadIntegrationsByProjectID(db, projIdent.ID)
 	if err != nil {
 		return err
 	}
-=======
-func CompleteWorkflow(ctx context.Context, db gorp.SqlExecutor, w *sdk.Workflow, proj sdk.Project, opts LoadOptions) error {
-	ctx, end := telemetry.Span(ctx, "workflow.CompleteWorkflow")
-	defer end()
-
->>>>>>> 0d1bd522
+
 	w.InitMaps()
 	w.AssignEmptyType()
 
@@ -1047,11 +998,7 @@
 		return nil
 	}
 	if n.Context.ApplicationName != "" {
-<<<<<<< HEAD
 		appDB, err := application.LoadByName(db, projIdent.Key, n.Context.ApplicationName, application.LoadOptions.WithDeploymentStrategies, application.LoadOptions.WithVariables, application.LoadOptions.WithKeys)
-=======
-		appDB, err := application.LoadByName(db, proj.Key, n.Context.ApplicationName, application.LoadOptions.WithDeploymentStrategies, application.LoadOptions.WithVariables, application.LoadOptions.WithKeys)
->>>>>>> 0d1bd522
 		if err != nil {
 			if sdk.ErrorIs(err, sdk.ErrNotFound) {
 				return sdk.NewErrorFrom(sdk.WithData(sdk.ErrNotFound, n.Context.ApplicationName), "cannot find application with name: %s", n.Context.ApplicationName)
@@ -1098,11 +1045,7 @@
 // Push push a workflow from cds files
 func Push(ctx context.Context, db *gorp.DbMap, store cache.Store, proj *sdk.Project, data exportentities.WorkflowComponents,
 	opts *PushOption, u sdk.Identifiable, decryptFunc keys.DecryptFunc) ([]sdk.Message, *sdk.Workflow, *sdk.Workflow, *PushSecrets, error) {
-<<<<<<< HEAD
-	ctx, end := observability.Span(ctx, "workflow.Push")
-=======
 	ctx, end := telemetry.Span(ctx, "workflow.Push")
->>>>>>> 0d1bd522
 	defer end()
 	if data.Workflow == nil {
 		return nil, nil, nil, nil, sdk.NewErrorFrom(sdk.ErrWrongRequest, "invalid given workflow components, missing workflow file")
@@ -1154,11 +1097,7 @@
 		appDB, appSecrets, msgList, err := application.ParseAndImport(ctx, tx, store, *proj, &app, application.ImportOptions{Force: true, FromRepository: fromRepo}, decryptFunc, u)
 		allMsg = append(allMsg, msgList...)
 		if err != nil {
-<<<<<<< HEAD
-			return allMsg, nil, nil, nil, sdk.ErrorWithFallback(err, sdk.ErrWrongRequest, "unable to import application %s/%s", projIdent.Key, app.Name)
-=======
 			return allMsg, nil, nil, nil, sdk.ErrorWithFallback(err, sdk.ErrWrongRequest, "unable to import application %s/%s", proj.Key, app.Name)
->>>>>>> 0d1bd522
 		}
 		proj.SetApplication(*appDB)
 		allSecrets.ApplicationsSecrets[appDB.ID] = appSecrets
@@ -1172,11 +1111,7 @@
 		envDB, envsSecrets, msgList, err := environment.ParseAndImport(tx, *proj, env, environment.ImportOptions{Force: true, FromRepository: fromRepo}, decryptFunc, u)
 		allMsg = append(allMsg, msgList...)
 		if err != nil {
-<<<<<<< HEAD
-			return allMsg, nil, nil, nil, sdk.ErrorWithFallback(err, sdk.ErrWrongRequest, "unable to import environment %s/%s", projIdent.Key, env.Name)
-=======
 			return allMsg, nil, nil, nil, sdk.ErrorWithFallback(err, sdk.ErrWrongRequest, "unable to import environment %s/%s", proj.Key, env.Name)
->>>>>>> 0d1bd522
 		}
 		proj.SetEnvironment(*envDB)
 		allSecrets.EnvironmentdSecrets[envDB.ID] = envsSecrets
@@ -1190,11 +1125,7 @@
 		pipDB, msgList, err := pipeline.ParseAndImport(ctx, tx, store, *proj, &pip, u, pipeline.ImportOptions{Force: true, FromRepository: fromRepo})
 		allMsg = append(allMsg, msgList...)
 		if err != nil {
-<<<<<<< HEAD
-			return allMsg, nil, nil, nil, sdk.ErrorWithFallback(err, sdk.ErrWrongRequest, "unable to import pipeline %s/%s", projIdent.Key, pip.Name)
-=======
 			return allMsg, nil, nil, nil, sdk.ErrorWithFallback(err, sdk.ErrWrongRequest, "unable to import pipeline %s/%s", proj.Key, pip.Name)
->>>>>>> 0d1bd522
 		}
 		proj.SetPipeline(*pipDB)
 	}
@@ -1232,8 +1163,6 @@
 		app := wf.Applications[wf.WorkflowData.Node.Context.ApplicationID]
 		if app.VCSServer == "" || app.RepositoryFullname == "" {
 			return nil, nil, nil, nil, sdk.WithStack(sdk.ErrApplicationMandatoryOnWorkflowAsCode)
-<<<<<<< HEAD
-=======
 		}
 	}
 
@@ -1259,7 +1188,6 @@
 				return nil, nil, nil, nil, err
 			}
 			allSecrets.EnvironmentdSecrets[id] = secrets
->>>>>>> 0d1bd522
 		}
 	}
 
