--- conflicted
+++ resolved
@@ -327,15 +327,10 @@
 	}
 	res.ProjectKey = proj.Key
 
-<<<<<<< HEAD
-	if err := IsValid(ctx, store, db, res, proj, u, opts); err != nil {
-		return nil, sdk.WrapError(err, "Unable to valid workflow")
-=======
 	if !opts.Minimal {
 		if err := IsValid(ctx, store, db, res, proj, u); err != nil {
 			return nil, sdk.WrapError(err, "Unable to valid workflow")
 		}
->>>>>>> 152a4840
 	}
 
 	return res, nil
@@ -981,13 +976,8 @@
 	return nil
 }
 
-<<<<<<< HEAD
 // IsValid cheks workflow validity
 func IsValid(ctx context.Context, store cache.Store, db gorp.SqlExecutor, w *sdk.Workflow, proj *sdk.Project, u *sdk.User, opts LoadOptions) error {
-=======
-// IsValid checks workflow validity
-func IsValid(ctx context.Context, store cache.Store, db gorp.SqlExecutor, w *sdk.Workflow, proj *sdk.Project, u *sdk.User) error {
->>>>>>> 152a4840
 	//Check project is not empty
 	if w.ProjectKey == "" {
 		return sdk.NewError(sdk.ErrWorkflowInvalid, fmt.Errorf("Invalid project key"))
