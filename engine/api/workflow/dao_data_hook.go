package workflow

import (
	"database/sql"
	"encoding/json"
<<<<<<< HEAD
=======

>>>>>>> 4beb89d1
	"github.com/go-gorp/gorp"

	"github.com/ovh/cds/engine/api/database/gorpmapping"
	"github.com/ovh/cds/sdk"
)

// CountHooksByApplication count hooks by application id
func CountHooksByApplication(db gorp.SqlExecutor, appID int64) (int64, error) {
	query := `
    SELECT count(w_node_hook.*)
    FROM w_node_hook
    JOIN w_node_context ON w_node_context.node_id = w_node_hook.node_id
    WHERE w_node_context.application_id = $1;
  `
	count, err := db.SelectInt(query, appID)
	if err != nil {
		return 0, sdk.WithStack(err)
	}

	return count, nil
}

// LoadHookByUUID load a hook by his uuid
func LoadHookByUUID(db gorp.SqlExecutor, uuid string) (sdk.NodeHook, error) {
	var hook sdk.NodeHook
	var res dbNodeHookData
	if err := db.SelectOne(&res, "select * from w_node_hook where uuid = $1", uuid); err != nil {
		if err == sql.ErrNoRows {
			return hook, sdk.WithStack(sdk.ErrNotFound)
		}
		return hook, sdk.WithStack(err)
	}

	model, err := LoadHookModelByID(db, res.HookModelID)
	if err != nil {
		return hook, sdk.WithStack(err)
	}
	res.HookModelName = model.Name
	return sdk.NodeHook(res), nil
}

// LoadAllHooks returns all hooks
func LoadAllHooks(db gorp.SqlExecutor) ([]sdk.NodeHook, error) {
	models, err := LoadHookModels(db)
	if err != nil {
		return nil, err
	}

	var res []dbNodeHookData
	if _, err := db.Select(&res, "select * from w_node_hook"); err != nil {
		if err == sql.ErrNoRows {
			return nil, nil
		}
		return nil, sdk.WithStack(err)
	}

	nodes := make([]sdk.NodeHook, 0, len(res))
	for i := range res {
		if err := res[i].PostGet(db); err != nil {
			return nil, err
		}
		for _, m := range models {
			if res[i].HookModelID == m.ID {
				res[i].HookModelName = m.Name
				break
			}
		}
		nodes = append(nodes, sdk.NodeHook(res[i]))
	}

	return nodes, nil
}

func (h *dbNodeHookData) PostGet(db gorp.SqlExecutor) error {
<<<<<<< HEAD
	var config sdk.WorkflowNodeHookConfig
	var configS string
	if _, err := db.Select(&configS, "select config from w_node_hook where id = $1", h.ID); err != nil {
		return sdk.WithStack(err)
	}
	if err := json.Unmarshal([]byte(configS), &config); err != nil {
		return sdk.WithStack(err)
	}
	h.Config = config
=======
	var configS string
	if err := db.SelectOne(&configS, "select config from w_node_hook where id = $1", h.ID); err != nil {
		return sdk.WithStack(err)
	}
	if err := json.Unmarshal([]byte(configS), &h.Config); err != nil {
		return sdk.WithStack(err)
	}
>>>>>>> 4beb89d1
	return nil
}

func insertNodeHookData(db gorp.SqlExecutor, w *sdk.Workflow, n *sdk.Node) error {
	if n.Hooks == nil || len(n.Hooks) == 0 {
		return nil
	}

	for i := range n.Hooks {
		h := &n.Hooks[i]
		h.NodeID = n.ID

		dbHook := dbNodeHookData(*h)
		if err := db.Insert(&dbHook); err != nil {
			return sdk.WrapError(err, "insertNodeHookData> Unable to insert workflow node hook")
		}
		h.ID = dbHook.ID
	}
	return nil
}

// PostInsert is a db hook
func (h *dbNodeHookData) PostInsert(db gorp.SqlExecutor) error {
	return h.PostUpdate(db)
}

// PostUpdate is a db hook
func (h *dbNodeHookData) PostUpdate(db gorp.SqlExecutor) error {
	config, errC := gorpmapping.JSONToNullString(h.Config)
	if errC != nil {
		return sdk.WrapError(errC, "dbNodeHookData.PostUpdate> Unable to marshall config")
	}

	if _, err := db.Exec("UPDATE w_node_hook SET config = $1 WHERE id = $2", config, h.ID); err != nil {
		return sdk.WrapError(err, "dbNodeHookData.PostUpdate> Unable to update config")
	}
	return nil
}<|MERGE_RESOLUTION|>--- conflicted
+++ resolved
@@ -3,10 +3,7 @@
 import (
 	"database/sql"
 	"encoding/json"
-<<<<<<< HEAD
-=======
 
->>>>>>> 4beb89d1
 	"github.com/go-gorp/gorp"
 
 	"github.com/ovh/cds/engine/api/database/gorpmapping"
@@ -81,17 +78,6 @@
 }
 
 func (h *dbNodeHookData) PostGet(db gorp.SqlExecutor) error {
-<<<<<<< HEAD
-	var config sdk.WorkflowNodeHookConfig
-	var configS string
-	if _, err := db.Select(&configS, "select config from w_node_hook where id = $1", h.ID); err != nil {
-		return sdk.WithStack(err)
-	}
-	if err := json.Unmarshal([]byte(configS), &config); err != nil {
-		return sdk.WithStack(err)
-	}
-	h.Config = config
-=======
 	var configS string
 	if err := db.SelectOne(&configS, "select config from w_node_hook where id = $1", h.ID); err != nil {
 		return sdk.WithStack(err)
@@ -99,7 +85,6 @@
 	if err := json.Unmarshal([]byte(configS), &h.Config); err != nil {
 		return sdk.WithStack(err)
 	}
->>>>>>> 4beb89d1
 	return nil
 }
 
