--- conflicted
+++ resolved
@@ -4,23 +4,7 @@
 	"bytes"
 	"context"
 	"encoding/json"
-<<<<<<< HEAD
-	"io/ioutil"
-	"net/http"
-	"sort"
-	"testing"
-
-	"github.com/fsamin/go-dump"
-=======
 	"fmt"
-	"github.com/fsamin/go-dump"
-	"github.com/ovh/cds/engine/api/bootstrap"
-	"github.com/ovh/cds/engine/api/repositoriesmanager"
->>>>>>> d367be86
-	"github.com/ovh/cds/engine/api/services"
-	"github.com/ovh/cds/sdk/log"
-	"github.com/stretchr/testify/assert"
-	"gopkg.in/yaml.v2"
 	"io/ioutil"
 	"net/http"
 	"reflect"
@@ -28,15 +12,23 @@
 	"strings"
 	"testing"
 
+	"github.com/fsamin/go-dump"
+	"github.com/stretchr/testify/assert"
+	"gopkg.in/yaml.v2"
+
 	"github.com/ovh/cds/engine/api/application"
+	"github.com/ovh/cds/engine/api/bootstrap"
 	"github.com/ovh/cds/engine/api/environment"
 	"github.com/ovh/cds/engine/api/pipeline"
 	"github.com/ovh/cds/engine/api/project"
+	"github.com/ovh/cds/engine/api/repositoriesmanager"
+	"github.com/ovh/cds/engine/api/services"
 	"github.com/ovh/cds/engine/api/test"
 	"github.com/ovh/cds/engine/api/test/assets"
 	"github.com/ovh/cds/engine/api/workflow"
 	"github.com/ovh/cds/sdk"
 	"github.com/ovh/cds/sdk/exportentities"
+	"github.com/ovh/cds/sdk/log"
 )
 
 func TestLoadAllShouldNotReturnAnyWorkflows(t *testing.T) {
@@ -87,15 +79,11 @@
 		},
 	}
 
-<<<<<<< HEAD
 	test.NoError(t, workflow.Insert(context.TODO(), db, cache, &w, proj))
 
 	maxRole, err := workflow.LoadMaxLevelPermission(context.TODO(), db, proj.Key, w.Name, []int64{proj.ProjectGroups[0].Group.ID})
 	test.NoError(t, err)
 	assert.Equal(t, 7, maxRole)
-=======
-	test.NoError(t, workflow.Insert(db, cache, &w, proj, u))
->>>>>>> d367be86
 
 	w1, err := workflow.Load(context.TODO(), db, cache, proj, "test_1", workflow.LoadOptions{})
 	test.NoError(t, err)
@@ -210,11 +198,7 @@
 		},
 	}
 
-<<<<<<< HEAD
 	test.NoError(t, workflow.Insert(context.TODO(), db, cache, &w, proj))
-=======
-	test.NoError(t, workflow.Insert(db, cache, &w, proj, u))
->>>>>>> d367be86
 
 	w1, err := workflow.Load(context.TODO(), db, cache, proj, "test_1", workflow.LoadOptions{})
 	test.NoError(t, err)
@@ -344,11 +328,7 @@
 		},
 	}
 
-<<<<<<< HEAD
 	test.NoError(t, workflow.Insert(context.TODO(), db, cache, &w, proj))
-=======
-	test.NoError(t, workflow.Insert(db, cache, &w, proj, u))
->>>>>>> d367be86
 
 	w1, err := workflow.Load(context.TODO(), db, cache, proj, "test_1", workflow.LoadOptions{})
 	test.NoError(t, err)
@@ -618,30 +598,18 @@
 		},
 	}
 
-<<<<<<< HEAD
 	test.NoError(t, workflow.Insert(context.TODO(), db, cache, &w, proj))
 
 	w1, err := workflow.Load(context.TODO(), db, cache, proj, "test_1", workflow.LoadOptions{})
 	test.NoError(t, err)
 
-=======
-	test.NoError(t, workflow.Insert(db, cache, &w, proj, u))
-
-	w1, err := workflow.Load(context.TODO(), db, cache, proj, "test_1", u, workflow.LoadOptions{})
-	test.NoError(t, err)
-
->>>>>>> d367be86
 	t.Logf("Modifying workflow... with %d instead of %d", app2.ID, app.ID)
 
 	w1.Name = "test_2"
 	w1.WorkflowData.Node.Context.PipelineID = pip2.ID
 	w1.WorkflowData.Node.Context.ApplicationID = app2.ID
 
-<<<<<<< HEAD
 	test.NoError(t, workflow.Update(context.TODO(), db, cache, w1, proj, workflow.UpdateOptions{}))
-=======
-	test.NoError(t, workflow.Update(context.TODO(), db, cache, w1, proj, u, workflow.UpdateOptions{}))
->>>>>>> d367be86
 
 	t.Logf("Reloading workflow...")
 	w2, err := workflow.LoadByID(context.TODO(), db, cache, proj, w1.ID, workflow.LoadOptions{})
@@ -807,13 +775,8 @@
 		},
 	}
 
-<<<<<<< HEAD
 	test.NoError(t, workflow.RenameNode(context.TODO(), db, &w))
 	test.NoError(t, workflow.Insert(context.TODO(), db, cache, &w, proj))
-=======
-	test.NoError(t, workflow.RenameNode(db, &w))
-	test.NoError(t, workflow.Insert(db, cache, &w, proj, u))
->>>>>>> d367be86
 
 	w1, err := workflow.Load(context.TODO(), db, cache, proj, "test_1", workflow.LoadOptions{})
 	test.NoError(t, err)
@@ -850,7 +813,6 @@
 		}
 	}
 	assertEqualNode(t, &w.WorkflowData.Node, &w1.WorkflowData.Node)
-<<<<<<< HEAD
 
 	assert.EqualValues(t, w.WorkflowData.Joins[0].Triggers[0].ChildNode.Context.Conditions, w1.WorkflowData.Joins[0].Triggers[0].ChildNode.Context.Conditions)
 	assert.Equal(t, w.WorkflowData.Joins[0].Triggers[0].ChildNode.Context.PipelineID, w1.WorkflowData.Joins[0].Triggers[0].ChildNode.Context.PipelineID)
@@ -860,17 +822,6 @@
 	assert.Equal(t, pip3.ID, w.WorkflowData.Node.Triggers[0].ChildNode.Triggers[0].ChildNode.Context.PipelineID)
 	assert.Equal(t, pip4.ID, w.WorkflowData.Node.Triggers[0].ChildNode.Triggers[0].ChildNode.Triggers[0].ChildNode.Context.PipelineID)
 
-=======
-
-	assert.EqualValues(t, w.WorkflowData.Joins[0].Triggers[0].ChildNode.Context.Conditions, w1.WorkflowData.Joins[0].Triggers[0].ChildNode.Context.Conditions)
-	assert.Equal(t, w.WorkflowData.Joins[0].Triggers[0].ChildNode.Context.PipelineID, w1.WorkflowData.Joins[0].Triggers[0].ChildNode.Context.PipelineID)
-
-	assert.Equal(t, pip1.ID, w.WorkflowData.Node.Context.PipelineID)
-	assert.Equal(t, pip2.ID, w.WorkflowData.Node.Triggers[0].ChildNode.Context.PipelineID)
-	assert.Equal(t, pip3.ID, w.WorkflowData.Node.Triggers[0].ChildNode.Triggers[0].ChildNode.Context.PipelineID)
-	assert.Equal(t, pip4.ID, w.WorkflowData.Node.Triggers[0].ChildNode.Triggers[0].ChildNode.Triggers[0].ChildNode.Context.PipelineID)
-
->>>>>>> d367be86
 	log.Warning("%d-%d", w1.WorkflowData.Node.Triggers[0].ChildNode.Triggers[0].ChildNode.ID,
 		w1.WorkflowData.Node.Triggers[0].ChildNode.Triggers[0].ChildNode.Triggers[0].ChildNode.ID)
 
@@ -1125,13 +1076,8 @@
 		},
 	}
 
-<<<<<<< HEAD
 	test.NoError(t, workflow.RenameNode(context.TODO(), db, &w))
 	test.NoError(t, workflow.Insert(context.TODO(), db, cache, &w, proj))
-=======
-	test.NoError(t, workflow.RenameNode(db, &w))
-	test.NoError(t, workflow.Insert(db, cache, &w, proj, u))
->>>>>>> d367be86
 
 	w1, err := workflow.Load(context.TODO(), db, cache, proj, "test_1", workflow.LoadOptions{})
 	test.NoError(t, err)
@@ -1221,13 +1167,8 @@
 
 	proj, _ = project.LoadByID(db, cache, proj.ID, project.LoadOptions.WithApplications, project.LoadOptions.WithPipelines, project.LoadOptions.WithEnvironments, project.LoadOptions.WithGroups)
 
-<<<<<<< HEAD
 	test.NoError(t, workflow.RenameNode(context.TODO(), db, &w))
 	test.NoError(t, workflow.Insert(context.TODO(), db, cache, &w, proj))
-=======
-	test.NoError(t, workflow.RenameNode(db, &w))
-	test.NoError(t, workflow.Insert(db, cache, &w, proj, u))
->>>>>>> d367be86
 
 	w1, err := workflow.Load(context.TODO(), db, cache, proj, "test_1", workflow.LoadOptions{})
 	test.NoError(t, err)
@@ -1258,15 +1199,9 @@
 		},
 	}
 
-<<<<<<< HEAD
 	test.NoError(t, workflow.RenameNode(context.TODO(), db, w1))
 
 	test.NoError(t, workflow.Update(context.TODO(), db, cache, w1, proj, workflow.UpdateOptions{}))
-=======
-	test.NoError(t, workflow.RenameNode(db, w1))
-
-	test.NoError(t, workflow.Update(context.TODO(), db, cache, w1, proj, u, workflow.UpdateOptions{}))
->>>>>>> d367be86
 
 	t.Logf("Reloading workflow...")
 	w2, err := workflow.LoadByID(context.TODO(), db, cache, proj, w1.ID, workflow.LoadOptions{})
@@ -1315,12 +1250,7 @@
 		}
 	}
 
-<<<<<<< HEAD
 	mockHookSservice, _ := assets.InsertService(t, db, "TestManualRunBuildParameterMultiApplication", services.TypeHooks)
-=======
-	mockHookSservice := &sdk.Service{Name: "TestManualRunBuildParameterMultiApplication", Type: services.TypeHooks}
-	test.NoError(t, services.Insert(db, mockHookSservice))
->>>>>>> d367be86
 	defer func() {
 		services.Delete(db, mockHookSservice) // nolint
 	}()
@@ -1335,34 +1265,6 @@
 			switch r.URL.String() {
 			// NEED get REPO
 			case "/task/bulk":
-<<<<<<< HEAD
-				h := sdk.NodeHook{
-					HookModelID: webHookID,
-					Config: sdk.WorkflowNodeHookConfig{
-						"method": sdk.WorkflowNodeHookConfigValue{
-							Value:        "POST",
-							Configurable: true,
-						},
-						"username": sdk.WorkflowNodeHookConfigValue{
-							Value:        "test",
-							Configurable: false,
-						},
-						"password": sdk.WorkflowNodeHookConfigValue{
-							Value:        "password",
-							Configurable: false,
-						},
-						"payload": sdk.WorkflowNodeHookConfigValue{
-							Value:        "{}",
-							Configurable: true,
-						},
-						"URL": sdk.WorkflowNodeHookConfigValue{
-							Value:        "https://www.github.com",
-							Configurable: true,
-						},
-					},
-				}
-				if err := enc.Encode(map[string]sdk.NodeHook{"uuid": h}); err != nil {
-=======
 				var hooks map[string]sdk.NodeHook
 				bts, err := ioutil.ReadAll(r.Body)
 				if err != nil {
@@ -1394,7 +1296,6 @@
 					Configurable: true,
 				}
 				if err := enc.Encode(hooks); err != nil {
->>>>>>> d367be86
 					return writeError(w, err)
 				}
 			default:
@@ -1552,13 +1453,8 @@
 		},
 	}
 
-<<<<<<< HEAD
 	test.NoError(t, workflow.RenameNode(context.TODO(), db, &w))
 	test.NoError(t, workflow.Insert(context.TODO(), db, cache, &w, proj), "unable to insert workflow")
-=======
-	test.NoError(t, workflow.RenameNode(db, &w))
-	test.NoError(t, workflow.Insert(db, cache, &w, proj, u), "unable to insert workflow")
->>>>>>> d367be86
 
 	w1, err := workflow.Load(context.TODO(), db, cache, proj, "test_1", workflow.LoadOptions{})
 	test.NoError(t, err)
