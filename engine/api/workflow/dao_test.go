package workflow_test

import (
	"context"
	"fmt"
<<<<<<< HEAD
=======
	"sort"
	"testing"

>>>>>>> 079815ae
	"github.com/fsamin/go-dump"
	"github.com/stretchr/testify/assert"
	"sort"
	"testing"

	"github.com/ovh/cds/engine/api/application"
	"github.com/ovh/cds/engine/api/environment"
	"github.com/ovh/cds/engine/api/pipeline"
	"github.com/ovh/cds/engine/api/project"
	"github.com/ovh/cds/engine/api/test"
	"github.com/ovh/cds/engine/api/test/assets"
	"github.com/ovh/cds/engine/api/workflow"
	"github.com/ovh/cds/sdk"
	"github.com/ovh/cds/sdk/exportentities"
)

func TestLoadAllShouldNotReturnAnyWorkflows(t *testing.T) {
	db, cache, end := test.SetupPG(t)
	defer end()
	u, _ := assets.InsertAdminUser(db)
	key := sdk.RandomString(10)
	proj := assets.InsertTestProject(t, db, cache, key, key, u)

	proj, _ = project.LoadByID(db, cache, proj.ID, u, project.LoadOptions.WithApplications, project.LoadOptions.WithPipelines, project.LoadOptions.WithEnvironments, project.LoadOptions.WithGroups)

	ws, err := workflow.LoadAll(db, proj.Key)
	test.NoError(t, err)
	assert.Equal(t, 0, len(ws))
}

func TestInsertSimpleWorkflowAndExport(t *testing.T) {
	db, cache, end := test.SetupPG(t)
	defer end()
	u, _ := assets.InsertAdminUser(db)

	key := sdk.RandomString(10)
	proj := assets.InsertTestProject(t, db, cache, key, key, u)

	pip := sdk.Pipeline{
		ProjectID:  proj.ID,
		ProjectKey: proj.Key,
		Name:       "pip1",
		Type:       sdk.BuildPipeline,
	}

	test.NoError(t, pipeline.InsertPipeline(db, cache, proj, &pip, u))

	proj, _ = project.LoadByID(db, cache, proj.ID, u, project.LoadOptions.WithApplications, project.LoadOptions.WithPipelines, project.LoadOptions.WithEnvironments, project.LoadOptions.WithGroups)

	w := sdk.Workflow{
		Name:       "test_1",
		ProjectID:  proj.ID,
		ProjectKey: proj.Key,
		Root: &sdk.WorkflowNode{
			PipelineID:   pip.ID,
			PipelineName: pip.Name,
		},
	}

	test.NoError(t, workflow.Insert(db, cache, &w, proj, u))

	w1, err := workflow.Load(context.TODO(), db, cache, proj, "test_1", u, workflow.LoadOptions{})
	test.NoError(t, err)

	assert.Equal(t, w.ID, w1.ID)
	assert.Equal(t, w.ProjectID, w1.ProjectID)
	assert.Equal(t, w.Name, w1.Name)
	assert.Equal(t, w.Root.PipelineID, w1.Root.PipelineID)
	assert.Equal(t, w.Root.PipelineName, w1.Root.PipelineName)
	assertEqualNode(t, w.Root, w1.Root)

	assert.False(t, w1.Root.Context.Mutex)

	ws, err := workflow.LoadAll(db, proj.Key)
	test.NoError(t, err)
	assert.Equal(t, 1, len(ws))

	exp, err := exportentities.NewWorkflow(*w1)
	test.NoError(t, err)
	btes, err := exportentities.Marshal(exp, exportentities.FormatYAML)
	test.NoError(t, err)

	fmt.Println(string(btes))

}

func TestInsertSimpleWorkflowWithWrongName(t *testing.T) {
	db, cache, end := test.SetupPG(t)
	defer end()
	u, _ := assets.InsertAdminUser(db)

	key := sdk.RandomString(10)
	proj := assets.InsertTestProject(t, db, cache, key, key, u)

	pip := sdk.Pipeline{
		ProjectID:  proj.ID,
		ProjectKey: proj.Key,
		Name:       "pip1",
		Type:       sdk.BuildPipeline,
	}

	test.NoError(t, pipeline.InsertPipeline(db, cache, proj, &pip, u))

	proj, _ = project.LoadByID(db, cache, proj.ID, u, project.LoadOptions.WithApplications, project.LoadOptions.WithPipelines, project.LoadOptions.WithEnvironments, project.LoadOptions.WithGroups)

	w := sdk.Workflow{
		Name:       "test_ 1",
		ProjectID:  proj.ID,
		ProjectKey: proj.Key,
		Root: &sdk.WorkflowNode{
			PipelineID:   pip.ID,
			PipelineName: pip.Name,
		},
	}

	assert.Error(t, workflow.Insert(db, cache, &w, proj, u))
}

func TestInsertSimpleWorkflowWithApplicationAndEnv(t *testing.T) {
	db, cache, end := test.SetupPG(t)
	defer end()

	u, _ := assets.InsertAdminUser(db)
	key := sdk.RandomString(10)
	proj := assets.InsertTestProject(t, db, cache, key, key, u)

	pip := sdk.Pipeline{
		ProjectID:  proj.ID,
		ProjectKey: proj.Key,
		Name:       "pip1",
		Type:       sdk.BuildPipeline,
	}

	test.NoError(t, pipeline.InsertPipeline(db, cache, proj, &pip, u))

	app := sdk.Application{
		ProjectID:  proj.ID,
		ProjectKey: proj.Key,
		Name:       "app1",
	}

	test.NoError(t, application.Insert(db, cache, proj, &app, u))

	env := sdk.Environment{
		ProjectID:  proj.ID,
		ProjectKey: proj.Key,
		Name:       "env1",
	}

	test.NoError(t, environment.InsertEnvironment(db, &env))

	proj, _ = project.LoadByID(db, cache, proj.ID, u, project.LoadOptions.WithApplications, project.LoadOptions.WithPipelines, project.LoadOptions.WithEnvironments, project.LoadOptions.WithGroups)

	w := sdk.Workflow{
		Name:       "test_1",
		ProjectID:  proj.ID,
		ProjectKey: proj.Key,
		Root: &sdk.WorkflowNode{
			PipelineID:   pip.ID,
			PipelineName: pip.Name,
			Context: &sdk.WorkflowNodeContext{
				Application: &app,
				Environment: &env,
				Mutex:       true,
			},
		},
	}

	test.NoError(t, workflow.Insert(db, cache, &w, proj, u))

	w1, err := workflow.Load(context.TODO(), db, cache, proj, "test_1", u, workflow.LoadOptions{})
	test.NoError(t, err)

	assert.Equal(t, w.ID, w1.ID)
	assert.Equal(t, w.Root.Context.ApplicationID, w1.Root.Context.ApplicationID)
	assert.Equal(t, w.Root.Context.EnvironmentID, w1.Root.Context.EnvironmentID)
	assert.Equal(t, w.Root.Context.Mutex, w1.Root.Context.Mutex)

}

func TestInsertComplexeWorkflowAndExport(t *testing.T) {
	db, cache, end := test.SetupPG(t)
	defer end()

	u, _ := assets.InsertAdminUser(db)
	key := sdk.RandomString(10)
	proj := assets.InsertTestProject(t, db, cache, key, key, u)

	pip1 := sdk.Pipeline{
		ProjectID:  proj.ID,
		ProjectKey: proj.Key,
		Name:       "pip1",
		Type:       sdk.BuildPipeline,
	}

	test.NoError(t, pipeline.InsertPipeline(db, cache, proj, &pip1, u))

	pip2 := sdk.Pipeline{
		ProjectID:  proj.ID,
		ProjectKey: proj.Key,
		Name:       "pip2",
		Type:       sdk.BuildPipeline,
	}

	test.NoError(t, pipeline.InsertPipeline(db, cache, proj, &pip2, u))

	pip3 := sdk.Pipeline{
		ProjectID:  proj.ID,
		ProjectKey: proj.Key,
		Name:       "pip3",
		Type:       sdk.BuildPipeline,
	}

	test.NoError(t, pipeline.InsertPipeline(db, cache, proj, &pip3, u))

	pip4 := sdk.Pipeline{
		ProjectID:  proj.ID,
		ProjectKey: proj.Key,
		Name:       "pip4",
		Type:       sdk.BuildPipeline,
	}

	test.NoError(t, pipeline.InsertPipeline(db, cache, proj, &pip4, u))

	proj, _ = project.LoadByID(db, cache, proj.ID, u, project.LoadOptions.WithApplications, project.LoadOptions.WithPipelines, project.LoadOptions.WithEnvironments, project.LoadOptions.WithGroups)

	w := sdk.Workflow{
		Name:       "test_1",
		ProjectID:  proj.ID,
		ProjectKey: proj.Key,
		Root: &sdk.WorkflowNode{
			Name:         "Root",
			PipelineID:   pip1.ID,
			PipelineName: pip1.Name,
			Triggers: []sdk.WorkflowNodeTrigger{
				sdk.WorkflowNodeTrigger{
					WorkflowDestNode: sdk.WorkflowNode{
						Name:         "First",
						PipelineID:   pip2.ID,
						PipelineName: pip2.Name,
						Context: &sdk.WorkflowNodeContext{
							Conditions: sdk.WorkflowNodeConditions{
								PlainConditions: []sdk.WorkflowNodeCondition{
									sdk.WorkflowNodeCondition{
										Operator: "eq",
										Value:    "master",
										Variable: ".git.branch",
									},
								},
							},
						},
						Triggers: []sdk.WorkflowNodeTrigger{
							sdk.WorkflowNodeTrigger{
								WorkflowDestNode: sdk.WorkflowNode{
									Name:         "Second",
									PipelineID:   pip3.ID,
									PipelineName: pip3.Name,
									Context: &sdk.WorkflowNodeContext{
										Conditions: sdk.WorkflowNodeConditions{
											PlainConditions: []sdk.WorkflowNodeCondition{
												sdk.WorkflowNodeCondition{
													Operator: "eq",
													Value:    "master",
													Variable: ".git.branch",
												},
											},
										},
									},
								},
							},
						},
					},
				},
				sdk.WorkflowNodeTrigger{
					WorkflowDestNode: sdk.WorkflowNode{
						Name:         "Last",
						PipelineID:   pip4.ID,
						PipelineName: pip4.Name,
						Context: &sdk.WorkflowNodeContext{
							Conditions: sdk.WorkflowNodeConditions{
								PlainConditions: []sdk.WorkflowNodeCondition{
									sdk.WorkflowNodeCondition{
										Operator: "eq",
										Value:    "master",
										Variable: ".git.branch",
									},
								},
							},
						},
					},
				},
			},
		},
	}

	test.NoError(t, workflow.Insert(db, cache, &w, proj, u))

	w1, err := workflow.Load(context.TODO(), db, cache, proj, "test_1", u, workflow.LoadOptions{})
	test.NoError(t, err)

	assert.Equal(t, w.ID, w1.ID)
	assert.Equal(t, w.ProjectID, w1.ProjectID)
	assert.Equal(t, w.Name, w1.Name)
	assert.Equal(t, w.Root.PipelineID, w1.Root.PipelineID)
	assert.Equal(t, w.Root.PipelineName, w1.Root.PipelineName)
	test.Equal(t, len(w.Root.Triggers), len(w1.Root.Triggers))

	workflow.Sort(&w)

	assertEqualNode(t, w.Root, w1.Root)

	exp, err := exportentities.NewWorkflow(w)
	test.NoError(t, err)
	btes, err := exportentities.Marshal(exp, exportentities.FormatYAML)
	test.NoError(t, err)

	fmt.Println(string(btes))
}

func TestInsertComplexeWorkflowWithBadOperator(t *testing.T) {
	db, cache, end := test.SetupPG(t)
	defer end()

	u, _ := assets.InsertAdminUser(db)
	key := sdk.RandomString(10)
	proj := assets.InsertTestProject(t, db, cache, key, key, u)

	pip1 := sdk.Pipeline{
		ProjectID:  proj.ID,
		ProjectKey: proj.Key,
		Name:       "pip1",
		Type:       sdk.BuildPipeline,
	}

	test.NoError(t, pipeline.InsertPipeline(db, cache, proj, &pip1, u))

	pip2 := sdk.Pipeline{
		ProjectID:  proj.ID,
		ProjectKey: proj.Key,
		Name:       "pip2",
		Type:       sdk.BuildPipeline,
	}

	test.NoError(t, pipeline.InsertPipeline(db, cache, proj, &pip2, u))

	pip3 := sdk.Pipeline{
		ProjectID:  proj.ID,
		ProjectKey: proj.Key,
		Name:       "pip3",
		Type:       sdk.BuildPipeline,
	}

	test.NoError(t, pipeline.InsertPipeline(db, cache, proj, &pip3, u))

	pip4 := sdk.Pipeline{
		ProjectID:  proj.ID,
		ProjectKey: proj.Key,
		Name:       "pip4",
		Type:       sdk.BuildPipeline,
	}

	test.NoError(t, pipeline.InsertPipeline(db, cache, proj, &pip4, u))

	proj, _ = project.LoadByID(db, cache, proj.ID, u, project.LoadOptions.WithApplications, project.LoadOptions.WithPipelines, project.LoadOptions.WithEnvironments, project.LoadOptions.WithGroups)

	w := sdk.Workflow{
		Name:       "test_1",
		ProjectID:  proj.ID,
		ProjectKey: proj.Key,
		Root: &sdk.WorkflowNode{
			Name:         "Root",
			PipelineID:   pip1.ID,
			PipelineName: pip1.Name,
			Triggers: []sdk.WorkflowNodeTrigger{
				sdk.WorkflowNodeTrigger{
					WorkflowDestNode: sdk.WorkflowNode{
						Name:         "First",
						PipelineID:   pip2.ID,
						PipelineName: pip2.Name,
						Context: &sdk.WorkflowNodeContext{
							Conditions: sdk.WorkflowNodeConditions{
								PlainConditions: []sdk.WorkflowNodeCondition{
									sdk.WorkflowNodeCondition{
										Operator: "=",
										Value:    "master",
										Variable: ".git.branch",
									},
								},
							},
						},
						Triggers: []sdk.WorkflowNodeTrigger{
							sdk.WorkflowNodeTrigger{
								WorkflowDestNode: sdk.WorkflowNode{
									Name:         "Second",
									PipelineID:   pip3.ID,
									PipelineName: pip3.Name,
									Context: &sdk.WorkflowNodeContext{
										Conditions: sdk.WorkflowNodeConditions{
											PlainConditions: []sdk.WorkflowNodeCondition{
												sdk.WorkflowNodeCondition{
													Operator: "=",
													Value:    "master",
													Variable: ".git.branch",
												},
											},
										},
									},
								},
							},
						},
					},
				},
				sdk.WorkflowNodeTrigger{
					WorkflowDestNode: sdk.WorkflowNode{
						Name:         "Last",
						PipelineID:   pip4.ID,
						PipelineName: pip4.Name,
						Context: &sdk.WorkflowNodeContext{
							Conditions: sdk.WorkflowNodeConditions{
								PlainConditions: []sdk.WorkflowNodeCondition{
									sdk.WorkflowNodeCondition{
										Operator: "=",
										Value:    "master",
										Variable: ".git.branch",
									},
								},
							},
						},
					},
				},
			},
		},
	}

	assert.Error(t, workflow.Insert(db, cache, &w, proj, u))
}

func assertEqualNode(t *testing.T, n1, n2 *sdk.WorkflowNode) {
	t.Logf("assertEqualNode : %d(%s) on %s", n2.ID, n2.Ref, n2.PipelineName)
	workflow.SortNode(n1)
	workflow.SortNode(n2)
	t.Logf("assertEqualNode : Checking hooks")
	test.Equal(t, len(n1.Hooks), len(n2.Hooks))
	t.Logf("assertEqualNode : Checking triggers")
	test.Equal(t, len(n1.Triggers), len(n2.Triggers))
	t.Logf("assertEqualNode : Checking out going hooks")
	test.Equal(t, len(n1.OutgoingHooks), len(n2.OutgoingHooks))

	assert.Equal(t, n1.PipelineName, n2.PipelineName)
	for i, t1 := range n1.Triggers {
		t2 := n2.Triggers[i]
		test.Equal(t, len(t1.WorkflowDestNode.Context.Conditions.PlainConditions), len(t2.WorkflowDestNode.Context.Conditions.PlainConditions), "Number of conditions on node does not match")
		test.EqualValuesWithoutOrder(t, t1.WorkflowDestNode.Context.Conditions.PlainConditions, t2.WorkflowDestNode.Context.Conditions.PlainConditions, "Conditions on triggers does not match")
		assertEqualNode(t, &t1.WorkflowDestNode, &t2.WorkflowDestNode)
	}
}
func TestUpdateSimpleWorkflowWithApplicationEnvPipelineParametersAndPayload(t *testing.T) {
	db, cache, end := test.SetupPG(t)
	defer end()
	u, _ := assets.InsertAdminUser(db)
	key := sdk.RandomString(10)
	proj := assets.InsertTestProject(t, db, cache, key, key, u)

	pip := sdk.Pipeline{
		ProjectID:  proj.ID,
		ProjectKey: proj.Key,
		Name:       "pip1",
		Type:       sdk.BuildPipeline,
		Parameter: []sdk.Parameter{
			{
				Name:  "param1",
				Type:  sdk.StringParameter,
				Value: "value1",
			},
		},
	}

	test.NoError(t, pipeline.InsertPipeline(db, cache, proj, &pip, u))

	pip2 := sdk.Pipeline{
		ProjectID:  proj.ID,
		ProjectKey: proj.Key,
		Name:       "pip2",
		Type:       sdk.BuildPipeline,
		Parameter: []sdk.Parameter{
			{
				Name:  "param1",
				Type:  sdk.StringParameter,
				Value: "value1",
			},
		},
	}

	test.NoError(t, pipeline.InsertPipeline(db, cache, proj, &pip2, u))

	pip3 := sdk.Pipeline{
		ProjectID:  proj.ID,
		ProjectKey: proj.Key,
		Name:       "pip3",
		Type:       sdk.BuildPipeline,
	}

	test.NoError(t, pipeline.InsertPipeline(db, cache, proj, &pip3, u))

	app := sdk.Application{
		ProjectID:  proj.ID,
		ProjectKey: proj.Key,
		Name:       "app1",
	}

	test.NoError(t, application.Insert(db, cache, proj, &app, u))

	app2 := sdk.Application{
		ProjectID:  proj.ID,
		ProjectKey: proj.Key,
		Name:       "app2",
	}

	test.NoError(t, application.Insert(db, cache, proj, &app2, u))

	env := sdk.Environment{
		ProjectID:  proj.ID,
		ProjectKey: proj.Key,
		Name:       "env1",
	}

	test.NoError(t, environment.InsertEnvironment(db, &env))

	proj, _ = project.LoadByID(db, cache, proj.ID, u, project.LoadOptions.WithApplications, project.LoadOptions.WithPipelines, project.LoadOptions.WithEnvironments, project.LoadOptions.WithGroups)

	w := sdk.Workflow{
		Name:       "test_1",
		ProjectID:  proj.ID,
		ProjectKey: proj.Key,
		Root: &sdk.WorkflowNode{
			PipelineID:   pip.ID,
			PipelineName: pip.Name,
			Context: &sdk.WorkflowNodeContext{
				Application: &app,
				Environment: &env,
				DefaultPipelineParameters: []sdk.Parameter{
					{
						Name:  "param1",
						Type:  sdk.StringParameter,
						Value: "param1_value",
					},
				},
				DefaultPayload: []sdk.Parameter{
					{
						Name:  "git.branch",
						Type:  sdk.StringParameter,
						Value: "master",
					},
				},
			},
			Triggers: []sdk.WorkflowNodeTrigger{
				sdk.WorkflowNodeTrigger{
					WorkflowDestNode: sdk.WorkflowNode{
						PipelineID: pip3.ID,
					},
				},
			},
		},
	}

	test.NoError(t, workflow.Insert(db, cache, &w, proj, u))

	w1, err := workflow.Load(context.TODO(), db, cache, proj, "test_1", u, workflow.LoadOptions{})
	test.NoError(t, err)

	w1old, err := workflow.Load(context.TODO(), db, cache, proj, "test_1", u, workflow.LoadOptions{})
	test.NoError(t, err)

	t.Logf("Modifying workflow... with %d instead of %d", app2.ID, app.ID)

	w1.Name = "test_2"
	w1.Root.PipelineID = pip2.ID
	w1.Root.Context.Application = &app2
	w1.Root.Context.ApplicationID = app2.ID

	test.NoError(t, workflow.Update(db, cache, w1, w1old, proj, u))

	t.Logf("Reloading workflow...")
	w2, err := workflow.LoadByID(db, cache, proj, w1.ID, u, workflow.LoadOptions{})
	test.NoError(t, err)

	assert.Equal(t, w1.ID, w2.ID)
	assert.Equal(t, app2.ID, w2.Root.Context.Application.ID)
	assert.Equal(t, env.ID, w2.Root.Context.Environment.ID)

	test.NoError(t, workflow.Delete(context.TODO(), db, cache, proj, w2))
}

func TestInsertComplexeWorkflowWithJoinsAndExport(t *testing.T) {
	db, cache, end := test.SetupPG(t)
	defer end()
	u, _ := assets.InsertAdminUser(db)
	key := sdk.RandomString(10)
	proj := assets.InsertTestProject(t, db, cache, key, key, u)

	pip1 := sdk.Pipeline{
		ProjectID:  proj.ID,
		ProjectKey: proj.Key,
		Name:       "pip1",
		Type:       sdk.BuildPipeline,
	}

	test.NoError(t, pipeline.InsertPipeline(db, cache, proj, &pip1, u))

	pip2 := sdk.Pipeline{
		ProjectID:  proj.ID,
		ProjectKey: proj.Key,
		Name:       "pip2",
		Type:       sdk.BuildPipeline,
	}

	test.NoError(t, pipeline.InsertPipeline(db, cache, proj, &pip2, u))

	pip3 := sdk.Pipeline{
		ProjectID:  proj.ID,
		ProjectKey: proj.Key,
		Name:       "pip3",
		Type:       sdk.BuildPipeline,
	}

	test.NoError(t, pipeline.InsertPipeline(db, cache, proj, &pip3, u))

	pip4 := sdk.Pipeline{
		ProjectID:  proj.ID,
		ProjectKey: proj.Key,
		Name:       "pip4",
		Type:       sdk.BuildPipeline,
	}

	test.NoError(t, pipeline.InsertPipeline(db, cache, proj, &pip4, u))

	pip5 := sdk.Pipeline{
		ProjectID:  proj.ID,
		ProjectKey: proj.Key,
		Name:       "pip5",
		Type:       sdk.BuildPipeline,
	}

	test.NoError(t, pipeline.InsertPipeline(db, cache, proj, &pip5, u))

	proj, _ = project.LoadByID(db, cache, proj.ID, u, project.LoadOptions.WithApplications, project.LoadOptions.WithPipelines, project.LoadOptions.WithEnvironments, project.LoadOptions.WithGroups)

	w := sdk.Workflow{
		Name:       "test_1",
		ProjectID:  proj.ID,
		ProjectKey: proj.Key,
		WorkflowData: &sdk.WorkflowData{
			Joins: []sdk.Node{
				{
					Type: sdk.NodeTypeJoin,
					JoinContext: []sdk.NodeJoin{
						{
							ParentName: "pip3",
						},
						{
							ParentName: "pip4",
						},
					},
					Triggers: []sdk.NodeTrigger{
						{
							ChildNode: sdk.Node{
								Type: sdk.NodeTypePipeline,
								Context: &sdk.NodeContext{
									PipelineID: pip5.ID,
									Conditions: sdk.WorkflowNodeConditions{
										PlainConditions: []sdk.WorkflowNodeCondition{
											{
												Operator: "eq",
												Value:    "master",
												Variable: ".git.branch",
											},
										},
									},
								},
							},
						},
					},
				},
			},
			Node: sdk.Node{
				Type: sdk.NodeTypePipeline,
				Context: &sdk.NodeContext{
					PipelineID: pip1.ID,
				},
				Triggers: []sdk.NodeTrigger{
					{
						ChildNode: sdk.Node{
							Type: sdk.NodeTypePipeline,
							Context: &sdk.NodeContext{
								PipelineID: pip2.ID,
								Conditions: sdk.WorkflowNodeConditions{
									PlainConditions: []sdk.WorkflowNodeCondition{
										{
											Operator: "eq",
											Value:    "master",
											Variable: ".git.branch",
										},
									},
								},
							},
							Triggers: []sdk.NodeTrigger{
								{
									ChildNode: sdk.Node{
										Ref:  "pip3",
										Type: sdk.NodeTypePipeline,
										Context: &sdk.NodeContext{
											PipelineID: pip3.ID,
											Conditions: sdk.WorkflowNodeConditions{
												PlainConditions: []sdk.WorkflowNodeCondition{
													{
														Operator: "eq",
														Value:    "master",
														Variable: ".git.branch",
													},
												},
											},
										},
										Triggers: []sdk.NodeTrigger{{
											ChildNode: sdk.Node{
												Ref:  "pip4",
												Type: sdk.NodeTypePipeline,
												Context: &sdk.NodeContext{
													PipelineID: pip4.ID,
													Conditions: sdk.WorkflowNodeConditions{
														PlainConditions: []sdk.WorkflowNodeCondition{
															{
																Operator: "eq",
																Value:    "master",
																Variable: ".git.branch",
															},
														},
													},
												},
											},
										},
										},
									},
								},
							},
						},
					},
				},
			},
		},
	}

	test.NoError(t, workflow.RenameNode(db, &w))
	w.RetroMigrate()
	test.NoError(t, workflow.Insert(db, cache, &w, proj, u))

	w1, err := workflow.Load(context.TODO(), db, cache, proj, "test_1", u, workflow.LoadOptions{})
	test.NoError(t, err)

	assert.Equal(t, w.ID, w1.ID)
	assert.Equal(t, w.ProjectID, w1.ProjectID)
	assert.Equal(t, w.Name, w1.Name)
	assert.Equal(t, w.Root.PipelineID, w1.Root.PipelineID)
	assert.Equal(t, w.Root.PipelineName, w1.Root.PipelineName)
	test.Equal(t, len(w.Root.Triggers), len(w1.Root.Triggers))

	workflow.Sort(&w)

	m1, _ := dump.ToMap(w)
	m2, _ := dump.ToMap(w1)

	keys := []string{}
	for k := range m2 {
		keys = append(keys, k)
	}

	sort.Strings(keys)

	for _, k := range keys {
		v := m2[k]
		v1, ok := m1[k]
		if ok {
			if v1 == v {
				t.Logf("%s: %s", k, v)
			} else {
				t.Logf("%s: %s but was %s", k, v, v1)
			}
		} else {
			t.Logf("%s: %s but was undefined", k, v)
		}
	}
	assertEqualNode(t, w.Root, w1.Root)

	assert.EqualValues(t, w.Joins[0].Triggers[0].WorkflowDestNode.Context.Conditions, w1.Joins[0].Triggers[0].WorkflowDestNode.Context.Conditions)
	assert.Equal(t, w.Joins[0].Triggers[0].WorkflowDestNode.PipelineID, w1.Joins[0].Triggers[0].WorkflowDestNode.PipelineID)

	assert.Equal(t, pip1.Name, w.Root.PipelineName)
	assert.Equal(t, pip2.Name, w.Root.Triggers[0].WorkflowDestNode.PipelineName)
	assert.Equal(t, pip3.Name, w.Root.Triggers[0].WorkflowDestNode.Triggers[0].WorkflowDestNode.PipelineName)
	assert.Equal(t, pip4.Name, w.Root.Triggers[0].WorkflowDestNode.Triggers[0].WorkflowDestNode.Triggers[0].WorkflowDestNode.PipelineName)
	test.EqualValuesWithoutOrder(t, []int64{
		w1.Root.Triggers[0].WorkflowDestNode.Triggers[0].WorkflowDestNode.ID,
		w1.Root.Triggers[0].WorkflowDestNode.Triggers[0].WorkflowDestNode.Triggers[0].WorkflowDestNode.ID,
	}, w1.Joins[0].SourceNodeIDs)
	assert.Equal(t, pip5.Name, w.Joins[0].Triggers[0].WorkflowDestNode.PipelineName)

	exp, err := exportentities.NewWorkflow(*w1)
	test.NoError(t, err)
	btes, err := exportentities.Marshal(exp, exportentities.FormatYAML)
	test.NoError(t, err)

	fmt.Println(string(btes))

}

func TestInsertComplexeWorkflowWithComplexeJoins(t *testing.T) {
	db, cache, end := test.SetupPG(t)
	defer end()
	u, _ := assets.InsertAdminUser(db)
	key := sdk.RandomString(10)
	proj := assets.InsertTestProject(t, db, cache, key, key, u)

	pip1 := sdk.Pipeline{
		ProjectID:  proj.ID,
		ProjectKey: proj.Key,
		Name:       "pip1",
		Type:       sdk.BuildPipeline,
	}

	test.NoError(t, pipeline.InsertPipeline(db, cache, proj, &pip1, u))

	pip2 := sdk.Pipeline{
		ProjectID:  proj.ID,
		ProjectKey: proj.Key,
		Name:       "pip2",
		Type:       sdk.BuildPipeline,
	}

	test.NoError(t, pipeline.InsertPipeline(db, cache, proj, &pip2, u))

	pip3 := sdk.Pipeline{
		ProjectID:  proj.ID,
		ProjectKey: proj.Key,
		Name:       "pip3",
		Type:       sdk.BuildPipeline,
	}

	test.NoError(t, pipeline.InsertPipeline(db, cache, proj, &pip3, u))

	pip4 := sdk.Pipeline{
		ProjectID:  proj.ID,
		ProjectKey: proj.Key,
		Name:       "pip4",
		Type:       sdk.BuildPipeline,
	}

	test.NoError(t, pipeline.InsertPipeline(db, cache, proj, &pip4, u))

	pip5 := sdk.Pipeline{
		ProjectID:  proj.ID,
		ProjectKey: proj.Key,
		Name:       "pip5",
		Type:       sdk.BuildPipeline,
	}

	test.NoError(t, pipeline.InsertPipeline(db, cache, proj, &pip5, u))

	pip6 := sdk.Pipeline{
		ProjectID:  proj.ID,
		ProjectKey: proj.Key,
		Name:       "pip6",
		Type:       sdk.BuildPipeline,
	}

	test.NoError(t, pipeline.InsertPipeline(db, cache, proj, &pip6, u))

	pip7 := sdk.Pipeline{
		ProjectID:  proj.ID,
		ProjectKey: proj.Key,
		Name:       "pip7",
		Type:       sdk.BuildPipeline,
	}

	test.NoError(t, pipeline.InsertPipeline(db, cache, proj, &pip7, u))

	proj, _ = project.LoadByID(db, cache, proj.ID, u, project.LoadOptions.WithApplications, project.LoadOptions.WithPipelines, project.LoadOptions.WithEnvironments, project.LoadOptions.WithGroups)

	w := sdk.Workflow{
		Name:       "test_1",
		ProjectID:  proj.ID,
		ProjectKey: proj.Key,
		WorkflowData: &sdk.WorkflowData{
			Node: sdk.Node{
				Type: sdk.NodeTypePipeline,
				Context: &sdk.NodeContext{
					PipelineID: pip1.ID,
				},
				Triggers: []sdk.NodeTrigger{
					{
						ChildNode: sdk.Node{
							Type: sdk.NodeTypePipeline,
							Context: &sdk.NodeContext{
								PipelineID: pip2.ID,
								Conditions: sdk.WorkflowNodeConditions{
									PlainConditions: []sdk.WorkflowNodeCondition{
										{
											Operator: "eq",
											Value:    "master",
											Variable: ".git.branch",
										},
									},
								},
							},
							Triggers: []sdk.NodeTrigger{
								{
									ChildNode: sdk.Node{
										Ref:  "pip3",
										Type: sdk.NodeTypePipeline,
										Context: &sdk.NodeContext{
											PipelineID: pip3.ID,
											Conditions: sdk.WorkflowNodeConditions{
												PlainConditions: []sdk.WorkflowNodeCondition{
													{
														Operator: "eq",
														Value:    "master",
														Variable: ".git.branch",
													},
												},
											},
										},
										Triggers: []sdk.NodeTrigger{
											{
												ChildNode: sdk.Node{
													Ref:  "pip4",
													Type: sdk.NodeTypePipeline,
													Context: &sdk.NodeContext{
														PipelineID: pip4.ID,
														Conditions: sdk.WorkflowNodeConditions{
															PlainConditions: []sdk.WorkflowNodeCondition{
																{
																	Operator: "eq",
																	Value:    "master",
																	Variable: ".git.branch",
																},
															},
														},
													},
												},
											},
										},
									},
								},
							},
						},
					},
				},
			},
			Joins: []sdk.Node{
				{
					Type: sdk.NodeTypeJoin,
					JoinContext: []sdk.NodeJoin{
						{
							ParentName: "pip3",
						},
						{
							ParentName: "pip4",
						},
					},
					Triggers: []sdk.NodeTrigger{
						{
							ChildNode: sdk.Node{
								Ref:  "pip5",
								Type: sdk.NodeTypePipeline,
								Context: &sdk.NodeContext{
									PipelineID: pip5.ID,
									Conditions: sdk.WorkflowNodeConditions{
										PlainConditions: []sdk.WorkflowNodeCondition{
											{
												Operator: "eq",
												Value:    "master",
												Variable: ".git.branch",
											},
										},
									},
								},
							},
						},
						{
							ChildNode: sdk.Node{
								Ref:  "pip6",
								Type: sdk.NodeTypePipeline,
								Context: &sdk.NodeContext{
									PipelineID: pip6.ID,
									Conditions: sdk.WorkflowNodeConditions{
										PlainConditions: []sdk.WorkflowNodeCondition{
											{
												Operator: "eq",
												Value:    "master",
												Variable: ".git.branch",
											},
										},
									},
								},
							},
						},
					},
				},
				{
					Type: sdk.NodeTypeJoin,
					JoinContext: []sdk.NodeJoin{
						{
							ParentName: "pip5",
						},
						{
							ParentName: "pip6",
						},
					},
					Triggers: []sdk.NodeTrigger{
						{
							ChildNode: sdk.Node{
								Type: sdk.NodeTypePipeline,
								Context: &sdk.NodeContext{
									PipelineID: pip7.ID,
									Conditions: sdk.WorkflowNodeConditions{
										PlainConditions: []sdk.WorkflowNodeCondition{
											{
												Operator: "eq",
												Value:    "master",
												Variable: ".git.branch",
											},
										},
									},
								},
							},
						},
					},
				},
			},
		},
		Notifications: []sdk.WorkflowNotification{
			{
				Type:           "jabber",
				SourceNodeRefs: []string{"pip6", "pip5"},
				Settings: &sdk.JabberEmailUserNotificationSettings{
					OnFailure:    sdk.UserNotificationAlways,
					OnStart:      true,
					OnSuccess:    sdk.UserNotificationAlways,
					SendToAuthor: true,
					SendToGroups: true,
					Template: sdk.UserNotificationTemplate{
						Body:    "body",
						Subject: "title",
					},
				},
			},
		},
	}

	test.NoError(t, workflow.RenameNode(db, &w))
	w.RetroMigrate()
	test.NoError(t, workflow.Insert(db, cache, &w, proj, u))

	w1, err := workflow.Load(context.TODO(), db, cache, proj, "test_1", u, workflow.LoadOptions{})
	test.NoError(t, err)

	workflow.Sort(&w)

	m1, _ := dump.ToMap(w)
	m2, _ := dump.ToMap(w1)

	keys := []string{}
	for k := range m2 {
		keys = append(keys, k)
	}

	sort.Strings(keys)

	for _, k := range keys {
		v := m2[k]
		v1, ok := m1[k]
		if ok {
			if v1 == v {
				t.Logf("%s: %s", k, v)
			} else {
				t.Logf("%s: %s but was %s", k, v, v1)
			}
		} else {
			t.Logf("%s: %s but was undefined", k, v)
		}
	}
	assertEqualNode(t, w.Root, w1.Root)
}

func TestUpdateWorkflowWithJoins(t *testing.T) {
	db, cache, end := test.SetupPG(t)
	defer end()
	u, _ := assets.InsertAdminUser(db)
	key := sdk.RandomString(10)
	proj := assets.InsertTestProject(t, db, cache, key, key, u)

	pip := sdk.Pipeline{
		ProjectID:  proj.ID,
		ProjectKey: proj.Key,
		Name:       "pip1",
		Type:       sdk.BuildPipeline,
	}

	test.NoError(t, pipeline.InsertPipeline(db, cache, proj, &pip, u))

	pip2 := sdk.Pipeline{
		ProjectID:  proj.ID,
		ProjectKey: proj.Key,
		Name:       "pip2",
		Type:       sdk.BuildPipeline,
	}

	test.NoError(t, pipeline.InsertPipeline(db, cache, proj, &pip2, u))

	pip3 := sdk.Pipeline{
		ProjectID:  proj.ID,
		ProjectKey: proj.Key,
		Name:       "pip3",
		Type:       sdk.BuildPipeline,
	}

	test.NoError(t, pipeline.InsertPipeline(db, cache, proj, &pip3, u))

	w := sdk.Workflow{
		Name:       "test_1",
		ProjectID:  proj.ID,
		ProjectKey: proj.Key,
		WorkflowData: &sdk.WorkflowData{
			Node: sdk.Node{
				Type: sdk.NodeTypePipeline,
				Context: &sdk.NodeContext{
					PipelineID: pip.ID,
				},
				Triggers: []sdk.NodeTrigger{
					{
						ChildNode: sdk.Node{
							Type: sdk.NodeTypePipeline,
							Context: &sdk.NodeContext{
								PipelineID: pip2.ID,
							},
						},
					},
				},
			},
		},
	}

	proj, _ = project.LoadByID(db, cache, proj.ID, u, project.LoadOptions.WithApplications, project.LoadOptions.WithPipelines, project.LoadOptions.WithEnvironments, project.LoadOptions.WithGroups)

	test.NoError(t, workflow.RenameNode(db, &w))
	w.RetroMigrate()
	test.NoError(t, workflow.Insert(db, cache, &w, proj, u))

	w1, err := workflow.Load(context.TODO(), db, cache, proj, "test_1", u, workflow.LoadOptions{})
	test.NoError(t, err)

	w1old := *w1
	w1.Name = "test_2"
	w1.WorkflowData.Joins = []sdk.Node{
		{
			Type: sdk.NodeTypeJoin,
			JoinContext: []sdk.NodeJoin{
				{
					ParentName: "pip1_1",
				},
				{
					ParentName: "pip2_1",
				},
			},
			Triggers: []sdk.NodeTrigger{
				{
					ChildNode: sdk.Node{
						Type: sdk.NodeTypePipeline,
						Context: &sdk.NodeContext{
							PipelineID: pip3.ID,
						},
					},
				},
			},
		},
	}

	test.NoError(t, workflow.RenameNode(db, w1))
	w1.RetroMigrate()

	test.NoError(t, workflow.Update(db, cache, w1, &w1old, proj, u))

	t.Logf("Reloading workflow...")
	w2, err := workflow.LoadByID(db, cache, proj, w1.ID, u, workflow.LoadOptions{})
	test.NoError(t, err)

	m1, _ := dump.ToMap(w1)
	m2, _ := dump.ToMap(w2)

	keys := []string{}
	for k := range m2 {
		keys = append(keys, k)
	}

	sort.Strings(keys)

	for _, k := range keys {
		v := m2[k]
		v1, ok := m1[k]
		if ok {
			if v1 == v {
				t.Logf("%s: %s", k, v)
			} else {
				t.Logf("%s: %s but was %s", k, v, v1)
			}
		} else {
			t.Logf("%s: %s but was undefined", k, v)
		}
	}

	test.NoError(t, workflow.Delete(context.TODO(), db, cache, proj, w2))
}

func TestInsertSimpleWorkflowWithHookAndExport(t *testing.T) {
	db, cache, end := test.SetupPG(t)
	defer end()
	test.NoError(t, workflow.CreateBuiltinWorkflowHookModels(db))
	test.NoError(t, workflow.CreateBuiltinWorkflowOutgoingHookModels(db))

<<<<<<< HEAD
	hookModels, err := workflow.LoadHookModels(db)
	test.NoError(t, err)
	var webHookID int64
	for _, h := range hookModels {
		if h.Name == sdk.WebHookModel.Name {
			webHookID = h.ID
			break
		}
	}

	outHookModels, err := workflow.LoadOutgoingHookModels(db)
	var outWebHookID int64
	for _, h := range outHookModels {
		if h.Name == sdk.OutgoingWebHookModel.Name {
			outWebHookID = h.ID
			break
		}
	}

=======
>>>>>>> 079815ae
	u, _ := assets.InsertAdminUser(db)

	key := sdk.RandomString(10)
	proj := assets.InsertTestProject(t, db, cache, key, key, u)

	pip := sdk.Pipeline{
		ProjectID:  proj.ID,
		ProjectKey: proj.Key,
		Name:       "pip1",
		Type:       sdk.BuildPipeline,
	}

	test.NoError(t, pipeline.InsertPipeline(db, cache, proj, &pip, u))

	proj, _ = project.LoadByID(db, cache, proj.ID, u, project.LoadOptions.WithApplications, project.LoadOptions.WithPipelines, project.LoadOptions.WithEnvironments, project.LoadOptions.WithGroups)

	w := sdk.Workflow{
		Name:       "test_1",
		ProjectID:  proj.ID,
		ProjectKey: proj.Key,
		WorkflowData: &sdk.WorkflowData{
			Node: sdk.Node{
				Type: sdk.NodeTypePipeline,
				Context: &sdk.NodeContext{
					PipelineID: pip.ID,
					Conditions: sdk.WorkflowNodeConditions{
						PlainConditions: []sdk.WorkflowNodeCondition{
							{
								Operator: "eq",
								Value:    "master",
								Variable: ".git.branch",
							},
						},
					},
				},
				Hooks: []sdk.NodeHook{
					{
						HookModelID: webHookID,
						Config: sdk.WorkflowNodeHookConfig{
							"method": sdk.WorkflowNodeHookConfigValue{
								Value:        "POST",
								Configurable: true,
							},
							"username": sdk.WorkflowNodeHookConfigValue{
								Value:        "test",
								Configurable: false,
							},
							"password": sdk.WorkflowNodeHookConfigValue{
								Value:        "password",
								Configurable: false,
							},
						},
					},
				},
				Triggers: []sdk.NodeTrigger{
					{
						ChildNode: sdk.Node{
							Type: sdk.NodeTypeOutGoingHook,
							OutGoingHookContext: &sdk.NodeOutGoingHook{
								HookModelID: outWebHookID,
								Config: sdk.WorkflowNodeHookConfig{
									"method": sdk.WorkflowNodeHookConfigValue{
										Value:        "POST",
										Configurable: true,
									},
									"username": sdk.WorkflowNodeHookConfigValue{
										Value:        "test",
										Configurable: false,
									},
									"password": sdk.WorkflowNodeHookConfigValue{
										Value:        "password",
										Configurable: false,
									},
								},
							},
						},
					},
					{
						ChildNode: sdk.Node{
							Type: sdk.NodeTypeOutGoingHook,
							OutGoingHookContext: &sdk.NodeOutGoingHook{
								HookModelID: outWebHookID,
								Config: sdk.WorkflowNodeHookConfig{
									"method": sdk.WorkflowNodeHookConfigValue{
										Value:        "POST",
										Configurable: true,
									},
									"username": sdk.WorkflowNodeHookConfigValue{
										Value:        "test",
										Configurable: false,
									},
									"password": sdk.WorkflowNodeHookConfigValue{
										Value:        "password",
										Configurable: false,
									},
								},
							},
							Triggers: []sdk.NodeTrigger{
								{
									ChildNode: sdk.Node{
										Type: sdk.NodeTypePipeline,
										Context: &sdk.NodeContext{
											PipelineID: pip.ID,
										},
									},
								},
							},
						},
					},
				},
			},
			OutgoingHooks: []sdk.WorkflowNodeOutgoingHook{
				{
					WorkflowHookModel: sdk.WorkflowHookModel{
						Name: sdk.OutgoingWebHookModel.Name,
					},
					Config: sdk.WorkflowNodeHookConfig{
						"method": sdk.WorkflowNodeHookConfigValue{
							Value:        "POST",
							Configurable: true,
						},
						"username": sdk.WorkflowNodeHookConfigValue{
							Value:        "test",
							Configurable: false,
						},
						"password": sdk.WorkflowNodeHookConfigValue{
							Value:        "password",
							Configurable: false,
						},
					},
				},
				{
					WorkflowHookModel: sdk.WorkflowHookModel{
						Name: sdk.OutgoingWebHookModel.Name,
					},
					Config: sdk.WorkflowNodeHookConfig{
						"method": sdk.WorkflowNodeHookConfigValue{
							Value:        "POST",
							Configurable: true,
						},
						"username": sdk.WorkflowNodeHookConfigValue{
							Value:        "test",
							Configurable: false,
						},
						"password": sdk.WorkflowNodeHookConfigValue{
							Value:        "password",
							Configurable: false,
						},
					},
					Triggers: []sdk.WorkflowNodeOutgoingHookTrigger{
						{
							WorkflowDestNode: sdk.WorkflowNode{
								PipelineID:   pip.ID,
								PipelineName: pip.Name,
							},
						},
					},
				},
			},
		},
	}

	test.NoError(t, workflow.RenameNode(db, &w))
	(&w).RetroMigrate()
	test.NoError(t, workflow.Insert(db, cache, &w, proj, u))

	w1, err := workflow.Load(context.TODO(), db, cache, proj, "test_1", u, workflow.LoadOptions{})
	test.NoError(t, err)

	assert.Equal(t, w.ID, w1.ID)
	assert.Equal(t, w.ProjectID, w1.ProjectID)
	assert.Equal(t, w.Name, w1.Name)
	assert.Equal(t, w.Root.PipelineID, w1.Root.PipelineID)
	assert.Equal(t, w.Root.PipelineName, w1.Root.PipelineName)
	assertEqualNode(t, w.Root, w1.Root)

	ws, err := workflow.LoadAll(db, proj.Key)
	test.NoError(t, err)
	assert.Equal(t, 1, len(ws))

	if t.Failed() {
		return
	}

	assert.Len(t, w.Root.Hooks, 1)

	exp, err := exportentities.NewWorkflow(*w1)
	test.NoError(t, err)
	btes, err := exportentities.Marshal(exp, exportentities.FormatYAML)
	test.NoError(t, err)

	fmt.Println(string(btes))

	test.NoError(t, workflow.Delete(context.TODO(), db, cache, proj, &w))
}<|MERGE_RESOLUTION|>--- conflicted
+++ resolved
@@ -3,16 +3,11 @@
 import (
 	"context"
 	"fmt"
-<<<<<<< HEAD
-=======
 	"sort"
 	"testing"
 
->>>>>>> 079815ae
 	"github.com/fsamin/go-dump"
 	"github.com/stretchr/testify/assert"
-	"sort"
-	"testing"
 
 	"github.com/ovh/cds/engine/api/application"
 	"github.com/ovh/cds/engine/api/environment"
@@ -1236,7 +1231,6 @@
 	test.NoError(t, workflow.CreateBuiltinWorkflowHookModels(db))
 	test.NoError(t, workflow.CreateBuiltinWorkflowOutgoingHookModels(db))
 
-<<<<<<< HEAD
 	hookModels, err := workflow.LoadHookModels(db)
 	test.NoError(t, err)
 	var webHookID int64
@@ -1256,8 +1250,6 @@
 		}
 	}
 
-=======
->>>>>>> 079815ae
 	u, _ := assets.InsertAdminUser(db)
 
 	key := sdk.RandomString(10)
@@ -1369,54 +1361,6 @@
 					},
 				},
 			},
-			OutgoingHooks: []sdk.WorkflowNodeOutgoingHook{
-				{
-					WorkflowHookModel: sdk.WorkflowHookModel{
-						Name: sdk.OutgoingWebHookModel.Name,
-					},
-					Config: sdk.WorkflowNodeHookConfig{
-						"method": sdk.WorkflowNodeHookConfigValue{
-							Value:        "POST",
-							Configurable: true,
-						},
-						"username": sdk.WorkflowNodeHookConfigValue{
-							Value:        "test",
-							Configurable: false,
-						},
-						"password": sdk.WorkflowNodeHookConfigValue{
-							Value:        "password",
-							Configurable: false,
-						},
-					},
-				},
-				{
-					WorkflowHookModel: sdk.WorkflowHookModel{
-						Name: sdk.OutgoingWebHookModel.Name,
-					},
-					Config: sdk.WorkflowNodeHookConfig{
-						"method": sdk.WorkflowNodeHookConfigValue{
-							Value:        "POST",
-							Configurable: true,
-						},
-						"username": sdk.WorkflowNodeHookConfigValue{
-							Value:        "test",
-							Configurable: false,
-						},
-						"password": sdk.WorkflowNodeHookConfigValue{
-							Value:        "password",
-							Configurable: false,
-						},
-					},
-					Triggers: []sdk.WorkflowNodeOutgoingHookTrigger{
-						{
-							WorkflowDestNode: sdk.WorkflowNode{
-								PipelineID:   pip.ID,
-								PipelineName: pip.Name,
-							},
-						},
-					},
-				},
-			},
 		},
 	}
 
