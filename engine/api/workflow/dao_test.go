package workflow_test

import (
	"context"
	"fmt"
	"sort"
	"testing"

	"github.com/fsamin/go-dump"
	"github.com/stretchr/testify/assert"

	"github.com/ovh/cds/engine/api/application"
	"github.com/ovh/cds/engine/api/environment"
	"github.com/ovh/cds/engine/api/pipeline"
	"github.com/ovh/cds/engine/api/project"
	"github.com/ovh/cds/engine/api/test"
	"github.com/ovh/cds/engine/api/test/assets"
	"github.com/ovh/cds/engine/api/workflow"
	"github.com/ovh/cds/sdk"
	"github.com/ovh/cds/sdk/exportentities"
)

func TestLoadAllShouldNotReturnAnyWorkflows(t *testing.T) {
	db, cache, end := test.SetupPG(t)
	defer end()
	u, _ := assets.InsertAdminUser(db)
	key := sdk.RandomString(10)
	proj := assets.InsertTestProject(t, db, cache, key, key, u)

	proj, _ = project.LoadByID(db, cache, proj.ID, u, project.LoadOptions.WithApplications, project.LoadOptions.WithPipelines, project.LoadOptions.WithEnvironments, project.LoadOptions.WithGroups)

	ws, err := workflow.LoadAll(db, proj.Key)
	test.NoError(t, err)
	assert.Equal(t, 0, len(ws))
}

func TestInsertSimpleWorkflowAndExport(t *testing.T) {
	db, cache, end := test.SetupPG(t)
	defer end()
	u, _ := assets.InsertAdminUser(db)

	key := sdk.RandomString(10)
	proj := assets.InsertTestProject(t, db, cache, key, key, u)

	pip := sdk.Pipeline{
		ProjectID:  proj.ID,
		ProjectKey: proj.Key,
		Name:       "pip1",
		Type:       sdk.BuildPipeline,
	}

	test.NoError(t, pipeline.InsertPipeline(db, cache, proj, &pip, u))

	proj, _ = project.LoadByID(db, cache, proj.ID, u, project.LoadOptions.WithApplications, project.LoadOptions.WithPipelines, project.LoadOptions.WithEnvironments, project.LoadOptions.WithGroups)

	w := sdk.Workflow{
		Name:       "test_1",
		ProjectID:  proj.ID,
		ProjectKey: proj.Key,
		WorkflowData: &sdk.WorkflowData{
			Node: sdk.Node{
				Name: "node1",
				Ref:  "node1",
				Type: sdk.NodeTypePipeline,
				Context: &sdk.NodeContext{
					PipelineID: pip.ID,
				},
			},
		},
	}

	(&w).RetroMigrate()

	test.NoError(t, workflow.Insert(db, cache, &w, proj, u))

	w1, err := workflow.Load(context.TODO(), db, cache, proj, "test_1", u, workflow.LoadOptions{})
	test.NoError(t, err)

	assert.Equal(t, w.ID, w1.ID)
	assert.Equal(t, w.ProjectID, w1.ProjectID)
	assert.Equal(t, w.Name, w1.Name)
	assert.Equal(t, w.Root.PipelineID, w1.Root.PipelineID)
	assert.Equal(t, w.Root.PipelineName, w1.Root.PipelineName)
	assertEqualNode(t, w.Root, w1.Root)

	assert.False(t, w1.Root.Context.Mutex)

	ws, err := workflow.LoadAll(db, proj.Key)
	test.NoError(t, err)
	assert.Equal(t, 1, len(ws))

	exp, err := exportentities.NewWorkflow(*w1)
	test.NoError(t, err)
	btes, err := exportentities.Marshal(exp, exportentities.FormatYAML)
	test.NoError(t, err)

	fmt.Println(string(btes))

}

func TestInsertSimpleWorkflowWithWrongName(t *testing.T) {
	db, cache, end := test.SetupPG(t)
	defer end()
	u, _ := assets.InsertAdminUser(db)

	key := sdk.RandomString(10)
	proj := assets.InsertTestProject(t, db, cache, key, key, u)

	pip := sdk.Pipeline{
		ProjectID:  proj.ID,
		ProjectKey: proj.Key,
		Name:       "pip1",
		Type:       sdk.BuildPipeline,
	}

	test.NoError(t, pipeline.InsertPipeline(db, cache, proj, &pip, u))

	proj, _ = project.LoadByID(db, cache, proj.ID, u, project.LoadOptions.WithApplications, project.LoadOptions.WithPipelines, project.LoadOptions.WithEnvironments, project.LoadOptions.WithGroups)

	w := sdk.Workflow{
		Name:       "test_ 1",
		ProjectID:  proj.ID,
		ProjectKey: proj.Key,
		WorkflowData: &sdk.WorkflowData{
			Node: sdk.Node{
				Name: "root",
				Ref:  "root",
				Type: sdk.NodeTypePipeline,
				Context: &sdk.NodeContext{
					PipelineID: pip.ID,
				},
			},
		},
	}

	assert.Error(t, workflow.Insert(db, cache, &w, proj, u))
}

func TestInsertSimpleWorkflowWithApplicationAndEnv(t *testing.T) {
	db, cache, end := test.SetupPG(t)
	defer end()

	u, _ := assets.InsertAdminUser(db)
	key := sdk.RandomString(10)
	proj := assets.InsertTestProject(t, db, cache, key, key, u)

	pip := sdk.Pipeline{
		ProjectID:  proj.ID,
		ProjectKey: proj.Key,
		Name:       "pip1",
		Type:       sdk.BuildPipeline,
	}

	test.NoError(t, pipeline.InsertPipeline(db, cache, proj, &pip, u))

	app := sdk.Application{
		ProjectID:  proj.ID,
		ProjectKey: proj.Key,
		Name:       "app1",
	}

	test.NoError(t, application.Insert(db, cache, proj, &app, u))

	env := sdk.Environment{
		ProjectID:  proj.ID,
		ProjectKey: proj.Key,
		Name:       "env1",
	}

	test.NoError(t, environment.InsertEnvironment(db, &env))

	proj, _ = project.LoadByID(db, cache, proj.ID, u, project.LoadOptions.WithApplications, project.LoadOptions.WithPipelines, project.LoadOptions.WithEnvironments, project.LoadOptions.WithGroups)

	w := sdk.Workflow{
		Name:       "test_1",
		ProjectID:  proj.ID,
		ProjectKey: proj.Key,
		WorkflowData: &sdk.WorkflowData{
			Node: sdk.Node{
				Name: "node1",
				Ref:  "node1",
				Type: sdk.NodeTypePipeline,
				Context: &sdk.NodeContext{
					PipelineID:    pip.ID,
					ApplicationID: app.ID,
					EnvironmentID: env.ID,
					Mutex:         true,
				},
			},
		},
	}

	(&w).RetroMigrate()

	test.NoError(t, workflow.Insert(db, cache, &w, proj, u))

	w1, err := workflow.Load(context.TODO(), db, cache, proj, "test_1", u, workflow.LoadOptions{})
	test.NoError(t, err)

	assert.Equal(t, w.ID, w1.ID)
	assert.Equal(t, w.Root.Context.ApplicationID, w1.Root.Context.ApplicationID)
	assert.Equal(t, w.Root.Context.EnvironmentID, w1.Root.Context.EnvironmentID)
	assert.Equal(t, w.Root.Context.Mutex, w1.Root.Context.Mutex)

}

func TestInsertComplexeWorkflowAndExport(t *testing.T) {
	db, cache, end := test.SetupPG(t)
	defer end()

	u, _ := assets.InsertAdminUser(db)
	key := sdk.RandomString(10)
	proj := assets.InsertTestProject(t, db, cache, key, key, u)

	pip1 := sdk.Pipeline{
		ProjectID:  proj.ID,
		ProjectKey: proj.Key,
		Name:       "pip1",
		Type:       sdk.BuildPipeline,
	}

	test.NoError(t, pipeline.InsertPipeline(db, cache, proj, &pip1, u))

	pip2 := sdk.Pipeline{
		ProjectID:  proj.ID,
		ProjectKey: proj.Key,
		Name:       "pip2",
		Type:       sdk.BuildPipeline,
	}

	test.NoError(t, pipeline.InsertPipeline(db, cache, proj, &pip2, u))

	pip3 := sdk.Pipeline{
		ProjectID:  proj.ID,
		ProjectKey: proj.Key,
		Name:       "pip3",
		Type:       sdk.BuildPipeline,
	}

	test.NoError(t, pipeline.InsertPipeline(db, cache, proj, &pip3, u))

	pip4 := sdk.Pipeline{
		ProjectID:  proj.ID,
		ProjectKey: proj.Key,
		Name:       "pip4",
		Type:       sdk.BuildPipeline,
	}

	test.NoError(t, pipeline.InsertPipeline(db, cache, proj, &pip4, u))

	proj, _ = project.LoadByID(db, cache, proj.ID, u, project.LoadOptions.WithApplications, project.LoadOptions.WithPipelines, project.LoadOptions.WithEnvironments, project.LoadOptions.WithGroups)

	w := sdk.Workflow{
		Name:       "test_1",
		ProjectID:  proj.ID,
		ProjectKey: proj.Key,
		WorkflowData: &sdk.WorkflowData{
			Node: sdk.Node{
				Name: "Root",
				Ref:  "root",
				Type: sdk.NodeTypePipeline,
				Context: &sdk.NodeContext{
					PipelineID: pip1.ID,
				},
				Triggers: []sdk.NodeTrigger{
					{
						ChildNode: sdk.Node{
							Name: "First",
							Ref:  "first",
							Type: sdk.NodeTypePipeline,
							Context: &sdk.NodeContext{
								PipelineID: pip2.ID,
								Conditions: sdk.WorkflowNodeConditions{
									PlainConditions: []sdk.WorkflowNodeCondition{
										{
											Operator: "eq",
											Value:    "master",
											Variable: ".git.branch",
										},
									},
								},
							},
							Triggers: []sdk.NodeTrigger{
								{
									ChildNode: sdk.Node{
										Name: "Second",
										Ref:  "second",
										Type: sdk.NodeTypePipeline,
										Context: &sdk.NodeContext{
											PipelineID: pip3.ID,
											Conditions: sdk.WorkflowNodeConditions{
												PlainConditions: []sdk.WorkflowNodeCondition{
													{
														Operator: "eq",
														Value:    "master",
														Variable: ".git.branch",
													},
												},
											},
										},
									},
								},
							},
						},
					},
					{
						ChildNode: sdk.Node{
							Name: "Last",
							Ref:  "last",
							Type: sdk.NodeTypePipeline,
							Context: &sdk.NodeContext{
								PipelineID: pip4.ID,
								Conditions: sdk.WorkflowNodeConditions{
									PlainConditions: []sdk.WorkflowNodeCondition{
										sdk.WorkflowNodeCondition{
											Operator: "eq",
											Value:    "master",
											Variable: ".git.branch",
										},
									},
								},
							},
						},
					},
				},
			},
		},
	}

	(&w).RetroMigrate()
	test.NoError(t, workflow.Insert(db, cache, &w, proj, u))

	w1, err := workflow.Load(context.TODO(), db, cache, proj, "test_1", u, workflow.LoadOptions{})
	test.NoError(t, err)

	assert.Equal(t, w.ID, w1.ID)
	assert.Equal(t, w.ProjectID, w1.ProjectID)
	assert.Equal(t, w.Name, w1.Name)
	assert.Equal(t, w.Root.PipelineID, w1.Root.PipelineID)
	assert.Equal(t, w.Root.PipelineName, w1.Root.PipelineName)
	test.Equal(t, len(w.Root.Triggers), len(w1.Root.Triggers))

	workflow.Sort(&w)

	assertEqualNode(t, w.Root, w1.Root)

	exp, err := exportentities.NewWorkflow(w)
	test.NoError(t, err)
	btes, err := exportentities.Marshal(exp, exportentities.FormatYAML)
	test.NoError(t, err)

	fmt.Println(string(btes))
}

func TestInsertComplexeWorkflowWithBadOperator(t *testing.T) {
	db, cache, end := test.SetupPG(t)
	defer end()

	u, _ := assets.InsertAdminUser(db)
	key := sdk.RandomString(10)
	proj := assets.InsertTestProject(t, db, cache, key, key, u)

	pip1 := sdk.Pipeline{
		ProjectID:  proj.ID,
		ProjectKey: proj.Key,
		Name:       "pip1",
		Type:       sdk.BuildPipeline,
	}

	test.NoError(t, pipeline.InsertPipeline(db, cache, proj, &pip1, u))

	pip2 := sdk.Pipeline{
		ProjectID:  proj.ID,
		ProjectKey: proj.Key,
		Name:       "pip2",
		Type:       sdk.BuildPipeline,
	}

	test.NoError(t, pipeline.InsertPipeline(db, cache, proj, &pip2, u))

	pip3 := sdk.Pipeline{
		ProjectID:  proj.ID,
		ProjectKey: proj.Key,
		Name:       "pip3",
		Type:       sdk.BuildPipeline,
	}

	test.NoError(t, pipeline.InsertPipeline(db, cache, proj, &pip3, u))

	pip4 := sdk.Pipeline{
		ProjectID:  proj.ID,
		ProjectKey: proj.Key,
		Name:       "pip4",
		Type:       sdk.BuildPipeline,
	}

	test.NoError(t, pipeline.InsertPipeline(db, cache, proj, &pip4, u))

	proj, _ = project.LoadByID(db, cache, proj.ID, u, project.LoadOptions.WithApplications, project.LoadOptions.WithPipelines, project.LoadOptions.WithEnvironments, project.LoadOptions.WithGroups)

	w := sdk.Workflow{
		Name:       "test_1",
		ProjectID:  proj.ID,
		ProjectKey: proj.Key,
		Root: &sdk.WorkflowNode{
			Name:         "Root",
			PipelineID:   pip1.ID,
			PipelineName: pip1.Name,
			Triggers: []sdk.WorkflowNodeTrigger{
				sdk.WorkflowNodeTrigger{
					WorkflowDestNode: sdk.WorkflowNode{
						Name:         "First",
						PipelineID:   pip2.ID,
						PipelineName: pip2.Name,
						Context: &sdk.WorkflowNodeContext{
							Conditions: sdk.WorkflowNodeConditions{
								PlainConditions: []sdk.WorkflowNodeCondition{
									sdk.WorkflowNodeCondition{
										Operator: "=",
										Value:    "master",
										Variable: ".git.branch",
									},
								},
							},
						},
						Triggers: []sdk.WorkflowNodeTrigger{
							sdk.WorkflowNodeTrigger{
								WorkflowDestNode: sdk.WorkflowNode{
									Name:         "Second",
									PipelineID:   pip3.ID,
									PipelineName: pip3.Name,
									Context: &sdk.WorkflowNodeContext{
										Conditions: sdk.WorkflowNodeConditions{
											PlainConditions: []sdk.WorkflowNodeCondition{
												sdk.WorkflowNodeCondition{
													Operator: "=",
													Value:    "master",
													Variable: ".git.branch",
												},
											},
										},
									},
								},
							},
						},
					},
				},
				sdk.WorkflowNodeTrigger{
					WorkflowDestNode: sdk.WorkflowNode{
						Name:         "Last",
						PipelineID:   pip4.ID,
						PipelineName: pip4.Name,
						Context: &sdk.WorkflowNodeContext{
							Conditions: sdk.WorkflowNodeConditions{
								PlainConditions: []sdk.WorkflowNodeCondition{
									sdk.WorkflowNodeCondition{
										Operator: "=",
										Value:    "master",
										Variable: ".git.branch",
									},
								},
							},
						},
					},
				},
			},
		},
	}

	assert.Error(t, workflow.Insert(db, cache, &w, proj, u))
}

func assertEqualNode(t *testing.T, n1, n2 *sdk.WorkflowNode) {
	t.Logf("assertEqualNode : %d(%s) on %s", n2.ID, n2.Ref, n2.PipelineName)
	workflow.SortNode(n1)
	workflow.SortNode(n2)
	t.Logf("assertEqualNode : Checking hooks")
	test.Equal(t, len(n1.Hooks), len(n2.Hooks))
	t.Logf("assertEqualNode : Checking triggers")
	test.Equal(t, len(n1.Triggers), len(n2.Triggers))
	t.Logf("assertEqualNode : Checking out going hooks")
	test.Equal(t, len(n1.OutgoingHooks), len(n2.OutgoingHooks))

	assert.Equal(t, n1.PipelineName, n2.PipelineName)
	for i, t1 := range n1.Triggers {
		t2 := n2.Triggers[i]
		test.Equal(t, len(t1.WorkflowDestNode.Context.Conditions.PlainConditions), len(t2.WorkflowDestNode.Context.Conditions.PlainConditions), "Number of conditions on node does not match")
		test.EqualValuesWithoutOrder(t, t1.WorkflowDestNode.Context.Conditions.PlainConditions, t2.WorkflowDestNode.Context.Conditions.PlainConditions, "Conditions on triggers does not match")
		assertEqualNode(t, &t1.WorkflowDestNode, &t2.WorkflowDestNode)
	}
}
func TestUpdateSimpleWorkflowWithApplicationEnvPipelineParametersAndPayload(t *testing.T) {
	db, cache, end := test.SetupPG(t)
	defer end()
	u, _ := assets.InsertAdminUser(db)
	key := sdk.RandomString(10)
	proj := assets.InsertTestProject(t, db, cache, key, key, u)

	pip := sdk.Pipeline{
		ProjectID:  proj.ID,
		ProjectKey: proj.Key,
		Name:       "pip1",
		Type:       sdk.BuildPipeline,
		Parameter: []sdk.Parameter{
			{
				Name:  "param1",
				Type:  sdk.StringParameter,
				Value: "value1",
			},
		},
	}

	test.NoError(t, pipeline.InsertPipeline(db, cache, proj, &pip, u))

	pip2 := sdk.Pipeline{
		ProjectID:  proj.ID,
		ProjectKey: proj.Key,
		Name:       "pip2",
		Type:       sdk.BuildPipeline,
		Parameter: []sdk.Parameter{
			{
				Name:  "param1",
				Type:  sdk.StringParameter,
				Value: "value1",
			},
		},
	}

	test.NoError(t, pipeline.InsertPipeline(db, cache, proj, &pip2, u))

	pip3 := sdk.Pipeline{
		ProjectID:  proj.ID,
		ProjectKey: proj.Key,
		Name:       "pip3",
		Type:       sdk.BuildPipeline,
	}

	test.NoError(t, pipeline.InsertPipeline(db, cache, proj, &pip3, u))

	app := sdk.Application{
		ProjectID:  proj.ID,
		ProjectKey: proj.Key,
		Name:       "app1",
	}

	test.NoError(t, application.Insert(db, cache, proj, &app, u))

	app2 := sdk.Application{
		ProjectID:  proj.ID,
		ProjectKey: proj.Key,
		Name:       "app2",
	}

	test.NoError(t, application.Insert(db, cache, proj, &app2, u))

	env := sdk.Environment{
		ProjectID:  proj.ID,
		ProjectKey: proj.Key,
		Name:       "env1",
	}

	test.NoError(t, environment.InsertEnvironment(db, &env))

	proj, _ = project.LoadByID(db, cache, proj.ID, u, project.LoadOptions.WithApplications, project.LoadOptions.WithPipelines, project.LoadOptions.WithEnvironments, project.LoadOptions.WithGroups)

	w := sdk.Workflow{
		Name:       "test_1",
		ProjectID:  proj.ID,
		ProjectKey: proj.Key,
		WorkflowData: &sdk.WorkflowData{
			Node: sdk.Node{
				Name: "node1",
				Ref:  "node1",
				Type: sdk.NodeTypePipeline,
				Context: &sdk.NodeContext{
					PipelineID:    pip.ID,
					ApplicationID: app.ID,
					EnvironmentID: env.ID,
					DefaultPipelineParameters: []sdk.Parameter{
						{
							Name:  "param1",
							Type:  sdk.StringParameter,
							Value: "param1_value",
						},
					},
					DefaultPayload: []sdk.Parameter{
						{
							Name:  "git.branch",
							Type:  sdk.StringParameter,
							Value: "master",
						},
					},
				},
				Triggers: []sdk.NodeTrigger{
					{
						ChildNode: sdk.Node{
							Name: "node2",
							Ref:  "node2",
							Context: &sdk.NodeContext{
								PipelineID: pip3.ID,
							},
						},
					},
				},
			},
		},
	}

	(&w).RetroMigrate()
	test.NoError(t, workflow.Insert(db, cache, &w, proj, u))

	w1, err := workflow.Load(context.TODO(), db, cache, proj, "test_1", u, workflow.LoadOptions{})
	test.NoError(t, err)

	w1old, err := workflow.Load(context.TODO(), db, cache, proj, "test_1", u, workflow.LoadOptions{})
	test.NoError(t, err)

	t.Logf("Modifying workflow... with %d instead of %d", app2.ID, app.ID)

	w1.Name = "test_2"
	w1.Root.PipelineID = pip2.ID
	w1.Root.Context.Application = &app2
	w1.Root.Context.ApplicationID = app2.ID

	test.NoError(t, workflow.Update(db, cache, w1, w1old, proj, u))

	t.Logf("Reloading workflow...")
	w2, err := workflow.LoadByID(db, cache, proj, w1.ID, u, workflow.LoadOptions{})
	test.NoError(t, err)

	assert.Equal(t, w1.ID, w2.ID)
	assert.Equal(t, app2.ID, w2.Root.Context.Application.ID)
	assert.Equal(t, env.ID, w2.Root.Context.Environment.ID)

	test.NoError(t, workflow.Delete(context.TODO(), db, cache, proj, w2))
}

func TestInsertComplexeWorkflowWithJoinsAndExport(t *testing.T) {
	db, cache, end := test.SetupPG(t)
	defer end()
	u, _ := assets.InsertAdminUser(db)
	key := sdk.RandomString(10)
	proj := assets.InsertTestProject(t, db, cache, key, key, u)

	pip1 := sdk.Pipeline{
		ProjectID:  proj.ID,
		ProjectKey: proj.Key,
		Name:       "pip1",
		Type:       sdk.BuildPipeline,
	}

	test.NoError(t, pipeline.InsertPipeline(db, cache, proj, &pip1, u))

	pip2 := sdk.Pipeline{
		ProjectID:  proj.ID,
		ProjectKey: proj.Key,
		Name:       "pip2",
		Type:       sdk.BuildPipeline,
	}

	test.NoError(t, pipeline.InsertPipeline(db, cache, proj, &pip2, u))

	pip3 := sdk.Pipeline{
		ProjectID:  proj.ID,
		ProjectKey: proj.Key,
		Name:       "pip3",
		Type:       sdk.BuildPipeline,
	}

	test.NoError(t, pipeline.InsertPipeline(db, cache, proj, &pip3, u))

	pip4 := sdk.Pipeline{
		ProjectID:  proj.ID,
		ProjectKey: proj.Key,
		Name:       "pip4",
		Type:       sdk.BuildPipeline,
	}

	test.NoError(t, pipeline.InsertPipeline(db, cache, proj, &pip4, u))

	pip5 := sdk.Pipeline{
		ProjectID:  proj.ID,
		ProjectKey: proj.Key,
		Name:       "pip5",
		Type:       sdk.BuildPipeline,
	}

	test.NoError(t, pipeline.InsertPipeline(db, cache, proj, &pip5, u))

	proj, _ = project.LoadByID(db, cache, proj.ID, u, project.LoadOptions.WithApplications, project.LoadOptions.WithPipelines, project.LoadOptions.WithEnvironments, project.LoadOptions.WithGroups)

	w := sdk.Workflow{
		Name:       "test_1",
		ProjectID:  proj.ID,
		ProjectKey: proj.Key,
		WorkflowData: &sdk.WorkflowData{
			Joins: []sdk.Node{
				{
					Type: sdk.NodeTypeJoin,
					JoinContext: []sdk.NodeJoin{
						{
							ParentName: "pip3",
						},
						{
							ParentName: "pip4",
						},
					},
					Triggers: []sdk.NodeTrigger{
						{
							ChildNode: sdk.Node{
								Type: sdk.NodeTypePipeline,
								Context: &sdk.NodeContext{
									PipelineID: pip5.ID,
									Conditions: sdk.WorkflowNodeConditions{
										PlainConditions: []sdk.WorkflowNodeCondition{
											{
												Operator: "eq",
												Value:    "master",
												Variable: ".git.branch",
											},
										},
									},
								},
							},
						},
					},
				},
			},
			Node: sdk.Node{
				Type: sdk.NodeTypePipeline,
				Context: &sdk.NodeContext{
					PipelineID: pip1.ID,
				},
				Triggers: []sdk.NodeTrigger{
					{
						ChildNode: sdk.Node{
							Type: sdk.NodeTypePipeline,
							Context: &sdk.NodeContext{
								PipelineID: pip2.ID,
								Conditions: sdk.WorkflowNodeConditions{
									PlainConditions: []sdk.WorkflowNodeCondition{
										{
											Operator: "eq",
											Value:    "master",
											Variable: ".git.branch",
										},
									},
								},
							},
							Triggers: []sdk.NodeTrigger{
								{
									ChildNode: sdk.Node{
										Ref:  "pip3",
										Type: sdk.NodeTypePipeline,
										Context: &sdk.NodeContext{
											PipelineID: pip3.ID,
											Conditions: sdk.WorkflowNodeConditions{
												PlainConditions: []sdk.WorkflowNodeCondition{
													{
														Operator: "eq",
														Value:    "master",
														Variable: ".git.branch",
													},
												},
											},
										},
										Triggers: []sdk.NodeTrigger{{
											ChildNode: sdk.Node{
												Ref:  "pip4",
												Type: sdk.NodeTypePipeline,
												Context: &sdk.NodeContext{
													PipelineID: pip4.ID,
													Conditions: sdk.WorkflowNodeConditions{
														PlainConditions: []sdk.WorkflowNodeCondition{
															{
																Operator: "eq",
																Value:    "master",
																Variable: ".git.branch",
															},
														},
													},
												},
											},
										},
										},
									},
								},
							},
						},
					},
				},
			},
		},
	}

	test.NoError(t, workflow.RenameNode(db, &w))
	w.RetroMigrate()
	test.NoError(t, workflow.Insert(db, cache, &w, proj, u))

	w1, err := workflow.Load(context.TODO(), db, cache, proj, "test_1", u, workflow.LoadOptions{})
	test.NoError(t, err)

	assert.Equal(t, w.ID, w1.ID)
	assert.Equal(t, w.ProjectID, w1.ProjectID)
	assert.Equal(t, w.Name, w1.Name)
	assert.Equal(t, w.Root.PipelineID, w1.Root.PipelineID)
	assert.Equal(t, w.Root.PipelineName, w1.Root.PipelineName)
	test.Equal(t, len(w.Root.Triggers), len(w1.Root.Triggers))

	workflow.Sort(&w)

	m1, _ := dump.ToMap(w)
	m2, _ := dump.ToMap(w1)

	keys := []string{}
	for k := range m2 {
		keys = append(keys, k)
	}

	sort.Strings(keys)

	for _, k := range keys {
		v := m2[k]
		v1, ok := m1[k]
		if ok {
			if v1 == v {
				t.Logf("%s: %s", k, v)
			} else {
				t.Logf("%s: %s but was %s", k, v, v1)
			}
		} else {
			t.Logf("%s: %s but was undefined", k, v)
		}
	}
	assertEqualNode(t, w.Root, w1.Root)

	assert.EqualValues(t, w.Joins[0].Triggers[0].WorkflowDestNode.Context.Conditions, w1.Joins[0].Triggers[0].WorkflowDestNode.Context.Conditions)
	assert.Equal(t, w.Joins[0].Triggers[0].WorkflowDestNode.PipelineID, w1.Joins[0].Triggers[0].WorkflowDestNode.PipelineID)

	assert.Equal(t, pip1.Name, w.Root.PipelineName)
	assert.Equal(t, pip2.Name, w.Root.Triggers[0].WorkflowDestNode.PipelineName)
	assert.Equal(t, pip3.Name, w.Root.Triggers[0].WorkflowDestNode.Triggers[0].WorkflowDestNode.PipelineName)
	assert.Equal(t, pip4.Name, w.Root.Triggers[0].WorkflowDestNode.Triggers[0].WorkflowDestNode.Triggers[0].WorkflowDestNode.PipelineName)
	test.EqualValuesWithoutOrder(t, []int64{
		w1.Root.Triggers[0].WorkflowDestNode.Triggers[0].WorkflowDestNode.ID,
		w1.Root.Triggers[0].WorkflowDestNode.Triggers[0].WorkflowDestNode.Triggers[0].WorkflowDestNode.ID,
	}, w1.Joins[0].SourceNodeIDs)
	assert.Equal(t, pip5.Name, w.Joins[0].Triggers[0].WorkflowDestNode.PipelineName)

	exp, err := exportentities.NewWorkflow(*w1)
	test.NoError(t, err)
	btes, err := exportentities.Marshal(exp, exportentities.FormatYAML)
	test.NoError(t, err)

	fmt.Println(string(btes))

}

func TestInsertComplexeWorkflowWithComplexeJoins(t *testing.T) {
	db, cache, end := test.SetupPG(t)
	defer end()
	u, _ := assets.InsertAdminUser(db)
	key := sdk.RandomString(10)
	proj := assets.InsertTestProject(t, db, cache, key, key, u)

	pip1 := sdk.Pipeline{
		ProjectID:  proj.ID,
		ProjectKey: proj.Key,
		Name:       "pip1",
		Type:       sdk.BuildPipeline,
	}

	test.NoError(t, pipeline.InsertPipeline(db, cache, proj, &pip1, u))

	pip2 := sdk.Pipeline{
		ProjectID:  proj.ID,
		ProjectKey: proj.Key,
		Name:       "pip2",
		Type:       sdk.BuildPipeline,
	}

	test.NoError(t, pipeline.InsertPipeline(db, cache, proj, &pip2, u))

	pip3 := sdk.Pipeline{
		ProjectID:  proj.ID,
		ProjectKey: proj.Key,
		Name:       "pip3",
		Type:       sdk.BuildPipeline,
	}

	test.NoError(t, pipeline.InsertPipeline(db, cache, proj, &pip3, u))

	pip4 := sdk.Pipeline{
		ProjectID:  proj.ID,
		ProjectKey: proj.Key,
		Name:       "pip4",
		Type:       sdk.BuildPipeline,
	}

	test.NoError(t, pipeline.InsertPipeline(db, cache, proj, &pip4, u))

	pip5 := sdk.Pipeline{
		ProjectID:  proj.ID,
		ProjectKey: proj.Key,
		Name:       "pip5",
		Type:       sdk.BuildPipeline,
	}

	test.NoError(t, pipeline.InsertPipeline(db, cache, proj, &pip5, u))

	pip6 := sdk.Pipeline{
		ProjectID:  proj.ID,
		ProjectKey: proj.Key,
		Name:       "pip6",
		Type:       sdk.BuildPipeline,
	}

	test.NoError(t, pipeline.InsertPipeline(db, cache, proj, &pip6, u))

	pip7 := sdk.Pipeline{
		ProjectID:  proj.ID,
		ProjectKey: proj.Key,
		Name:       "pip7",
		Type:       sdk.BuildPipeline,
	}

	test.NoError(t, pipeline.InsertPipeline(db, cache, proj, &pip7, u))

	proj, _ = project.LoadByID(db, cache, proj.ID, u, project.LoadOptions.WithApplications, project.LoadOptions.WithPipelines, project.LoadOptions.WithEnvironments, project.LoadOptions.WithGroups)

	w := sdk.Workflow{
		Name:       "test_1",
		ProjectID:  proj.ID,
		ProjectKey: proj.Key,
		WorkflowData: &sdk.WorkflowData{
			Node: sdk.Node{
				Type: sdk.NodeTypePipeline,
				Context: &sdk.NodeContext{
					PipelineID: pip1.ID,
				},
				Triggers: []sdk.NodeTrigger{
					{
						ChildNode: sdk.Node{
							Type: sdk.NodeTypePipeline,
							Context: &sdk.NodeContext{
								PipelineID: pip2.ID,
								Conditions: sdk.WorkflowNodeConditions{
									PlainConditions: []sdk.WorkflowNodeCondition{
										{
											Operator: "eq",
											Value:    "master",
											Variable: ".git.branch",
										},
									},
								},
							},
							Triggers: []sdk.NodeTrigger{
								{
									ChildNode: sdk.Node{
										Ref:  "pip3",
										Type: sdk.NodeTypePipeline,
										Context: &sdk.NodeContext{
											PipelineID: pip3.ID,
											Conditions: sdk.WorkflowNodeConditions{
												PlainConditions: []sdk.WorkflowNodeCondition{
													{
														Operator: "eq",
														Value:    "master",
														Variable: ".git.branch",
													},
												},
											},
										},
										Triggers: []sdk.NodeTrigger{
											{
												ChildNode: sdk.Node{
													Ref:  "pip4",
													Type: sdk.NodeTypePipeline,
													Context: &sdk.NodeContext{
														PipelineID: pip4.ID,
														Conditions: sdk.WorkflowNodeConditions{
															PlainConditions: []sdk.WorkflowNodeCondition{
																{
																	Operator: "eq",
																	Value:    "master",
																	Variable: ".git.branch",
																},
															},
														},
													},
												},
											},
										},
									},
								},
							},
						},
					},
				},
			},
			Joins: []sdk.Node{
				{
					Type: sdk.NodeTypeJoin,
					JoinContext: []sdk.NodeJoin{
						{
							ParentName: "pip3",
						},
						{
							ParentName: "pip4",
						},
					},
					Triggers: []sdk.NodeTrigger{
						{
							ChildNode: sdk.Node{
								Ref:  "pip5",
								Type: sdk.NodeTypePipeline,
								Context: &sdk.NodeContext{
									PipelineID: pip5.ID,
									Conditions: sdk.WorkflowNodeConditions{
										PlainConditions: []sdk.WorkflowNodeCondition{
											{
												Operator: "eq",
												Value:    "master",
												Variable: ".git.branch",
											},
										},
									},
								},
							},
						},
						{
							ChildNode: sdk.Node{
								Ref:  "pip6",
								Type: sdk.NodeTypePipeline,
								Context: &sdk.NodeContext{
									PipelineID: pip6.ID,
									Conditions: sdk.WorkflowNodeConditions{
										PlainConditions: []sdk.WorkflowNodeCondition{
											{
												Operator: "eq",
												Value:    "master",
												Variable: ".git.branch",
											},
										},
									},
								},
							},
						},
					},
				},
				{
					Type: sdk.NodeTypeJoin,
					JoinContext: []sdk.NodeJoin{
						{
							ParentName: "pip5",
						},
						{
							ParentName: "pip6",
						},
					},
					Triggers: []sdk.NodeTrigger{
						{
							ChildNode: sdk.Node{
								Type: sdk.NodeTypePipeline,
								Context: &sdk.NodeContext{
									PipelineID: pip7.ID,
									Conditions: sdk.WorkflowNodeConditions{
										PlainConditions: []sdk.WorkflowNodeCondition{
											{
												Operator: "eq",
												Value:    "master",
												Variable: ".git.branch",
											},
										},
									},
								},
							},
						},
					},
				},
			},
		},
		Notifications: []sdk.WorkflowNotification{
			{
				Type:           "jabber",
				SourceNodeRefs: []string{"pip6", "pip5"},
				Settings: &sdk.JabberEmailUserNotificationSettings{
					OnFailure:    sdk.UserNotificationAlways,
					OnStart:      true,
					OnSuccess:    sdk.UserNotificationAlways,
					SendToAuthor: true,
					SendToGroups: true,
					Template: sdk.UserNotificationTemplate{
						Body:    "body",
						Subject: "title",
					},
				},
			},
		},
	}

	test.NoError(t, workflow.RenameNode(db, &w))
	w.RetroMigrate()
	test.NoError(t, workflow.Insert(db, cache, &w, proj, u))

	w1, err := workflow.Load(context.TODO(), db, cache, proj, "test_1", u, workflow.LoadOptions{})
	test.NoError(t, err)

	workflow.Sort(&w)

	m1, _ := dump.ToMap(w)
	m2, _ := dump.ToMap(w1)

	keys := []string{}
	for k := range m2 {
		keys = append(keys, k)
	}

	sort.Strings(keys)

	for _, k := range keys {
		v := m2[k]
		v1, ok := m1[k]
		if ok {
			if v1 == v {
				t.Logf("%s: %s", k, v)
			} else {
				t.Logf("%s: %s but was %s", k, v, v1)
			}
		} else {
			t.Logf("%s: %s but was undefined", k, v)
		}
	}
	assertEqualNode(t, w.Root, w1.Root)
}

func TestUpdateWorkflowWithJoins(t *testing.T) {
	db, cache, end := test.SetupPG(t)
	defer end()
	u, _ := assets.InsertAdminUser(db)
	key := sdk.RandomString(10)
	proj := assets.InsertTestProject(t, db, cache, key, key, u)

	pip := sdk.Pipeline{
		ProjectID:  proj.ID,
		ProjectKey: proj.Key,
		Name:       "pip1",
		Type:       sdk.BuildPipeline,
	}

	test.NoError(t, pipeline.InsertPipeline(db, cache, proj, &pip, u))

	pip2 := sdk.Pipeline{
		ProjectID:  proj.ID,
		ProjectKey: proj.Key,
		Name:       "pip2",
		Type:       sdk.BuildPipeline,
	}

	test.NoError(t, pipeline.InsertPipeline(db, cache, proj, &pip2, u))

	pip3 := sdk.Pipeline{
		ProjectID:  proj.ID,
		ProjectKey: proj.Key,
		Name:       "pip3",
		Type:       sdk.BuildPipeline,
	}

	test.NoError(t, pipeline.InsertPipeline(db, cache, proj, &pip3, u))

	w := sdk.Workflow{
		Name:       "test_1",
		ProjectID:  proj.ID,
		ProjectKey: proj.Key,
		WorkflowData: &sdk.WorkflowData{
			Node: sdk.Node{
				Type: sdk.NodeTypePipeline,
				Context: &sdk.NodeContext{
					PipelineID: pip.ID,
				},
				Triggers: []sdk.NodeTrigger{
					{
						ChildNode: sdk.Node{
							Type: sdk.NodeTypePipeline,
							Context: &sdk.NodeContext{
								PipelineID: pip2.ID,
							},
						},
					},
				},
			},
		},
	}

	proj, _ = project.LoadByID(db, cache, proj.ID, u, project.LoadOptions.WithApplications, project.LoadOptions.WithPipelines, project.LoadOptions.WithEnvironments, project.LoadOptions.WithGroups)

	test.NoError(t, workflow.RenameNode(db, &w))
	w.RetroMigrate()
	test.NoError(t, workflow.Insert(db, cache, &w, proj, u))

	w1, err := workflow.Load(context.TODO(), db, cache, proj, "test_1", u, workflow.LoadOptions{})
	test.NoError(t, err)

	w1old := *w1
	w1.Name = "test_2"
	w1.WorkflowData.Joins = []sdk.Node{
		{
			Type: sdk.NodeTypeJoin,
			JoinContext: []sdk.NodeJoin{
				{
					ParentName: "pip1_1",
				},
				{
					ParentName: "pip2_1",
				},
			},
			Triggers: []sdk.NodeTrigger{
				{
					ChildNode: sdk.Node{
						Type: sdk.NodeTypePipeline,
						Context: &sdk.NodeContext{
							PipelineID: pip3.ID,
						},
					},
				},
			},
		},
	}

	test.NoError(t, workflow.RenameNode(db, w1))
	w1.RetroMigrate()

	test.NoError(t, workflow.Update(db, cache, w1, &w1old, proj, u))

	t.Logf("Reloading workflow...")
	w2, err := workflow.LoadByID(db, cache, proj, w1.ID, u, workflow.LoadOptions{})
	test.NoError(t, err)

	m1, _ := dump.ToMap(w1)
	m2, _ := dump.ToMap(w2)

	keys := []string{}
	for k := range m2 {
		keys = append(keys, k)
	}

	sort.Strings(keys)

	for _, k := range keys {
		v := m2[k]
		v1, ok := m1[k]
		if ok {
			if v1 == v {
				t.Logf("%s: %s", k, v)
			} else {
				t.Logf("%s: %s but was %s", k, v, v1)
			}
		} else {
			t.Logf("%s: %s but was undefined", k, v)
		}
	}

	test.NoError(t, workflow.Delete(context.TODO(), db, cache, proj, w2))
}

func TestInsertSimpleWorkflowWithHookAndExport(t *testing.T) {
	db, cache, end := test.SetupPG(t)
	defer end()
	test.NoError(t, workflow.CreateBuiltinWorkflowHookModels(db))
	test.NoError(t, workflow.CreateBuiltinWorkflowOutgoingHookModels(db))

	hookModels, err := workflow.LoadHookModels(db)
	test.NoError(t, err)
	var webHookID int64
	for _, h := range hookModels {
		if h.Name == sdk.WebHookModel.Name {
			webHookID = h.ID
			break
		}
	}

	outHookModels, err := workflow.LoadOutgoingHookModels(db)
	var outWebHookID int64
	for _, h := range outHookModels {
		if h.Name == sdk.OutgoingWebHookModel.Name {
			outWebHookID = h.ID
			break
		}
	}

	u, _ := assets.InsertAdminUser(db)

	key := sdk.RandomString(10)
	proj := assets.InsertTestProject(t, db, cache, key, key, u)

	pip := sdk.Pipeline{
		ProjectID:  proj.ID,
		ProjectKey: proj.Key,
		Name:       "pip1",
		Type:       sdk.BuildPipeline,
	}

	test.NoError(t, pipeline.InsertPipeline(db, cache, proj, &pip, u))

	proj, _ = project.LoadByID(db, cache, proj.ID, u, project.LoadOptions.WithApplications, project.LoadOptions.WithPipelines, project.LoadOptions.WithEnvironments, project.LoadOptions.WithGroups)

	w := sdk.Workflow{
		Name:       "test_1",
		ProjectID:  proj.ID,
		ProjectKey: proj.Key,
		WorkflowData: &sdk.WorkflowData{
			Node: sdk.Node{
				Type: sdk.NodeTypePipeline,
				Context: &sdk.NodeContext{
					PipelineID: pip.ID,
					Conditions: sdk.WorkflowNodeConditions{
						PlainConditions: []sdk.WorkflowNodeCondition{
							{
								Operator: "eq",
								Value:    "master",
								Variable: ".git.branch",
							},
						},
					},
				},
				Hooks: []sdk.NodeHook{
					{
						HookModelID: webHookID,
						Config: sdk.WorkflowNodeHookConfig{
							"method": sdk.WorkflowNodeHookConfigValue{
								Value:        "POST",
								Configurable: true,
							},
							"username": sdk.WorkflowNodeHookConfigValue{
								Value:        "test",
								Configurable: false,
							},
							"password": sdk.WorkflowNodeHookConfigValue{
								Value:        "password",
								Configurable: false,
							},
						},
						"payload": sdk.WorkflowNodeHookConfigValue{
							Value:        "{}",
							Configurable: true,
						},
						"URL": sdk.WorkflowNodeHookConfigValue{
							Value:        "https://www.github.com",
							Configurable: true,
						},
					},
				},
				Triggers: []sdk.NodeTrigger{
					{
						ChildNode: sdk.Node{
							Type: sdk.NodeTypeOutGoingHook,
							OutGoingHookContext: &sdk.NodeOutGoingHook{
								HookModelID: outWebHookID,
								Config: sdk.WorkflowNodeHookConfig{
									"method": sdk.WorkflowNodeHookConfigValue{
										Value:        "POST",
										Configurable: true,
									},
									"username": sdk.WorkflowNodeHookConfigValue{
										Value:        "test",
										Configurable: false,
									},
									"password": sdk.WorkflowNodeHookConfigValue{
										Value:        "password",
										Configurable: false,
									},
								},
							},
						},
						"payload": sdk.WorkflowNodeHookConfigValue{
							Value:        "{}",
							Configurable: true,
						},
						"URL": sdk.WorkflowNodeHookConfigValue{
							Value:        "https://www.github.com",
							Configurable: true,
						},
					},
					{
						ChildNode: sdk.Node{
							Type: sdk.NodeTypeOutGoingHook,
							OutGoingHookContext: &sdk.NodeOutGoingHook{
								HookModelID: outWebHookID,
								Config: sdk.WorkflowNodeHookConfig{
									"method": sdk.WorkflowNodeHookConfigValue{
										Value:        "POST",
										Configurable: true,
									},
									"username": sdk.WorkflowNodeHookConfigValue{
										Value:        "test",
										Configurable: false,
									},
									"password": sdk.WorkflowNodeHookConfigValue{
										Value:        "password",
										Configurable: false,
									},
								},
							},
							Triggers: []sdk.NodeTrigger{
								{
									ChildNode: sdk.Node{
										Type: sdk.NodeTypePipeline,
										Context: &sdk.NodeContext{
											PipelineID: pip.ID,
										},
									},
								},
							},
						},
					},
				},
			},
		},
	}

<<<<<<< HEAD
	test.NoError(t, workflow.RenameNode(db, &w))
	(&w).RetroMigrate()
	test.NoError(t, workflow.Insert(db, cache, &w, proj, u))
=======
	test.NoError(t, workflow.Insert(db, cache, &w, proj, u), "unable to insert workflow")
>>>>>>> b808ed5d

	w1, err := workflow.Load(context.TODO(), db, cache, proj, "test_1", u, workflow.LoadOptions{})
	test.NoError(t, err)

	assert.Equal(t, w.ID, w1.ID)
	assert.Equal(t, w.ProjectID, w1.ProjectID)
	assert.Equal(t, w.Name, w1.Name)
	assert.Equal(t, w.Root.PipelineID, w1.Root.PipelineID)
	assert.Equal(t, w.Root.PipelineName, w1.Root.PipelineName)
	assertEqualNode(t, w.Root, w1.Root)

	ws, err := workflow.LoadAll(db, proj.Key)
	test.NoError(t, err)
	assert.Equal(t, 1, len(ws))

	if t.Failed() {
		return
	}

	assert.Len(t, w.Root.Hooks, 1)

	exp, err := exportentities.NewWorkflow(*w1)
	test.NoError(t, err)
	btes, err := exportentities.Marshal(exp, exportentities.FormatYAML)
	test.NoError(t, err)

	fmt.Println(string(btes))

	test.NoError(t, workflow.Delete(context.TODO(), db, cache, proj, &w))
}<|MERGE_RESOLUTION|>--- conflicted
+++ resolved
@@ -1339,14 +1339,14 @@
 								Value:        "password",
 								Configurable: false,
 							},
-						},
-						"payload": sdk.WorkflowNodeHookConfigValue{
-							Value:        "{}",
-							Configurable: true,
-						},
-						"URL": sdk.WorkflowNodeHookConfigValue{
-							Value:        "https://www.github.com",
-							Configurable: true,
+							"payload": sdk.WorkflowNodeHookConfigValue{
+								Value:        "{}",
+								Configurable: true,
+							},
+							"URL": sdk.WorkflowNodeHookConfigValue{
+								Value:        "https://www.github.com",
+								Configurable: true,
+							},
 						},
 					},
 				},
@@ -1369,16 +1369,16 @@
 										Value:        "password",
 										Configurable: false,
 									},
-								},
-							},
-						},
-						"payload": sdk.WorkflowNodeHookConfigValue{
-							Value:        "{}",
-							Configurable: true,
-						},
-						"URL": sdk.WorkflowNodeHookConfigValue{
-							Value:        "https://www.github.com",
-							Configurable: true,
+									"payload": sdk.WorkflowNodeHookConfigValue{
+										Value:        "{}",
+										Configurable: true,
+									},
+									"URL": sdk.WorkflowNodeHookConfigValue{
+										Value:        "https://www.github.com",
+										Configurable: true,
+									},
+								},
+							},
 						},
 					},
 					{
@@ -1399,6 +1399,14 @@
 										Value:        "password",
 										Configurable: false,
 									},
+									"payload": sdk.WorkflowNodeHookConfigValue{
+										Value:        "{}",
+										Configurable: true,
+									},
+									"URL": sdk.WorkflowNodeHookConfigValue{
+										Value:        "https://www.github.com",
+										Configurable: true,
+									},
 								},
 							},
 							Triggers: []sdk.NodeTrigger{
@@ -1418,13 +1426,9 @@
 		},
 	}
 
-<<<<<<< HEAD
 	test.NoError(t, workflow.RenameNode(db, &w))
 	(&w).RetroMigrate()
-	test.NoError(t, workflow.Insert(db, cache, &w, proj, u))
-=======
 	test.NoError(t, workflow.Insert(db, cache, &w, proj, u), "unable to insert workflow")
->>>>>>> b808ed5d
 
 	w1, err := workflow.Load(context.TODO(), db, cache, proj, "test_1", u, workflow.LoadOptions{})
 	test.NoError(t, err)
