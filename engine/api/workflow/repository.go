package workflow

import (
	"archive/tar"
	"bytes"
	"context"
	"fmt"
	"io"
	"net/http"
	"path/filepath"
	"strings"
	"time"

	"github.com/fsamin/go-dump"
	"github.com/go-gorp/gorp"
	"gopkg.in/yaml.v2"

	"github.com/ovh/cds/engine/api/cache"
	"github.com/ovh/cds/engine/api/keys"
	"github.com/ovh/cds/engine/api/observability"
	"github.com/ovh/cds/engine/api/services"
	"github.com/ovh/cds/sdk"
	"github.com/ovh/cds/sdk/exportentities"
	"github.com/ovh/cds/sdk/log"
)

// WorkflowAsCodePattern is the default code pattern to find cds files
const WorkflowAsCodePattern = ".cds/**/*.yml"

// PushOption is the set of options for workflow push
type PushOption struct {
	VCSServer          string
	FromRepository     string
	Branch             string
	IsDefaultBranch    bool
	RepositoryName     string
	RepositoryStrategy sdk.RepositoryStrategy
	HookUUID           string
	Force              bool
	OldWorkflow        *sdk.Workflow
}

// CreateFromRepository a workflow from a repository
func CreateFromRepository(ctx context.Context, db *gorp.DbMap, store cache.Store, p *sdk.Project, w *sdk.Workflow,
	opts sdk.WorkflowRunPostHandlerOption, u sdk.Identifiable, decryptFunc keys.DecryptFunc) ([]sdk.Message, error) {
	ctx, end := observability.Span(ctx, "workflow.CreateFromRepository")
	defer end()

	ope, err := createOperationRequest(*w, opts)
	if err != nil {
		return nil, sdk.WrapError(err, "unable to create operation request")
	}

	// update user permission if we come from hook
	// TODO groups should be in identifiable before calling this func
	/*if opts.Hook != nil {
		u.OldUserStruct.Groups = make([]sdk.Group, len(p.ProjectGroups))
		for i, gp := range p.ProjectGroups {
			u.OldUserStruct.Groups[i] = gp.Group
		}
	}*/

	if err := PostRepositoryOperation(ctx, db, *p, &ope, nil); err != nil {
		return nil, sdk.WrapError(err, "unable to post repository operation")
	}

	if err := pollRepositoryOperation(ctx, db, store, &ope); err != nil {
		return nil, sdk.WrapError(err, "cannot analyse repository")
	}

	var uuid string
	if opts.Hook != nil {
		uuid = opts.Hook.WorkflowNodeHookUUID
	} else {
		// Search for repo web hook uuid
		for _, h := range w.WorkflowData.Node.Hooks {
			if h.HookModelName == sdk.RepositoryWebHookModelName {
				uuid = h.UUID
				break
			}
		}
	}
	return extractWorkflow(ctx, db, store, p, w, ope, u, decryptFunc, uuid)
}

func extractWorkflow(ctx context.Context, db *gorp.DbMap, store cache.Store, p *sdk.Project, w *sdk.Workflow,
	ope sdk.Operation, ident sdk.Identifiable, decryptFunc keys.DecryptFunc, hookUUID string) ([]sdk.Message, error) {
	ctx, end := observability.Span(ctx, "workflow.extractWorkflow")
	defer end()
	var allMsgs []sdk.Message
	// Read files
	tr, err := ReadCDSFiles(ope.LoadFiles.Results)
	if err != nil {
<<<<<<< HEAD
		return nil, sdk.WrapError(err, "unable to read cds files")
=======
		allMsgs = append(allMsgs, sdk.NewMessage(sdk.MsgWorkflowErrorBadCdsDir))
		return allMsgs, sdk.WrapError(err, "Unable to read cds files")
>>>>>>> 7da71095
	}
	ope.RepositoryStrategy.SSHKeyContent = ""
	opt := &PushOption{
		VCSServer:          ope.VCSServer,
		RepositoryName:     ope.RepoFullName,
		RepositoryStrategy: ope.RepositoryStrategy,
		Branch:             ope.Setup.Checkout.Branch,
		FromRepository:     ope.RepositoryInfo.FetchURL,
		IsDefaultBranch:    ope.Setup.Checkout.Branch == ope.RepositoryInfo.DefaultBranch,
		HookUUID:           hookUUID,
		OldWorkflow:        w,
	}

	allMsg, workflowPushed, errP := Push(ctx, db, store, p, tr, opt, ident, decryptFunc)
	if errP != nil {
<<<<<<< HEAD
		return nil, sdk.WrapError(errP, "unable to get workflow from file")
=======
		return allMsg, sdk.WrapError(errP, "extractWorkflow> Unable to get workflow from file")
>>>>>>> 7da71095
	}
	*w = *workflowPushed

	if w.Name != workflowPushed.Name {
		log.Debug("workflow.extractWorkflow> Workflow has been renamed from %s to %s", w.Name, workflowPushed.Name)
	}

	return append(allMsgs, allMsg...), nil
}

// ReadCDSFiles reads CDS files
func ReadCDSFiles(files map[string][]byte) (*tar.Reader, error) {
	// Create a buffer to write our archive to.
	buf := new(bytes.Buffer)
	// Create a new tar archive.
	tw := tar.NewWriter(buf)
	// Add some files to the archive.
	for fname, fcontent := range files {
		log.Debug("ReadCDSFiles> Reading %s", fname)
		hdr := &tar.Header{
			Name: filepath.Base(fname),
			Mode: 0600,
			Size: int64(len(fcontent)),
		}
		if err := tw.WriteHeader(hdr); err != nil {
			return nil, sdk.WrapError(err, "Cannot write header")
		}
		if n, err := tw.Write(fcontent); err != nil {
			return nil, sdk.WrapError(err, "Cannot write content")
		} else if n == 0 {
			return nil, fmt.Errorf("nothing to write")
		}
	}
	// Make sure to check the error on Close.
	if err := tw.Close(); err != nil {
		return nil, err
	}

	return tar.NewReader(buf), nil
}

type ExportedEntities struct {
	wrkflw exportentities.Workflow
	apps   map[string]exportentities.Application
	pips   map[string]exportentities.PipelineV1
	envs   map[string]exportentities.Environment
}

func ExtractFromCDSFiles(tr *tar.Reader) (*ExportedEntities, error) {
	var res = ExportedEntities{
		apps: make(map[string]exportentities.Application),
		pips: make(map[string]exportentities.PipelineV1),
		envs: make(map[string]exportentities.Environment),
	}

	mError := new(sdk.MultiError)
	for {
		hdr, err := tr.Next()
		if err == io.EOF {
			break
		}
		if err != nil {
			err = sdk.NewError(sdk.ErrWrongRequest, fmt.Errorf("Unable to read tar file"))
			return nil, sdk.WithStack(err)
		}

		log.Debug("Push> Reading %s", hdr.Name)

		buff := new(bytes.Buffer)
		if _, err := io.Copy(buff, tr); err != nil {
			err = sdk.NewError(sdk.ErrWrongRequest, fmt.Errorf("Unable to read tar file"))
			return nil, sdk.WithStack(err)
		}

		var workflowFileName string
		b := buff.Bytes()
		switch {
		case strings.Contains(hdr.Name, ".app."):
			var app exportentities.Application
			if err := yaml.Unmarshal(b, &app); err != nil {
				log.Error("Push> Unable to unmarshal application %s: %v", hdr.Name, err)
				mError.Append(fmt.Errorf("Unable to unmarshal application %s: %v", hdr.Name, err))
				continue
			}
			res.apps[hdr.Name] = app
		case strings.Contains(hdr.Name, ".pip."):
			var pip exportentities.PipelineV1
			if err := yaml.Unmarshal(b, &pip); err != nil {
				log.Error("Push> Unable to unmarshal pipeline %s: %v", hdr.Name, err)
				mError.Append(fmt.Errorf("Unable to unmarshal pipeline %s: %v", hdr.Name, err))
				continue
			}
			res.pips[hdr.Name] = pip
		case strings.Contains(hdr.Name, ".env."):
			var env exportentities.Environment
			if err := yaml.Unmarshal(b, &env); err != nil {
				log.Error("Push> Unable to unmarshal environment %s: %v", hdr.Name, err)
				mError.Append(fmt.Errorf("Unable to unmarshal environment %s: %v", hdr.Name, err))
				continue
			}
			res.envs[hdr.Name] = env
		default:
			// if a workflow was already found, it's a mistake
			if workflowFileName != "" {
				log.Error("two workflows files found: %s and %s", workflowFileName, hdr.Name)
				mError.Append(fmt.Errorf("two workflows files found: %s and %s", workflowFileName, hdr.Name))
				break
			}
			if err := yaml.Unmarshal(b, &res.wrkflw); err != nil {
				log.Error("Push> Unable to unmarshal workflow %s: %v", hdr.Name, err)
				mError.Append(fmt.Errorf("Unable to unmarshal workflow %s: %v", hdr.Name, err))
				continue
			}
		}
	}

	// We only use the multiError during unmarshalling steps.
	// When a DB transaction has been started, just return at the first error
	// because transaction may have to be aborted
	if !mError.IsEmpty() {
		return nil, sdk.NewError(sdk.ErrWorkflowInvalid, mError)
	}

	return &res, nil
}

func pollRepositoryOperation(c context.Context, db gorp.SqlExecutor, store cache.Store, ope *sdk.Operation) error {
	tickTimeout := time.NewTicker(10 * time.Minute)
	tickPoll := time.NewTicker(2 * time.Second)
	defer tickTimeout.Stop()
	for {
		select {
		case <-c.Done():
			if c.Err() != nil {
				return sdk.WrapError(c.Err(), "pollRepositoryOperation> Exiting")
			}
		case <-tickTimeout.C:
			return sdk.WrapError(sdk.ErrRepoOperationTimeout, "pollRepositoryOperation> Timeout analyzing repository")
		case <-tickPoll.C:
			if err := GetRepositoryOperation(c, db, ope); err != nil {
				return sdk.WrapError(err, "Cannot get repository operation status")
			}
			switch ope.Status {
			case sdk.OperationStatusError:
				opeTrusted := *ope
				opeTrusted.RepositoryStrategy.SSHKeyContent = "***"
				opeTrusted.RepositoryStrategy.Password = "***"
				return sdk.WrapError(fmt.Errorf("%s", ope.Error), "getImportAsCodeHandler> Operation in error. %+v", opeTrusted)
			case sdk.OperationStatusDone:
				return nil
			}
			continue
		}
	}
}

func createOperationRequest(w sdk.Workflow, opts sdk.WorkflowRunPostHandlerOption) (sdk.Operation, error) {
	ope := sdk.Operation{}
	if w.WorkflowData.Node.Context.ApplicationID == 0 {
		return ope, sdk.WrapError(sdk.ErrApplicationNotFound, "CreateFromRepository> Workflow node root does not have a application context")
	}
	app := w.Applications[w.WorkflowData.Node.Context.ApplicationID]
	ope = sdk.Operation{
		VCSServer:          app.VCSServer,
		RepoFullName:       app.RepositoryFullname,
		URL:                w.FromRepository,
		RepositoryStrategy: app.RepositoryStrategy,
		Setup: sdk.OperationSetup{
			Checkout: sdk.OperationCheckout{
				Branch: "",
				Commit: "",
			},
		},
		LoadFiles: sdk.OperationLoadFiles{
			Pattern: WorkflowAsCodePattern,
		},
	}

	var branch, commit string
	if opts.Hook != nil {
		branch = opts.Hook.Payload[tagGitBranch]
		commit = opts.Hook.Payload[tagGitHash]
	}
	if opts.Manual != nil {
		e := dump.NewDefaultEncoder()
		e.Formatters = []dump.KeyFormatterFunc{dump.WithDefaultLowerCaseFormatter()}
		e.ExtraFields.DetailedMap = false
		e.ExtraFields.DetailedStruct = false
		e.ExtraFields.Len = false
		e.ExtraFields.Type = false
		m1, errm1 := e.ToStringMap(opts.Manual.Payload)
		if errm1 != nil {
			return ope, sdk.WrapError(errm1, "CreateFromRepository> Unable to compute payload")
		}
		branch = m1[tagGitBranch]
		commit = m1[tagGitHash]
	}
	ope.Setup.Checkout.Commit = commit
	ope.Setup.Checkout.Branch = branch

	// This should not append because the hook must set a default payload with git.branch
	if ope.Setup.Checkout.Branch == "" {
		return ope, sdk.WrapError(sdk.NewError(sdk.ErrWrongRequest, fmt.Errorf("branch parameter is mandatory")), "createOperationRequest")
	}

	return ope, nil
}

// PostRepositoryOperation creates a new repository operation
func PostRepositoryOperation(ctx context.Context, db gorp.SqlExecutor, prj sdk.Project, ope *sdk.Operation, multipartData *services.MultiPartData) error {
	srvs, err := services.LoadAllByType(ctx, db, services.TypeRepositories)
	if err != nil {
		return sdk.WrapError(err, "Unable to found repositories service")
	}

	if ope.RepositoryStrategy.ConnectionType == "ssh" {
		for _, k := range prj.Keys {
			if k.Name == ope.RepositoryStrategy.SSHKey {
				ope.RepositoryStrategy.SSHKeyContent = k.Private
				break
			}
		}
		ope.RepositoryStrategy.User = ""
		ope.RepositoryStrategy.Password = ""
	} else {
		ope.RepositoryStrategy.SSHKey = ""
		ope.RepositoryStrategy.SSHKeyContent = ""
	}

	if multipartData == nil {
		if _, _, err := services.DoJSONRequest(ctx, db, srvs, http.MethodPost, "/operations", ope, ope); err != nil {
			return sdk.WrapError(err, "Unable to perform operation")
		}
		return nil
	}
	if _, err := services.DoMultiPartRequest(ctx, db, srvs, http.MethodPost, "/operations", multipartData, ope, ope); err != nil {
		return sdk.WrapError(err, "Unable to perform multipart operation")
	}
	return nil
}

// GetRepositoryOperation get repository operation status
func GetRepositoryOperation(ctx context.Context, db gorp.SqlExecutor, ope *sdk.Operation) error {
	srvs, err := services.LoadAllByType(ctx, db, services.TypeRepositories)
	if err != nil {
		return sdk.WrapError(err, "Unable to found repositories service")
	}

	if _, _, err := services.DoJSONRequest(ctx, db, srvs, http.MethodGet, "/operations/"+ope.UUID, nil, ope); err != nil {
		return sdk.WrapError(err, "Unable to get operation")
	}
	return nil
}<|MERGE_RESOLUTION|>--- conflicted
+++ resolved
@@ -91,12 +91,8 @@
 	// Read files
 	tr, err := ReadCDSFiles(ope.LoadFiles.Results)
 	if err != nil {
-<<<<<<< HEAD
-		return nil, sdk.WrapError(err, "unable to read cds files")
-=======
 		allMsgs = append(allMsgs, sdk.NewMessage(sdk.MsgWorkflowErrorBadCdsDir))
-		return allMsgs, sdk.WrapError(err, "Unable to read cds files")
->>>>>>> 7da71095
+		return allMsgs, sdk.WrapError(err, "unable to read cds files")
 	}
 	ope.RepositoryStrategy.SSHKeyContent = ""
 	opt := &PushOption{
@@ -112,11 +108,7 @@
 
 	allMsg, workflowPushed, errP := Push(ctx, db, store, p, tr, opt, ident, decryptFunc)
 	if errP != nil {
-<<<<<<< HEAD
-		return nil, sdk.WrapError(errP, "unable to get workflow from file")
-=======
-		return allMsg, sdk.WrapError(errP, "extractWorkflow> Unable to get workflow from file")
->>>>>>> 7da71095
+		return allMsg, sdk.WrapError(errP, "unable to get workflow from file")
 	}
 	*w = *workflowPushed
 
