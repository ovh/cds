package workflow

import (
	"archive/tar"
	"bytes"
	"context"
	"path/filepath"

	"github.com/fsamin/go-dump"
	"github.com/go-gorp/gorp"

	"github.com/ovh/cds/engine/api/cache"
	"github.com/ovh/cds/engine/api/keys"
	"github.com/ovh/cds/engine/api/observability"
	"github.com/ovh/cds/engine/api/operation"
	"github.com/ovh/cds/engine/api/workflowtemplate"
	"github.com/ovh/cds/sdk"
	"github.com/ovh/cds/sdk/exportentities"
	"github.com/ovh/cds/sdk/log"
)

// WorkflowAsCodePattern is the default code pattern to find cds files
const WorkflowAsCodePattern = ".cds/**/*.yml"

// PushOption is the set of options for workflow push
type PushOption struct {
	VCSServer          string
	FromRepository     string
	Branch             string
	IsDefaultBranch    bool
	RepositoryName     string
	RepositoryStrategy sdk.RepositoryStrategy
	HookUUID           string
	Force              bool
	OldWorkflow        sdk.Workflow
}

// CreateFromRepository a workflow from a repository.
func CreateFromRepository(ctx context.Context, db *gorp.DbMap, store cache.Store, p *sdk.Project, wf *sdk.Workflow,
	opts sdk.WorkflowRunPostHandlerOption, u sdk.AuthConsumer, decryptFunc keys.DecryptFunc) (*PushSecrets, []sdk.Message, error) {
	ctx, end := observability.Span(ctx, "workflow.CreateFromRepository")
	defer end()

	newOperation, err := createOperationRequest(*wf, opts)
	if err != nil {
		return nil, nil, sdk.WrapError(err, "unable to create operation request")
	}

	if err := operation.PostRepositoryOperation(ctx, db, *p, &newOperation, nil); err != nil {
		return nil, nil, sdk.WrapError(err, "unable to post repository operation")
	}

<<<<<<< HEAD
	ope, err := pollRepositoryOperation(ctx, db, newOperation.UUID)
=======
	ope, err := operation.Poll(ctx, db, newOperation.UUID)
>>>>>>> ee4466f2
	if err != nil {
		return nil, nil, sdk.WrapError(err, "cannot analyse repository")
	}

	var uuid string
	if opts.Hook != nil {
		uuid = opts.Hook.WorkflowNodeHookUUID
	} else {
		// Search for repo web hook uuid
		for _, h := range wf.WorkflowData.Node.Hooks {
			if h.HookModelName == sdk.RepositoryWebHookModelName {
				uuid = h.UUID
				break
			}
		}
	}
	return extractWorkflow(ctx, db, store, p, wf, *ope, u, decryptFunc, uuid)
}

func extractWorkflow(ctx context.Context, db *gorp.DbMap, store cache.Store, p *sdk.Project, wf *sdk.Workflow,
	ope sdk.Operation, consumer sdk.AuthConsumer, decryptFunc keys.DecryptFunc, hookUUID string) (*PushSecrets, []sdk.Message, error) {
	ctx, end := observability.Span(ctx, "workflow.extractWorkflow")
	defer end()
	var allMsgs []sdk.Message
	// Read files
	tr, err := ReadCDSFiles(ope.LoadFiles.Results)
	if err != nil {
		allMsgs = append(allMsgs, sdk.NewMessage(sdk.MsgWorkflowErrorBadCdsDir))
		return nil, allMsgs, sdk.NewErrorWithStack(err, sdk.NewErrorFrom(sdk.ErrWorkflowInvalid, "unable to read cds files"))
	}
	ope.RepositoryStrategy.SSHKeyContent = sdk.PasswordPlaceholder
	ope.RepositoryStrategy.Password = sdk.PasswordPlaceholder
	opt := &PushOption{
		VCSServer:          ope.VCSServer,
		RepositoryName:     ope.RepoFullName,
		RepositoryStrategy: ope.RepositoryStrategy,
		Branch:             ope.Setup.Checkout.Branch,
		FromRepository:     ope.RepositoryInfo.FetchURL,
		IsDefaultBranch:    ope.Setup.Checkout.Tag == "" && ope.Setup.Checkout.Branch == ope.RepositoryInfo.DefaultBranch,
		HookUUID:           hookUUID,
		OldWorkflow:        *wf,
	}

	data, err := exportentities.UntarWorkflowComponents(ctx, tr)
	if err != nil {
		return nil, allMsgs, err
	}

	mods := []workflowtemplate.TemplateRequestModifierFunc{
		workflowtemplate.TemplateRequestModifiers.DefaultKeys(*p),
	}
	if !opt.IsDefaultBranch {
		mods = append(mods, workflowtemplate.TemplateRequestModifiers.Detached)
	}
	if opt.FromRepository != "" {
		mods = append(mods, workflowtemplate.TemplateRequestModifiers.DefaultNameAndRepositories(ctx, db, store, *p, opt.FromRepository))
	}
	msgTemplate, wti, err := workflowtemplate.CheckAndExecuteTemplate(ctx, db, consumer, *p, &data, mods...)
	allMsgs = append(allMsgs, msgTemplate...)
	if err != nil {
		return nil, allMsgs, err
	}
	msgPush, workflowPushed, _, secrets, err := Push(ctx, db, store, p, data, opt, consumer, decryptFunc)
	// Filter workflow push message if generated from template
	for i := range msgPush {
		if wti != nil && msgPush[i].ID == sdk.MsgWorkflowDeprecatedVersion.ID {
			continue
		}
		allMsgs = append(allMsgs, msgPush[i])
	}
	if err != nil {
		return nil, allMsgs, sdk.WrapError(err, "unable to get workflow from file")
	}
	if err := workflowtemplate.UpdateTemplateInstanceWithWorkflow(ctx, db, *workflowPushed, consumer, wti); err != nil {
		return nil, allMsgs, err
	}
	*wf = *workflowPushed

	if wf.Name != workflowPushed.Name {
		log.Debug("workflow.extractWorkflow> Workflow has been renamed from %s to %s", wf.Name, workflowPushed.Name)
	}

	return secrets, allMsgs, nil
}

// ReadCDSFiles reads CDS files
func ReadCDSFiles(files map[string][]byte) (*tar.Reader, error) {
	// Create a buffer to write our archive to.
	buf := new(bytes.Buffer)
	// Create a new tar archive.
	tw := tar.NewWriter(buf)
	// Add some files to the archive.
	for fname, fcontent := range files {
		log.Debug("ReadCDSFiles> Reading %s", fname)
		hdr := &tar.Header{
			Name: filepath.Base(fname),
			Mode: 0600,
			Size: int64(len(fcontent)),
		}
		if err := tw.WriteHeader(hdr); err != nil {
			return nil, sdk.WrapError(err, "cannot write header")
		}
		if _, err := tw.Write(fcontent); err != nil {
			return nil, sdk.WrapError(err, "cannot write content")
		}
	}
	// Make sure to check the error on Close.
	if err := tw.Close(); err != nil {
		return nil, err
	}

	return tar.NewReader(buf), nil
}

<<<<<<< HEAD
func pollRepositoryOperation(c context.Context, db gorp.SqlExecutor, operationUUID string) (*sdk.Operation, error) {
	tickTimeout := time.NewTicker(10 * time.Minute)
	tickPoll := time.NewTicker(2 * time.Second)
	defer tickTimeout.Stop()
	for {
		select {
		case <-c.Done():
			if c.Err() != nil {
				return nil, sdk.WrapError(c.Err(), "exiting")
			}
		case <-tickTimeout.C:
			return nil, sdk.WrapError(sdk.ErrRepoOperationTimeout, "timeout analyzing repository")
		case <-tickPoll.C:
			ope, err := operation.GetRepositoryOperation(c, db, operationUUID)
			if err != nil {
				return nil, sdk.WrapError(err, "cannot get repository operation status")
			}
			switch ope.Status {
			case sdk.OperationStatusError:
				opeTrusted := *ope
				opeTrusted.RepositoryStrategy.SSHKeyContent = sdk.PasswordPlaceholder
				opeTrusted.RepositoryStrategy.Password = sdk.PasswordPlaceholder
				return nil, sdk.WrapError(fmt.Errorf("%+v", ope.Error), "operation in error: %+v", opeTrusted)
			case sdk.OperationStatusDone:
				return ope, nil
			}
			continue
		}
	}
}

=======
>>>>>>> ee4466f2
func createOperationRequest(w sdk.Workflow, opts sdk.WorkflowRunPostHandlerOption) (sdk.Operation, error) {
	ope := sdk.Operation{}
	if w.WorkflowData.Node.Context.ApplicationID == 0 {
		return ope, sdk.WrapError(sdk.ErrNotFound, "workflow node root does not have a application context")
	}
	app := w.Applications[w.WorkflowData.Node.Context.ApplicationID]
	ope = sdk.Operation{
		VCSServer:          app.VCSServer,
		RepoFullName:       app.RepositoryFullname,
		URL:                w.FromRepository,
		RepositoryStrategy: app.RepositoryStrategy,
		Setup: sdk.OperationSetup{
			Checkout: sdk.OperationCheckout{
				Branch: "",
				Commit: "",
			},
		},
		LoadFiles: sdk.OperationLoadFiles{
			Pattern: WorkflowAsCodePattern,
		},
	}

	var branch, commit, tag string
	if opts.Hook != nil {
		tag = opts.Hook.Payload[tagGitTag]
		branch = opts.Hook.Payload[tagGitBranch]
		commit = opts.Hook.Payload[tagGitHash]
	}
	if opts.Manual != nil {
		e := dump.NewDefaultEncoder()
		e.Formatters = []dump.KeyFormatterFunc{dump.WithDefaultLowerCaseFormatter()}
		e.ExtraFields.DetailedMap = false
		e.ExtraFields.DetailedStruct = false
		e.ExtraFields.Len = false
		e.ExtraFields.Type = false
		m1, errm1 := e.ToStringMap(opts.Manual.Payload)
		if errm1 != nil {
			return ope, sdk.WrapError(errm1, "unable to compute payload")
		}
		tag = m1[tagGitTag]
		branch = m1[tagGitBranch]
		commit = m1[tagGitHash]
	}
	ope.Setup.Checkout.Tag = tag
	ope.Setup.Checkout.Commit = commit
	ope.Setup.Checkout.Branch = branch

	// This should not append because the hook must set a default payload with git.branch
	if ope.Setup.Checkout.Branch == "" && ope.Setup.Checkout.Tag == "" {
		return ope, sdk.NewErrorFrom(sdk.ErrWrongRequest, "branch or tag parameter are mandatories")
	}

	return ope, nil
}<|MERGE_RESOLUTION|>--- conflicted
+++ resolved
@@ -50,11 +50,7 @@
 		return nil, nil, sdk.WrapError(err, "unable to post repository operation")
 	}
 
-<<<<<<< HEAD
-	ope, err := pollRepositoryOperation(ctx, db, newOperation.UUID)
-=======
 	ope, err := operation.Poll(ctx, db, newOperation.UUID)
->>>>>>> ee4466f2
 	if err != nil {
 		return nil, nil, sdk.WrapError(err, "cannot analyse repository")
 	}
@@ -169,40 +165,6 @@
 	return tar.NewReader(buf), nil
 }
 
-<<<<<<< HEAD
-func pollRepositoryOperation(c context.Context, db gorp.SqlExecutor, operationUUID string) (*sdk.Operation, error) {
-	tickTimeout := time.NewTicker(10 * time.Minute)
-	tickPoll := time.NewTicker(2 * time.Second)
-	defer tickTimeout.Stop()
-	for {
-		select {
-		case <-c.Done():
-			if c.Err() != nil {
-				return nil, sdk.WrapError(c.Err(), "exiting")
-			}
-		case <-tickTimeout.C:
-			return nil, sdk.WrapError(sdk.ErrRepoOperationTimeout, "timeout analyzing repository")
-		case <-tickPoll.C:
-			ope, err := operation.GetRepositoryOperation(c, db, operationUUID)
-			if err != nil {
-				return nil, sdk.WrapError(err, "cannot get repository operation status")
-			}
-			switch ope.Status {
-			case sdk.OperationStatusError:
-				opeTrusted := *ope
-				opeTrusted.RepositoryStrategy.SSHKeyContent = sdk.PasswordPlaceholder
-				opeTrusted.RepositoryStrategy.Password = sdk.PasswordPlaceholder
-				return nil, sdk.WrapError(fmt.Errorf("%+v", ope.Error), "operation in error: %+v", opeTrusted)
-			case sdk.OperationStatusDone:
-				return ope, nil
-			}
-			continue
-		}
-	}
-}
-
-=======
->>>>>>> ee4466f2
 func createOperationRequest(w sdk.Workflow, opts sdk.WorkflowRunPostHandlerOption) (sdk.Operation, error) {
 	ope := sdk.Operation{}
 	if w.WorkflowData.Node.Context.ApplicationID == 0 {
