package workflow

import (
	"archive/tar"
	"bytes"
	"context"
	"path/filepath"

	"github.com/fsamin/go-dump"
	"github.com/go-gorp/gorp"

	"github.com/ovh/cds/engine/api/cache"
	"github.com/ovh/cds/engine/api/keys"
	"github.com/ovh/cds/engine/api/operation"
	"github.com/ovh/cds/engine/api/workflowtemplate"
	"github.com/ovh/cds/sdk"
	"github.com/ovh/cds/sdk/exportentities"
	"github.com/ovh/cds/sdk/log"
	"github.com/ovh/cds/sdk/telemetry"
)

// WorkflowAsCodePattern is the default code pattern to find cds files
const WorkflowAsCodePattern = ".cds/**/*.yml"

// PushOption is the set of options for workflow push
type PushOption struct {
	VCSServer          string
	FromRepository     string
	Branch             string
	IsDefaultBranch    bool
	RepositoryName     string
	RepositoryStrategy sdk.RepositoryStrategy
	HookUUID           string
	Force              bool
	OldWorkflow        sdk.Workflow
}

// CreateFromRepository a workflow from a repository.
func CreateFromRepository(ctx context.Context, db *gorp.DbMap, store cache.Store, p *sdk.Project, wf *sdk.Workflow,
<<<<<<< HEAD
	opts sdk.WorkflowRunPostHandlerOption, u sdk.AuthConsumer, decryptFunc keys.DecryptFunc) ([]sdk.Message, error) {
	ctx, end := telemetry.Span(ctx, "workflow.CreateFromRepository")
=======
	opts sdk.WorkflowRunPostHandlerOption, u sdk.AuthConsumer, decryptFunc keys.DecryptFunc) (*PushSecrets, []sdk.Message, error) {
	ctx, end := observability.Span(ctx, "workflow.CreateFromRepository")
>>>>>>> 3ea3a1bd
	defer end()

	newOperation, err := createOperationRequest(*wf, opts)
	if err != nil {
		return nil, nil, sdk.WrapError(err, "unable to create operation request")
	}

	if err := operation.PostRepositoryOperation(ctx, db, *p, &newOperation, nil); err != nil {
		return nil, nil, sdk.WrapError(err, "unable to post repository operation")
	}

	ope, err := operation.Poll(ctx, db, newOperation.UUID)
	if err != nil {
		return nil, nil, sdk.WrapError(err, "cannot analyse repository")
	}

	var uuid string
	if opts.Hook != nil {
		uuid = opts.Hook.WorkflowNodeHookUUID
	} else {
		// Search for repo web hook uuid
		for _, h := range wf.WorkflowData.Node.Hooks {
			if h.HookModelName == sdk.RepositoryWebHookModelName {
				uuid = h.UUID
				break
			}
		}
	}
	return extractWorkflow(ctx, db, store, p, wf, *ope, u, decryptFunc, uuid)
}

func extractWorkflow(ctx context.Context, db *gorp.DbMap, store cache.Store, p *sdk.Project, wf *sdk.Workflow,
<<<<<<< HEAD
	ope sdk.Operation, consumer sdk.AuthConsumer, decryptFunc keys.DecryptFunc, hookUUID string) ([]sdk.Message, error) {
	ctx, end := telemetry.Span(ctx, "workflow.extractWorkflow")
=======
	ope sdk.Operation, consumer sdk.AuthConsumer, decryptFunc keys.DecryptFunc, hookUUID string) (*PushSecrets, []sdk.Message, error) {
	ctx, end := observability.Span(ctx, "workflow.extractWorkflow")
>>>>>>> 3ea3a1bd
	defer end()
	var allMsgs []sdk.Message
	// Read files
	tr, err := ReadCDSFiles(ope.LoadFiles.Results)
	if err != nil {
		allMsgs = append(allMsgs, sdk.NewMessage(sdk.MsgWorkflowErrorBadCdsDir))
		return nil, allMsgs, sdk.NewErrorWithStack(err, sdk.NewErrorFrom(sdk.ErrWorkflowInvalid, "unable to read cds files"))
	}
	ope.RepositoryStrategy.SSHKeyContent = sdk.PasswordPlaceholder
	ope.RepositoryStrategy.Password = sdk.PasswordPlaceholder
	opt := &PushOption{
		VCSServer:          ope.VCSServer,
		RepositoryName:     ope.RepoFullName,
		RepositoryStrategy: ope.RepositoryStrategy,
		Branch:             ope.Setup.Checkout.Branch,
		FromRepository:     ope.RepositoryInfo.FetchURL,
		IsDefaultBranch:    ope.Setup.Checkout.Tag == "" && ope.Setup.Checkout.Branch == ope.RepositoryInfo.DefaultBranch,
		HookUUID:           hookUUID,
		OldWorkflow:        *wf,
	}

	data, err := exportentities.UntarWorkflowComponents(ctx, tr)
	if err != nil {
		return nil, allMsgs, err
	}

	mods := []workflowtemplate.TemplateRequestModifierFunc{
		workflowtemplate.TemplateRequestModifiers.DefaultKeys(*p),
	}
	if !opt.IsDefaultBranch {
		mods = append(mods, workflowtemplate.TemplateRequestModifiers.Detached)
	}
	if opt.FromRepository != "" {
		mods = append(mods, workflowtemplate.TemplateRequestModifiers.DefaultNameAndRepositories(ctx, db, store, *p, opt.FromRepository))
	}
	msgTemplate, wti, err := workflowtemplate.CheckAndExecuteTemplate(ctx, db, consumer, *p, &data, mods...)
	allMsgs = append(allMsgs, msgTemplate...)
	if err != nil {
		return nil, allMsgs, err
	}
	msgPush, workflowPushed, _, secrets, err := Push(ctx, db, store, p, data, opt, consumer, decryptFunc)
	// Filter workflow push message if generated from template
	for i := range msgPush {
		if wti != nil && msgPush[i].ID == sdk.MsgWorkflowDeprecatedVersion.ID {
			continue
		}
		allMsgs = append(allMsgs, msgPush[i])
	}
	if err != nil {
		return nil, allMsgs, sdk.WrapError(err, "unable to get workflow from file")
	}
	if err := workflowtemplate.UpdateTemplateInstanceWithWorkflow(ctx, db, *workflowPushed, consumer, wti); err != nil {
		return nil, allMsgs, err
	}
	*wf = *workflowPushed

	if wf.Name != workflowPushed.Name {
		log.Debug("workflow.extractWorkflow> Workflow has been renamed from %s to %s", wf.Name, workflowPushed.Name)
	}

	return secrets, allMsgs, nil
}

// ReadCDSFiles reads CDS files
func ReadCDSFiles(files map[string][]byte) (*tar.Reader, error) {
	// Create a buffer to write our archive to.
	buf := new(bytes.Buffer)
	// Create a new tar archive.
	tw := tar.NewWriter(buf)
	// Add some files to the archive.
	for fname, fcontent := range files {
		log.Debug("ReadCDSFiles> Reading %s", fname)
		hdr := &tar.Header{
			Name: filepath.Base(fname),
			Mode: 0600,
			Size: int64(len(fcontent)),
		}
		if err := tw.WriteHeader(hdr); err != nil {
			return nil, sdk.WrapError(err, "cannot write header")
		}
		if _, err := tw.Write(fcontent); err != nil {
			return nil, sdk.WrapError(err, "cannot write content")
		}
	}
	// Make sure to check the error on Close.
	if err := tw.Close(); err != nil {
		return nil, err
	}

	return tar.NewReader(buf), nil
}

func createOperationRequest(w sdk.Workflow, opts sdk.WorkflowRunPostHandlerOption) (sdk.Operation, error) {
	ope := sdk.Operation{}
	if w.WorkflowData.Node.Context.ApplicationID == 0 {
		return ope, sdk.WrapError(sdk.ErrNotFound, "workflow node root does not have a application context")
	}
	app := w.Applications[w.WorkflowData.Node.Context.ApplicationID]
	ope = sdk.Operation{
		VCSServer:          app.VCSServer,
		RepoFullName:       app.RepositoryFullname,
		URL:                w.FromRepository,
		RepositoryStrategy: app.RepositoryStrategy,
		Setup: sdk.OperationSetup{
			Checkout: sdk.OperationCheckout{
				Branch: "",
				Commit: "",
			},
		},
		LoadFiles: sdk.OperationLoadFiles{
			Pattern: WorkflowAsCodePattern,
		},
	}

	var branch, commit, tag string
	if opts.Hook != nil {
		tag = opts.Hook.Payload[tagGitTag]
		branch = opts.Hook.Payload[tagGitBranch]
		commit = opts.Hook.Payload[tagGitHash]
	}
	if opts.Manual != nil {
		e := dump.NewDefaultEncoder()
		e.Formatters = []dump.KeyFormatterFunc{dump.WithDefaultLowerCaseFormatter()}
		e.ExtraFields.DetailedMap = false
		e.ExtraFields.DetailedStruct = false
		e.ExtraFields.Len = false
		e.ExtraFields.Type = false
		m1, errm1 := e.ToStringMap(opts.Manual.Payload)
		if errm1 != nil {
			return ope, sdk.WrapError(errm1, "unable to compute payload")
		}
		tag = m1[tagGitTag]
		branch = m1[tagGitBranch]
		commit = m1[tagGitHash]
	}
	ope.Setup.Checkout.Tag = tag
	ope.Setup.Checkout.Commit = commit
	ope.Setup.Checkout.Branch = branch

	// This should not append because the hook must set a default payload with git.branch
	if ope.Setup.Checkout.Branch == "" && ope.Setup.Checkout.Tag == "" {
		return ope, sdk.NewErrorFrom(sdk.ErrWrongRequest, "branch or tag parameter are mandatories")
	}

	return ope, nil
}<|MERGE_RESOLUTION|>--- conflicted
+++ resolved
@@ -37,13 +37,8 @@
 
 // CreateFromRepository a workflow from a repository.
 func CreateFromRepository(ctx context.Context, db *gorp.DbMap, store cache.Store, p *sdk.Project, wf *sdk.Workflow,
-<<<<<<< HEAD
-	opts sdk.WorkflowRunPostHandlerOption, u sdk.AuthConsumer, decryptFunc keys.DecryptFunc) ([]sdk.Message, error) {
+	opts sdk.WorkflowRunPostHandlerOption, u sdk.AuthConsumer, decryptFunc keys.DecryptFunc) (*PushSecrets, []sdk.Message, error) {
 	ctx, end := telemetry.Span(ctx, "workflow.CreateFromRepository")
-=======
-	opts sdk.WorkflowRunPostHandlerOption, u sdk.AuthConsumer, decryptFunc keys.DecryptFunc) (*PushSecrets, []sdk.Message, error) {
-	ctx, end := observability.Span(ctx, "workflow.CreateFromRepository")
->>>>>>> 3ea3a1bd
 	defer end()
 
 	newOperation, err := createOperationRequest(*wf, opts)
@@ -76,13 +71,8 @@
 }
 
 func extractWorkflow(ctx context.Context, db *gorp.DbMap, store cache.Store, p *sdk.Project, wf *sdk.Workflow,
-<<<<<<< HEAD
-	ope sdk.Operation, consumer sdk.AuthConsumer, decryptFunc keys.DecryptFunc, hookUUID string) ([]sdk.Message, error) {
+	ope sdk.Operation, consumer sdk.AuthConsumer, decryptFunc keys.DecryptFunc, hookUUID string) (*PushSecrets, []sdk.Message, error) {
 	ctx, end := telemetry.Span(ctx, "workflow.extractWorkflow")
-=======
-	ope sdk.Operation, consumer sdk.AuthConsumer, decryptFunc keys.DecryptFunc, hookUUID string) (*PushSecrets, []sdk.Message, error) {
-	ctx, end := observability.Span(ctx, "workflow.extractWorkflow")
->>>>>>> 3ea3a1bd
 	defer end()
 	var allMsgs []sdk.Message
 	// Read files
