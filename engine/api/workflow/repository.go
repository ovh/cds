package workflow

import (
	"archive/tar"
	"bytes"
	"context"
	"fmt"
	"io"
	"net/http"
	"path/filepath"
	"strings"
	"time"

	"github.com/fsamin/go-dump"
	"github.com/go-gorp/gorp"
	"gopkg.in/yaml.v2"

	"github.com/ovh/cds/engine/api/cache"
	"github.com/ovh/cds/engine/api/keys"
	"github.com/ovh/cds/engine/api/observability"
	"github.com/ovh/cds/engine/api/services"
	"github.com/ovh/cds/sdk"
	"github.com/ovh/cds/sdk/exportentities"
	"github.com/ovh/cds/sdk/log"
)

// WorkflowAsCodePattern is the default code pattern to find cds files
const WorkflowAsCodePattern = ".cds/**/*.yml"

// PushOption is the set of options for workflow push
type PushOption struct {
	VCSServer          string
	FromRepository     string
	Branch             string
	IsDefaultBranch    bool
	RepositoryName     string
	RepositoryStrategy sdk.RepositoryStrategy
	HookUUID           string
	Force              bool
	OldWorkflow        *sdk.Workflow
}

// CreateFromRepository a workflow from a repository
func CreateFromRepository(ctx context.Context, db *gorp.DbMap, store cache.Store, p *sdk.Project, w *sdk.Workflow,
	opts sdk.WorkflowRunPostHandlerOption, ident sdk.IdentifiableGroupMember, decryptFunc keys.DecryptFunc) ([]sdk.Message, error) {
	ctx, end := observability.Span(ctx, "workflow.CreateFromRepository")
	defer end()

	ope, err := createOperationRequest(*w, opts)
	if err != nil {
		return nil, sdk.WrapError(err, "unable to create operation request")
	}

	// update user permission if we come from hook
	// TODO groups should be in identifiable before calling this func
	/*if opts.Hook != nil {
		u.OldUserStruct.Groups = make([]sdk.Group, len(p.ProjectGroups))
		for i, gp := range p.ProjectGroups {
			u.OldUserStruct.Groups[i] = gp.Group
		}
	}*/

	if err := PostRepositoryOperation(ctx, db, *p, &ope, nil); err != nil {
		return nil, sdk.WrapError(err, "unable to post repository operation")
	}

	if err := pollRepositoryOperation(ctx, db, store, &ope); err != nil {
		return nil, sdk.WrapError(err, "cannot analyse repository")
	}

	var uuid string
	if opts.Hook != nil {
		uuid = opts.Hook.WorkflowNodeHookUUID
	} else {
		// Search for repo web hook uuid
		for _, h := range w.WorkflowData.Node.Hooks {
			if h.HookModelName == sdk.RepositoryWebHookModelName {
				uuid = h.UUID
				break
			}
		}
	}
	return extractWorkflow(ctx, db, store, p, w, ope, ident, decryptFunc, uuid)
}

func extractWorkflow(ctx context.Context, db *gorp.DbMap, store cache.Store, p *sdk.Project, w *sdk.Workflow,
	ope sdk.Operation, ident sdk.IdentifiableGroupMember, decryptFunc keys.DecryptFunc, hookUUID string) ([]sdk.Message, error) {
	ctx, end := observability.Span(ctx, "workflow.extractWorkflow")
	defer end()

	// Read files
	tr, err := ReadCDSFiles(ope.LoadFiles.Results)
	if err != nil {
		return nil, sdk.WrapError(err, "unable to read cds files")
	}
	ope.RepositoryStrategy.SSHKeyContent = ""
	opt := &PushOption{
		VCSServer:          ope.VCSServer,
		RepositoryName:     ope.RepoFullName,
		RepositoryStrategy: ope.RepositoryStrategy,
		Branch:             ope.Setup.Checkout.Branch,
		FromRepository:     ope.RepositoryInfo.FetchURL,
		IsDefaultBranch:    ope.Setup.Checkout.Branch == ope.RepositoryInfo.DefaultBranch,
		HookUUID:           hookUUID,
		OldWorkflow:        w,
	}

	allMsg, workflowPushed, errP := Push(ctx, db, store, p, tr, opt, ident, decryptFunc)
	if errP != nil {
		return nil, sdk.WrapError(errP, "unable to get workflow from file")
	}
	*w = *workflowPushed

	if w.Name != workflowPushed.Name {
		log.Debug("workflow.extractWorkflow> Workflow has been renamed from %s to %s", w.Name, workflowPushed.Name)
	}

	return allMsg, nil
}

// ReadCDSFiles reads CDS files
func ReadCDSFiles(files map[string][]byte) (*tar.Reader, error) {
	// Create a buffer to write our archive to.
	buf := new(bytes.Buffer)
	// Create a new tar archive.
	tw := tar.NewWriter(buf)
	// Add some files to the archive.
	for fname, fcontent := range files {
		log.Debug("ReadCDSFiles> Reading %s", fname)
		hdr := &tar.Header{
			Name: filepath.Base(fname),
			Mode: 0600,
			Size: int64(len(fcontent)),
		}
		if err := tw.WriteHeader(hdr); err != nil {
			return nil, sdk.WrapError(err, "Cannot write header")
		}
		if n, err := tw.Write(fcontent); err != nil {
			return nil, sdk.WrapError(err, "Cannot write content")
		} else if n == 0 {
			return nil, fmt.Errorf("nothing to write")
		}
	}
	// Make sure to check the error on Close.
	if err := tw.Close(); err != nil {
		return nil, err
	}

	return tar.NewReader(buf), nil
}

type ExportedEntities struct {
	wrkflw exportentities.Workflow
	apps   map[string]exportentities.Application
	pips   map[string]exportentities.PipelineV1
	envs   map[string]exportentities.Environment
}

func ExtractFromCDSFiles(tr *tar.Reader) (*ExportedEntities, error) {
	var res = ExportedEntities{
		apps: make(map[string]exportentities.Application),
		pips: make(map[string]exportentities.PipelineV1),
		envs: make(map[string]exportentities.Environment),
	}

	mError := new(sdk.MultiError)
	for {
		hdr, err := tr.Next()
		if err == io.EOF {
			break
		}
		if err != nil {
			err = sdk.NewError(sdk.ErrWrongRequest, fmt.Errorf("Unable to read tar file"))
			return nil, sdk.WithStack(err)
		}

		log.Debug("Push> Reading %s", hdr.Name)

		buff := new(bytes.Buffer)
		if _, err := io.Copy(buff, tr); err != nil {
			err = sdk.NewError(sdk.ErrWrongRequest, fmt.Errorf("Unable to read tar file"))
			return nil, sdk.WithStack(err)
		}

		var workflowFileName string
		b := buff.Bytes()
		switch {
		case strings.Contains(hdr.Name, ".app."):
			var app exportentities.Application
			if err := yaml.Unmarshal(b, &app); err != nil {
				log.Error("Push> Unable to unmarshal application %s: %v", hdr.Name, err)
				mError.Append(fmt.Errorf("Unable to unmarshal application %s: %v", hdr.Name, err))
				continue
			}
			res.apps[hdr.Name] = app
		case strings.Contains(hdr.Name, ".pip."):
			var pip exportentities.PipelineV1
			if err := yaml.Unmarshal(b, &pip); err != nil {
				log.Error("Push> Unable to unmarshal pipeline %s: %v", hdr.Name, err)
				mError.Append(fmt.Errorf("Unable to unmarshal pipeline %s: %v", hdr.Name, err))
				continue
			}
			res.pips[hdr.Name] = pip
		case strings.Contains(hdr.Name, ".env."):
			var env exportentities.Environment
			if err := yaml.Unmarshal(b, &env); err != nil {
				log.Error("Push> Unable to unmarshal environment %s: %v", hdr.Name, err)
				mError.Append(fmt.Errorf("Unable to unmarshal environment %s: %v", hdr.Name, err))
				continue
			}
			res.envs[hdr.Name] = env
		default:
			// if a workflow was already found, it's a mistake
			if workflowFileName != "" {
				log.Error("two workflows files found: %s and %s", workflowFileName, hdr.Name)
				mError.Append(fmt.Errorf("two workflows files found: %s and %s", workflowFileName, hdr.Name))
				break
			}
			if err := yaml.Unmarshal(b, &res.wrkflw); err != nil {
				log.Error("Push> Unable to unmarshal workflow %s: %v", hdr.Name, err)
				mError.Append(fmt.Errorf("Unable to unmarshal workflow %s: %v", hdr.Name, err))
				continue
			}
		}
	}

	// We only use the multiError during unmarshalling steps.
	// When a DB transaction has been started, just return at the first error
	// because transaction may have to be aborted
	if !mError.IsEmpty() {
		return nil, sdk.NewError(sdk.ErrWorkflowInvalid, mError)
	}

	return &res, nil
}

func pollRepositoryOperation(c context.Context, db gorp.SqlExecutor, store cache.Store, ope *sdk.Operation) error {
	tickTimeout := time.NewTicker(10 * time.Minute)
	tickPoll := time.NewTicker(2 * time.Second)
	defer tickTimeout.Stop()
	for {
		select {
		case <-c.Done():
			if c.Err() != nil {
				return sdk.WrapError(c.Err(), "pollRepositoryOperation> Exiting")
			}
		case <-tickTimeout.C:
			return sdk.WrapError(sdk.ErrRepoOperationTimeout, "pollRepositoryOperation> Timeout analyzing repository")
		case <-tickPoll.C:
			if err := GetRepositoryOperation(c, db, ope); err != nil {
				return sdk.WrapError(err, "Cannot get repository operation status")
			}
			switch ope.Status {
			case sdk.OperationStatusError:
				opeTrusted := *ope
				opeTrusted.RepositoryStrategy.SSHKeyContent = "***"
				opeTrusted.RepositoryStrategy.Password = "***"
				return sdk.WrapError(fmt.Errorf("%s", ope.Error), "getImportAsCodeHandler> Operation in error. %+v", opeTrusted)
			case sdk.OperationStatusDone:
				return nil
			}
			continue
		}
	}
}

func createOperationRequest(w sdk.Workflow, opts sdk.WorkflowRunPostHandlerOption) (sdk.Operation, error) {
	ope := sdk.Operation{}
	if w.WorkflowData.Node.Context.ApplicationID == 0 {
		return ope, sdk.WrapError(sdk.ErrApplicationNotFound, "CreateFromRepository> Workflow node root does not have a application context")
	}
	app := w.Applications[w.WorkflowData.Node.Context.ApplicationID]
	ope = sdk.Operation{
		VCSServer:          app.VCSServer,
		RepoFullName:       app.RepositoryFullname,
		URL:                w.FromRepository,
		RepositoryStrategy: app.RepositoryStrategy,
		Setup: sdk.OperationSetup{
			Checkout: sdk.OperationCheckout{
				Branch: "",
				Commit: "",
			},
		},
		LoadFiles: sdk.OperationLoadFiles{
			Pattern: WorkflowAsCodePattern,
		},
	}

	var branch, commit string
	if opts.Hook != nil {
		branch = opts.Hook.Payload[tagGitBranch]
		commit = opts.Hook.Payload[tagGitHash]
	}
	if opts.Manual != nil {
		e := dump.NewDefaultEncoder()
		e.Formatters = []dump.KeyFormatterFunc{dump.WithDefaultLowerCaseFormatter()}
		e.ExtraFields.DetailedMap = false
		e.ExtraFields.DetailedStruct = false
		e.ExtraFields.Len = false
		e.ExtraFields.Type = false
		m1, errm1 := e.ToStringMap(opts.Manual.Payload)
		if errm1 != nil {
			return ope, sdk.WrapError(errm1, "CreateFromRepository> Unable to compute payload")
		}
		branch = m1[tagGitBranch]
		commit = m1[tagGitHash]
	}
	ope.Setup.Checkout.Commit = commit
	ope.Setup.Checkout.Branch = branch

	// This should not append because the hook must set a default payload with git.branch
	if ope.Setup.Checkout.Branch == "" {
		return ope, sdk.WrapError(sdk.NewError(sdk.ErrWrongRequest, fmt.Errorf("branch parameter is mandatory")), "createOperationRequest")
	}

	return ope, nil
}

// PostRepositoryOperation creates a new repository operation
func PostRepositoryOperation(ctx context.Context, db gorp.SqlExecutor, prj sdk.Project, ope *sdk.Operation, multipartData *services.MultiPartData) error {
	srvs, err := services.GetAllByType(ctx, db, services.TypeRepositories)
	if err != nil {
		return sdk.WrapError(err, "Unable to found repositories service")
	}

	if ope.RepositoryStrategy.ConnectionType == "ssh" {
		for _, k := range prj.Keys {
			if k.Name == ope.RepositoryStrategy.SSHKey {
				ope.RepositoryStrategy.SSHKeyContent = k.Private
				break
			}
		}
		ope.RepositoryStrategy.User = ""
		ope.RepositoryStrategy.Password = ""
	} else {
		ope.RepositoryStrategy.SSHKey = ""
		ope.RepositoryStrategy.SSHKeyContent = ""
	}

	if multipartData == nil {
<<<<<<< HEAD
		if _, err := services.DoJSONRequest(ctx, db, srvs, http.MethodPost, "/operations", ope, ope); err != nil {
=======
		if _, _, err := services.DoJSONRequest(ctx, srvs, http.MethodPost, "/operations", ope, ope); err != nil {
>>>>>>> d367be86
			return sdk.WrapError(err, "Unable to perform operation")
		}
		return nil
	}
	if _, err := services.DoMultiPartRequest(ctx, db, srvs, http.MethodPost, "/operations", multipartData, ope, ope); err != nil {
		return sdk.WrapError(err, "Unable to perform multipart operation")
	}
	return nil
}

// GetRepositoryOperation get repository operation status
func GetRepositoryOperation(ctx context.Context, db gorp.SqlExecutor, ope *sdk.Operation) error {
	srvs, err := services.GetAllByType(ctx, db, services.TypeRepositories)
	if err != nil {
		return sdk.WrapError(err, "Unable to found repositories service")
	}

<<<<<<< HEAD
	if _, err := services.DoJSONRequest(ctx, db, srvs, http.MethodGet, "/operations/"+ope.UUID, nil, ope); err != nil {
=======
	if _, _, err := services.DoJSONRequest(ctx, srvs, http.MethodGet, "/operations/"+ope.UUID, nil, ope); err != nil {
>>>>>>> d367be86
		return sdk.WrapError(err, "Unable to get operation")
	}
	return nil
}<|MERGE_RESOLUTION|>--- conflicted
+++ resolved
@@ -338,11 +338,7 @@
 	}
 
 	if multipartData == nil {
-<<<<<<< HEAD
-		if _, err := services.DoJSONRequest(ctx, db, srvs, http.MethodPost, "/operations", ope, ope); err != nil {
-=======
-		if _, _, err := services.DoJSONRequest(ctx, srvs, http.MethodPost, "/operations", ope, ope); err != nil {
->>>>>>> d367be86
+		if _, _, err := services.DoJSONRequest(ctx, db, srvs, http.MethodPost, "/operations", ope, ope); err != nil {
 			return sdk.WrapError(err, "Unable to perform operation")
 		}
 		return nil
@@ -360,11 +356,7 @@
 		return sdk.WrapError(err, "Unable to found repositories service")
 	}
 
-<<<<<<< HEAD
-	if _, err := services.DoJSONRequest(ctx, db, srvs, http.MethodGet, "/operations/"+ope.UUID, nil, ope); err != nil {
-=======
-	if _, _, err := services.DoJSONRequest(ctx, srvs, http.MethodGet, "/operations/"+ope.UUID, nil, ope); err != nil {
->>>>>>> d367be86
+	if _, _, err := services.DoJSONRequest(ctx, db, srvs, http.MethodGet, "/operations/"+ope.UUID, nil, ope); err != nil {
 		return sdk.WrapError(err, "Unable to get operation")
 	}
 	return nil
