package workflow

import (
	"context"
	"database/sql"
	"fmt"
	"strings"
	"sync"
	"time"

	"github.com/fsamin/go-dump"
	"github.com/go-gorp/gorp"

	"github.com/ovh/cds/engine/api/action"
	"github.com/ovh/cds/engine/api/cache"
	"github.com/ovh/cds/engine/api/group"
	"github.com/ovh/cds/engine/api/observability"
	"github.com/ovh/cds/engine/api/permission"
	"github.com/ovh/cds/engine/api/plugin"
	"github.com/ovh/cds/engine/api/repositoriesmanager"
	"github.com/ovh/cds/engine/api/services"
	"github.com/ovh/cds/sdk"
	"github.com/ovh/cds/sdk/log"
)

func syncJobInNodeRun(n *sdk.WorkflowNodeRun, j *sdk.WorkflowNodeJobRun, stageIndex int) {
	stage := &n.Stages[stageIndex]
	for i := range stage.RunJobs {
		rj := &stage.RunJobs[i]
		if rj.ID == j.ID {
			rj.Status = j.Status
			rj.Start = j.Start
			rj.Done = j.Done
			rj.Model = j.Model
			rj.ModelType = j.ModelType
			rj.ContainsService = j.ContainsService
			rj.Job = j.Job
			rj.Header = j.Header
			rj.Parameters = j.Parameters
		}
	}
}

func syncTakeJobInNodeRun(ctx context.Context, db gorp.SqlExecutor, n *sdk.WorkflowNodeRun, j *sdk.WorkflowNodeJobRun, stageIndex int) (*ProcessorReport, error) {
	_, end := observability.Span(ctx, "workflow.syncTakeJobInNodeRun")
	defer end()

	log.Debug("workflow.syncTakeJobInNodeRun> job parameters= %+v", j.Parameters)

	report := new(ProcessorReport)

	//If status is not waiting neither build: nothing to do
	if sdk.StatusIsTerminated(n.Status) {
		return nil, nil
	}

	nodeUpdated := false
	//Browse stages
	stage := &n.Stages[stageIndex]
	if stage.Status == sdk.StatusWaiting {
		stage.Status = sdk.StatusBuilding
		nodeUpdated = true
	}
	isStopped := true
	for i := range stage.RunJobs {
		rj := &stage.RunJobs[i]
		if rj.ID == j.ID {
			rj.Status = j.Status
			rj.Start = j.Start
			rj.Done = j.Done
			rj.Model = j.Model
			rj.ModelType = j.ModelType
			rj.ContainsService = j.ContainsService
			rj.Job = j.Job
			rj.Header = j.Header
			rj.Parameters = j.Parameters
		}
		if rj.Status != sdk.StatusStopped {
			isStopped = false
		}
	}
	if isStopped {
		nodeUpdated = true
		stage.Status = sdk.StatusStopped
	}

	if n.Status == sdk.StatusWaiting {
		nodeUpdated = true
		n.Status = sdk.StatusBuilding
	}

	if nodeUpdated {
		report.Add(*n)
	}

	// Save the node run in database
	if err := updateNodeRunStatusAndStage(db, n); err != nil {
		return nil, sdk.WrapError(fmt.Errorf("Unable to update node id=%d at status %s. err:%s", n.ID, n.Status, err), "workflow.syncTakeJobInNodeRun> Unable to execute node")
	}
	return report, nil
}

func execute(ctx context.Context, db gorp.SqlExecutor, store cache.Store, proj *sdk.Project, nr *sdk.WorkflowNodeRun, runContext nodeRunContext) (*ProcessorReport, error) {
	var end func()
	ctx, end = observability.Span(ctx, "workflow.execute",
		observability.Tag(observability.TagWorkflowRun, nr.Number),
		observability.Tag(observability.TagWorkflowNodeRun, nr.ID),
		observability.Tag("workflow_node_run_status", nr.Status),
	)
	defer end()
	wr, errWr := LoadRunByID(db, nr.WorkflowRunID, LoadRunOptions{})
	if errWr != nil {
		return nil, sdk.WrapError(errWr, "workflow.execute> unable to load workflow run ID %d", nr.WorkflowRunID)
	}

	report := new(ProcessorReport)
	defer func(wNr *sdk.WorkflowNodeRun) {
		report.Add(*wNr)
	}(nr)

	//If status is not waiting neither build: nothing to do
	if sdk.StatusIsTerminated(nr.Status) {
		return nil, nil
	}

	var newStatus = nr.Status

	//If no stages ==> success
	if len(nr.Stages) == 0 {
		newStatus = sdk.StatusSuccess
		nr.Done = time.Now()
	}

	stagesTerminated := 0
	//Browse stages
	for stageIndex := range nr.Stages {
		stage := &nr.Stages[stageIndex]
		log.Debug("workflow.execute> checking stage %s (status=%s)", stage.Name, stage.Status)
		//Initialize stage status at waiting
		if stage.Status == "" {
			stage.Status = sdk.StatusWaiting

			if stageIndex == 0 {
				newStatus = sdk.StatusWaiting
			}

			if len(stage.Jobs) == 0 {
				stage.Status = sdk.StatusSuccess
			} else {
				//Add job to Queue
				//Insert data in workflow_node_run_job
				log.Debug("workflow.execute> stage %s call addJobsToQueue", stage.Name)
				var err error
				report, err = report.Merge(addJobsToQueue(ctx, db, stage, wr, nr, runContext))
				if err != nil {
					return report, err
				}
				log.Debug("workflow.execute> stage %s status after call to addJobsToQueue %s", stage.Name, stage.Status)
			}

			// check for failure caused by action not usable or requirements problem
			if sdk.StatusFail == stage.Status {
				newStatus = sdk.StatusFail
				break
			}

			if sdk.StatusIsTerminated(stage.Status) {
				stagesTerminated++
				continue
			}
			break
		}

		// check for failure caused by action not usable or requirements problem
		if sdk.StatusFail == stage.Status {
			newStatus = sdk.StatusFail
			break
		}

		if sdk.StatusIsTerminated(stage.Status) {
			stagesTerminated++
		}

		//If stage is waiting, nothing to do
		if stage.Status == sdk.StatusWaiting {
			log.Debug("workflow.execute> stage %s status:%s - nothing to do", stage.Name, stage.Status)
			break
		}

		if stage.Status == sdk.StatusBuilding {
			newStatus = sdk.StatusBuilding
			var end bool

			_, next := observability.Span(ctx, "workflow.syncStage")
			end, errSync := syncStage(db, store, stage)
			next()
			if errSync != nil {
				return report, errSync
			}
			if !end {
				break
			} else {
				//The stage is over
				if stage.Status == sdk.StatusFail {
					nr.Done = time.Now()
					newStatus = sdk.StatusFail
					stagesTerminated++
					break
				}
				if stage.Status == sdk.StatusStopped {
					nr.Done = time.Now()
					newStatus = sdk.StatusStopped
					stagesTerminated++
					break
				}

				if sdk.StatusIsTerminated(stage.Status) {
					stagesTerminated++
					nr.Done = time.Now()
				}

				if stageIndex == len(nr.Stages)-1 {
					nr.Done = time.Now()
					newStatus = sdk.StatusSuccess
					stagesTerminated++
					break
				}
				if stageIndex != len(nr.Stages)-1 {
					continue
				}
			}
		}
	}

	if stagesTerminated >= len(nr.Stages) || (stagesTerminated >= len(nr.Stages)-1 && (nr.Stages[len(nr.Stages)-1].Status == sdk.StatusDisabled || nr.Stages[len(nr.Stages)-1].Status == sdk.StatusSkipped)) {
		var counterStatus statusCounter
		if len(nr.Stages) > 0 {
			for _, stage := range nr.Stages {
				computeRunStatus(stage.Status, &counterStatus)
			}
			newStatus = getRunStatus(counterStatus)
		}
	}

	nr.Status = newStatus

	if sdk.StatusIsTerminated(nr.Status) && nr.Status != sdk.StatusNeverBuilt {
		nr.Done = time.Now()
	}

	// Save the node run in database
	if err := updateNodeRunStatusAndStage(db, nr); err != nil {
		return nil, sdk.WrapError(err, "unable to update node id=%d at status %s", nr.ID, nr.Status)
	}

	//Reload the workflow
	updatedWorkflowRun, err := LoadRunByID(db, nr.WorkflowRunID, LoadRunOptions{})
	if err != nil {
		return nil, sdk.WrapError(err, "Unable to reload workflow run id=%d", nr.WorkflowRunID)
	}

	// If pipeline build succeed, reprocess the workflow (in the same transaction)
	//Delete jobs only when node is over
	if sdk.StatusIsTerminated(nr.Status) {
		if nr.Status != sdk.StatusStopped {
			r1, _, err := processWorkflowDataRun(ctx, db, store, proj, updatedWorkflowRun, nil, nil, nil)
			if err != nil {
				return nil, sdk.WrapError(err, "Unable to reprocess workflow !")
			}
			report, _ = report.Merge(r1, nil)
		}

		//Delete the line in workflow_node_run_job
		if err := DeleteNodeJobRuns(db, nr.ID); err != nil {
			return nil, sdk.WrapError(err, "Unable to delete node %d job runs ", nr.ID)
		}

		var hasMutex bool
		var nodeName string

		node := updatedWorkflowRun.Workflow.WorkflowData.NodeByID(nr.WorkflowNodeID)
		if node != nil && node.Context != nil && node.Context.Mutex {
			hasMutex = node.Context.Mutex
			nodeName = node.Name
		}

		//Do we release a mutex ?
		//Try to find one node run of the same node from the same workflow at status Waiting
		if hasMutex {
			_, next := observability.Span(ctx, "workflow.releaseMutex")

			mutexQuery := `select workflow_node_run.id
			from workflow_node_run
			join workflow_run on workflow_run.id = workflow_node_run.workflow_run_id
			join workflow on workflow.id = workflow_run.workflow_id
			where workflow.id = $1
			and workflow_node_run.workflow_node_name = $2
			and workflow_node_run.status = $3
			order by workflow_node_run.start asc
			limit 1`
			waitingRunID, errID := db.SelectInt(mutexQuery, updatedWorkflowRun.WorkflowID, nodeName, string(sdk.StatusWaiting))
			if errID != nil && errID != sql.ErrNoRows {
				log.Error("workflow.execute> Unable to load mutex-locked workflow node run ID: %v", errID)
				return report, nil
			}
			//If not more run is found, stop the loop
			if waitingRunID == 0 {
				return report, nil
			}
			waitingRun, errRun := LoadNodeRunByID(db, waitingRunID, LoadRunOptions{})
			if errRun != nil && sdk.Cause(errRun) != sql.ErrNoRows {
				log.Error("workflow.execute> Unable to load mutex-locked workflow rnode un: %v", errRun)
				return report, nil
			}
			//If not more run is found, stop the loop
			if waitingRun == nil {
				return report, nil
			}

			//Here we are loading another workflow run
			workflowRun, errWRun := LoadRunByID(db, waitingRun.WorkflowRunID, LoadRunOptions{})
			if errWRun != nil {
				log.Error("workflow.execute> Unable to load mutex-locked workflow rnode un: %v", errWRun)
				return report, nil
			}
			AddWorkflowRunInfo(workflowRun, false, sdk.SpawnMsg{
				ID:   sdk.MsgWorkflowNodeMutexRelease.ID,
				Args: []interface{}{waitingRun.WorkflowNodeName},
			})

			if err := UpdateWorkflowRun(ctx, db, workflowRun); err != nil {
				return nil, sdk.WrapError(err, "Unable to update workflow run %d after mutex release", workflowRun.ID)
			}

			log.Debug("workflow.execute> process the node run %d because mutex has been released", waitingRun.ID)
			var err error
			report, err = report.Merge(execute(ctx, db, store, proj, waitingRun, runContext))
			if err != nil {
				return nil, sdk.WrapError(err, "Unable to reprocess workflow")
			}

			next()
		}
	}
	return report, nil
}

func addJobsToQueue(ctx context.Context, db gorp.SqlExecutor, stage *sdk.Stage, wr *sdk.WorkflowRun, run *sdk.WorkflowNodeRun, runContext nodeRunContext) (*ProcessorReport, error) {
	var end func()
	ctx, end = observability.Span(ctx, "workflow.addJobsToQueue")
	defer end()

	report := new(ProcessorReport)

	_, next := observability.Span(ctx, "checkCondition")
	conditionsOK := checkCondition(wr, stage.Conditions, run.BuildParameters)
	next()
	if !conditionsOK {
		stage.Status = sdk.StatusSkipped
	}
	if !stage.Enabled {
		stage.Status = sdk.StatusDisabled
	}

	_, next = observability.Span(ctx, "workflow.getIntegrationPluginBinaries")
	integrationPluginBinaries, err := getIntegrationPluginBinaries(db, runContext)
	if err != nil {
		return report, sdk.WrapError(err, "unable to get integration plugins requirement")
	}
	next()

	_, next = observability.Span(ctx, "workflow.getJobExecutablesGroups")
	groups, err := getJobExecutablesGroups(wr, runContext)
	if err != nil {
		return report, sdk.WrapError(err, "error getting job executables groups")
	}
	next()

	skippedOrDisabledJobs := 0
	failedJobs := 0
	//Browse the jobs
	for j := range stage.Jobs {
		job := &stage.Jobs[j]

		// errors generated in the loop will be added to job run spawn info
		spawnErrs := sdk.MultiError{}

		//Process variables for the jobs
		_, next = observability.Span(ctx, "workflow..getNodeJobRunParameters")
		jobParams, err := getNodeJobRunParameters(db, *job, run, stage)
		next()
		if err != nil {
			spawnErrs.Join(*err)
		}

		_, next = observability.Span(ctx, "workflow.processNodeJobRunRequirements")
		jobRequirements, containsService, wm, err := processNodeJobRunRequirements(ctx, db, *job, run, sdk.GroupsToIDs(groups), integrationPluginBinaries)
		next()
		if err != nil {
			spawnErrs.Join(*err)
		}

		// check that children actions used by job can be used by the project
		if err := action.CheckChildrenForGroupIDsWithLoop(ctx, db, &job.Action, sdk.GroupsToIDs(groups)); err != nil {
			spawnErrs.Append(err)
		}

		// add requirements in job parameters, to use them as {{.job.requirement...}} in job
		_, next = observability.Span(ctx, "workflow.prepareRequirementsToNodeJobRunParameters")
		jobParams = append(jobParams, prepareRequirementsToNodeJobRunParameters(jobRequirements)...)
		next()

		//Create the job run
		wjob := sdk.WorkflowNodeJobRun{
			ProjectID:                 wr.ProjectID,
			WorkflowNodeRunID:         run.ID,
			Start:                     time.Time{},
			Queued:                    time.Now(),
			Status:                    sdk.StatusWaiting,
			Parameters:                jobParams,
			ExecGroups:                groups,
			IntegrationPluginBinaries: integrationPluginBinaries,
			Job: sdk.ExecutedJob{
				Job: *job,
			},
			Header:          run.Header,
			ContainsService: containsService,
		}
		if wm != nil {
			wjob.ModelType = wm.Type
		}
		wjob.Job.Job.Action.Requirements = jobRequirements // Set the interpolated requirements on the job run only

		if !stage.Enabled || !wjob.Job.Enabled {
			wjob.Status = sdk.StatusDisabled
			skippedOrDisabledJobs++
		} else if !conditionsOK {
			wjob.Status = sdk.StatusSkipped
			skippedOrDisabledJobs++
		}

		// If there is any error in the previous operation, mark the job as failed
		if !spawnErrs.IsEmpty() {
			failedJobs++
			wjob.Status = sdk.StatusFail

			for _, e := range spawnErrs {
				msg := sdk.SpawnMsg{
					ID: sdk.MsgSpawnInfoJobError.ID,
				}
				msg.Args = []interface{}{sdk.Cause(e).Error()}
				wjob.SpawnInfos = append(wjob.SpawnInfos, sdk.SpawnInfo{
					APITime:    time.Now(),
					Message:    msg,
					RemoteTime: time.Now(),
				})
			}
		} else {
			wjob.SpawnInfos = []sdk.SpawnInfo{{
				APITime:    time.Now(),
				Message:    sdk.SpawnMsg{ID: sdk.MsgSpawnInfoJobInQueue.ID},
				RemoteTime: time.Now(),
			}}
		}

		// insert in database
		_, next = observability.Span(ctx, "workflow.insertWorkflowNodeJobRun")
		if err := insertWorkflowNodeJobRun(db, &wjob); err != nil {
			next()
			return report, sdk.WrapError(err, "unable to insert in table workflow_node_run_job")
		}
		next()

		if err := AddSpawnInfosNodeJobRun(db, wjob.ID, PrepareSpawnInfos(wjob.SpawnInfos)); err != nil {
			return nil, sdk.WrapError(err, "cannot save spawn info job %d", wjob.ID)
		}

		//Put the job run in database
		stage.RunJobs = append(stage.RunJobs, wjob)

		report.Add(wjob)
	}

	if skippedOrDisabledJobs == len(stage.Jobs) {
		stage.Status = sdk.StatusSkipped
	}

	if failedJobs > 0 {
		stage.Status = sdk.StatusFail
	}

	return report, nil
}

func getIntegrationPluginBinaries(db gorp.SqlExecutor, runContext nodeRunContext) ([]sdk.GRPCPluginBinary, error) {
	if runContext.ProjectIntegration.Model.ID > 0 {
		plugin, err := plugin.LoadByIntegrationModelIDAndType(db, runContext.ProjectIntegration.Model.ID, sdk.GRPCPluginDeploymentIntegration)
		if err != nil {
			return nil, sdk.NewErrorFrom(sdk.ErrNotFound, "Cannot find plugin for integration model id %d, %v", runContext.ProjectIntegration.Model.ID, err)
		}
		return plugin.Binaries, nil
	}
	return nil, nil
}

func getJobExecutablesGroups(wr *sdk.WorkflowRun, runContext nodeRunContext) ([]sdk.Group, error) {
	var groups []sdk.Group

	if len(runContext.NodeGroups) > 0 {
		for _, gp := range runContext.NodeGroups {
			if gp.Permission >= permission.PermissionReadExecute {
				groups = append(groups, gp.Group)
			}
		}
	} else {
		for _, gp := range wr.Workflow.Groups {
			if gp.Permission >= permission.PermissionReadExecute {
				groups = append(groups, gp.Group)
			}
		}
	}
	groups = append(groups, *group.SharedInfraGroup)

	return groups, nil
}

func syncStage(db gorp.SqlExecutor, store cache.Store, stage *sdk.Stage) (bool, error) {
	stageEnd := true
	finalStatus := sdk.StatusBuilding

	// browse all running jobs
	for indexJob := range stage.RunJobs {
		runJob := &stage.RunJobs[indexJob]

		log.Debug("syncStage> job %d build parameters: %+v", runJob.ID, runJob.Parameters)

		// If job is runnning, sync it
		if runJob.Status == sdk.StatusBuilding || runJob.Status == sdk.StatusWaiting {
			runJobDB, errJob := LoadNodeJobRun(db, store, runJob.ID)
			if errJob != nil {
				return stageEnd, errJob
			}

			if runJobDB.Status == sdk.StatusBuilding || runJobDB.Status == sdk.StatusWaiting {
				stageEnd = false
			}
			spawnInfos, err := LoadNodeRunJobInfo(db, runJob.ID)
			if err != nil {
				return false, sdk.WrapError(err, "unable to load spawn infos for runJob: %d", runJob.ID)
			}
			runJob.SpawnInfos = spawnInfos

			// If same status, sync step status
			if runJobDB.Status == runJob.Status {
				runJob.Job.StepStatus = runJobDB.Job.StepStatus
			} else {
				runJob.Status = runJobDB.Status
				runJob.Start = runJobDB.Start
				runJob.Done = runJobDB.Done
				runJob.Model = runJobDB.Model
				runJob.ModelType = runJobDB.ModelType
				runJob.ContainsService = runJobDB.ContainsService
				runJob.Job = runJobDB.Job
			}
		}
	}
	log.Debug("syncStage> stage %s stageEnd:%t len(stage.RunJobs):%d", stage.Name, stageEnd, len(stage.RunJobs))

	if stageEnd || len(stage.RunJobs) == 0 {
		finalStatus = sdk.StatusSuccess
		stageEnd = true
		// Determine final stage status
	finalStageLoop:
		for _, runJob := range stage.RunJobs {
			switch runJob.Status {
			case sdk.StatusDisabled:
				if finalStatus == sdk.StatusBuilding {
					finalStatus = sdk.StatusDisabled
				}
			case sdk.StatusSkipped:
				if finalStatus == sdk.StatusBuilding || finalStatus == sdk.StatusDisabled {
					finalStatus = sdk.StatusSkipped
				}
			case sdk.StatusFail:
				finalStatus = sdk.StatusFail
				break finalStageLoop
			case sdk.StatusSuccess:
				if finalStatus != sdk.StatusFail {
					finalStatus = sdk.StatusSuccess
				}
			case sdk.StatusStopped:
				if finalStatus != sdk.StatusFail {
					finalStatus = sdk.StatusStopped
				}
			}
		}
	}
	log.Debug("syncStage> set stage %s from %s to %s", stage.Name, stage.Status, finalStatus)
	stage.Status = finalStatus
	return stageEnd, nil
}

// NodeBuildParametersFromRun return build parameters from previous workflow run
func NodeBuildParametersFromRun(wr sdk.WorkflowRun, id int64) ([]sdk.Parameter, error) {
	params := []sdk.Parameter{}

	nodesRun, ok := wr.WorkflowNodeRuns[id]
	if !ok || len(nodesRun) == 0 {
		return params, nil
	}

	for _, p := range nodesRun[0].BuildParameters {
		sdk.AddParameter(&params, p.Name, p.Type, p.Value)
	}

	return params, nil
}

//NodeBuildParametersFromWorkflow returns build_parameters for a node given its id
func NodeBuildParametersFromWorkflow(ctx context.Context, db gorp.SqlExecutor, store cache.Store, proj *sdk.Project, wf *sdk.Workflow, refNode *sdk.Node, ancestorsIds []int64) ([]sdk.Parameter, error) {
	runContext := nodeRunContext{}
	if refNode != nil && refNode.Context != nil {
		if refNode.Context.PipelineID != 0 && wf.Pipelines != nil {
			pip, has := wf.Pipelines[refNode.Context.PipelineID]
			if has {
				runContext.Pipeline = pip
			}
		}
		if refNode.Context.ApplicationID != 0 && wf.Applications != nil {
			app, has := wf.Applications[refNode.Context.ApplicationID]
			if has {
				runContext.Application = app
			}
		}
		if refNode.Context.EnvironmentID != 0 && wf.Environments != nil {
			env, has := wf.Environments[refNode.Context.EnvironmentID]
			if has {
				runContext.Environment = env
			}
		}
		if refNode.Context.ProjectIntegrationID != 0 && wf.ProjectIntegrations != nil {
			pp, has := wf.ProjectIntegrations[refNode.Context.ProjectIntegrationID]
			if has {
				runContext.ProjectIntegration = pp
			}
		}
		runContext.NodeGroups = refNode.Groups
	}

	res := []sdk.Parameter{}
	if len(res) == 0 {
		var err error
		res, err = GetBuildParameterFromNodeContext(proj, wf, runContext, refNode.Context.DefaultPipelineParameters, refNode.Context.DefaultPayload, nil)
		if err != nil {
			return nil, sdk.WrapError(sdk.ErrWorkflowNodeNotFound, "getWorkflowTriggerConditionHandler> Unable to get workflow node parameters: %v", err)
		}
	}

	// Process ancestor
	for _, aID := range ancestorsIds {
		ancestor := wf.WorkflowData.NodeByID(aID)
		if ancestor == nil {
			continue
		}
		sdk.AddParameter(&res, "workflow."+ancestor.Name+".status", "string", "")
	}

	// Add payload from root
	if wf.WorkflowData.Node.Context.DefaultPayload != nil {
		e := dump.NewDefaultEncoder()
		e.Formatters = []dump.KeyFormatterFunc{dump.WithDefaultLowerCaseFormatter()}
		e.ExtraFields.DetailedMap = false
		e.ExtraFields.DetailedStruct = false
		e.ExtraFields.Len = false
		e.ExtraFields.Type = false

		tempParams := sdk.ParametersToMap(res)
		m1, errm1 := e.ToStringMap(wf.WorkflowData.Node.Context.DefaultPayload)
		if errm1 == nil {
			mergedParameters := sdk.ParametersMapMerge(tempParams, m1, sdk.MapMergeOptions.ExcludeGitParams)
			res = sdk.ParametersFromMap(mergedParameters)
		}
	}

	return res, nil
}

func stopWorkflowNodePipeline(ctx context.Context, dbFunc func() *gorp.DbMap, store cache.Store, proj *sdk.Project, nodeRun *sdk.WorkflowNodeRun, stopInfos sdk.SpawnInfo) (*ProcessorReport, error) {
	var end func()
	ctx, end = observability.Span(ctx, "workflow.stopWorkflowNodePipeline")
	defer end()

	report := new(ProcessorReport)

	const stopWorkflowNodeRunNBWorker = 5
	var wg sync.WaitGroup
	// Load node job run ID
	ids, errIDS := LoadNodeJobRunIDByNodeRunID(dbFunc(), nodeRun.ID)
	if errIDS != nil {
		return report, sdk.WrapError(errIDS, "stopWorkflowNodePipeline> Cannot load node jobs run ids ")
	}

	chanNjrID := make(chan int64, stopWorkflowNodeRunNBWorker)
	chanNodeJobRunDone := make(chan bool, stopWorkflowNodeRunNBWorker)
	chanErr := make(chan error, stopWorkflowNodeRunNBWorker)
	for i := 0; i < stopWorkflowNodeRunNBWorker && i < len(ids); i++ {
		go func() {
			//since report is mutable and is a pointer and in this case we can't have any error, we can skip returned values
			_, _ = report.Merge(stopWorkflowNodeJobRun(ctx, dbFunc, store, proj, nodeRun, stopInfos, chanNjrID, chanErr, chanNodeJobRunDone, &wg), nil)
		}()
	}

	wg.Add(len(ids))
	for _, njrID := range ids {
		chanNjrID <- njrID
	}
	close(chanNjrID)

	for i := 0; i < len(ids); i++ {
		select {
		case <-chanNodeJobRunDone:
		case err := <-chanErr:
			return report, err
		}
	}
	wg.Wait()

	tx, errTx := dbFunc().Begin()
	if errTx != nil {
		return nil, sdk.WrapError(errTx, "stopWorkflowNodePipeline> Unable to create transaction")
	}
	defer tx.Rollback() //nolint

	// Update stages from node run
	stopWorkflowNodeRunStages(tx, nodeRun)

	nodeRun.Status = sdk.StatusStopped
	nodeRun.Done = time.Now()
	if errU := UpdateNodeRun(tx, nodeRun); errU != nil {
		return report, sdk.WrapError(errU, "stopWorkflowNodePipeline> Cannot update node run")
	}
	if err := tx.Commit(); err != nil {
		return nil, sdk.WrapError(err, "stopWorkflowNodePipeline> Cannot commit transaction")
	}
	return report, nil
}

func stopWorkflowNodeOutGoingHook(ctx context.Context, dbFunc func() *gorp.DbMap, nodeRun *sdk.WorkflowNodeRun) error {
	db := dbFunc()
	if nodeRun.Callback == nil {
		nodeRun.Callback = new(sdk.WorkflowNodeOutgoingHookRunCallback)
	}
	nodeRun.Callback.Done = time.Now()
	nodeRun.Callback.Log += "\nStopped"
	nodeRun.Callback.Status = sdk.StatusStopped
	nodeRun.Status = nodeRun.Callback.Status

	srvs, err := services.GetAllByType(ctx, db, services.TypeHooks)
	if err != nil {
		return fmt.Errorf("unable to get hooks services: %v", err)
	}

	if nodeRun.HookExecutionID != "" {
		path := fmt.Sprintf("/task/%s/execution/%d/stop", nodeRun.HookExecutionID, nodeRun.HookExecutionTimeStamp)
<<<<<<< HEAD
		if _, err := services.DoJSONRequest(ctx, db, srvs, "POST", path, nil, nil); err != nil {
=======
		if _, _, err := services.DoJSONRequest(ctx, srvs, "POST", path, nil, nil); err != nil {
>>>>>>> d367be86
			return fmt.Errorf("unable to stop task execution: %v", err)
		}
	}

	nodeRun.Status = sdk.StatusStopped
	nodeRun.Done = time.Now()
	if errU := UpdateNodeRun(dbFunc(), nodeRun); errU != nil {
		return sdk.WrapError(errU, "stopWorkflowNodePipeline> Cannot update node run")
	}
	return nil
}

// StopWorkflowNodeRun to stop a workflow node run with a specific spawn info
func StopWorkflowNodeRun(ctx context.Context, dbFunc func() *gorp.DbMap, store cache.Store, proj *sdk.Project, nodeRun sdk.WorkflowNodeRun, stopInfos sdk.SpawnInfo) (*ProcessorReport, error) {
	var end func()
	ctx, end = observability.Span(ctx, "workflow.StopWorkflowNodeRun")
	defer end()

	report := new(ProcessorReport)

	var r1 *ProcessorReport
	var errS error
	if nodeRun.Stages != nil && len(nodeRun.Stages) > 0 {
		r1, errS = stopWorkflowNodePipeline(ctx, dbFunc, store, proj, &nodeRun, stopInfos)
	}
	if nodeRun.OutgoingHook != nil {
		errS = stopWorkflowNodeOutGoingHook(ctx, dbFunc, &nodeRun)
	}

	if errS != nil {
		return report, sdk.WrapError(errS, "Unable to stop workflow node run")
	}

	report.Merge(r1, nil) // nolint
	report.Add(nodeRun)

	return report, nil
}

// stopWorkflowNodeRunStages mark to stop all stages and step status in struct
func stopWorkflowNodeRunStages(db gorp.SqlExecutor, nodeRun *sdk.WorkflowNodeRun) {
	// Update stages from node run
	for iS := range nodeRun.Stages {
		stag := &nodeRun.Stages[iS]
		for iR := range stag.RunJobs {
			runj := &stag.RunJobs[iR]
			spawnInfos, err := LoadNodeRunJobInfo(db, runj.ID)
			if err != nil {
				log.Warning("unable to load spawn infos for runj ID: %d", runj.ID)
			} else {
				runj.SpawnInfos = spawnInfos
			}

			if !sdk.StatusIsTerminated(runj.Status) {
				runj.Status = sdk.StatusStopped
				runj.Done = time.Now()
			}
			for iStep := range runj.Job.StepStatus {
				stepStat := &runj.Job.StepStatus[iStep]
				if !sdk.StatusIsTerminated(stepStat.Status) {
					stepStat.Status = sdk.StatusStopped
					stepStat.Done = time.Now()
				}
			}
		}
		if !sdk.StatusIsTerminated(stag.Status) {
			stag.Status = sdk.StatusStopped
		}
	}
}

func stopWorkflowNodeJobRun(ctx context.Context, dbFunc func() *gorp.DbMap, store cache.Store, proj *sdk.Project, nodeRun *sdk.WorkflowNodeRun, stopInfos sdk.SpawnInfo, chanNjrID <-chan int64, chanErr chan<- error, chanDone chan<- bool, wg *sync.WaitGroup) *ProcessorReport {
	var end func()
	ctx, end = observability.Span(ctx, "workflow.stopWorkflowNodeJobRun")
	defer end()

	report := new(ProcessorReport)

	for njrID := range chanNjrID {
		tx, errTx := dbFunc().Begin()
		if errTx != nil {
			chanErr <- sdk.WrapError(errTx, "StopWorkflowNodeRun> Cannot create transaction")
			wg.Done()
			return report
		}

		njr, errNRJ := LoadAndLockNodeJobRunWait(tx, store, njrID)
		if errNRJ != nil {
			chanErr <- sdk.WrapError(errNRJ, "StopWorkflowNodeRun> Cannot load node job run id")
			tx.Rollback()
			wg.Done()
			return report
		}

		if err := AddSpawnInfosNodeJobRun(tx, njr.ID, []sdk.SpawnInfo{stopInfos}); err != nil {
			chanErr <- sdk.WrapError(err, "Cannot save spawn info job %d", njr.ID)
			tx.Rollback()
			wg.Done()
			return report
		}

		njr.SpawnInfos = append(njr.SpawnInfos, stopInfos)
		if _, err := report.Merge(UpdateNodeJobRunStatus(ctx, dbFunc, tx, store, proj, njr, sdk.StatusStopped)); err != nil {
			chanErr <- sdk.WrapError(err, "Cannot update node job run")
			tx.Rollback()
			wg.Done()
			return report
		}

		if err := tx.Commit(); err != nil {
			chanErr <- sdk.WrapError(err, "Cannot commit transaction")
			tx.Rollback()
			wg.Done()
			return report
		}
		chanDone <- true
		wg.Done()
	}
	return report
}

// SyncNodeRunRunJob sync step status and spawnInfos in a specific run job
func SyncNodeRunRunJob(ctx context.Context, db gorp.SqlExecutor, nodeRun *sdk.WorkflowNodeRun, nodeJobRun sdk.WorkflowNodeJobRun) (bool, error) {
	var end func()
	_, end = observability.Span(ctx, "workflow.SyncNodeRunRunJob")
	defer end()

	found := false
	for i := range nodeRun.Stages {
		s := &nodeRun.Stages[i]
		for j := range s.RunJobs {
			runJob := &s.RunJobs[j]
			if runJob.ID == nodeJobRun.ID {
				spawnInfos, err := LoadNodeRunJobInfo(db, runJob.ID)
				if err != nil {
					return false, sdk.WrapError(err, "unable to load spawn infos for runJobID: %d", runJob.ID)
				}
				runJob.SpawnInfos = spawnInfos
				runJob.Job.StepStatus = nodeJobRun.Job.StepStatus
				found = true
				break
			}
		}
	}

	return found, nil
}

type vcsInfos struct {
	Repository string
	Tag        string
	Branch     string
	Hash       string
	Author     string
	Message    string
	URL        string
	HTTPUrl    string
	Server     string
}

func (i vcsInfos) String() string {
	return fmt.Sprintf("%s:%s:%s:%s", i.Server, i.Repository, i.Branch, i.Hash)
}

func getVCSInfos(ctx context.Context, db gorp.SqlExecutor, store cache.Store, projectKey string, vcsServer *sdk.ProjectVCSServer, gitValues map[string]string, applicationName, applicationVCSServer, applicationRepositoryFullname string) (*vcsInfos, error) {
	var vcsInfos vcsInfos
	vcsInfos.Repository = gitValues[tagGitRepository]
	vcsInfos.Branch = gitValues[tagGitBranch]
	vcsInfos.Tag = gitValues[tagGitTag]
	vcsInfos.Hash = gitValues[tagGitHash]
	vcsInfos.Author = gitValues[tagGitAuthor]
	vcsInfos.Message = gitValues[tagGitMessage]
	vcsInfos.URL = gitValues[tagGitURL]
	vcsInfos.HTTPUrl = gitValues[tagGitHTTPURL]

	if vcsServer != nil {
		vcsInfos.Server = vcsServer.Name
	}

	if applicationName == "" || applicationVCSServer == "" || vcsServer == nil {
		return &vcsInfos, nil
	}

	// START OBSERVABILITY
	ctx, end := observability.Span(ctx, "workflow.getVCSInfos",
		observability.Tag("application", applicationName),
		observability.Tag("vcs_server", applicationVCSServer),
		observability.Tag("vcs_repo", applicationRepositoryFullname),
	)
	defer end()

	// Try to get the data from cache
	cacheKey := cache.Key("api:workflow:getVCSInfos:", applicationVCSServer, applicationRepositoryFullname, vcsInfos.String())
	if store.Get(cacheKey, &vcsInfos) {
		log.Debug("completeVCSInfos> load from cache: %s", cacheKey)
		return &vcsInfos, nil
	}

	//Get the RepositoriesManager Client
	client, errclient := repositoriesmanager.AuthorizedClient(ctx, db, store, projectKey, vcsServer)
	if errclient != nil {
		return nil, sdk.WrapError(errclient, "cannot get client")
	}

	// Check repository value
	if vcsInfos.Repository == "" {
		vcsInfos.Repository = applicationRepositoryFullname
	} else if strings.ToLower(vcsInfos.Repository) != strings.ToLower(applicationRepositoryFullname) {
		//The input repository is not the same as the application, we have to check if it is a fork
		forks, err := client.ListForks(ctx, applicationRepositoryFullname)
		if err != nil {
			return nil, sdk.WrapError(err, "cannot get forks for %s", applicationRepositoryFullname)
		}
		var forkFound bool
		for _, fork := range forks {
			if vcsInfos.Repository == fork.Fullname {
				forkFound = true
				break
			}
		}

		//If it's not a fork; reset this value to the application repository
		if !forkFound {
			return nil, sdk.NewError(sdk.ErrNotFound, fmt.Errorf("repository %s not found", vcsInfos.Repository))
		}
	}

	// RETRIEVE URL
	repo, err := client.RepoByFullname(ctx, vcsInfos.Repository)
	if err != nil {
		return nil, sdk.NewError(sdk.ErrNotFound, err)
	}
	vcsInfos.URL = repo.SSHCloneURL
	vcsInfos.HTTPUrl = repo.HTTPCloneURL

	switch {
	case vcsInfos.Branch == "" && vcsInfos.Hash == "":
		// Get default branch
		defaultB, errD := repositoriesmanager.DefaultBranch(ctx, client, vcsInfos.Repository)
		if errD != nil {
			return nil, errD
		}
		vcsInfos.Branch = defaultB.DisplayID
		vcsInfos.Hash = defaultB.LatestCommit
	case vcsInfos.Hash == "" && vcsInfos.Branch != "":
		// GET COMMIT INFO
		branch, errB := client.Branch(ctx, vcsInfos.Repository, vcsInfos.Branch)
		if errB != nil {
			// Try default branch
			b, errD := repositoriesmanager.DefaultBranch(ctx, client, vcsInfos.Repository)
			if errD != nil {
				return nil, errD
			}
			branch = &b
			vcsInfos.Branch = branch.DisplayID
		}
		vcsInfos.Hash = branch.LatestCommit
	}

	// Get commit info if needed
	if vcsInfos.Hash != "" && (vcsInfos.Author == "" || vcsInfos.Message == "") {
		commit, errCm := client.Commit(ctx, vcsInfos.Repository, vcsInfos.Hash)
		if errCm != nil {
			log.Warning("unable to ")
			return nil, sdk.WrapError(errCm, "cannot get commit infos for %s %s", vcsInfos.Repository, vcsInfos.Hash)
		}
		vcsInfos.Author = commit.Author.Name
		vcsInfos.Message = commit.Message
	}

	store.Set(cacheKey, vcsInfos)
	return &vcsInfos, nil
}<|MERGE_RESOLUTION|>--- conflicted
+++ resolved
@@ -762,11 +762,7 @@
 
 	if nodeRun.HookExecutionID != "" {
 		path := fmt.Sprintf("/task/%s/execution/%d/stop", nodeRun.HookExecutionID, nodeRun.HookExecutionTimeStamp)
-<<<<<<< HEAD
-		if _, err := services.DoJSONRequest(ctx, db, srvs, "POST", path, nil, nil); err != nil {
-=======
-		if _, _, err := services.DoJSONRequest(ctx, srvs, "POST", path, nil, nil); err != nil {
->>>>>>> d367be86
+		if _, _, err := services.DoJSONRequest(ctx, db, srvs, "POST", path, nil, nil); err != nil {
 			return fmt.Errorf("unable to stop task execution: %v", err)
 		}
 	}
