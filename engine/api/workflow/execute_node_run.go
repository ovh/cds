package workflow

import (
	"context"
	"database/sql"
	"fmt"
	"strings"
	"sync"
	"time"

	"github.com/fsamin/go-dump"
	"github.com/go-gorp/gorp"
	"github.com/sirupsen/logrus"

	"github.com/ovh/cds/engine/api/action"
	"github.com/ovh/cds/engine/api/cache"
	"github.com/ovh/cds/engine/api/group"
	"github.com/ovh/cds/engine/api/observability"
	"github.com/ovh/cds/engine/api/plugin"
	"github.com/ovh/cds/engine/api/repositoriesmanager"
	"github.com/ovh/cds/engine/api/services"
	"github.com/ovh/cds/sdk"
	"github.com/ovh/cds/sdk/log"
)

func syncJobInNodeRun(n *sdk.WorkflowNodeRun, j *sdk.WorkflowNodeJobRun, stageIndex int) {
	stage := &n.Stages[stageIndex]
	for i := range stage.RunJobs {
		rj := &stage.RunJobs[i]
		if rj.ID == j.ID {
			rj.Status = j.Status
			rj.Start = j.Start
			rj.Done = j.Done
			rj.Model = j.Model
			rj.ModelType = j.ModelType
			rj.ContainsService = j.ContainsService
			rj.Job = j.Job
			rj.Header = j.Header
			rj.Parameters = j.Parameters
			rj.SpawnInfos = j.SpawnInfos
		}
	}
}

func syncTakeJobInNodeRun(ctx context.Context, db gorp.SqlExecutor, n *sdk.WorkflowNodeRun, j *sdk.WorkflowNodeJobRun, stageIndex int) (*ProcessorReport, error) {
	_, end := observability.Span(ctx, "workflow.syncTakeJobInNodeRun")
	defer end()

	report := new(ProcessorReport)

	//If status is not waiting neither build: nothing to do
	if sdk.StatusIsTerminated(n.Status) {
		return nil, nil
	}

	nodeUpdated := false
	//Browse stages
	stage := &n.Stages[stageIndex]
	if stage.Status == sdk.StatusWaiting {
		stage.Status = sdk.StatusBuilding
		nodeUpdated = true
	}
	isStopped := true
	for i := range stage.RunJobs {
		rj := &stage.RunJobs[i]
		if rj.ID == j.ID {
			rj.Status = j.Status
			rj.Start = j.Start
			rj.Done = j.Done
			rj.Model = j.Model
			rj.ModelType = j.ModelType
			rj.ContainsService = j.ContainsService
			rj.WorkerName = j.WorkerName
			rj.HatcheryName = j.HatcheryName
			rj.Job = j.Job
			rj.Header = j.Header
			rj.Parameters = j.Parameters
		}
		if rj.Status != sdk.StatusStopped {
			isStopped = false
		}
	}
	if isStopped {
		nodeUpdated = true
		stage.Status = sdk.StatusStopped
	}

	if n.Status == sdk.StatusWaiting {
		nodeUpdated = true
		n.Status = sdk.StatusBuilding
	}

	if nodeUpdated {
		report.Add(ctx, *n)
	}

	// Save the node run in database
	if err := updateNodeRunStatusAndStage(db, n); err != nil {
		return nil, sdk.WrapError(err, "unable to update node id=%d at status %s", n.ID, n.Status)
	}
	return report, nil
}

func executeNodeRun(ctx context.Context, db gorp.SqlExecutor, store cache.Store, proj sdk.Project, workflowNodeRun *sdk.WorkflowNodeRun) (*ProcessorReport, error) {
	var end func()
	ctx, end = observability.Span(ctx, "workflow.executeNodeRun",
		observability.Tag(observability.TagWorkflowRun, workflowNodeRun.Number),
		observability.Tag(observability.TagWorkflowNodeRun, workflowNodeRun.ID),
		observability.Tag("workflow_node_run_status", workflowNodeRun.Status),
	)
	defer end()

	wr, err := LoadRunByID(db, workflowNodeRun.WorkflowRunID, LoadRunOptions{})
	if err != nil {
		return nil, sdk.WrapError(err, "unable to load workflow run with id %d", workflowNodeRun.WorkflowRunID)
	}

	report := new(ProcessorReport)
	defer func(wnr *sdk.WorkflowNodeRun) {
		report.Add(ctx, *wnr)
	}(workflowNodeRun)

	// If status is not waiting neither build: nothing to do
	if sdk.StatusIsTerminated(workflowNodeRun.Status) {
		return nil, nil
	}

	var newStatus = workflowNodeRun.Status

	// If no stages ==> success
	if len(workflowNodeRun.Stages) == 0 {
		newStatus = sdk.StatusSuccess
		workflowNodeRun.Done = time.Now()
	}

	stagesTerminated := 0
	var previousNodeRun *sdk.WorkflowNodeRun
	if workflowNodeRun.Manual != nil && workflowNodeRun.Manual.OnlyFailedJobs {
		previousNodeRun, err = checkRunOnlyFailedJobs(wr, workflowNodeRun)
		if err != nil {
			return report, err
		}
	}

	// Browse stages
	for stageIndex := range workflowNodeRun.Stages {
		stage := &workflowNodeRun.Stages[stageIndex]
		// Initialize stage status at waiting
		if stage.Status == "" {
			var previousStage sdk.Stage
			// Find previous stage
			if previousNodeRun != nil {
				for i := range previousNodeRun.Stages {
					if previousNodeRun.Stages[i].ID == stage.ID {
						previousStage = previousNodeRun.Stages[i]
						break
					}
				}
			}

			if previousNodeRun == nil || previousStage.Status == sdk.StatusFail || !sdk.StatusIsTerminated(previousStage.Status) {
				stage.Status = sdk.StatusWaiting
				if stageIndex == 0 {
					newStatus = sdk.StatusWaiting
				}
			} else if sdk.StatusIsTerminated(previousStage.Status) {
				// If stage terminated, recopy it
				workflowNodeRun.Stages[stageIndex] = previousStage
				stagesTerminated++
				continue
			}

			if len(stage.Jobs) == 0 {
				stage.Status = sdk.StatusSuccess
			} else {
				// Add job to Queue
				// Insert data in workflow_node_run_job
				log.Debug("workflow.executeNodeRun> stage %s call addJobsToQueue", stage.Name)
				r, err := addJobsToQueue(ctx, db, stage, wr, workflowNodeRun, &previousStage)
				report.Merge(ctx, r)
				if err != nil {
					return report, err
				}
				log.Debug("workflow.executeNodeRun> stage %s status after call to addJobsToQueue %s", stage.Name, stage.Status)
			}

			// Check for failure caused by action not usable or requirements problem
			if sdk.StatusFail == stage.Status {
				newStatus = sdk.StatusFail
				break
			}

			if sdk.StatusIsTerminated(stage.Status) {
				stagesTerminated++
				continue
			}
			break
		}

		// check for failure caused by action not usable or requirements problem
		if sdk.StatusFail == stage.Status {
			newStatus = sdk.StatusFail
			break
		}

		if sdk.StatusIsTerminated(stage.Status) {
			stagesTerminated++
		}

		//If stage is waiting, nothing to do
		if stage.Status == sdk.StatusWaiting {
			log.Debug("workflow.executeNodeRun> stage %s status:%s - nothing to do", stage.Name, stage.Status)
			break
		}

		if stage.Status == sdk.StatusBuilding {
			newStatus = sdk.StatusBuilding
			var end bool

			_, next := observability.Span(ctx, "workflow.syncStage")
			end, errSync := syncStage(ctx, db, store, stage)
			next()
			if errSync != nil {
				return report, errSync
			}
			if !end {
				break
			} else {
				//The stage is over
				if stage.Status == sdk.StatusFail {
					workflowNodeRun.Done = time.Now()
					newStatus = sdk.StatusFail
					stagesTerminated++
					break
				}
				if stage.Status == sdk.StatusStopped {
					workflowNodeRun.Done = time.Now()
					newStatus = sdk.StatusStopped
					stagesTerminated++
					break
				}

				if sdk.StatusIsTerminated(stage.Status) {
					stagesTerminated++
					workflowNodeRun.Done = time.Now()
				}

				if stageIndex == len(workflowNodeRun.Stages)-1 {
					workflowNodeRun.Done = time.Now()
					newStatus = sdk.StatusSuccess
					stagesTerminated++
					break
				}
				if stageIndex != len(workflowNodeRun.Stages)-1 {
					continue
				}
			}
		}
	}

	if stagesTerminated >= len(workflowNodeRun.Stages) || (stagesTerminated >= len(workflowNodeRun.Stages)-1 &&
		(workflowNodeRun.Stages[len(workflowNodeRun.Stages)-1].Status == sdk.StatusDisabled || workflowNodeRun.Stages[len(workflowNodeRun.Stages)-1].Status == sdk.StatusSkipped)) {
		var counterStatus statusCounter
		if len(workflowNodeRun.Stages) > 0 {
			for _, stage := range workflowNodeRun.Stages {
				computeRunStatus(stage.Status, &counterStatus)
			}
			newStatus = getRunStatus(counterStatus)
		}
	}

	workflowNodeRun.Status = newStatus

	if sdk.StatusIsTerminated(workflowNodeRun.Status) && workflowNodeRun.Status != sdk.StatusNeverBuilt {
		workflowNodeRun.Done = time.Now()
	}

	// Save the node run in database
	if err := updateNodeRunStatusAndStage(db, workflowNodeRun); err != nil {
		return nil, sdk.WrapError(err, "unable to update node id=%d at status %s", workflowNodeRun.ID, workflowNodeRun.Status)
	}

	//Reload the workflow
	updatedWorkflowRun, err := LoadRunByID(db, workflowNodeRun.WorkflowRunID, LoadRunOptions{})
	if err != nil {
		return nil, sdk.WrapError(err, "unable to reload workflow run id=%d", workflowNodeRun.WorkflowRunID)
	}

	// If pipeline build succeed, reprocess the workflow (in the same transaction)
	// Delete jobs only when node is over
	if sdk.StatusIsTerminated(workflowNodeRun.Status) {
		if workflowNodeRun.Status != sdk.StatusStopped {
			r1, _, err := processWorkflowDataRun(ctx, db, store, proj, updatedWorkflowRun, nil, nil, nil)
			if err != nil {
				return nil, sdk.WrapError(err, "unable to reprocess workflow")
			}
			report.Merge(ctx, r1)
		}

		// Delete the line in workflow_node_run_job
		if err := DeleteNodeJobRuns(db, workflowNodeRun.ID); err != nil {
			return nil, sdk.WrapError(err, "unable to delete node %d job runs", workflowNodeRun.ID)
		}

		// If current node has a mutex, we want to trigger another node run that can be waiting for the mutex
		node := updatedWorkflowRun.Workflow.WorkflowData.NodeByID(workflowNodeRun.WorkflowNodeID)
		hasMutex := node != nil && node.Context != nil && node.Context.Mutex
		if hasMutex {
			r, err := releaseMutex(ctx, db, store, proj, updatedWorkflowRun.WorkflowID, workflowNodeRun.WorkflowNodeName)
			report.Merge(ctx, r)
			if err != nil {
				return report, err
			}
		}
	}
	return report, nil
}

func releaseMutex(ctx context.Context, db gorp.SqlExecutor, store cache.Store, proj sdk.Project, workflowID int64, nodeName string) (*ProcessorReport, error) {
	_, next := observability.Span(ctx, "workflow.releaseMutex")
	defer next()

	mutexQuery := `
    SELECT workflow_node_run.id
    FROM workflow_node_run
    JOIN workflow_run on workflow_run.id = workflow_node_run.workflow_run_id
    JOIN workflow on workflow.id = workflow_run.workflow_id
    WHERE workflow.id = $1
      AND workflow_node_run.workflow_node_name = $2
      AND workflow_node_run.status = $3
    ORDER BY workflow_run.num ASC
    LIMIT 1
  `
	waitingRunID, err := db.SelectInt(mutexQuery, workflowID, nodeName, string(sdk.StatusWaiting))
	if err != nil && err != sql.ErrNoRows {
		err = sdk.WrapError(err, "unable to load mutex-locked workflow node run id")
		log.ErrorWithFields(ctx, logrus.Fields{
			"stack_trace": fmt.Sprintf("%+v", err),
		}, "%s", err)
		return nil, nil
	}
	if waitingRunID == 0 {
		return nil, nil
	}

	// Load the workflow node run that is waiting for the mutex
	waitingRun, errRun := LoadNodeRunByID(db, waitingRunID, LoadRunOptions{})
	if errRun != nil && sdk.Cause(errRun) != sql.ErrNoRows {
		err = sdk.WrapError(err, "unable to load mutex-locked workflow node run")
		log.ErrorWithFields(ctx, logrus.Fields{
			"stack_trace": fmt.Sprintf("%+v", err),
		}, "%s", err)
		return nil, nil
	}
	if waitingRun == nil {
		return nil, nil
	}

	// Load the workflow run that is waiting for the mutex
	workflowRun, err := LoadRunByID(db, waitingRun.WorkflowRunID, LoadRunOptions{})
	if err != nil {
		err = sdk.WrapError(err, "unable to load mutex-locked workflow run")
		log.ErrorWithFields(ctx, logrus.Fields{
			"stack_trace": fmt.Sprintf("%+v", err),
		}, "%s", err)
		return nil, nil
	}

	// Add a spawn info on the workflow run
	AddWorkflowRunInfo(workflowRun, sdk.SpawnMsg{
		ID:   sdk.MsgWorkflowNodeMutexRelease.ID,
		Args: []interface{}{waitingRun.WorkflowNodeName},
		Type: sdk.MsgWorkflowNodeMutexRelease.Type,
	})
	if err := UpdateWorkflowRun(ctx, db, workflowRun); err != nil {
		return nil, sdk.WrapError(err, "unable to update workflow run %d after mutex release", workflowRun.ID)
	}

	log.Debug("workflow.execute> process the node run %d because mutex has been released", waitingRun.ID)
	r, err := executeNodeRun(ctx, db, store, proj, waitingRun)
	if err != nil {
		return r, sdk.WrapError(err, "unable to reprocess workflow")
	}

	return r, nil
}

func checkRunOnlyFailedJobs(wr *sdk.WorkflowRun, nr *sdk.WorkflowNodeRun) (*sdk.WorkflowNodeRun, error) {
	var previousNR *sdk.WorkflowNodeRun
	nrs, ok := wr.WorkflowNodeRuns[nr.WorkflowNodeID]
	if !ok {
		return nil, sdk.WrapError(sdk.ErrWorkflowNodeNotFound, "node %d not found in workflow run %d", nr.WorkflowNodeID, wr.ID)
	}
	for i := range nrs {
		if nrs[i].SubNumber < nr.SubNumber {
			previousNR = &nrs[i]
			break
		}
	}

	if previousNR == nil {
		return nil, sdk.WrapError(sdk.ErrNotFound, "unable to find a previous execution of this pipeline")
	}

	if len(previousNR.Stages) != len(nr.Stages) {
		return nil, sdk.NewErrorFrom(sdk.ErrForbidden, "you cannot rerun a pipeline that have a different number of stages")
	}

	for i, s := range nr.Stages {
		if len(s.Jobs) != len(previousNR.Stages[i].Jobs) {
			return nil, sdk.NewErrorFrom(sdk.ErrForbidden, "you cannot rerun a pipeline that have a different number of jobs")
		}
	}
	return previousNR, nil
}

func addJobsToQueue(ctx context.Context, db gorp.SqlExecutor, stage *sdk.Stage, wr *sdk.WorkflowRun, nr *sdk.WorkflowNodeRun, previousStage *sdk.Stage) (*ProcessorReport, error) {
	var end func()
	ctx, end = observability.Span(ctx, "workflow.addJobsToQueue")
	defer end()

	report := new(ProcessorReport)

	_, next := observability.Span(ctx, "checkCondition")
	conditionsOK := checkCondition(ctx, wr, stage.Conditions, nr.BuildParameters)
	next()
	if !conditionsOK {
		stage.Status = sdk.StatusSkipped
	}
	if !stage.Enabled {
		stage.Status = sdk.StatusDisabled
	}

	_, next = observability.Span(ctx, "workflow.getIntegrationPluginBinaries")
	integrationPluginBinaries, err := getIntegrationPluginBinaries(db, wr, nr)
	if err != nil {
		return report, sdk.WrapError(err, "unable to get integration plugins requirement")
	}
	next()

	_, next = observability.Span(ctx, "workflow.getJobExecutablesGroups")
	groups, err := getExecutablesGroups(wr, nr)
	if err != nil {
		return report, sdk.WrapError(err, "error getting job executables groups")
	}
	next()

	skippedOrDisabledJobs := 0
	failedJobs := 0
	//Browse the jobs
jobLoop:
	for j := range stage.Jobs {
		job := &stage.Jobs[j]

		if previousStage != nil {
			for _, rj := range previousStage.RunJobs {
				if rj.Job.PipelineActionID == job.PipelineActionID && rj.Status != sdk.StatusFail && sdk.StatusIsTerminated(rj.Status) {
					stage.RunJobs = append(stage.RunJobs, rj)
					continue jobLoop
				}
			}
		}

		// errors generated in the loop will be added to job run spawn info
		spawnErrs := sdk.MultiError{}

		//Process variables for the jobs
		_, next = observability.Span(ctx, "workflow..getNodeJobRunParameters")
		jobParams, err := getNodeJobRunParameters(db, *job, nr, stage)
		next()
		if err != nil {
			spawnErrs.Join(*err)
		}

		_, next = observability.Span(ctx, "workflow.processNodeJobRunRequirements")
		jobRequirements, containsService, wm, err := processNodeJobRunRequirements(ctx, db, *job, nr, sdk.Groups(groups).ToIDs(), integrationPluginBinaries)
		next()
		if err != nil {
			spawnErrs.Join(*err)
		}

		// check that children actions used by job can be used by the project
		if err := action.CheckChildrenForGroupIDsWithLoop(ctx, db, &job.Action, sdk.Groups(groups).ToIDs()); err != nil {
			spawnErrs.Append(err)
		}

		// add requirements in job parameters, to use them as {{.job.requirement...}} in job
		_, next = observability.Span(ctx, "workflow.prepareRequirementsToNodeJobRunParameters")
		jobParams = append(jobParams, prepareRequirementsToNodeJobRunParameters(jobRequirements)...)
		next()

		//Create the job run
		wjob := sdk.WorkflowNodeJobRun{
			ProjectID:                 wr.ProjectID,
			WorkflowNodeRunID:         nr.ID,
			Start:                     time.Time{},
			Queued:                    time.Now(),
			Status:                    sdk.StatusWaiting,
			Parameters:                jobParams,
			ExecGroups:                groups,
			IntegrationPluginBinaries: integrationPluginBinaries,
			Job: sdk.ExecutedJob{
				Job: *job,
			},
			Header:          nr.Header,
			ContainsService: containsService,
		}
		if wm != nil {
			wjob.ModelType = wm.Type
		}
		wjob.Job.Job.Action.Requirements = jobRequirements // Set the interpolated requirements on the job run only

		if !stage.Enabled || !wjob.Job.Enabled {
			wjob.Status = sdk.StatusDisabled
			skippedOrDisabledJobs++
		} else if !conditionsOK {
			wjob.Status = sdk.StatusSkipped
			skippedOrDisabledJobs++
		}

		// If there is any error in the previous operation, mark the job as failed
		if !spawnErrs.IsEmpty() {
			failedJobs++
			wjob.Status = sdk.StatusFail

			for _, e := range spawnErrs {
				msg := sdk.SpawnMsg{
					ID: sdk.MsgSpawnInfoJobError.ID,
				}
				msg.Args = []interface{}{sdk.Cause(e).Error()}
				wjob.SpawnInfos = append(wjob.SpawnInfos, sdk.SpawnInfo{
					APITime:     time.Now(),
					Message:     msg,
					RemoteTime:  time.Now(),
					UserMessage: msg.DefaultUserMessage(),
				})
			}
		} else {
			sp := sdk.SpawnMsg{ID: sdk.MsgSpawnInfoJobInQueue.ID}
			wjob.SpawnInfos = []sdk.SpawnInfo{{
				APITime:     time.Now(),
				Message:     sp,
				RemoteTime:  time.Now(),
				UserMessage: sp.DefaultUserMessage(),
			}}
		}

		// insert in database
		_, next = observability.Span(ctx, "workflow.insertWorkflowNodeJobRun")
		if err := insertWorkflowNodeJobRun(db, &wjob); err != nil {
			next()
			return report, sdk.WrapError(err, "unable to insert in table workflow_node_run_job")
		}
		next()

		if err := AddSpawnInfosNodeJobRun(db, wjob.WorkflowNodeRunID, wjob.ID, PrepareSpawnInfos(wjob.SpawnInfos)); err != nil {
			return nil, sdk.WrapError(err, "cannot save spawn info job %d", wjob.ID)
		}

		//Put the job run in database
		stage.RunJobs = append(stage.RunJobs, wjob)

		report.Add(ctx, wjob)
	}

	if skippedOrDisabledJobs == len(stage.Jobs) {
		stage.Status = sdk.StatusSkipped
	}

	if failedJobs > 0 {
		stage.Status = sdk.StatusFail
	}

	return report, nil
}

func getIntegrationPluginBinaries(db gorp.SqlExecutor, wr *sdk.WorkflowRun, nr *sdk.WorkflowNodeRun) ([]sdk.GRPCPluginBinary, error) {
	var projectIntegrationModelID int64
	node := wr.Workflow.WorkflowData.NodeByID(nr.WorkflowNodeID)
	if node != nil && node.Context != nil {
		if node.Context.ProjectIntegrationID != 0 {
			pp, has := wr.Workflow.ProjectIntegrations[node.Context.ProjectIntegrationID]
			if has {
				projectIntegrationModelID = pp.Model.ID
			}
		}
	}

	if projectIntegrationModelID > 0 {
		plugin, err := plugin.LoadByIntegrationModelIDAndType(db, projectIntegrationModelID, sdk.GRPCPluginDeploymentIntegration)
		if err != nil {
			return nil, sdk.NewErrorFrom(sdk.ErrNotFound, "Cannot find plugin for integration model id %d, %v", projectIntegrationModelID, err)
		}
		return plugin.Binaries, nil
	}
	return nil, nil
}

func getExecutablesGroups(wr *sdk.WorkflowRun, nr *sdk.WorkflowNodeRun) ([]sdk.Group, error) {
	var node = wr.Workflow.WorkflowData.NodeByID(nr.WorkflowNodeID)
	var groups []sdk.Group

	if len(node.Groups) > 0 {
		for _, gp := range node.Groups {
			if gp.Permission >= sdk.PermissionReadExecute {
				groups = append(groups, gp.Group)
			}
		}
	} else {
		for _, gp := range wr.Workflow.Groups {
			if gp.Permission >= sdk.PermissionReadExecute {
				groups = append(groups, gp.Group)
			}
		}
	}
	groups = append(groups, *group.SharedInfraGroup)

	return groups, nil
}

func syncStage(ctx context.Context, db gorp.SqlExecutor, store cache.Store, stage *sdk.Stage) (bool, error) {
	stageEnd := true
	finalStatus := sdk.StatusBuilding

	// browse all running jobs
	for indexJob := range stage.RunJobs {
		runJob := &stage.RunJobs[indexJob]

		// If job is runnning, sync it
		if runJob.Status == sdk.StatusBuilding || runJob.Status == sdk.StatusWaiting {
			runJobDB, errJob := LoadNodeJobRun(ctx, db, store, runJob.ID)
			if errJob != nil {
				return stageEnd, errJob
			}

			if runJobDB.Status == sdk.StatusBuilding || runJobDB.Status == sdk.StatusWaiting {
				stageEnd = false
			}
			spawnInfos, err := LoadNodeRunJobInfo(ctx, db, runJob.ID)
			if err != nil {
				return false, sdk.WrapError(err, "unable to load spawn infos for runJob: %d", runJob.ID)
			}
			runJob.SpawnInfos = spawnInfos

			// If same status, sync step status
			if runJobDB.Status == runJob.Status {
				runJob.Job.StepStatus = runJobDB.Job.StepStatus
			} else {
				runJob.Status = runJobDB.Status
				runJob.Start = runJobDB.Start
				runJob.Done = runJobDB.Done
				runJob.Model = runJobDB.Model
				runJob.ModelType = runJobDB.ModelType
				runJob.ContainsService = runJobDB.ContainsService
				runJob.Job = runJobDB.Job
				runJob.Model = runJobDB.Model
				runJob.WorkerName = runJobDB.WorkerName
				runJob.HatcheryName = runJobDB.HatcheryName
			}
		}
	}
	log.Debug("syncStage> stage %s stageEnd:%t len(stage.RunJobs):%d", stage.Name, stageEnd, len(stage.RunJobs))

	if stageEnd || len(stage.RunJobs) == 0 {
		finalStatus = sdk.StatusSuccess
		stageEnd = true
		// Determine final stage status
	finalStageLoop:
		for _, runJob := range stage.RunJobs {
			switch runJob.Status {
			case sdk.StatusDisabled:
				if finalStatus == sdk.StatusBuilding {
					finalStatus = sdk.StatusDisabled
				}
			case sdk.StatusSkipped:
				if finalStatus == sdk.StatusBuilding || finalStatus == sdk.StatusDisabled {
					finalStatus = sdk.StatusSkipped
				}
			case sdk.StatusFail:
				finalStatus = sdk.StatusFail
				break finalStageLoop
			case sdk.StatusSuccess:
				if finalStatus != sdk.StatusFail {
					finalStatus = sdk.StatusSuccess
				}
			case sdk.StatusStopped:
				if finalStatus != sdk.StatusFail {
					finalStatus = sdk.StatusStopped
				}
			}
		}
	}
	log.Debug("syncStage> set stage %s from %s to %s", stage.Name, stage.Status, finalStatus)
	stage.Status = finalStatus
	return stageEnd, nil
}

// NodeBuildParametersFromRun return build parameters from previous workflow run
func NodeBuildParametersFromRun(wr sdk.WorkflowRun, id int64) ([]sdk.Parameter, error) {
	params := []sdk.Parameter{}

	nodesRun, ok := wr.WorkflowNodeRuns[id]
	if !ok || len(nodesRun) == 0 {
		return params, nil
	}

	for _, p := range nodesRun[0].BuildParameters {
		sdk.AddParameter(&params, p.Name, p.Type, p.Value)
	}

	return params, nil
}

//NodeBuildParametersFromWorkflow returns build_parameters for a node given its id
func NodeBuildParametersFromWorkflow(ctx context.Context, proj sdk.Project, wf *sdk.Workflow, refNode *sdk.Node, ancestorsIds []int64) ([]sdk.Parameter, error) {
	runContext := nodeRunContext{}
	res := []sdk.Parameter{}
	if refNode != nil && refNode.Context != nil {
		if refNode.Context.PipelineID != 0 && wf.Pipelines != nil {
			pip, has := wf.Pipelines[refNode.Context.PipelineID]
			if has {
				runContext.Pipeline = pip
			}
		}
		if refNode.Context.ApplicationID != 0 && wf.Applications != nil {
			app, has := wf.Applications[refNode.Context.ApplicationID]
			if has {
				runContext.Application = app
			}
		}
		if refNode.Context.EnvironmentID != 0 && wf.Environments != nil {
			env, has := wf.Environments[refNode.Context.EnvironmentID]
			if has {
				runContext.Environment = env
			}
		}
		if refNode.Context.ProjectIntegrationID != 0 && wf.ProjectIntegrations != nil {
			pp, has := wf.ProjectIntegrations[refNode.Context.ProjectIntegrationID]
			if has {
				runContext.ProjectIntegration = pp
			}
		}
		runContext.NodeGroups = refNode.Groups

		var err error
		res, err = getBuildParameterFromNodeContext(proj, wf, runContext, refNode.Context.DefaultPipelineParameters, refNode.Context.DefaultPayload, nil)
		if err != nil {
			return nil, sdk.WrapError(sdk.ErrWorkflowNodeNotFound, "getWorkflowTriggerConditionHandler> Unable to get workflow node parameters: %v", err)
		}
	}

	// Process ancestor
	for _, aID := range ancestorsIds {
		ancestor := wf.WorkflowData.NodeByID(aID)
		if ancestor == nil {
			continue
		}
		sdk.AddParameter(&res, "workflow."+ancestor.Name+".status", "string", "")
	}

	// Add payload from root
	if wf.WorkflowData.Node.Context.DefaultPayload != nil {
		e := dump.NewDefaultEncoder()
		e.Formatters = []dump.KeyFormatterFunc{dump.WithDefaultLowerCaseFormatter()}
		e.ExtraFields.DetailedMap = false
		e.ExtraFields.DetailedStruct = false
		e.ExtraFields.Len = false
		e.ExtraFields.Type = false

		tempParams := sdk.ParametersToMap(res)
		m1, errm1 := e.ToStringMap(wf.WorkflowData.Node.Context.DefaultPayload)
		if errm1 == nil {
			mergedParameters := sdk.ParametersMapMerge(tempParams, m1, sdk.MapMergeOptions.ExcludeGitParams)
			res = sdk.ParametersFromMap(mergedParameters)
		}
	}

	return res, nil
}

type stopNodeJobRunResult struct {
	report *ProcessorReport
	err    error
}

func stopWorkflowNodePipeline(ctx context.Context, dbFunc func() *gorp.DbMap, store cache.Store, proj sdk.Project, nodeRun *sdk.WorkflowNodeRun, stopInfos sdk.SpawnInfo) (*ProcessorReport, error) {
	var end func()
	ctx, end = observability.Span(ctx, "workflow.stopWorkflowNodePipeline")
	defer end()

	report := new(ProcessorReport)

	const stopWorkflowNodeRunNBWorker = 5
	var wg sync.WaitGroup

	ids, err := LoadNodeJobRunIDByNodeRunID(dbFunc(), nodeRun.ID)
	if err != nil {
		return report, sdk.WrapError(err, "cannot load node jobs run ids ")
	}

	chanStopID := make(chan int64, stopWorkflowNodeRunNBWorker)
	chanStopResult := make(chan stopNodeJobRunResult, stopWorkflowNodeRunNBWorker)
	for i := 0; i < stopWorkflowNodeRunNBWorker && i < len(ids); i++ {
		go func() {
			stopWorkflowNodeJobRun(ctx, dbFunc, store, proj, stopInfos, chanStopID, chanStopResult)
		}()
	}

	wg.Add(len(ids))
	for _, njrID := range ids {
		chanStopID <- njrID
	}
	close(chanStopID)

	for i := 0; i < len(ids); i++ {
		r := <-chanStopResult
		wg.Done()
		report.Merge(ctx, r.report)
		if r.err != nil {
			return report, err
		}
	}
	wg.Wait()

	tx, err := dbFunc().Begin()
	if err != nil {
		return nil, sdk.WrapError(err, "unable to create transaction")
	}
	defer tx.Rollback() //nolint

	// Update stages from node run
	stopWorkflowNodeRunStages(ctx, tx, nodeRun)

	nodeRun.Status = sdk.StatusStopped
	nodeRun.Done = time.Now()

	if err := UpdateNodeRun(tx, nodeRun); err != nil {
		return report, sdk.WrapError(err, "cannot update node run")
	}

	if err := tx.Commit(); err != nil {
		return nil, sdk.WrapError(err, "cannot commit transaction")
	}

	return report, nil
}

func stopWorkflowNodeOutGoingHook(ctx context.Context, dbFunc func() *gorp.DbMap, nodeRun *sdk.WorkflowNodeRun) error {
	db := dbFunc()
	if nodeRun.Callback == nil {
		nodeRun.Callback = new(sdk.WorkflowNodeOutgoingHookRunCallback)
	}
	nodeRun.Callback.Done = time.Now()
	nodeRun.Callback.Log += "\nStopped"
	nodeRun.Callback.Status = sdk.StatusStopped
	nodeRun.Status = nodeRun.Callback.Status

	srvs, err := services.LoadAllByType(ctx, db, services.TypeHooks)
	if err != nil {
		return sdk.WrapError(err, "unable to get hooks services")
	}

	if nodeRun.HookExecutionID != "" {
		path := fmt.Sprintf("/task/%s/execution/%d/stop", nodeRun.HookExecutionID, nodeRun.HookExecutionTimeStamp)
		if _, _, err := services.NewClient(db, srvs).DoJSONRequest(ctx, "POST", path, nil, nil); err != nil {
			return sdk.WrapError(err, "unable to stop task execution")
		}
	}

	nodeRun.Status = sdk.StatusStopped
	nodeRun.Done = time.Now()
	if errU := UpdateNodeRun(dbFunc(), nodeRun); errU != nil {
		return sdk.WrapError(errU, "stopWorkflowNodePipeline> Cannot update node run")
	}
	return nil
}

// StopWorkflowNodeRun to stop a workflow node run with a specific spawn info
func StopWorkflowNodeRun(ctx context.Context, dbFunc func() *gorp.DbMap, store cache.Store, proj sdk.Project, workflowRun sdk.WorkflowRun, workflowNodeRun sdk.WorkflowNodeRun, stopInfos sdk.SpawnInfo) (*ProcessorReport, error) {
	var end func()
	ctx, end = observability.Span(ctx, "workflow.StopWorkflowNodeRun")
	defer end()

	report := new(ProcessorReport)

	if workflowNodeRun.Stages != nil && len(workflowNodeRun.Stages) > 0 {
		r, err := stopWorkflowNodePipeline(ctx, dbFunc, store, proj, &workflowNodeRun, stopInfos)
		report.Merge(ctx, r)
		if err != nil {
			return report, sdk.WrapError(err, "unable to stop workflow node run")
		}
	}
	if workflowNodeRun.OutgoingHook != nil {
		if err := stopWorkflowNodeOutGoingHook(ctx, dbFunc, &workflowNodeRun); err != nil {
			return report, sdk.WrapError(err, "unable to stop workflow node run")
		}
	}
	report.Add(ctx, workflowNodeRun)

	// If current node has a mutex, we want to trigger another node run that can be waiting for the mutex
	workflowNode := workflowRun.Workflow.WorkflowData.NodeByID(workflowNodeRun.WorkflowNodeID)
	hasMutex := workflowNode != nil && workflowNode.Context != nil && workflowNode.Context.Mutex
	if hasMutex {
		r, err := releaseMutex(ctx, dbFunc(), store, proj, workflowNodeRun.WorkflowID, workflowNodeRun.WorkflowNodeName)
		report.Merge(ctx, r)
		if err != nil {
			return report, err
		}
	}

	return report, nil
}

// stopWorkflowNodeRunStages mark to stop all stages and step status in struct
func stopWorkflowNodeRunStages(ctx context.Context, db gorp.SqlExecutor, nodeRun *sdk.WorkflowNodeRun) {
	// Update stages from node run
	for iS := range nodeRun.Stages {
		stag := &nodeRun.Stages[iS]
		for iR := range stag.RunJobs {
			runj := &stag.RunJobs[iR]
			spawnInfos, err := LoadNodeRunJobInfo(ctx, db, runj.ID)
			if err != nil {
				log.Warning(ctx, "unable to load spawn infos for runj ID: %d", runj.ID)
			} else {
				runj.SpawnInfos = spawnInfos
			}

			if !sdk.StatusIsTerminated(runj.Status) {
				runj.Status = sdk.StatusStopped
				runj.Done = time.Now()
			}
			for iStep := range runj.Job.StepStatus {
				stepStat := &runj.Job.StepStatus[iStep]
				if !sdk.StatusIsTerminated(stepStat.Status) {
					stepStat.Status = sdk.StatusStopped
					stepStat.Done = time.Now()
				}
			}
		}
		if !sdk.StatusIsTerminated(stag.Status) {
			stag.Status = sdk.StatusStopped
		}
	}
}

func stopWorkflowNodeJobRun(ctx context.Context, dbFunc func() *gorp.DbMap, store cache.Store, proj sdk.Project, stopInfos sdk.SpawnInfo, chanNjrID <-chan int64, chanResult chan<- stopNodeJobRunResult) {
	var end func()
	ctx, end = observability.Span(ctx, "workflow.stopWorkflowNodeJobRun")
	defer end()

	for njrID := range chanNjrID {
		tx, err := dbFunc().Begin()
		if err != nil {
			chanResult <- stopNodeJobRunResult{err: sdk.WrapError(err, "cannot create transaction")}
			continue
		}

<<<<<<< HEAD
		njr, err := LoadAndLockNodeJobRunWait(ctx, tx, store, njrID)
		if err != nil {
			chanResult <- stopNodeJobRunResult{err: sdk.WrapError(err, "cannot load node job run id")}
			tx.Rollback() // nolint
			continue
		}

		if err := AddSpawnInfosNodeJobRun(tx, njr.WorkflowNodeRunID, njr.ID, []sdk.SpawnInfo{stopInfos}); err != nil {
			chanResult <- stopNodeJobRunResult{err: sdk.WrapError(err, "cannot save spawn info job %d", njr.ID)}
			tx.Rollback() // nolint
			continue
=======
		njr, errNRJ := LoadAndLockNodeJobRunWait(ctx, tx, store, njrID)
		if errNRJ != nil {
			chanErr <- sdk.WrapError(errNRJ, "StopWorkflowNodeRun> Cannot load node job run id")
			_ = tx.Rollback()
			wg.Done()
			return report
		}

		if err := AddSpawnInfosNodeJobRun(tx, njr.WorkflowNodeRunID, njr.ID, []sdk.SpawnInfo{stopInfos}); err != nil {
			chanErr <- sdk.WrapError(err, "Cannot save spawn info job %d", njr.ID)
			_ = tx.Rollback()
			wg.Done()
			return report
>>>>>>> 82111126
		}

		var res stopNodeJobRunResult

		njr.SpawnInfos = append(njr.SpawnInfos, stopInfos)
		r, err := UpdateNodeJobRunStatus(ctx, tx, store, proj, njr, sdk.StatusStopped)
		res.report = r
		if err != nil {
<<<<<<< HEAD
			res.err = sdk.WrapError(err, "cannot update node job run")
			chanResult <- res
			tx.Rollback() // nolint
			continue
		}

		if err := tx.Commit(); err != nil {
			res.err = sdk.WithStack(err)
			chanResult <- res
			tx.Rollback() // nolint
			continue
=======
			chanErr <- sdk.WrapError(err, "cannot update node job run")
			_ = tx.Rollback()
			wg.Done()
			return report
		}

		if err := tx.Commit(); err != nil {
			chanErr <- sdk.WithStack(err)
			_ = tx.Rollback()
			wg.Done()
			return report
>>>>>>> 82111126
		}

		chanResult <- res
	}
}

// SyncNodeRunRunJob sync step status and spawnInfos in a specific run job
func SyncNodeRunRunJob(ctx context.Context, db gorp.SqlExecutor, nodeRun *sdk.WorkflowNodeRun, nodeJobRun sdk.WorkflowNodeJobRun) (bool, error) {
	var end func()
	_, end = observability.Span(ctx, "workflow.SyncNodeRunRunJob")
	defer end()

	found := false
	for i := range nodeRun.Stages {
		s := &nodeRun.Stages[i]
		for j := range s.RunJobs {
			runJob := &s.RunJobs[j]
			if runJob.ID == nodeJobRun.ID {
				spawnInfos, err := LoadNodeRunJobInfo(ctx, db, runJob.ID)
				if err != nil {
					return false, sdk.WrapError(err, "unable to load spawn infos for runJobID: %d", runJob.ID)
				}
				runJob.SpawnInfos = spawnInfos
				runJob.Job.StepStatus = nodeJobRun.Job.StepStatus
				found = true
				break
			}
		}
	}

	return found, nil
}

type vcsInfos struct {
	Repository string
	Tag        string
	Branch     string
	Hash       string
	Author     string
	Message    string
	URL        string
	HTTPUrl    string
	Server     string
}

func (i vcsInfos) String() string {
	return fmt.Sprintf("%s:%s:%s:%s", i.Server, i.Repository, i.Branch, i.Hash)
}

func getVCSInfos(ctx context.Context, db gorp.SqlExecutor, store cache.Store, projectKey string, vcsServer sdk.ProjectVCSServerLink, gitValues map[string]string, applicationName, applicationVCSServer, applicationRepositoryFullname string) (*vcsInfos, error) {
	var vcsInfos vcsInfos
	vcsInfos.Repository = gitValues[tagGitRepository]
	vcsInfos.Branch = gitValues[tagGitBranch]
	vcsInfos.Tag = gitValues[tagGitTag]
	vcsInfos.Hash = gitValues[tagGitHash]
	vcsInfos.Author = gitValues[tagGitAuthor]
	vcsInfos.Message = gitValues[tagGitMessage]
	vcsInfos.URL = gitValues[tagGitURL]
	vcsInfos.HTTPUrl = gitValues[tagGitHTTPURL]
	vcsInfos.Server = vcsServer.Name

	if applicationName == "" || applicationVCSServer == "" || vcsServer.ID == 0 {
		return &vcsInfos, nil
	}

	// START OBSERVABILITY
	ctx, end := observability.Span(ctx, "workflow.getVCSInfos",
		observability.Tag("application", applicationName),
		observability.Tag("vcs_server", applicationVCSServer),
		observability.Tag("vcs_repo", applicationRepositoryFullname),
	)
	defer end()

	// Try to get the data from cache
	cacheKey := cache.Key("api:workflow:getVCSInfos:", applicationVCSServer, applicationRepositoryFullname, vcsInfos.String())
	find, err := store.Get(cacheKey, &vcsInfos)
	if err != nil {
		log.Error(ctx, "cannot get from cache %s: %v", cacheKey, err)
	}
	if find && vcsInfos.Branch != "" && vcsInfos.Hash != "" {
		log.Debug("completeVCSInfos> load from cache: %s", cacheKey)
		return &vcsInfos, nil
	}

	//Get the RepositoriesManager Client
	client, errclient := repositoriesmanager.AuthorizedClient(ctx, db, store, projectKey, vcsServer)
	if errclient != nil {
		return nil, sdk.WrapError(errclient, "cannot get client")
	}

	// Check repository value
	if vcsInfos.Repository == "" {
		vcsInfos.Repository = applicationRepositoryFullname
	} else if !strings.EqualFold(vcsInfos.Repository, applicationRepositoryFullname) {
		//The input repository is not the same as the application, we have to check if it is a fork
		forks, err := client.ListForks(ctx, applicationRepositoryFullname)
		if err != nil {
			return nil, sdk.WrapError(err, "cannot get forks for %s", applicationRepositoryFullname)
		}
		var forkFound bool
		for _, fork := range forks {
			if vcsInfos.Repository == fork.Fullname {
				forkFound = true
				break
			}
		}

		//If it's not a fork; reset this value to the application repository
		if !forkFound {
			return nil, sdk.NewErrorFrom(sdk.ErrNotFound, "repository %s not found", vcsInfos.Repository)
		}
	}

	// RETRIEVE URL
	repo, err := client.RepoByFullname(ctx, vcsInfos.Repository)
	if err != nil {
		return nil, sdk.NewError(sdk.ErrNotFound, err)
	}
	vcsInfos.URL = repo.SSHCloneURL
	vcsInfos.HTTPUrl = repo.HTTPCloneURL

	switch {
	case vcsInfos.Branch == "" && vcsInfos.Hash == "":
		// Get default branch
		defaultB, errD := repositoriesmanager.DefaultBranch(ctx, client, vcsInfos.Repository)
		if errD != nil {
			return nil, errD
		}
		vcsInfos.Branch = defaultB.DisplayID
		vcsInfos.Hash = defaultB.LatestCommit
	case vcsInfos.Hash == "" && vcsInfos.Branch != "":
		// GET COMMIT INFO
		branch, errB := client.Branch(ctx, vcsInfos.Repository, vcsInfos.Branch)
		if errB != nil {
			// Try default branch
			b, errD := repositoriesmanager.DefaultBranch(ctx, client, vcsInfos.Repository)
			if errD != nil {
				return nil, errD
			}
			branch = &b
			vcsInfos.Branch = branch.DisplayID
		}
		vcsInfos.Hash = branch.LatestCommit
	}

	// Get commit info if needed
	if vcsInfos.Hash != "" && (vcsInfos.Author == "" || vcsInfos.Message == "") {
		commit, errCm := client.Commit(ctx, vcsInfos.Repository, vcsInfos.Hash)
		if errCm != nil {
			// log to debug random 401
			log.Error(ctx, "cannot get commit infos for %s %s - vcsServer.Name:%s vcsServer.Username:%s: %v",
				vcsInfos.Repository, vcsInfos.Hash, vcsServer.Name, vcsServer.Username, errCm)

			return nil, sdk.WrapError(errCm, "cannot get commit infos for %s %s", vcsInfos.Repository, vcsInfos.Hash)
		}
		vcsInfos.Author = commit.Author.Name
		vcsInfos.Message = commit.Message
	}

	if err := store.Set(cacheKey, vcsInfos); err != nil {
		log.Error(ctx, "unable to cache set %v: %v", cacheKey, err)
	}
	return &vcsInfos, nil
}<|MERGE_RESOLUTION|>--- conflicted
+++ resolved
@@ -955,7 +955,6 @@
 			continue
 		}
 
-<<<<<<< HEAD
 		njr, err := LoadAndLockNodeJobRunWait(ctx, tx, store, njrID)
 		if err != nil {
 			chanResult <- stopNodeJobRunResult{err: sdk.WrapError(err, "cannot load node job run id")}
@@ -967,21 +966,6 @@
 			chanResult <- stopNodeJobRunResult{err: sdk.WrapError(err, "cannot save spawn info job %d", njr.ID)}
 			tx.Rollback() // nolint
 			continue
-=======
-		njr, errNRJ := LoadAndLockNodeJobRunWait(ctx, tx, store, njrID)
-		if errNRJ != nil {
-			chanErr <- sdk.WrapError(errNRJ, "StopWorkflowNodeRun> Cannot load node job run id")
-			_ = tx.Rollback()
-			wg.Done()
-			return report
-		}
-
-		if err := AddSpawnInfosNodeJobRun(tx, njr.WorkflowNodeRunID, njr.ID, []sdk.SpawnInfo{stopInfos}); err != nil {
-			chanErr <- sdk.WrapError(err, "Cannot save spawn info job %d", njr.ID)
-			_ = tx.Rollback()
-			wg.Done()
-			return report
->>>>>>> 82111126
 		}
 
 		var res stopNodeJobRunResult
@@ -990,7 +974,6 @@
 		r, err := UpdateNodeJobRunStatus(ctx, tx, store, proj, njr, sdk.StatusStopped)
 		res.report = r
 		if err != nil {
-<<<<<<< HEAD
 			res.err = sdk.WrapError(err, "cannot update node job run")
 			chanResult <- res
 			tx.Rollback() // nolint
@@ -1002,19 +985,6 @@
 			chanResult <- res
 			tx.Rollback() // nolint
 			continue
-=======
-			chanErr <- sdk.WrapError(err, "cannot update node job run")
-			_ = tx.Rollback()
-			wg.Done()
-			return report
-		}
-
-		if err := tx.Commit(); err != nil {
-			chanErr <- sdk.WithStack(err)
-			_ = tx.Rollback()
-			wg.Done()
-			return report
->>>>>>> 82111126
 		}
 
 		chanResult <- res
