--- conflicted
+++ resolved
@@ -393,11 +393,7 @@
 		}
 
 		_, next = observability.Span(ctx, "workflow.processNodeJobRunRequirements")
-<<<<<<< HEAD
 		jobRequirements, containsService, wm, err := processNodeJobRunRequirements(ctx, db, *job, run, sdk.Groups(groups).ToIDs(), integrationPluginBinaries)
-=======
-		jobRequirements, containsService, wm, err := processNodeJobRunRequirements(db, *job, nr, sdk.GroupsToIDs(groups), integrationPluginBinaries)
->>>>>>> 25b9e201
 		next()
 		if err != nil {
 			spawnErrs.Join(*err)
@@ -520,16 +516,9 @@
 func getExecutablesGroups(wr *sdk.WorkflowRun, nr *sdk.WorkflowNodeRun) ([]sdk.Group, error) {
 	var groups []sdk.Group
 
-<<<<<<< HEAD
 	if len(runContext.NodeGroups) > 0 {
 		for _, gp := range runContext.NodeGroups {
 			if gp.Permission >= sdk.PermissionReadExecute {
-=======
-	node := wr.Workflow.WorkflowData.NodeByID(nr.WorkflowNodeID)
-	if node != nil && len(node.Groups) > 0 {
-		for _, gp := range node.Groups {
-			if gp.Permission >= permission.PermissionReadExecute {
->>>>>>> 25b9e201
 				groups = append(groups, gp.Group)
 			}
 		}
