--- conflicted
+++ resolved
@@ -539,11 +539,7 @@
 }
 
 // GetNodeRunBuildCommits gets commits for given node run and return current vcs info
-<<<<<<< HEAD
-func GetNodeRunBuildCommits(ctx context.Context, db gorpmapping.SqlExecutorWithTx, store cache.Store, projIdent sdk.ProjectIdentifiers, wf *sdk.Workflow, wNodeName string, number int64, nodeRun *sdk.WorkflowNodeRun, app *sdk.Application, env *sdk.Environment) ([]sdk.VCSCommit, sdk.BuildNumberAndHash, error) {
-=======
-func GetNodeRunBuildCommits(ctx context.Context, db gorpmapper.SqlExecutorWithTx, store cache.Store, proj sdk.Project, wf *sdk.Workflow, wNodeName string, number int64, nodeRun *sdk.WorkflowNodeRun, app *sdk.Application, env *sdk.Environment) ([]sdk.VCSCommit, sdk.BuildNumberAndHash, error) {
->>>>>>> d125f032
+func GetNodeRunBuildCommits(ctx context.Context, db gorpmapper.SqlExecutorWithTx, store cache.Store, projIdent sdk.ProjectIdentifiers, wf *sdk.Workflow, wNodeName string, number int64, nodeRun *sdk.WorkflowNodeRun, app *sdk.Application, env *sdk.Environment) ([]sdk.VCSCommit, sdk.BuildNumberAndHash, error) {
 	var cur sdk.BuildNumberAndHash
 	if app == nil {
 		log.Debug("GetNodeRunBuildCommits> No app linked")
@@ -628,7 +624,7 @@
 	}
 
 	//Get the commit hash for the node run number and the hash for the previous node run for the same branch and same remote
-	prev, err := PreviousNodeRunVCSInfos(ctx, db, projIdent.Key, wf, wNodeName, cur, app.ID, envID)
+	prev, err := PreviousNodeRunVCSInfos(ctx, db, wf, wNodeName, cur, app.ID, envID)
 	if err != nil {
 		return nil, cur, sdk.WrapError(err, "cannot get build number and hashes (buildNumber=%d, nodeName=%s, applicationID=%d)", number, wNodeName, app.ID)
 	}
@@ -733,7 +729,7 @@
 //for the current node run and the previous one on the same branch.
 //Returned value may be zero if node run are not found
 //If you don't have environment linked set envID to 0 or -1
-func PreviousNodeRunVCSInfos(ctx context.Context, db gorp.SqlExecutor, projectKey string, wf *sdk.Workflow, nodeName string, current sdk.BuildNumberAndHash, appID int64, envID int64) (sdk.BuildNumberAndHash, error) {
+func PreviousNodeRunVCSInfos(ctx context.Context, db gorp.SqlExecutor, wf *sdk.Workflow, nodeName string, current sdk.BuildNumberAndHash, appID int64, envID int64) (sdk.BuildNumberAndHash, error) {
 	var previous sdk.BuildNumberAndHash
 	var prevHash, prevBranch, prevTag, prevRepository sql.NullString
 	var previousBuildNumber sql.NullInt64
