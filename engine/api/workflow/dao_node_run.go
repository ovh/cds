package workflow

import (
	"database/sql"
	"encoding/json"
	"fmt"
	"time"

	"github.com/go-gorp/gorp"
	"github.com/ovh/venom"

	"github.com/ovh/cds/engine/api/cache"
	"github.com/ovh/cds/engine/api/database/gorpmapping"
	"github.com/ovh/cds/engine/api/repositoriesmanager"
	"github.com/ovh/cds/sdk"
	"github.com/ovh/cds/sdk/log"
)

//LoadNodeRun load a specific node run on a workflow
func LoadNodeRun(db gorp.SqlExecutor, projectkey, workflowname string, number, id int64, withArtifacts bool) (*sdk.WorkflowNodeRun, error) {
	var rr = NodeRun{}

	query := `select workflow_node_run.*
	from workflow_node_run
	join workflow_run on workflow_run.id = workflow_node_run.workflow_run_id
	join project on project.id = workflow_run.project_id
	join workflow on workflow.id = workflow_run.workflow_id
	where project.projectkey = $1
	and workflow.name = $2
	and workflow_run.num = $3
	and workflow_node_run.id = $4`

	if err := db.SelectOne(&rr, query, projectkey, workflowname, number, id); err != nil {
		return nil, sdk.WrapError(err, "workflow.LoadNodeRun> Unable to load workflow_node_run proj=%s, workflow=%s, num=%d, node=%d", projectkey, workflowname, number, id)
	}

	r, err := fromDBNodeRun(rr)
	if err != nil {
		return nil, sdk.WrapError(err, "LoadNodeRun>")
	}

	if withArtifacts {
		arts, errA := loadArtifactByNodeRunID(db, r.ID)
		if errA != nil {
			return nil, sdk.WrapError(errA, "LoadNodeRun>Error loading artifacts for run %d", r.ID)
		}
		r.Artifacts = arts
	}

	return r, nil

}

//LoadAndLockNodeRunByID load and lock a specific node run on a workflow
func LoadAndLockNodeRunByID(db gorp.SqlExecutor, id int64, wait bool) (*sdk.WorkflowNodeRun, error) {
	var rr = NodeRun{}
	query := `select workflow_node_run.*
	from workflow_node_run
	where workflow_node_run.id = $1 for update`
	if !wait {
		query += " nowait"
	}
	if err := db.SelectOne(&rr, query, id); err != nil {
		return nil, sdk.WrapError(err, "workflow.LoadAndLockNodeRunByID> Unable to load workflow_node_run node=%d", id)
	}
	return fromDBNodeRun(rr)
}

//LoadNodeRunByID load a specific node run on a workflow
func LoadNodeRunByID(db gorp.SqlExecutor, id int64, withArtifacts bool) (*sdk.WorkflowNodeRun, error) {
	var rr = NodeRun{}
	query := `select workflow_node_run.*
	from workflow_node_run
	where workflow_node_run.id = $1`
	if err := db.SelectOne(&rr, query, id); err != nil {
		return nil, sdk.WrapError(err, "workflow.LoadNodeRunByID> Unable to load workflow_node_run node=%d", id)
	}

	r, err := fromDBNodeRun(rr)
	if err != nil {
		return nil, sdk.WrapError(err, "LoadNodeRun>")
	}

	if withArtifacts {
		arts, errA := loadArtifactByNodeRunID(db, r.ID)
		if errA != nil {
			return nil, sdk.WrapError(errA, "LoadNodeRun>Error loading artifacts for run %d", r.ID)
		}
		r.Artifacts = arts
	}

	return r, nil

}

//insertWorkflowNodeRun insert in table workflow_node_run
func insertWorkflowNodeRun(db gorp.SqlExecutor, n *sdk.WorkflowNodeRun) error {
	nodeRunDB, err := makeDBNodeRun(*n)
	if err != nil {
		return err
	}
	if err := db.Insert(nodeRunDB); err != nil {
		return err
	}
	n.ID = nodeRunDB.ID

	log.Debug("insertWorkflowNodeRun> new node run: %d (%d)", n.ID, n.WorkflowNodeID)
	return nil
}

func fromDBNodeRun(rr NodeRun) (*sdk.WorkflowNodeRun, error) {
	r := new(sdk.WorkflowNodeRun)
	r.WorkflowRunID = rr.WorkflowRunID
	r.ID = rr.ID
	r.WorkflowNodeID = rr.WorkflowNodeID
	r.Number = rr.Number
	r.SubNumber = rr.SubNumber
	r.Status = rr.Status
	r.Start = rr.Start
	r.Done = rr.Done
	r.LastModified = rr.LastModified

	if rr.VCSHash.Valid {
		r.VCSHash = rr.VCSHash.String
	}
	if rr.VCSRepository.Valid {
		r.VCSRepository = rr.VCSRepository.String
	}
	if rr.VCSBranch.Valid {
		r.VCSBranch = rr.VCSBranch.String
	}

	if err := gorpmapping.JSONNullString(rr.TriggersRun, &r.TriggersRun); err != nil {
		return nil, sdk.WrapError(err, "fromDBNodeRun>Error loading node run trigger %d", r.ID)
	}
	if err := gorpmapping.JSONNullString(rr.Stages, &r.Stages); err != nil {
		return nil, sdk.WrapError(err, "fromDBNodeRun>Error loading node run %d", r.ID)
	}
	for i := range r.Stages {
		s := &r.Stages[i]
		for j := range s.RunJobs {
			rj := &s.RunJobs[j]
			if rj.Status == sdk.StatusWaiting.String() {
				rj.QueuedSeconds = time.Now().Unix() - rj.Queued.Unix()
			}
		}
	}
	if err := gorpmapping.JSONNullString(rr.SourceNodeRuns, &r.SourceNodeRuns); err != nil {
		return nil, sdk.WrapError(err, "fromDBNodeRun>Error loading node run %d : SourceNodeRuns", r.ID)
	}
	if err := gorpmapping.JSONNullString(rr.Commits, &r.Commits); err != nil {
		return nil, sdk.WrapError(err, "fromDBNodeRun>Error loading node run %d: Commits", r.ID)
	}
	if rr.HookEvent.Valid {
		r.HookEvent = new(sdk.WorkflowNodeRunHookEvent)
		if err := gorpmapping.JSONNullString(rr.HookEvent, r.HookEvent); err != nil {
			return nil, sdk.WrapError(err, "fromDBNodeRun>Error loading node run %d: HookEvent", r.ID)
		}
	}
	if rr.Manual.Valid {
		r.Manual = new(sdk.WorkflowNodeRunManual)
		if err := gorpmapping.JSONNullString(rr.Manual, r.Manual); err != nil {
			return nil, sdk.WrapError(err, "fromDBNodeRun>Error loading node run %d: Manual", r.ID)
		}
	}
	if err := gorpmapping.JSONNullString(rr.Payload, &r.Payload); err != nil {
		return nil, sdk.WrapError(err, "fromDBNodeRun>Error loading node run %d: Payload", r.ID)
	}
	if err := gorpmapping.JSONNullString(rr.BuildParameters, &r.BuildParameters); err != nil {
		return nil, sdk.WrapError(err, "fromDBNodeRun>Error loading node run %d: BuildParameters", r.ID)
	}
	if rr.PipelineParameters.Valid {
		if err := gorpmapping.JSONNullString(rr.PipelineParameters, &r.PipelineParameters); err != nil {
			return nil, sdk.WrapError(err, "fromDBNodeRun>Error loading node run %d: PipelineParameters", r.ID)
		}
	}
	if rr.Tests.Valid {
		r.Tests = new(venom.Tests)
		if err := gorpmapping.JSONNullString(rr.Tests, r.Tests); err != nil {
			return nil, sdk.WrapError(err, "fromDBNodeRun>Error loading node run %d: Tests", r.ID)
		}
	}

	return r, nil
}

func makeDBNodeRun(n sdk.WorkflowNodeRun) (*NodeRun, error) {
	nodeRunDB := new(NodeRun)
	nodeRunDB.ID = n.ID
	nodeRunDB.WorkflowRunID = n.WorkflowRunID
	nodeRunDB.WorkflowNodeID = n.WorkflowNodeID
	nodeRunDB.Number = n.Number
	nodeRunDB.SubNumber = n.SubNumber
	nodeRunDB.Status = n.Status
	nodeRunDB.Start = n.Start
	nodeRunDB.Done = n.Done
	nodeRunDB.LastModified = n.LastModified

	nodeRunDB.VCSHash.Valid = true
	nodeRunDB.VCSHash.String = n.VCSHash
	nodeRunDB.VCSBranch.Valid = true
	nodeRunDB.VCSBranch.String = n.VCSBranch
	nodeRunDB.VCSRepository.Valid = true
	nodeRunDB.VCSRepository.String = n.VCSRepository

	if n.TriggersRun != nil {
		s, err := gorpmapping.JSONToNullString(n.TriggersRun)
		if err != nil {
			return nil, sdk.WrapError(err, "makeDBNodeRun> unable to get json from TriggerRun")
		}
		nodeRunDB.TriggersRun = s
	}
	if n.Stages != nil {
		s, err := gorpmapping.JSONToNullString(n.Stages)
		if err != nil {
			return nil, sdk.WrapError(err, "makeDBNodeRun> unable to get json from Stages")
		}
		nodeRunDB.Stages = s
	}
	if n.SourceNodeRuns != nil {
		s, err := gorpmapping.JSONToNullString(n.SourceNodeRuns)
		if err != nil {
			return nil, sdk.WrapError(err, "makeDBNodeRun> unable to get json from SourceNodeRuns")
		}
		nodeRunDB.SourceNodeRuns = s
	}
	if n.HookEvent != nil {
		s, err := gorpmapping.JSONToNullString(n.HookEvent)
		if err != nil {
			return nil, sdk.WrapError(err, "makeDBNodeRun> unable to get json from hook_event")
		}
		nodeRunDB.HookEvent = s
	}
	if n.Manual != nil {
		s, err := gorpmapping.JSONToNullString(n.Manual)
		if err != nil {
			return nil, sdk.WrapError(err, "makeDBNodeRun> unable to get json from manual")
		}
		nodeRunDB.Manual = s
	}
	if n.Payload != nil {
		s, err := gorpmapping.JSONToNullString(n.Payload)
		if err != nil {
			return nil, sdk.WrapError(err, "makeDBNodeRun> unable to get json from payload")
		}
		nodeRunDB.Payload = s
	}
	if n.PipelineParameters != nil {
		s, err := gorpmapping.JSONToNullString(n.PipelineParameters)
		if err != nil {
			return nil, sdk.WrapError(err, "makeDBNodeRun> unable to get json from pipeline_parameters")
		}
		nodeRunDB.PipelineParameters = s
	}
	if n.BuildParameters != nil {
		s, err := gorpmapping.JSONToNullString(n.BuildParameters)
		if err != nil {
			return nil, sdk.WrapError(err, "makeDBNodeRun> unable to get json from build_parameters")
		}
		nodeRunDB.BuildParameters = s
	}
	if n.Tests != nil {
		s, err := gorpmapping.JSONToNullString(n.Tests)
		if err != nil {
			return nil, sdk.WrapError(err, "makeDBNodeRun> unable to get json from tests")
		}
		nodeRunDB.Tests = s
	}
	if n.Commits != nil {
		s, err := gorpmapping.JSONToNullString(n.Commits)
		if err != nil {
			return nil, sdk.WrapError(err, "makeDBNodeRun> unable to get json from commits")
		}
		nodeRunDB.Commits = s
	}

	return nodeRunDB, nil
}

//updateNodeRunStatus update status of a workflow run node
func updateNodeRunStatus(db gorp.SqlExecutor, ID int64, status string) error {
	//Update workflow node run status
	query := "UPDATE workflow_node_run SET status = $1, last_modified = $2, done = $3 WHERE id = $4"
	now := time.Now()
	if _, err := db.Exec(query, status, now, now, ID); err != nil {
		return sdk.WrapError(err, "UpdateNodeRunStatus> Unable to set workflow_node_run id %d with status %s", ID, status)
	}
	return nil
}

//UpdateNodeRun updates in table workflow_node_run
func UpdateNodeRun(db gorp.SqlExecutor, n *sdk.WorkflowNodeRun) error {
	log.Debug("workflow.UpdateNodeRun> node.id=%d, status=%s", n.ID, n.Status)
	nodeRunDB, err := makeDBNodeRun(*n)
	if err != nil {
		return err
	}
	if _, err := db.Update(nodeRunDB); err != nil {
		return err
	}
	return nil
}

// GetNodeRunBuildCommits gets commits for given node run and return current vcs info
<<<<<<< HEAD
func GetNodeRunBuildCommits(db gorp.SqlExecutor, store cache.Store, p *sdk.Project, wNodeID, number int64, nodeRun *sdk.WorkflowNodeRun, app *sdk.Application, env *sdk.Environment) ([]sdk.VCSCommit, sdk.BuildNumberAndHash, error) {
=======
func GetNodeRunBuildCommits(db gorp.SqlExecutor, store cache.Store, p *sdk.Project, wfName, wNodeName string, wfRun *sdk.WorkflowRun, app *sdk.Application, env *sdk.Environment) ([]sdk.VCSCommit, sdk.BuildNumberAndHash, error) {
>>>>>>> f4166521
	var cur sdk.BuildNumberAndHash
	if app == nil {
		return nil, cur, nil
	}

	if app.VCSServer == "" {
		return nil, cur, nil
	}
	cur.BuildNumber = number

	vcsServer := repositoriesmanager.GetProjectVCSServer(p, app.VCSServer)
	if vcsServer == nil {
		return nil, cur, nil
	}

	res := []sdk.VCSCommit{}
	//Get the RepositoriesManager Client
	client, errclient := repositoriesmanager.AuthorizedClient(db, store, vcsServer)
	if errclient != nil {
		return nil, cur, sdk.WrapError(errclient, "GetNodeRunBuildCommits> Cannot get client")
	}

	cur.Remote = nodeRun.VCSRepository
	cur.Branch = nodeRun.VCSBranch
	cur.Hash = nodeRun.VCSHash

	if cur.Branch == "" {
		branches, errBr := client.Branches(cur.Remote)
		if errBr != nil {
			return nil, cur, sdk.WrapError(errBr, "GetNodeRunBuildCommits> Cannot load branches from vcs api remote %s", cur.Remote)
		}
		found := false
		for _, br := range branches {
			if br.Default {
				cur.Branch = br.DisplayID
				found = true
				break
			}
		}
		if !found {
			return nil, cur, sdk.WrapError(fmt.Errorf("Cannot find default branch from vcs api"), "GetNodeRunBuildCommits>")
		}
	}

	var envID int64
	if env != nil {
		envID = env.ID
	}

	repo := app.RepositoryFullname
	if cur.Remote != "" {
		repo = cur.Remote
	}

	var lastCommit sdk.VCSCommit
	if cur.Hash == "" {
		//If we only have the current branch, search for the branch
		br, err := client.Branch(repo, cur.Branch)
		if err != nil {
			return nil, cur, sdk.WrapError(err, "GetNodeRunBuildCommits> Cannot get branch %s", cur.Branch)
		}
		if br != nil {
			if br.LatestCommit == "" {
				return nil, cur, sdk.WrapError(sdk.ErrNoBranch, "GetNodeRunBuildCommits> Branch or lastest commit not found")
			}

			//and return the last commit of the branch
			log.Debug("get the last commit : %s", br.LatestCommit)
			cm, errcm := client.Commit(repo, br.LatestCommit)
			if errcm != nil {
				return nil, cur, sdk.WrapError(errcm, "GetNodeRunBuildCommits> Cannot get commits")
			}
			lastCommit = cm
			cur.Hash = cm.Hash
		}
	}

	//Get the commit hash for the node run number and the hash for the previous node run for the same branch and same remote
	prev, errcurr := PreviousNodeRunVCSInfos(db, p.Key, wfName, wNodeName, cur, app.ID, envID)
	if errcurr != nil {
<<<<<<< HEAD
		return nil, cur, sdk.WrapError(errcurr, "GetNodeRunBuildCommits> Cannot get build number and hashes (buildNumber=%d, nodeID=%d, applicationID=%d, envID=%d)", number, wNodeID, app.ID, env.ID)
=======
		return nil, cur, sdk.WrapError(errcurr, "GetNodeRunBuildCommits> Cannot get build number and hashes (buildNumber=%d, nodeName=%s, applicationID=%d, envID=%d)", wfRun.Number, wNodeName, app.ID, env.ID)
>>>>>>> f4166521
	}

	if prev.Hash == "" {
		log.Debug("GetNodeRunBuildCommits> No previous build was found for branch %s", cur.Branch)
	} else {
		log.Debug("GetNodeRunBuildCommits> Current Build number: %d - Current Hash: %s - Previous Build number: %d - Previous Hash: %s", cur.BuildNumber, cur.Hash, prev.BuildNumber, prev.Hash)
	}

	if prev.Hash != "" && cur.Hash == prev.Hash {
		log.Debug("GetNodeRunBuildCommits> there is not difference between the previous build and the current build")
	} else if prev.Hash != "" {
		if cur.Hash == "" {
			br, err := client.Branch(repo, cur.Branch)
			if err != nil {
				return nil, cur, sdk.WrapError(err, "GetNodeRunBuildCommits> Cannot get branch %s", cur.Branch)
			}
			cur.Hash = br.LatestCommit
		}
		//If we are lucky, return a true diff
		commits, err := client.Commits(repo, cur.Branch, prev.Hash, cur.Hash)
		if err != nil {
			return nil, cur, sdk.WrapError(err, "GetNodeRunBuildCommits> Cannot get commits")
		}
		res = commits
	} else if prev.Hash == "" {
		if lastCommit.Hash != "" {
			res = []sdk.VCSCommit{lastCommit}
		}
	} else {
		//If we only get current node run hash
		log.Info("GetNodeRunBuildCommits>  Looking for every commit until %s ", cur.Hash)
		c, err := client.Commits(repo, cur.Branch, "", cur.Hash)
		if err != nil {
			return nil, cur, sdk.WrapError(err, "GetNodeRunBuildCommits> Cannot get commits")
		}
		res = c
	}

	return res, cur, nil
}

//PreviousNodeRunVCSInfos returns a struct with BuildNumber, Commit Hash, Branch, Remote, Remote_url
//for the current node run and the previous one on the same branch.
//Returned value may be zero if node run are not found
//If you don't have environment linked set envID to 0 or -1
func PreviousNodeRunVCSInfos(db gorp.SqlExecutor, projectKey, workflowName, nodeName string, current sdk.BuildNumberAndHash, appID int64, envID int64) (sdk.BuildNumberAndHash, error) {
	var previous sdk.BuildNumberAndHash
	var prevHash, prevBranch sql.NullString
	var previousBuildNumber sql.NullInt64

<<<<<<< HEAD
	//TODO: Don't refer to a tag
=======
	// Récupérer le workflow
	// Checher le node en fonction de son name
	// Si on le trouve on a son id et on fait la même requête qu'avant
	// Sinon on return previous, nil
	lastRun, errL := LoadLastRun(db, projectKey, workflowName, false)
	if errL != nil {
		return previous, sdk.WrapError(errL, "PreviousNodeRunVCSInfos> Unable to load last run")
	}

	node := lastRun.Workflow.GetNodeByName(nodeName)
	if node == nil {
		return previous, nil
	}

>>>>>>> f4166521
	queryPrevious := `
		SELECT wrt1.value AS branch, wrt2.value AS hash, workflow_node_run.num AS num
    FROM workflow_run_tag AS wrt1
    LEFT JOIN workflow_run_tag as wrt2 ON wrt2.workflow_run_id = wrt1.workflow_run_id AND wrt2.tag = 'git.hash'
    JOIN workflow_node_run ON workflow_node_run.workflow_run_id = wrt1.workflow_run_id
    JOIN workflow_run ON workflow_run.id = wrt1.workflow_run_id
    JOIN workflow ON workflow.id = workflow_run.workflow_id
    JOIN workflow_node ON workflow_node.name = $1
    JOIN workflow_node_context ON workflow_node_context.workflow_node_id = workflow_node.id
    WHERE wrt1.tag = 'git.branch'
    AND wrt2.value IS NOT NULL
    AND workflow_node_run.status = 'Success'
    AND workflow_node_run.workflow_node_id = $2
    AND workflow_node_run.num < $3
    AND workflow_node_context.application_id = $4
	`
	argPrevious := []interface{}{nodeName, node.ID, current.BuildNumber, appID}
	if envID > 0 {
		argPrevious = append(argPrevious, envID)
		queryPrevious += "AND workflow_node_context.environment_id = $5"
	}
	queryPrevious += fmt.Sprintf(" ORDER BY workflow_node_run.num DESC LIMIT 1")

	errPrev := db.QueryRow(queryPrevious, argPrevious...).Scan(&prevBranch, &prevHash, &previousBuildNumber)
	if errPrev == sql.ErrNoRows {
		log.Warning("PreviousNodeRunVCSInfos> no result with previous %d %s", current.BuildNumber, nodeName)
		return previous, nil
	}
	if errPrev != nil {
		return previous, errPrev
	}

	if prevBranch.Valid {
		previous.Branch = prevBranch.String
	}
	if prevHash.Valid {
		previous.Hash = prevHash.String
	}
	if previousBuildNumber.Valid {
		previous.BuildNumber = previousBuildNumber.Int64
	}

	return previous, nil
}

func updateNodeRunCommits(db gorp.SqlExecutor, id int64, commits []sdk.VCSCommit) error {
	log.Debug("updateNodeRunCommits> Updating %d commits for workflow_node_run #%d", len(commits), id)
	commitsBtes, errMarshal := json.Marshal(commits)
	if errMarshal != nil {
		return sdk.WrapError(errMarshal, "updateNodeRunCommits> Unable to marshal commits")
	}

	if _, err := db.Exec("UPDATE workflow_node_run SET commits = $1 where id = $2", commitsBtes, id); err != nil {
		return sdk.WrapError(errMarshal, "updateNodeRunCommits> Unable to update workflow_node_run id=%d", id)
	}
	return nil
}<|MERGE_RESOLUTION|>--- conflicted
+++ resolved
@@ -302,11 +302,7 @@
 }
 
 // GetNodeRunBuildCommits gets commits for given node run and return current vcs info
-<<<<<<< HEAD
-func GetNodeRunBuildCommits(db gorp.SqlExecutor, store cache.Store, p *sdk.Project, wNodeID, number int64, nodeRun *sdk.WorkflowNodeRun, app *sdk.Application, env *sdk.Environment) ([]sdk.VCSCommit, sdk.BuildNumberAndHash, error) {
-=======
-func GetNodeRunBuildCommits(db gorp.SqlExecutor, store cache.Store, p *sdk.Project, wfName, wNodeName string, wfRun *sdk.WorkflowRun, app *sdk.Application, env *sdk.Environment) ([]sdk.VCSCommit, sdk.BuildNumberAndHash, error) {
->>>>>>> f4166521
+func GetNodeRunBuildCommits(db gorp.SqlExecutor, store cache.Store, p *sdk.Project, wfName, wNodeName string, number int64, nodeRun *sdk.WorkflowNodeRun, app *sdk.Application, env *sdk.Environment) ([]sdk.VCSCommit, sdk.BuildNumberAndHash, error) {
 	var cur sdk.BuildNumberAndHash
 	if app == nil {
 		return nil, cur, nil
@@ -387,11 +383,7 @@
 	//Get the commit hash for the node run number and the hash for the previous node run for the same branch and same remote
 	prev, errcurr := PreviousNodeRunVCSInfos(db, p.Key, wfName, wNodeName, cur, app.ID, envID)
 	if errcurr != nil {
-<<<<<<< HEAD
-		return nil, cur, sdk.WrapError(errcurr, "GetNodeRunBuildCommits> Cannot get build number and hashes (buildNumber=%d, nodeID=%d, applicationID=%d, envID=%d)", number, wNodeID, app.ID, env.ID)
-=======
-		return nil, cur, sdk.WrapError(errcurr, "GetNodeRunBuildCommits> Cannot get build number and hashes (buildNumber=%d, nodeName=%s, applicationID=%d, envID=%d)", wfRun.Number, wNodeName, app.ID, env.ID)
->>>>>>> f4166521
+		return nil, cur, sdk.WrapError(errcurr, "GetNodeRunBuildCommits> Cannot get build number and hashes (buildNumber=%d, nodeName=%s, applicationID=%d, envID=%d)", number, wNodeName, app.ID, env.ID)
 	}
 
 	if prev.Hash == "" {
@@ -439,16 +431,9 @@
 //If you don't have environment linked set envID to 0 or -1
 func PreviousNodeRunVCSInfos(db gorp.SqlExecutor, projectKey, workflowName, nodeName string, current sdk.BuildNumberAndHash, appID int64, envID int64) (sdk.BuildNumberAndHash, error) {
 	var previous sdk.BuildNumberAndHash
-	var prevHash, prevBranch sql.NullString
+	var prevHash, prevBranch, prevRepository sql.NullString
 	var previousBuildNumber sql.NullInt64
 
-<<<<<<< HEAD
-	//TODO: Don't refer to a tag
-=======
-	// Récupérer le workflow
-	// Checher le node en fonction de son name
-	// Si on le trouve on a son id et on fait la même requête qu'avant
-	// Sinon on return previous, nil
 	lastRun, errL := LoadLastRun(db, projectKey, workflowName, false)
 	if errL != nil {
 		return previous, sdk.WrapError(errL, "PreviousNodeRunVCSInfos> Unable to load last run")
@@ -459,23 +444,17 @@
 		return previous, nil
 	}
 
->>>>>>> f4166521
 	queryPrevious := `
-		SELECT wrt1.value AS branch, wrt2.value AS hash, workflow_node_run.num AS num
-    FROM workflow_run_tag AS wrt1
-    LEFT JOIN workflow_run_tag as wrt2 ON wrt2.workflow_run_id = wrt1.workflow_run_id AND wrt2.tag = 'git.hash'
-    JOIN workflow_node_run ON workflow_node_run.workflow_run_id = wrt1.workflow_run_id
-    JOIN workflow_run ON workflow_run.id = wrt1.workflow_run_id
-    JOIN workflow ON workflow.id = workflow_run.workflow_id
-    JOIN workflow_node ON workflow_node.name = $1
-    JOIN workflow_node_context ON workflow_node_context.workflow_node_id = workflow_node.id
-    WHERE wrt1.tag = 'git.branch'
-    AND wrt2.value IS NOT NULL
-    AND workflow_node_run.status = 'Success'
-    AND workflow_node_run.workflow_node_id = $2
-    AND workflow_node_run.num < $3
+		SELECT workflow_node_run.vcs_branch, workflow_node_run.vcs_hash, workflow_node_run.vcs_repository, workflow_node_run.num
+		FROM workflow_node_run
+		JOIN workflow_node ON workflow_node.name = $1
+		JOIN workflow_node_context ON workflow_node_context.workflow_node_id = workflow_node.id
+		WHERE workflow_node_run.vcs_hash IS NOT NULL
+		AND workflow_node_run.workflow_node_id = $2
+		AND workflow_node_run.num < $3
     AND workflow_node_context.application_id = $4
 	`
+
 	argPrevious := []interface{}{nodeName, node.ID, current.BuildNumber, appID}
 	if envID > 0 {
 		argPrevious = append(argPrevious, envID)
@@ -483,7 +462,7 @@
 	}
 	queryPrevious += fmt.Sprintf(" ORDER BY workflow_node_run.num DESC LIMIT 1")
 
-	errPrev := db.QueryRow(queryPrevious, argPrevious...).Scan(&prevBranch, &prevHash, &previousBuildNumber)
+	errPrev := db.QueryRow(queryPrevious, argPrevious...).Scan(&prevBranch, &prevHash, &prevRepository, &previousBuildNumber)
 	if errPrev == sql.ErrNoRows {
 		log.Warning("PreviousNodeRunVCSInfos> no result with previous %d %s", current.BuildNumber, nodeName)
 		return previous, nil
@@ -497,6 +476,9 @@
 	}
 	if prevHash.Valid {
 		previous.Hash = prevHash.String
+	}
+	if prevRepository.Valid {
+		previous.Remote = prevRepository.String
 	}
 	if previousBuildNumber.Valid {
 		previous.BuildNumber = previousBuildNumber.Int64
