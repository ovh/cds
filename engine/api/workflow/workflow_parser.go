package workflow

import (
	"context"
	"sync"

	"github.com/ovh/cds/engine/api/cache"
	"github.com/ovh/cds/sdk"
	"github.com/ovh/cds/sdk/exportentities"
	"github.com/ovh/cds/sdk/gorpmapping"
	"github.com/ovh/cds/sdk/log"
	"github.com/ovh/cds/sdk/telemetry"
)

// ImportOptions is option to parse a workflow
type ImportOptions struct {
	Force              bool
	WorkflowName       string
	FromRepository     string
	IsDefaultBranch    bool
	FromBranch         string
	VCSServer          string
	RepositoryName     string
	RepositoryStrategy sdk.RepositoryStrategy
	HookUUID           string
}

// Parse parse an exportentities.workflow and return the parsed workflow
func Parse(ctx context.Context, proj sdk.Project, ew exportentities.Workflow) (*sdk.Workflow, error) {
	log.Info(ctx, "Parse>> Parse workflow %s in project %s", ew.GetName(), proj.Key)
	log.Debug("Parse>> Workflow: %+v", ew)

	//Parse workflow
	w, errW := exportentities.ParseWorkflow(ew)
	if errW != nil {
		return nil, sdk.NewError(sdk.ErrWrongRequest, errW)
	}
	w.ProjectID = proj.ID
	w.ProjectKey = proj.Key

	// Get permission from project if needed
	if len(w.Groups) == 0 {
		w.Groups = make([]sdk.GroupPermission, 0, len(proj.ProjectGroups))
		for _, gp := range proj.ProjectGroups {
			perm := sdk.GroupPermission{Group: sdk.Group{Name: gp.Group.Name}, Permission: gp.Permission}
			w.Groups = append(w.Groups, perm)
		}
	}
	return w, nil
}

// ParseAndImport parse an exportentities.workflow and insert or update the workflow in database
<<<<<<< HEAD
func ParseAndImport(ctx context.Context, db gorp.SqlExecutor, store cache.Store, p sdk.Project, oldW *sdk.Workflow, ew exportentities.Workflow, u sdk.Identifiable, opts ImportOptions) (*sdk.Workflow, []sdk.Message, error) {
	ctx, end := observability.Span(ctx, "workflow.ParseAndImport")
=======
func ParseAndImport(ctx context.Context, db gorpmapping.SqlExecutorWithTx, store cache.Store, proj sdk.Project, oldW *sdk.Workflow, ew exportentities.Workflow, u sdk.Identifiable, opts ImportOptions) (*sdk.Workflow, []sdk.Message, error) {
	ctx, end := telemetry.Span(ctx, "workflow.ParseAndImport")
>>>>>>> 0d1bd522
	defer end()
	projIdent := sdk.ProjectIdentifiers{ID: p.ID, Key: p.Key}
	log.Info(ctx, "ParseAndImport>> Import workflow %s in project %s (force=%v)", ew.GetName(), projIdent.Key, opts.Force)

	//Parse workflow
<<<<<<< HEAD
	w, errW := Parse(ctx, p, ew)
	if errW != nil {
		return nil, nil, errW
=======
	w, err := Parse(ctx, proj, ew)
	if err != nil {
		return nil, nil, err
>>>>>>> 0d1bd522
	}

	// Load deep pipelines if we come from workflow run ( so we have hook uuid ).
	// We need deep pipelines to be able to run stages/jobs
	if err := CompleteWorkflow(ctx, db, w, projIdent, LoadOptions{DeepPipeline: opts.HookUUID != ""}); err != nil {
		// Get spawn infos from error
		msg, ok := sdk.ErrorToMessage(err)
		if ok {
			return nil, []sdk.Message{msg}, sdk.WrapError(err, "workflow is not valid")
		}
		return nil, nil, sdk.WrapError(err, "workflow is not valid")
	}

	if err := RenameNode(ctx, db, w); err != nil {
		return nil, nil, sdk.WrapError(err, "Unable to rename node")
	}

	w.FromRepository = opts.FromRepository
	if !opts.IsDefaultBranch {
		w.DerivationBranch = opts.FromBranch
	}

	// do not override application data if no opts were given
	appID := w.WorkflowData.Node.Context.ApplicationID
	if opts.VCSServer != "" && appID != 0 {
		app := w.GetApplication(appID)
		app.VCSServer = opts.VCSServer
		app.RepositoryFullname = opts.RepositoryName
		app.RepositoryStrategy = opts.RepositoryStrategy
		w.Applications[appID] = app
	}

	if w.FromRepository != "" {
		// Get repowebhook from previous version of workflow
		var oldRepoWebHook *sdk.NodeHook
		if oldW != nil {
			for i := range oldW.WorkflowData.Node.Hooks {
				h := &oldW.WorkflowData.Node.Hooks[i]
				if h.IsRepositoryWebHook() {
					oldRepoWebHook = h
					break
				}
			}

			if oldRepoWebHook != nil {
				// Update current repo web hook if found
				var currentRepoWebHook *sdk.NodeHook
				// Get current webhook
				for i := range w.WorkflowData.Node.Hooks {
					h := &w.WorkflowData.Node.Hooks[i]
					if h.IsRepositoryWebHook() {
						h.UUID = oldRepoWebHook.UUID
						h.Config.MergeWith(
							oldRepoWebHook.Config.Filter(
								func(k string, v sdk.WorkflowNodeHookConfigValue) bool {
									return !v.Configurable
								},
							),
						)
						// get only non cofigurable stuff
						currentRepoWebHook = h
						log.Debug("workflow.ParseAndImport> keeping the old repository web hook: %+v (%+v)", h, oldRepoWebHook)
						break
					}
				}

				// If not found, take the default config
				if currentRepoWebHook == nil {
					h := sdk.NodeHook{
						UUID:          oldRepoWebHook.UUID,
						HookModelName: oldRepoWebHook.HookModelName,
						Config:        sdk.RepositoryWebHookModel.DefaultConfig.Clone(),
						HookModelID:   sdk.RepositoryWebHookModel.ID,
					}
					oldNonConfigurableConfig := oldRepoWebHook.Config.Filter(func(k string, v sdk.WorkflowNodeHookConfigValue) bool {
						return !v.Configurable
					})
					for k, v := range oldNonConfigurableConfig {
						h.Config[k] = v
					}
					w.WorkflowData.Node.Hooks = append(w.WorkflowData.Node.Hooks, h)
				}
			}
		}

		// If there is no old workflow OR workflow existing on CDS does not have a repoWebhook,
		// we have to create a new repo webhook
		if oldW == nil || oldRepoWebHook == nil {
			// Init new repo webhook
			var newRepoWebHook = sdk.NodeHook{
				HookModelName: sdk.RepositoryWebHookModel.Name,
				HookModelID:   sdk.RepositoryWebHookModel.ID,
				Config:        sdk.RepositoryWebHookModel.DefaultConfig.Clone(),
			}

			// If the new workflow already contains a repowebhook, we dont have to add a new one
			var hasARepoWebHook bool
			for _, h := range w.WorkflowData.Node.Hooks {
				if h.Ref() == newRepoWebHook.Ref() {
					hasARepoWebHook = true
					break
				}
				if h.HookModelName == newRepoWebHook.HookModelName &&
					h.ConfigValueContainsEventsDefault() {
					hasARepoWebHook = true
					break
				}
			}
			if !hasARepoWebHook {
				w.WorkflowData.Node.Hooks = append(w.WorkflowData.Node.Hooks, newRepoWebHook)
			}

			var err error
			if w.WorkflowData.Node.Context.DefaultPayload, err = DefaultPayload(ctx, db, store, projIdent, w); err != nil {
				return nil, nil, sdk.WrapError(err, "Unable to get default payload")
			}
		}
	}

	if opts.WorkflowName != "" && w.Name != opts.WorkflowName {
		return nil, nil, sdk.WrapError(sdk.ErrWorkflowNameImport, "Wrong workflow name")
	}

	//Import
	done := new(sync.WaitGroup)
	done.Add(1)
	msgChan := make(chan sdk.Message)
	msgList := []sdk.Message{}
	go func(array *[]sdk.Message) {
		defer done.Done()
		for {
			m, more := <-msgChan
			if !more {
				return
			}
			*array = append(*array, m)
		}
	}(&msgList)

	globalError := Import(ctx, db, store, projIdent, p.ProjectGroups, oldW, w, opts.Force, msgChan)
	close(msgChan)
	done.Wait()

	if ew.GetVersion() == exportentities.WorkflowVersion1 {
		msgList = append(msgList, sdk.NewMessage(sdk.MsgWorkflowDeprecatedVersion, projIdent.Key, ew.GetName()))
	}

	return w, msgList, globalError
}<|MERGE_RESOLUTION|>--- conflicted
+++ resolved
@@ -50,27 +50,16 @@
 }
 
 // ParseAndImport parse an exportentities.workflow and insert or update the workflow in database
-<<<<<<< HEAD
-func ParseAndImport(ctx context.Context, db gorp.SqlExecutor, store cache.Store, p sdk.Project, oldW *sdk.Workflow, ew exportentities.Workflow, u sdk.Identifiable, opts ImportOptions) (*sdk.Workflow, []sdk.Message, error) {
-	ctx, end := observability.Span(ctx, "workflow.ParseAndImport")
-=======
 func ParseAndImport(ctx context.Context, db gorpmapping.SqlExecutorWithTx, store cache.Store, proj sdk.Project, oldW *sdk.Workflow, ew exportentities.Workflow, u sdk.Identifiable, opts ImportOptions) (*sdk.Workflow, []sdk.Message, error) {
 	ctx, end := telemetry.Span(ctx, "workflow.ParseAndImport")
->>>>>>> 0d1bd522
 	defer end()
-	projIdent := sdk.ProjectIdentifiers{ID: p.ID, Key: p.Key}
+	projIdent := sdk.ProjectIdentifiers{ID: proj.ID, Key: proj.Key}
 	log.Info(ctx, "ParseAndImport>> Import workflow %s in project %s (force=%v)", ew.GetName(), projIdent.Key, opts.Force)
 
 	//Parse workflow
-<<<<<<< HEAD
-	w, errW := Parse(ctx, p, ew)
-	if errW != nil {
-		return nil, nil, errW
-=======
 	w, err := Parse(ctx, proj, ew)
 	if err != nil {
 		return nil, nil, err
->>>>>>> 0d1bd522
 	}
 
 	// Load deep pipelines if we come from workflow run ( so we have hook uuid ).
@@ -210,7 +199,7 @@
 		}
 	}(&msgList)
 
-	globalError := Import(ctx, db, store, projIdent, p.ProjectGroups, oldW, w, opts.Force, msgChan)
+	globalError := Import(ctx, db, store, projIdent, proj.ProjectGroups, oldW, w, opts.Force, msgChan)
 	close(msgChan)
 	done.Wait()
 
