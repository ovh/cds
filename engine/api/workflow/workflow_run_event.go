--- conflicted
+++ resolved
@@ -306,19 +306,13 @@
 		EnvironmentName: envName,
 	}
 
-<<<<<<< HEAD
 	if !skipStatusUpdate {
 		if err := client.SetStatus(ctx, evt); err != nil {
-			repositoriesmanager.RetryEvent(&evt, err, store)
+			if err2 := repositoriesmanager.RetryEvent(&evt, err, store); err2 != nil {
+				log.Error("sendEvent>processEvent> err while retry event: %v", err2)
+			}
 			log.Error("sendEvent> err:%v", err)
 		}
-=======
-	if err := client.SetStatus(ctx, evt); err != nil {
-		if err2 := repositoriesmanager.RetryEvent(&evt, err, store); err2 != nil {
-			log.Error("sendEvent>processEvent> err while retry event: %v", err2)
-		}
-		return fmt.Errorf("sendEvent> err:%v", err)
->>>>>>> e1e201e0
 	}
 
 	if vcsConf.Type != "gerrit" && (notif.Settings.Template.DisableComment == nil || !*notif.Settings.Template.DisableComment) {
