--- conflicted
+++ resolved
@@ -56,7 +56,9 @@
 		event.PublishWorkflowRun(wr, key)
 	}
 	for _, wnr := range wnrs {
-		wr, errWR := LoadRunByID(db, wnr.WorkflowRunID, LoadRunOptions{})
+		wr, errWR := LoadRunByID(db, wnr.WorkflowRunID, LoadRunOptions{
+			WithLightTests: true,
+		})
 		if errWR != nil {
 			log.Warning("SendEvent.workflow> Cannot load workflow run %d: %s", wnr.WorkflowRunID, errWR)
 			continue
@@ -82,13 +84,17 @@
 		event.PublishWorkflowNodeRun(db, wnr, *wr, &previousNodeRun, key)
 	}
 	for _, wnjr := range wnjrs {
-		wnr, errWNR := LoadNodeRunByID(db, wnjr.WorkflowNodeRunID, false)
+		wnr, errWNR := LoadNodeRunByID(db, wnjr.WorkflowNodeRunID, LoadRunOptions{
+			WithLightTests: true,
+		})
 		if errWNR != nil {
 			log.Warning("SendEvent.workflow.wnjrs > Unable to find workflow node run %d: %s", wnjr.WorkflowNodeRunID, errWNR)
 			continue
 		}
 
-		wr, errWR := LoadRunByID(db, wnr.WorkflowRunID, false)
+		wr, errWR := LoadRunByID(db, wnr.WorkflowRunID, LoadRunOptions{
+			WithLightTests: true,
+		})
 		if errWR != nil {
 			log.Warning("SendEvent.workflow.wnjrs> Unable to load workflow run %d: %s", wnr.WorkflowRunID, errWR)
 			continue
@@ -129,15 +135,8 @@
 			}
 
 			var statusFound *sdk.VCSCommitStatus
-<<<<<<< HEAD
-			expected := sdk.VCSCommitStatusDescription(p.Key, wr.Workflow.Name, sdk.EventRunWorkflowNode{
+			expected := sdk.VCSCommitStatusDescription(proj.Key, wr.Workflow.Name, sdk.EventRunWorkflowNode{
 				NodeName: node.Name,
-=======
-			expected := sdk.VCSCommitStatusDescription(sdk.EventWorkflowNodeRun{
-				ProjectKey:   proj.Key,
-				WorkflowName: wr.Workflow.Name,
-				NodeName:     node.Name,
->>>>>>> 1517e05c
 			})
 
 			var sendEvent = func() error {
@@ -149,10 +148,6 @@
 					Status:         nodeRun.Status,
 					Start:          nodeRun.Start.Unix(),
 					Done:           nodeRun.Done.Unix(),
-<<<<<<< HEAD
-=======
-					ProjectKey:     proj.Key,
->>>>>>> 1517e05c
 					Manual:         nodeRun.Manual,
 					HookEvent:      nodeRun.HookEvent,
 					Payload:        nodeRun.Payload,
@@ -189,7 +184,7 @@
 					EventType:       fmt.Sprintf("%T", eventWNR),
 					Payload:         structs.Map(eventWNR),
 					Timestamp:       time.Now(),
-					ProjectKey:      p.Key,
+					ProjectKey:      proj.Key,
 					WorkflowName:    wr.Workflow.Name,
 					PipelineName:    pipName,
 					ApplicationName: appName,
