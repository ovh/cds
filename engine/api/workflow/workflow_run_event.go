package workflow

import (
	"context"
	"fmt"
	"sort"
	"time"

	"github.com/fatih/structs"
	"github.com/go-gorp/gorp"

	"github.com/ovh/cds/engine/api/cache"
	"github.com/ovh/cds/engine/api/event"
	"github.com/ovh/cds/engine/api/observability"
	"github.com/ovh/cds/engine/api/repositoriesmanager"
	"github.com/ovh/cds/sdk"
	"github.com/ovh/cds/sdk/log"
)

// SendEvent Send event on workflow run
func SendEvent(db gorp.SqlExecutor, key string, report *ProcessorReport) {
	for _, wr := range report.workflows {
		event.PublishWorkflowRun(wr, key)
	}
	for _, wnr := range report.nodes {
		wr, errWR := LoadRunByID(db, wnr.WorkflowRunID, LoadRunOptions{
			WithLightTests: true,
		})
		if errWR != nil {
			log.Warning("SendEvent.workflow> Cannot load workflow run %d: %s", wnr.WorkflowRunID, errWR)
			continue
		}

		var previousNodeRun sdk.WorkflowNodeRun
		if wnr.SubNumber > 0 {
			previousNodeRun = wnr
		} else {
			// Load previous run on current node
			node := wr.Workflow.GetNode(wnr.WorkflowNodeID)
			if node != nil {
				var errN error
				previousNodeRun, errN = PreviousNodeRun(db, wnr, *node, wr.WorkflowID)
				if errN != nil {
					log.Warning("SendEvent.workflow> Cannot load previous node run: %s", errN)
				}
			} else {
				log.Info("SendEvent.workflow.previousNodeRun > Unable to find node %d in workflow", wnr.WorkflowNodeID)
			}
		}

		event.PublishWorkflowNodeRun(db, wnr, wr.Workflow, &previousNodeRun)
	}
<<<<<<< HEAD
=======

	for _, hr := range report.outgoingHooks {
		wr, errWR := LoadRunByID(db, hr.WorkflowRunID, LoadRunOptions{
			WithLightTests: true,
		})
		if errWR != nil {
			log.Warning("SendEvent.workflow> Cannot load workflow run %d: %s", hr.WorkflowRunID, errWR)
			continue
		}
		event.PublishWorkflowNodeOutgoingHookRun(db, hr, wr.Workflow)
	}

	for _, jobrun := range report.jobs {
		noderun, err := LoadNodeRunByID(db, jobrun.WorkflowNodeRunID, LoadRunOptions{})
		if err != nil {
			log.Warning("SendEvent.workflow> Cannot load workflow node run %d: %s", jobrun.WorkflowNodeRunID, err)
			continue
		}
		wr, errWR := LoadRunByID(db, noderun.WorkflowRunID, LoadRunOptions{
			WithLightTests: true,
		})
		if errWR != nil {
			log.Warning("SendEvent.workflow> Cannot load workflow run %d: %s", noderun.WorkflowRunID, errWR)
			continue
		}
		event.PublishWorkflowNodeJobRun(db, key, wr.Workflow.Name, jobrun)
	}
>>>>>>> 648a0766
}

// ResyncCommitStatus resync commit status for a workflow run
func ResyncCommitStatus(ctx context.Context, db gorp.SqlExecutor, store cache.Store, proj *sdk.Project, wr *sdk.WorkflowRun) error {
	_, end := observability.Span(ctx, "workflow.resyncCommitStatus",
		observability.Tag(observability.TagWorkflow, wr.Workflow.Name),
		observability.Tag(observability.TagWorkflowRun, wr.Number),
	)
	defer end()

	for nodeID, nodeRuns := range wr.WorkflowNodeRuns {
		sort.Slice(nodeRuns, func(i, j int) bool {
			return nodeRuns[i].SubNumber >= nodeRuns[j].SubNumber
		})

		nodeRun := nodeRuns[0]
		if !sdk.StatusIsTerminated(nodeRun.Status) {
			continue
		}

		node := wr.Workflow.GetNode(nodeID)
		if !node.IsLinkedToRepo() {
			return nil
		}

		vcsServer := repositoriesmanager.GetProjectVCSServer(proj, node.Context.Application.VCSServer)
		if vcsServer == nil {
			return nil
		}

		details := fmt.Sprintf("on project:%s workflow:%s node:%s num:%d sub:%d vcs:%s", proj.Name, wr.Workflow.Name, nodeRun.WorkflowNodeName, nodeRun.Number, nodeRun.SubNumber, vcsServer.Name)

		//Get the RepositoriesManager Client
		client, errClient := repositoriesmanager.AuthorizedClient(ctx, db, store, vcsServer)
		if errClient != nil {
			return sdk.WrapError(errClient, "resyncCommitStatus> Cannot get client %s", details)
		}

		ref := nodeRun.VCSHash
		if nodeRun.VCSTag != "" {
			ref = nodeRun.VCSTag
		}
		statuses, errStatuses := client.ListStatuses(ctx, node.Context.Application.RepositoryFullname, ref)
		if errStatuses != nil {
			return sdk.WrapError(errStatuses, "resyncCommitStatus> Cannot get statuses %s", details)
		}

		var statusFound *sdk.VCSCommitStatus
		expected := sdk.VCSCommitStatusDescription(proj.Key, wr.Workflow.Name, sdk.EventRunWorkflowNode{
			NodeName: node.Name,
		})

		for i, status := range statuses {
			if status.Decription == expected {
				statusFound = &statuses[i]
				break
			}
		}

		if statusFound == nil || statusFound.State == "" {
			if err := sendVCSEventStatus(ctx, db, store, proj, wr, &nodeRun); err != nil {
				log.Error("resyncCommitStatus> Error sending status %s err: %v", details, err)
			}
			continue
		}

		if statusFound.State == sdk.StatusBuilding.String() {
			if err := sendVCSEventStatus(ctx, db, store, proj, wr, &nodeRun); err != nil {
				log.Error("resyncCommitStatus> Error sending status %s err: %v", details, err)
			}
			continue
		}

		switch statusFound.State {
		case sdk.StatusBuilding.String():
			if err := sendVCSEventStatus(ctx, db, store, proj, wr, &nodeRun); err != nil {
				log.Error("resyncCommitStatus> Error sending status %s %s err:%v", statusFound.State, details, err)
			}
			continue

		case sdk.StatusSuccess.String():
			switch nodeRun.Status {
			case sdk.StatusSuccess.String():
				continue
			default:
				if err := sendVCSEventStatus(ctx, db, store, proj, wr, &nodeRun); err != nil {
					log.Error("resyncCommitStatus> Error sending status %s %s err:%v", statusFound.State, details, err)
				}
				continue
			}

		case sdk.StatusFail.String():
			switch nodeRun.Status {
			case sdk.StatusFail.String():
				continue
			default:
				if err := sendVCSEventStatus(ctx, db, store, proj, wr, &nodeRun); err != nil {
					log.Error("resyncCommitStatus> Error sending status %s %s err:%v", statusFound.State, details, err)
				}
				continue
			}

		case sdk.StatusSkipped.String():
			switch nodeRun.Status {
			case sdk.StatusDisabled.String(), sdk.StatusNeverBuilt.String(), sdk.StatusSkipped.String():
				continue
			default:
				if err := sendVCSEventStatus(ctx, db, store, proj, wr, &nodeRun); err != nil {
					log.Error("resyncCommitStatus> Error sending status %s %s err:%v", statusFound.State, details, err)
				}
				continue
			}
		}
	}
	return nil
}

// sendVCSEventStatus send status
func sendVCSEventStatus(ctx context.Context, db gorp.SqlExecutor, store cache.Store, proj *sdk.Project, wr *sdk.WorkflowRun, nodeRun *sdk.WorkflowNodeRun) error {
	log.Debug("Send status for node run %d", nodeRun.ID)

	node := wr.Workflow.GetNode(nodeRun.WorkflowNodeID)
	if !node.IsLinkedToRepo() {
		return nil
	}

	vcsServer := repositoriesmanager.GetProjectVCSServer(proj, node.Context.Application.VCSServer)
	if vcsServer == nil {
		return nil
	}
	//Get the RepositoriesManager Client
	client, errClient := repositoriesmanager.AuthorizedClient(ctx, db, store, vcsServer)
	if errClient != nil {
		return sdk.WrapError(errClient, "sendVCSEventStatus> Cannot get client")
	}

	var eventWNR = sdk.EventRunWorkflowNode{
		ID:             nodeRun.ID,
		Number:         nodeRun.Number,
		SubNumber:      nodeRun.SubNumber,
		Status:         nodeRun.Status,
		Start:          nodeRun.Start.Unix(),
		Done:           nodeRun.Done.Unix(),
		Manual:         nodeRun.Manual,
		HookEvent:      nodeRun.HookEvent,
		Payload:        nodeRun.Payload,
		SourceNodeRuns: nodeRun.SourceNodeRuns,
		Hash:           nodeRun.VCSHash,
		Tag:            nodeRun.VCSTag,
		BranchName:     nodeRun.VCSBranch,
		NodeID:         nodeRun.WorkflowNodeID,
		RunID:          nodeRun.WorkflowRunID,
		StagesSummary:  make([]sdk.StageSummary, len(nodeRun.Stages)),
		NodeName:       node.Name,
	}

	for i := range nodeRun.Stages {
		eventWNR.StagesSummary[i] = nodeRun.Stages[i].ToSummary()
	}

	var pipName, appName, envName string

	pipName = node.PipelineName
	appName = node.Context.Application.Name
	eventWNR.RepositoryManagerName = node.Context.Application.VCSServer
	eventWNR.RepositoryFullName = node.Context.Application.RepositoryFullname

	if node.Context.Environment != nil {
		envName = node.Context.Environment.Name
	}

	evt := sdk.Event{
		EventType:       fmt.Sprintf("%T", eventWNR),
		Payload:         structs.Map(eventWNR),
		Timestamp:       time.Now(),
		ProjectKey:      proj.Key,
		WorkflowName:    wr.Workflow.Name,
		PipelineName:    pipName,
		ApplicationName: appName,
		EnvironmentName: envName,
	}
	if err := client.SetStatus(ctx, evt); err != nil {
		repositoriesmanager.RetryEvent(&evt, err, store)
		return fmt.Errorf("sendEvent> err:%s", err)
	}

	//Check if this branch and this commit is a pullrequest
	prs, err := client.PullRequests(ctx, node.Context.Application.RepositoryFullname)
	if err != nil {
		log.Error("sendVCSEventStatus> unable to get pull requests on repo %s: %v", node.Context.Application.RepositoryFullname, err)
		return nil
	}

	//Send comment on pull request
	for _, pr := range prs {
		if pr.Head.Branch.DisplayID == nodeRun.VCSBranch && pr.Head.Branch.LatestCommit == nodeRun.VCSHash {
			if nodeRun.Status != sdk.StatusFail.String() {
				continue
			}
			report, err := nodeRun.Report()
			if err != nil {
				log.Error("sendVCSEventStatus> unable to compute node run report%v", err)
				return nil
			}
			if err := client.PullRequestComment(ctx, node.Context.Application.RepositoryFullname, pr.ID, report); err != nil {
				log.Error("sendVCSEventStatus> unable to send PR report%v", err)
				return nil
			}
		}
	}

	return nil
}<|MERGE_RESOLUTION|>--- conflicted
+++ resolved
@@ -50,19 +50,6 @@
 
 		event.PublishWorkflowNodeRun(db, wnr, wr.Workflow, &previousNodeRun)
 	}
-<<<<<<< HEAD
-=======
-
-	for _, hr := range report.outgoingHooks {
-		wr, errWR := LoadRunByID(db, hr.WorkflowRunID, LoadRunOptions{
-			WithLightTests: true,
-		})
-		if errWR != nil {
-			log.Warning("SendEvent.workflow> Cannot load workflow run %d: %s", hr.WorkflowRunID, errWR)
-			continue
-		}
-		event.PublishWorkflowNodeOutgoingHookRun(db, hr, wr.Workflow)
-	}
 
 	for _, jobrun := range report.jobs {
 		noderun, err := LoadNodeRunByID(db, jobrun.WorkflowNodeRunID, LoadRunOptions{})
@@ -79,7 +66,6 @@
 		}
 		event.PublishWorkflowNodeJobRun(db, key, wr.Workflow.Name, jobrun)
 	}
->>>>>>> 648a0766
 }
 
 // ResyncCommitStatus resync commit status for a workflow run
