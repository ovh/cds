package workflow

import (
	"context"

	"github.com/go-gorp/gorp"

	"github.com/ovh/cds/engine/api/cache"
	"github.com/ovh/cds/engine/api/group"
	"github.com/ovh/cds/engine/gorpmapper"
	"github.com/ovh/cds/sdk"
	"github.com/ovh/cds/sdk/telemetry"
)

//Import is able to create a new workflow and all its components
<<<<<<< HEAD
func Import(ctx context.Context, db gorpmapping.SqlExecutorWithTx, store cache.Store, projIdent sdk.ProjectIdentifiers, projectsGroups []sdk.GroupPermission, oldW, w *sdk.Workflow, force bool, msgChan chan<- sdk.Message) error {
=======
func Import(ctx context.Context, db gorpmapper.SqlExecutorWithTx, store cache.Store, proj sdk.Project, oldW, w *sdk.Workflow, u sdk.Identifiable, force bool, msgChan chan<- sdk.Message) error {
>>>>>>> d125f032
	ctx, end := telemetry.Span(ctx, "workflow.Import")
	defer end()

	w.ProjectKey = projIdent.Key
	w.ProjectID = projIdent.ID

	// Default value of history length is 20
	if w.HistoryLength == 0 {
		w.HistoryLength = 20
	}

	if w.WorkflowData.Node.Context == nil {
		w.WorkflowData.Node.Context = &sdk.NodeContext{}
	}

	// create the workflow if not exists
	if oldW == nil {
		if err := Insert(ctx, db, store, projIdent, projectsGroups, w); err != nil {
			return sdk.WrapError(err, "Unable to insert workflow")
		}
		if msgChan != nil {
			msgChan <- sdk.NewMessage(sdk.MsgWorkflowImportedInserted, w.Name)
		}

		return nil
	}

	if oldW.Icon != "" && w.Icon == "" {
		w.Icon = oldW.Icon
	}

	if !force {
		return sdk.NewErrorFrom(sdk.ErrAlreadyExist, "workflow exists")
	}

	// Retrieve existing hook
	oldHooksByRef := oldW.WorkflowData.GetHooksMapRef()
	for i := range w.WorkflowData.Node.Hooks {
		h := &w.WorkflowData.Node.Hooks[i]
		if h.UUID == "" {
			if oldH, has := oldHooksByRef[h.Ref()]; has {
				if len(h.Config) == 0 {
					h.Config = oldH.Config.Clone()
					// the oldW can have a different name than the workflow to import
					//we have to rename the workflow name in the hook config retrieve from old workflow
					h.Config[sdk.HookConfigWorkflow] = sdk.WorkflowNodeHookConfigValue{
						Value:        w.Name,
						Configurable: false,
					}
				}
				h.UUID = oldH.UUID
				continue
			}
		}
	}
	w.ID = oldW.ID

	// HookRegistration after workflow.Update.  It needs hooks to be created on DB
	// Hook registration must only be done on default branch in case of workflow as-code
	// The derivation branch is set in workflow parser it is not coming from the default branch
	uptOptions := UpdateOptions{
		DisableHookManagement: w.DerivationBranch != "",
	}

	if err := Update(ctx, db, store, projIdent, w, uptOptions); err != nil {
		return sdk.WrapError(err, "Unable to update workflow")
	}

	if err := importWorkflowGroups(db, w); err != nil {
		return err
	}

	if msgChan != nil {
		msgChan <- sdk.NewMessage(sdk.MsgWorkflowImportedUpdated, w.Name)
	}
	return nil
}

func importWorkflowGroups(db gorp.SqlExecutor, w *sdk.Workflow) error {
	if len(w.Groups) > 0 {
		if err := group.DeleteAllWorkflowGroups(db, w.ID); err != nil {
			return err
		}
		for i := range w.Groups {
			g, err := group.LoadByName(context.Background(), db, w.Groups[i].Group.Name)
			if err != nil {
				return sdk.WrapError(err, "unable to load group %s", w.Groups[i].Group.Name)
			}
			w.Groups[i].Group = *g
		}
		if err := group.UpsertAllWorkflowGroups(db, w, w.Groups); err != nil {
			return sdk.WrapError(err, "unable to update workflow")
		}
	}
	return nil
}<|MERGE_RESOLUTION|>--- conflicted
+++ resolved
@@ -13,11 +13,7 @@
 )
 
 //Import is able to create a new workflow and all its components
-<<<<<<< HEAD
-func Import(ctx context.Context, db gorpmapping.SqlExecutorWithTx, store cache.Store, projIdent sdk.ProjectIdentifiers, projectsGroups []sdk.GroupPermission, oldW, w *sdk.Workflow, force bool, msgChan chan<- sdk.Message) error {
-=======
-func Import(ctx context.Context, db gorpmapper.SqlExecutorWithTx, store cache.Store, proj sdk.Project, oldW, w *sdk.Workflow, u sdk.Identifiable, force bool, msgChan chan<- sdk.Message) error {
->>>>>>> d125f032
+func Import(ctx context.Context, db gorpmapper.SqlExecutorWithTx, store cache.Store, projIdent sdk.ProjectIdentifiers, projectsGroups []sdk.GroupPermission, oldW, w *sdk.Workflow, force bool, msgChan chan<- sdk.Message) error {
 	ctx, end := telemetry.Span(ctx, "workflow.Import")
 	defer end()
 
