--- conflicted
+++ resolved
@@ -113,7 +113,7 @@
 	wr.Workflow = *w1
 	_, errS := workflow.StartWorkflowRun(context.TODO(), db, cache, proj, wr, &sdk.WorkflowRunPostHandlerOption{
 		Manual: &sdk.WorkflowNodeRunManual{
-			User: *u,
+			Username: u.Username,
 			Payload: map[string]string{
 				"git.branch": "master",
 			},
@@ -126,7 +126,7 @@
 	wr2.Workflow = *w1
 	_, errS = workflow.StartWorkflowRun(context.TODO(), db, cache, proj, wr2, &sdk.WorkflowRunPostHandlerOption{
 		Manual: &sdk.WorkflowNodeRunManual{
-			User: *u,
+			Username: u.Username,
 		},
 	}, u, nil)
 	test.NoError(t, errS)
@@ -149,25 +149,16 @@
 	test.Equal(t, lastrun.WorkflowNodeRuns[w1.WorkflowData.Node.ID][0], nodeRun)
 
 	//TestLoadNodeJobRun
-<<<<<<< HEAD
-	jobs, err := workflow.LoadNodeJobRunQueue(ctx, db, cache,
-		workflow.QueueFilter{
-			GroupsID: []int64{proj.ProjectGroups[0].Group.ID},
-			User:     u.OldUserStruct,
-			Rights:   permission.PermissionReadExecute,
-		})
-=======
 	filter := workflow.NewQueueFilter()
 	filter.Rights = permission.PermissionReadExecute
-	jobs, err := workflow.LoadNodeJobRunQueueByGroups(ctx, db, cache, filter, append(u.Groups, proj.ProjectGroups[0].Group))
->>>>>>> d618ac0a
+	jobs, err := workflow.LoadNodeJobRunQueueByGroups(ctx, db, cache, filter, append(u.OldUserStruct.Groups, proj.ProjectGroups[0].Group))
 	test.NoError(t, err)
 	test.Equal(t, 2, len(jobs))
 
 	//TestprocessWorkflowRun
 	_, errS = workflow.StartWorkflowRun(context.TODO(), db, cache, proj, wr2, &sdk.WorkflowRunPostHandlerOption{
 		Manual: &sdk.WorkflowNodeRunManual{
-			User: *u,
+			Username: u.Username,
 		},
 		FromNodeIDs: []int64{wr2.Workflow.WorkflowData.Node.ID},
 	}, u, nil)
@@ -278,7 +269,7 @@
 	assert.NoError(t, errWR)
 	wr.Workflow = *w1
 	_, errS := workflow.StartWorkflowRun(context.TODO(), db, cache, proj, wr, &sdk.WorkflowRunPostHandlerOption{
-		Manual: &sdk.WorkflowNodeRunManual{User: *u},
+		Manual: &sdk.WorkflowNodeRunManual{Username: u.Username},
 	}, u, nil)
 	test.NoError(t, errS)
 
@@ -286,28 +277,19 @@
 	assert.NoError(t, errWR)
 	wr2.Workflow = *w1
 	_, errS = workflow.StartWorkflowRun(context.TODO(), db, cache, proj, wr2, &sdk.WorkflowRunPostHandlerOption{
-		Manual: &sdk.WorkflowNodeRunManual{User: *u},
+		Manual: &sdk.WorkflowNodeRunManual{Username: u.Username},
 	}, u, nil)
 	test.NoError(t, errS)
 
 	_, errS = workflow.StartWorkflowRun(context.TODO(), db, cache, proj, wr, &sdk.WorkflowRunPostHandlerOption{
-		Manual:      &sdk.WorkflowNodeRunManual{User: *u},
+		Manual:      &sdk.WorkflowNodeRunManual{Username: u.Username},
 		FromNodeIDs: []int64{wr.Workflow.WorkflowData.Node.ID},
 	}, u, nil)
 	test.NoError(t, errS)
 
-<<<<<<< HEAD
-	jobs, err := workflow.LoadNodeJobRunQueue(ctx, db, cache,
-		workflow.QueueFilter{
-			GroupsID: []int64{proj.ProjectGroups[0].Group.ID},
-			User:     u.OldUserStruct,
-			Rights:   permission.PermissionReadExecute,
-		})
-=======
 	filter := workflow.NewQueueFilter()
 	filter.Rights = permission.PermissionReadExecute
-	jobs, err := workflow.LoadNodeJobRunQueueByGroups(ctx, db, cache, filter, append(u.Groups, proj.ProjectGroups[0].Group))
->>>>>>> d618ac0a
+	jobs, err := workflow.LoadNodeJobRunQueueByGroups(ctx, db, cache, filter, append(u.OldUserStruct.Groups, proj.ProjectGroups[0].Group))
 	test.NoError(t, err)
 
 	assert.Len(t, jobs, 3)
@@ -438,55 +420,30 @@
 	assert.NoError(t, errWR)
 	wr.Workflow = *w1
 	_, errS := workflow.StartWorkflowRun(context.TODO(), db, cache, proj, wr, &sdk.WorkflowRunPostHandlerOption{
-		Manual: &sdk.WorkflowNodeRunManual{User: *u},
-	}, u, nil)
-	test.NoError(t, errS)
-
-<<<<<<< HEAD
-	filter := workflow.QueueFilter{
-		GroupsID: []int64{proj.ProjectGroups[0].Group.ID},
-		User:     u.OldUserStruct,
-	}
-
-=======
+		Manual: &sdk.WorkflowNodeRunManual{Username: u.Username},
+	}, u, nil)
+	test.NoError(t, errS)
+
 	filter := workflow.NewQueueFilter()
->>>>>>> d618ac0a
 	// test nil since/until
-	_, err = workflow.CountNodeJobRunQueueByGroups(ctx, db, cache, filter, append(u.Groups, proj.ProjectGroups[0].Group))
+	_, err = workflow.CountNodeJobRunQueueByGroups(ctx, db, cache, filter, append(u.OldUserStruct.Groups, proj.ProjectGroups[0].Group))
 	test.NoError(t, err)
 
 	// queue should be empty with since 0,0 until 0,0
 	t0 := time.Unix(0, 0)
 	t1 := time.Unix(0, 0)
 
-<<<<<<< HEAD
-	filter2 := workflow.QueueFilter{
-		GroupsID: []int64{proj.ProjectGroups[0].Group.ID},
-		User:     u.OldUserStruct,
-		Since:    &t0,
-		Until:    &t1,
-	}
-=======
 	filter.Since = &t0
 	filter.Until = &t1
->>>>>>> d618ac0a
-
-	countAlreadyInQueueNone, err := workflow.CountNodeJobRunQueueByGroups(ctx, db, cache, filter, append(u.Groups, proj.ProjectGroups[0].Group))
+
+	countAlreadyInQueueNone, err := workflow.CountNodeJobRunQueueByGroups(ctx, db, cache, filter, append(u.OldUserStruct.Groups, proj.ProjectGroups[0].Group))
 	test.NoError(t, err)
 	assert.Equal(t, 0, int(countAlreadyInQueueNone.Count))
 
-<<<<<<< HEAD
-	filter3 := workflow.QueueFilter{
-		Rights:   permission.PermissionReadExecute,
-		GroupsID: []int64{proj.ProjectGroups[0].Group.ID},
-		User:     u.OldUserStruct,
-	}
-=======
 	filter3 := workflow.NewQueueFilter()
 	filter3.Rights = permission.PermissionReadExecute
->>>>>>> d618ac0a
-
-	jobs, err := workflow.LoadNodeJobRunQueueByGroups(ctx, db, cache, filter3, append(u.Groups, proj.ProjectGroups[0].Group))
+
+	jobs, err := workflow.LoadNodeJobRunQueueByGroups(ctx, db, cache, filter3, append(u.OldUserStruct.Groups, proj.ProjectGroups[0].Group))
 	test.NoError(t, err)
 
 	for i := range jobs {
@@ -584,18 +541,9 @@
 		tx.Commit()
 	}
 
-<<<<<<< HEAD
-	jobs, err = workflow.LoadNodeJobRunQueue(ctx, db, cache,
-		workflow.QueueFilter{
-			GroupsID: []int64{proj.ProjectGroups[0].Group.ID},
-			User:     u.OldUserStruct,
-			Rights:   permission.PermissionReadExecute,
-		})
-=======
 	filter = workflow.NewQueueFilter()
 	filter.Rights = permission.PermissionReadExecute
-	jobs, err = workflow.LoadNodeJobRunQueueByGroups(ctx, db, cache, filter, append(u.Groups, proj.ProjectGroups[0].Group))
->>>>>>> d618ac0a
+	jobs, err = workflow.LoadNodeJobRunQueueByGroups(ctx, db, cache, filter, append(u.OldUserStruct.Groups, proj.ProjectGroups[0].Group))
 	test.NoError(t, err)
 	assert.Equal(t, 1, len(jobs))
 
@@ -609,46 +557,23 @@
 
 		t0 := since.Add(-2 * time.Minute)
 		t1 := since.Add(-1 * time.Minute)
-<<<<<<< HEAD
-		jobsSince, errW := workflow.LoadNodeJobRunQueue(ctx, db, cache,
-			workflow.QueueFilter{
-				GroupsID: []int64{proj.ProjectGroups[0].Group.ID},
-				User:     u.OldUserStruct,
-				Rights:   permission.PermissionReadExecute,
-				Since:    &t0,
-				Until:    &t1,
-			})
-		test.NoError(t, errW)
-=======
 		filter := workflow.NewQueueFilter()
 		filter.Rights = permission.PermissionReadExecute
 		filter.Since = &t0
 		filter.Until = &t1
-		jobsSince, err := workflow.LoadNodeJobRunQueueByGroups(ctx, db, cache, filter, append(u.Groups, proj.ProjectGroups[0].Group))
+		jobsSince, err := workflow.LoadNodeJobRunQueueByGroups(ctx, db, cache, filter, append(u.OldUserStruct.Groups, proj.ProjectGroups[0].Group))
 		test.NoError(t, err)
->>>>>>> d618ac0a
 		for _, job := range jobsSince {
 			if jobs[0].ID == job.ID {
 				assert.Fail(t, " this job should not be in queue since/until")
 			}
 		}
 
-<<<<<<< HEAD
-		jobsSince, errW = workflow.LoadNodeJobRunQueue(ctx, db, cache,
-			workflow.QueueFilter{
-				GroupsID: []int64{proj.ProjectGroups[0].Group.ID},
-				User:     u.OldUserStruct,
-				Rights:   permission.PermissionReadExecute,
-				Since:    &since,
-			})
-		test.NoError(t, errW)
-=======
 		filter = workflow.NewQueueFilter()
 		filter.Rights = permission.PermissionReadExecute
 		filter.Since = &t0
-		jobsSince, err = workflow.LoadNodeJobRunQueueByGroups(ctx, db, cache, filter, append(u.Groups, proj.ProjectGroups[0].Group))
+		jobsSince, err = workflow.LoadNodeJobRunQueueByGroups(ctx, db, cache, filter, append(u.OldUserStruct.Groups, proj.ProjectGroups[0].Group))
 		test.NoError(t, err)
->>>>>>> d618ac0a
 		var found bool
 		for _, job := range jobsSince {
 			if jobs[0].ID == job.ID {
@@ -661,24 +586,12 @@
 
 		t0 = since.Add(10 * time.Second)
 		t1 = since.Add(15 * time.Second)
-<<<<<<< HEAD
-		jobsSince, errW = workflow.LoadNodeJobRunQueue(ctx, db, cache,
-			workflow.QueueFilter{
-				GroupsID: []int64{proj.ProjectGroups[0].Group.ID},
-				User:     u.OldUserStruct,
-				Rights:   permission.PermissionReadExecute,
-				Since:    &t0,
-				Until:    &t1,
-			})
-		test.NoError(t, errW)
-=======
 		filter = workflow.NewQueueFilter()
 		filter.Rights = permission.PermissionReadExecute
 		filter.Since = &t0
 		filter.Until = &t1
-		jobsSince, err = workflow.LoadNodeJobRunQueueByGroups(ctx, db, cache, filter, append(u.Groups, proj.ProjectGroups[0].Group))
+		jobsSince, err = workflow.LoadNodeJobRunQueueByGroups(ctx, db, cache, filter, append(u.OldUserStruct.Groups, proj.ProjectGroups[0].Group))
 		test.NoError(t, err)
->>>>>>> d618ac0a
 		for _, job := range jobsSince {
 			if jobs[0].ID == job.ID {
 				assert.Fail(t, " this job should not be in queue since/until")
@@ -689,22 +602,11 @@
 		// Getting queue with RatioService=100 -> we want this job only.
 		// If we get a job without a service, it's a failure
 		cent := 100
-<<<<<<< HEAD
-		jobsSince, errW = workflow.LoadNodeJobRunQueue(ctx, db, cache,
-			workflow.QueueFilter{
-				GroupsID:     []int64{proj.ProjectGroups[0].Group.ID},
-				User:         u.OldUserStruct,
-				Rights:       permission.PermissionReadExecute,
-				RatioService: &cent,
-			})
-		test.NoError(t, errW)
-=======
 		filter = workflow.NewQueueFilter()
 		filter.Rights = permission.PermissionReadExecute
 		filter.RatioService = &cent
-		jobsSince, err = workflow.LoadNodeJobRunQueueByGroups(ctx, db, cache, filter, append(u.Groups, proj.ProjectGroups[0].Group))
+		jobsSince, err = workflow.LoadNodeJobRunQueueByGroups(ctx, db, cache, filter, append(u.OldUserStruct.Groups, proj.ProjectGroups[0].Group))
 		test.NoError(t, err)
->>>>>>> d618ac0a
 		for _, job := range jobsSince {
 			if !job.ContainsService {
 				assert.Fail(t, " this job should not be in queue !job.ContainsService: job")
@@ -715,22 +617,11 @@
 		// Getting queue with RatioService=0 -> we want job only without CDS Service.
 		// If we get a job with a service, it's a failure
 		zero := 0
-<<<<<<< HEAD
-		jobsSince, errW = workflow.LoadNodeJobRunQueue(ctx, db, cache,
-			workflow.QueueFilter{
-				GroupsID:     []int64{proj.ProjectGroups[0].Group.ID},
-				User:         u.OldUserStruct,
-				Rights:       permission.PermissionReadExecute,
-				RatioService: &zero,
-			})
-		test.NoError(t, errW)
-=======
 		filter = workflow.NewQueueFilter()
 		filter.Rights = permission.PermissionReadExecute
 		filter.RatioService = &zero
-		jobsSince, err = workflow.LoadNodeJobRunQueueByGroups(ctx, db, cache, filter, append(u.Groups, proj.ProjectGroups[0].Group))
+		jobsSince, err = workflow.LoadNodeJobRunQueueByGroups(ctx, db, cache, filter, append(u.OldUserStruct.Groups, proj.ProjectGroups[0].Group))
 		test.NoError(t, err)
->>>>>>> d618ac0a
 		for _, job := range jobsSince {
 			if job.ContainsService {
 				assert.Fail(t, " this job should not be in queue job.ContainsService")
@@ -740,22 +631,11 @@
 		// there is one job with a CDS Model prerequisiste
 		// we get the queue with a modelType openstack : we don't want
 		// job with worker model type docker in result
-<<<<<<< HEAD
-		jobsSince, errW = workflow.LoadNodeJobRunQueue(ctx, db, cache,
-			workflow.QueueFilter{
-				GroupsID:  []int64{proj.ProjectGroups[0].Group.ID},
-				User:      u.OldUserStruct,
-				Rights:    permission.PermissionReadExecute,
-				ModelType: sdk.Openstack,
-			})
-		test.NoError(t, errW)
-=======
 		filter = workflow.NewQueueFilter()
 		filter.Rights = permission.PermissionReadExecute
 		filter.ModelType = []string{sdk.Openstack}
-		jobsSince, err = workflow.LoadNodeJobRunQueueByGroups(ctx, db, cache, filter, append(u.Groups, proj.ProjectGroups[0].Group))
+		jobsSince, err = workflow.LoadNodeJobRunQueueByGroups(ctx, db, cache, filter, append(u.OldUserStruct.Groups, proj.ProjectGroups[0].Group))
 		test.NoError(t, err)
->>>>>>> d618ac0a
 		// we don't want the job with the worker model "TestManualRun"
 		for _, job := range jobsSince {
 			if job.ModelType == sdk.Docker {
@@ -820,7 +700,7 @@
 	assert.NoError(t, errWR)
 	wr.Workflow = *w1
 	_, errS := workflow.StartWorkflowRun(context.TODO(), db, cache, proj, wr, &sdk.WorkflowRunPostHandlerOption{
-		Manual: &sdk.WorkflowNodeRunManual{User: *u},
+		Manual: &sdk.WorkflowNodeRunManual{Username: u.Username},
 	}, u, nil)
 	test.NoError(t, errS)
 
@@ -894,7 +774,7 @@
 	assert.NoError(t, errWR)
 	wr.Workflow = *w1
 	_, errS := workflow.StartWorkflowRun(context.TODO(), db, cache, proj, wr, &sdk.WorkflowRunPostHandlerOption{
-		Manual: &sdk.WorkflowNodeRunManual{User: *u},
+		Manual: &sdk.WorkflowNodeRunManual{Username: u.Username},
 	}, u, nil)
 	test.NoError(t, errS)
 
