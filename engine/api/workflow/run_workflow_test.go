--- conflicted
+++ resolved
@@ -634,28 +634,12 @@
 		assert.Len(t, secrets, 1)
 
 		//TestAddLog
-<<<<<<< HEAD
-		assert.NoError(t, workflow.AddLog(db, &sdk.Log{
-			Val:       "This is a log",
-			JobID:     j.ID,
-			NodeRunID: j.WorkflowNodeRunID,
-		}, workflow.DefaultMaxLogSize))
-=======
 		assert.NoError(t, workflow.AppendLog(db, j.ID, j.WorkflowNodeRunID, 1, "This is a log", workflow.DefaultMaxLogSize))
->>>>>>> 10e3e4be
 		if t.Failed() {
 			tx.Rollback()
 			t.FailNow()
 		}
-<<<<<<< HEAD
-		assert.NoError(t, workflow.AddLog(db, &sdk.Log{
-			Val:       "This is another log",
-			JobID:     j.ID,
-			NodeRunID: j.WorkflowNodeRunID,
-		}, workflow.DefaultMaxLogSize))
-=======
 		assert.NoError(t, workflow.AppendLog(db, j.ID, j.WorkflowNodeRunID, 1, "This is another log", workflow.DefaultMaxLogSize))
->>>>>>> 10e3e4be
 		if t.Failed() {
 			tx.Rollback()
 			t.FailNow()
