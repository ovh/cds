package workflow_test

import (
	"bytes"
	"context"
	"encoding/json"
	"io/ioutil"
	"net/http"
	"testing"
	"time"

	"github.com/go-gorp/gorp"
<<<<<<< HEAD
=======

	"github.com/ovh/cds/engine/api/cache"
	"github.com/ovh/cds/engine/api/pipeline"

>>>>>>> 396580d4
	"github.com/stretchr/testify/assert"
	"github.com/stretchr/testify/require"
	"gopkg.in/yaml.v2"

	"github.com/ovh/cds/engine/api/application"
	"github.com/ovh/cds/engine/api/authentication"
	"github.com/ovh/cds/engine/api/bootstrap"
	"github.com/ovh/cds/engine/api/cache"
	"github.com/ovh/cds/engine/api/pipeline"
	"github.com/ovh/cds/engine/api/repositoriesmanager"
	"github.com/ovh/cds/engine/api/services"
	"github.com/ovh/cds/engine/api/test"
	"github.com/ovh/cds/engine/api/test/assets"
	"github.com/ovh/cds/engine/api/workflow"
	"github.com/ovh/cds/sdk"
	"github.com/ovh/cds/sdk/cdsclient"
	"github.com/ovh/cds/sdk/exportentities"
)

type mockServiceClient struct {
	f func(r *http.Request) (*http.Response, error)
}

// Payload: nothing
func TestHookRunWithoutPayloadProcessNodeBuildParameter(t *testing.T) {
	db, cache, end := test.SetupPG(t, bootstrap.InitiliazeDB)
	defer end()
	u, _ := assets.InsertAdminUser(t, db)

	webHookModel, err := workflow.LoadHookModelByName(db, sdk.WebHookModelName)
	assert.NoError(t, err)

	// Create project
	key := sdk.RandomString(10)
	proj := assets.InsertTestProject(t, db, cache, key, key)
	assert.NoError(t, repositoriesmanager.InsertForProject(db, proj, &sdk.ProjectVCSServer{
		Name: "github",
		Data: map[string]string{
			"token":  "foo",
			"secret": "bar",
		},
	}))

	allSrv, err := services.LoadAll(context.TODO(), db)
	for _, s := range allSrv {
		if err := services.Delete(db, &s); err != nil {
			t.Fatalf("unable to delete service: %v", err)
		}
	}

	mockVCSSservice, _ := assets.InsertService(t, db, "TestHookRunWithoutPayloadProcessNodeBuildParameter_VCS", services.TypeVCS)
	defer func() {
		_ = services.Delete(db, mockVCSSservice) // nolint
	}()

	mockHooksService, _ := assets.InsertService(t, db, "TestHookRunWithoutPayloadProcessNodeBuildParameter_HOOKS", services.TypeHooks)
	defer func() {
		_ = services.Delete(db, mockHooksService) // nolint
	}()

	//This is a mock for the vcs service
	services.HTTPClient = mock(
		func(r *http.Request) (*http.Response, error) {
			body := new(bytes.Buffer)
			w := new(http.Response)
			enc := json.NewEncoder(body)
			w.Body = ioutil.NopCloser(body)
			switch r.URL.String() {
			// NEED get REPO
			case "/vcs/github/repos/sguiheux/demo":
				repo := sdk.VCSRepo{
					URL:          "https",
					Name:         "demo",
					ID:           "123",
					Fullname:     "sguiheux/demo",
					Slug:         "sguiheux",
					HTTPCloneURL: "https://github.com/sguiheux/demo.git",
					SSHCloneURL:  "git://github.com/sguiheux/demo.git",
				}
				if err := enc.Encode(repo); err != nil {
					return writeError(w, err)
				}
				// NEED for default payload on insert
			case "/vcs/github/repos/sguiheux/demo/branches":
				b := sdk.VCSBranch{
					Default:      true,
					DisplayID:    "master",
					LatestCommit: "mylastcommit",
				}
				if err := enc.Encode([]sdk.VCSBranch{b}); err != nil {
					return writeError(w, err)
				}
				// NEED GET BRANCH TO GET LATEST COMMIT
			case "/vcs/github/repos/sguiheux/demo/branches/?branch=master":
				b := sdk.VCSBranch{
					Default:      false,
					DisplayID:    "master",
					LatestCommit: "mylastcommit",
				}
				if err := enc.Encode(b); err != nil {
					return writeError(w, err)
				}
				// NEED GET COMMIT TO GET AUTHOR AND MESSAGE
			case "/vcs/github/repos/sguiheux/demo/commits/mylastcommit":
				c := sdk.VCSCommit{
					Author: sdk.VCSAuthor{
						Name:  "steven.guiheux",
						Email: "sg@foo.bar",
					},
					Hash:      "mylastcommit",
					Message:   "super commit",
					Timestamp: time.Now().Unix(),
				}
				if err := enc.Encode(c); err != nil {
					return writeError(w, err)
				}
			case "/task/bulk":
				var hooks map[string]sdk.NodeHook
				bts, err := ioutil.ReadAll(r.Body)
				if err != nil {
					return writeError(w, err)
				}
				if err := json.Unmarshal(bts, &hooks); err != nil {
					return writeError(w, err)
				}
				if err := enc.Encode(hooks); err != nil {
					return writeError(w, err)
				}
			default:
				t.Fatalf("UNKNOWN ROUTE: %s", r.URL.String())
			}

			return w, nil
		},
	)

	pip := createBuildPipeline(t, db, cache, proj, u)
	app := createApplication1(t, db, cache, proj, u)

	// RELOAD PROJECT WITH DEPENDENCIES
	proj.Applications = append(proj.Applications, *app)
	proj.Pipelines = append(proj.Pipelines, *pip)

	// WORKFLOW TO RUN
	w := sdk.Workflow{
		ProjectID:  proj.ID,
		ProjectKey: proj.Key,
		Name:       sdk.RandomString(10),
		WorkflowData: &sdk.WorkflowData{
			Node: sdk.Node{
				Name: "root",
				Type: sdk.NodeTypePipeline,
				Context: &sdk.NodeContext{
					PipelineID:    proj.Pipelines[0].ID,
					ApplicationID: proj.Applications[0].ID,
				},
				Hooks: []sdk.NodeHook{
					{
						Config:        sdk.WebHookModel.DefaultConfig.Clone(),
						HookModelName: sdk.WebHookModelName,
						HookModelID:   webHookModel.ID,
					},
				},
			},
		},
		Applications: map[int64]sdk.Application{
			proj.Applications[0].ID: proj.Applications[0],
		},
		Pipelines: map[int64]sdk.Pipeline{
			proj.Pipelines[0].ID: proj.Pipelines[0],
		},
	}

	w.WorkflowData.Node.Context.DefaultPayload = map[string]string{
		"git.branch":     "master",
		"git.repository": "sguiheux/demo",
	}

	assert.NoError(t, workflow.Insert(context.TODO(), db, cache, &w, proj))

	// CREATE RUN
	var hookEvent sdk.WorkflowNodeRunHookEvent
	hookEvent.WorkflowNodeHookUUID = w.WorkflowData.Node.Hooks[0].UUID
	hookEvent.Payload = nil

	opts := &sdk.WorkflowRunPostHandlerOption{
		Hook: &hookEvent,
	}
	wr, err := workflow.CreateRun(db, &w, opts, u)
	assert.NoError(t, err)
	wr.Workflow = w
	consumer, _ := authentication.LoadConsumerByTypeAndUserID(context.TODO(), db, sdk.ConsumerLocal, u.ID, authentication.LoadConsumerOptions.WithAuthentifiedUser)

	_, errR := workflow.StartWorkflowRun(context.TODO(), db, cache, proj, wr, opts, consumer, nil)
	assert.NoError(t, errR)

	assert.Equal(t, 1, len(wr.WorkflowNodeRuns))
	assert.Equal(t, 1, len(wr.WorkflowNodeRuns[w.WorkflowData.Node.ID]))

	mapParams := sdk.ParametersToMap(wr.WorkflowNodeRuns[w.WorkflowData.Node.ID][0].BuildParameters)
	assert.Equal(t, "master", mapParams["git.branch"])
	assert.Equal(t, "mylastcommit", mapParams["git.hash"])
	assert.Equal(t, "steven.guiheux", mapParams["git.author"])
	assert.Equal(t, "super commit", mapParams["git.message"])
}

// Payload: commit only
func TestHookRunWithHashOnlyProcessNodeBuildParameter(t *testing.T) {
	db, cache, end := test.SetupPG(t, bootstrap.InitiliazeDB)
	defer end()
	u, _ := assets.InsertAdminUser(t, db)

	webHookModel, err := workflow.LoadHookModelByName(db, sdk.WebHookModelName)
	assert.NoError(t, err)

	// Create project
	key := sdk.RandomString(10)
	proj := assets.InsertTestProject(t, db, cache, key, key)
	assert.NoError(t, repositoriesmanager.InsertForProject(db, proj, &sdk.ProjectVCSServer{
		Name: "github",
		Data: map[string]string{
			"token":  "foo",
			"secret": "bar",
		},
	}))

	allSrv, err := services.LoadAll(context.TODO(), db)
	for _, s := range allSrv {
		if err := services.Delete(db, &s); err != nil {
			t.Fatalf("unable to delete service: %v", err)
		}
	}

	mockVCSSservice, _ := assets.InsertService(t, db, "TestHookRunWithHashOnlyProcessNodeBuildParameter_VCS", services.TypeVCS)
	defer func() {
		_ = services.Delete(db, mockVCSSservice) // nolint
	}()

	mockHooksService, _ := assets.InsertService(t, db, "TestHookRunWithHashOnlyProcessNodeBuildParameter_HOOKS", services.TypeHooks)
	defer func() {
		_ = services.Delete(db, mockHooksService) // nolint
	}()

	//This is a mock for the vcs service
	services.HTTPClient = mock(
		func(r *http.Request) (*http.Response, error) {
			body := new(bytes.Buffer)
			w := new(http.Response)
			enc := json.NewEncoder(body)
			w.Body = ioutil.NopCloser(body)
			switch r.URL.String() {
			// NEED get REPO
			case "/vcs/github/repos/sguiheux/demo":
				repo := sdk.VCSRepo{
					URL:          "https",
					Name:         "demo",
					ID:           "123",
					Fullname:     "sguiheux/demo",
					Slug:         "sguiheux",
					HTTPCloneURL: "https://github.com/sguiheux/demo.git",
					SSHCloneURL:  "git://github.com/sguiheux/demo.git",
				}
				if err := enc.Encode(repo); err != nil {
					return writeError(w, err)
				}
				// NEED for default payload on insert
			case "/vcs/github/repos/sguiheux/demo/branches":
				b := sdk.VCSBranch{
					Default:      true,
					DisplayID:    "master",
					LatestCommit: "mylastcommit",
				}
				if err := enc.Encode([]sdk.VCSBranch{b}); err != nil {
					return writeError(w, err)
				}
				// NEED GET COMMIT TO GET AUTHOR AND MESSAGE
			case "/vcs/github/repos/sguiheux/demo/commits/currentcommit":
				c := sdk.VCSCommit{
					Author: sdk.VCSAuthor{
						Name:  "steven.guiheux",
						Email: "sg@foo.bar",
					},
					Hash:      "currentcommit",
					Message:   "super commit",
					Timestamp: time.Now().Unix(),
				}
				if err := enc.Encode(c); err != nil {
					return writeError(w, err)
				}
			case "/task/bulk":
				var hooks map[string]sdk.NodeHook
				bts, err := ioutil.ReadAll(r.Body)
				if err != nil {
					return writeError(w, err)
				}
				if err := json.Unmarshal(bts, &hooks); err != nil {
					return writeError(w, err)
				}
				if err := enc.Encode(hooks); err != nil {
					return writeError(w, err)
				}
			default:
				t.Fatalf("UNKNOWN ROUTE: %s", r.URL.String())
			}

			return w, nil
		},
	)

	pip := createBuildPipeline(t, db, cache, proj, u)
	app := createApplication1(t, db, cache, proj, u)

	// RELOAD PROJECT WITH DEPENDENCIES
	proj.Applications = append(proj.Applications, *app)
	proj.Pipelines = append(proj.Pipelines, *pip)

	// WORKFLOW TO RUN
	w := sdk.Workflow{
		ProjectID:  proj.ID,
		ProjectKey: proj.Key,
		Name:       sdk.RandomString(10),
		WorkflowData: &sdk.WorkflowData{
			Node: sdk.Node{
				Name: "root",
				Type: sdk.NodeTypePipeline,
				Context: &sdk.NodeContext{
					PipelineID:    proj.Pipelines[0].ID,
					ApplicationID: proj.Applications[0].ID,
				},
				Hooks: []sdk.NodeHook{
					{
						Config:        sdk.WebHookModel.DefaultConfig.Clone(),
						HookModelName: sdk.WebHookModelName,
						HookModelID:   webHookModel.ID,
					},
				},
			},
		},
		Applications: map[int64]sdk.Application{
			proj.Applications[0].ID: proj.Applications[0],
		},
		Pipelines: map[int64]sdk.Pipeline{
			proj.Pipelines[0].ID: proj.Pipelines[0],
		},
	}

	w.WorkflowData.Node.Context.DefaultPayload = map[string]string{
		"git.branch":     "master",
		"git.repository": "sguiheux/demo",
	}

	assert.NoError(t, workflow.Insert(context.TODO(), db, cache, &w, proj))

	// CREATE RUN
	var hookEvent sdk.WorkflowNodeRunHookEvent
	hookEvent.WorkflowNodeHookUUID = w.WorkflowData.Node.Hooks[0].UUID
	hookEvent.Payload = map[string]string{
		"git.hash": "currentcommit",
	}

	opts := &sdk.WorkflowRunPostHandlerOption{
		Hook: &hookEvent,
	}
	wr, err := workflow.CreateRun(db, &w, opts, u)
	assert.NoError(t, err)
	wr.Workflow = w
	consumer, _ := authentication.LoadConsumerByTypeAndUserID(context.TODO(), db, sdk.ConsumerLocal, u.ID, authentication.LoadConsumerOptions.WithAuthentifiedUser)

	_, errR := workflow.StartWorkflowRun(context.TODO(), db, cache, proj, wr, opts, consumer, nil)
	assert.NoError(t, errR)

	assert.Equal(t, 1, len(wr.WorkflowNodeRuns))
	assert.Equal(t, 1, len(wr.WorkflowNodeRuns[w.WorkflowData.Node.ID]))

	mapParams := sdk.ParametersToMap(wr.WorkflowNodeRuns[w.WorkflowData.Node.ID][0].BuildParameters)
	assert.Equal(t, "", mapParams["git.branch"])
	assert.Equal(t, "currentcommit", mapParams["git.hash"])
	assert.Equal(t, "steven.guiheux", mapParams["git.author"])
	assert.Equal(t, "super commit", mapParams["git.message"])
}

// Payload: branch only
func TestManualRunWithPayloadProcessNodeBuildParameter(t *testing.T) {
	db, cache, end := test.SetupPG(t, bootstrap.InitiliazeDB)
	defer end()
	u, _ := assets.InsertAdminUser(t, db)

	// Create project
	key := sdk.RandomString(10)
	proj := assets.InsertTestProject(t, db, cache, key, key)
	assert.NoError(t, repositoriesmanager.InsertForProject(db, proj, &sdk.ProjectVCSServer{
		Name: "github",
		Data: map[string]string{
			"token":  "foo",
			"secret": "bar",
		},
	}))

	allSrv, err := services.LoadAll(context.TODO(), db)
	for _, s := range allSrv {
		if err := services.Delete(db, &s); err != nil {
			t.Fatalf("unable to delete service: %v", err)
		}
	}

	mockVCSSservice, _ := assets.InsertService(t, db, "TestManualRunWithPayloadProcessNodeBuildParameter", services.TypeVCS)
	defer func() {
		_ = services.Delete(db, mockVCSSservice) // nolint
	}()

	//This is a mock for the vcs service
	services.HTTPClient = mock(
		func(r *http.Request) (*http.Response, error) {
			body := new(bytes.Buffer)
			w := new(http.Response)
			enc := json.NewEncoder(body)
			w.Body = ioutil.NopCloser(body)

			switch r.URL.String() {
			// NEED get REPO
			case "/vcs/github/repos/sguiheux/demo":
				repo := sdk.VCSRepo{
					URL:          "https",
					Name:         "demo",
					ID:           "123",
					Fullname:     "sguiheux/demo",
					Slug:         "sguiheux",
					HTTPCloneURL: "https://github.com/sguiheux/demo.git",
					SSHCloneURL:  "git://github.com/sguiheux/demo.git",
				}
				if err := enc.Encode(repo); err != nil {
					return writeError(w, err)
				}
				// NEED for default payload on insert
			case "/vcs/github/repos/sguiheux/demo/branches":
				b := sdk.VCSBranch{
					Default:      true,
					DisplayID:    "master",
					LatestCommit: "mylastcommit",
				}
				if err := enc.Encode([]sdk.VCSBranch{b}); err != nil {
					return writeError(w, err)
				}
				// NEED GET BRANCH TO GET LATEST COMMIT
			case "/vcs/github/repos/sguiheux/demo/branches/?branch=feat%2Fbranch":
				b := sdk.VCSBranch{
					Default:      false,
					DisplayID:    "feat/branch",
					LatestCommit: "mylastcommit",
				}
				if err := enc.Encode(b); err != nil {
					return writeError(w, err)
				}
				// NEED GET COMMIT TO GET AUTHOR AND MESSAGE
			case "/vcs/github/repos/sguiheux/demo/commits/mylastcommit":
				c := sdk.VCSCommit{
					Author: sdk.VCSAuthor{
						Name:  "steven.guiheux",
						Email: "sg@foo.bar",
					},
					Hash:      "mylastcommit",
					Message:   "super commit",
					Timestamp: time.Now().Unix(),
				}
				if err := enc.Encode(c); err != nil {
					return writeError(w, err)
				}
			default:
				t.Fatalf("UNKNOWN ROUTE: %s", r.URL.String())
			}

			return w, nil
		},
	)

	pip := createBuildPipeline(t, db, cache, proj, u)
	app := createApplication1(t, db, cache, proj, u)

	// RELOAD PROJECT WITH DEPENDENCIES
	proj.Applications = append(proj.Applications, *app)
	proj.Pipelines = append(proj.Pipelines, *pip)

	// WORKFLOW TO RUN
	w := sdk.Workflow{
		ProjectID:  proj.ID,
		ProjectKey: proj.Key,
		Name:       sdk.RandomString(10),
		WorkflowData: &sdk.WorkflowData{
			Node: sdk.Node{
				Name: "root",
				Type: sdk.NodeTypePipeline,
				Context: &sdk.NodeContext{
					PipelineID:    proj.Pipelines[0].ID,
					ApplicationID: proj.Applications[0].ID,
				},
			},
		},
		Applications: map[int64]sdk.Application{
			proj.Applications[0].ID: proj.Applications[0],
		},
		Pipelines: map[int64]sdk.Pipeline{
			proj.Pipelines[0].ID: proj.Pipelines[0],
		},
	}

	assert.NoError(t, workflow.Insert(context.TODO(), db, cache, &w, proj))

	// CREATE RUN
	var manualEvent sdk.WorkflowNodeRunManual
	manualEvent.Payload = map[string]string{
		"git.branch": "feat/branch",
	}

	opts := &sdk.WorkflowRunPostHandlerOption{
		Manual: &manualEvent,
	}
	wr, err := workflow.CreateRun(db, &w, opts, u)
	assert.NoError(t, err)
	wr.Workflow = w
	consumer, _ := authentication.LoadConsumerByTypeAndUserID(context.TODO(), db, sdk.ConsumerLocal, u.ID, authentication.LoadConsumerOptions.WithAuthentifiedUser)

	_, errR := workflow.StartWorkflowRun(context.TODO(), db, cache, proj, wr, opts, consumer, nil)
	assert.NoError(t, errR)

	assert.Equal(t, 1, len(wr.WorkflowNodeRuns))
	assert.Equal(t, 1, len(wr.WorkflowNodeRuns[w.WorkflowData.Node.ID]))

	mapParams := sdk.ParametersToMap(wr.WorkflowNodeRuns[w.WorkflowData.Node.ID][0].BuildParameters)
	assert.Equal(t, "feat/branch", mapParams["git.branch"])
	assert.Equal(t, "mylastcommit", mapParams["git.hash"])
	assert.Equal(t, "steven.guiheux", mapParams["git.author"])
	assert.Equal(t, "super commit", mapParams["git.message"])
}

// Payload: branch and commit
func TestManualRunBranchAndCommitInPayloadProcessNodeBuildParameter(t *testing.T) {
	db, cache, end := test.SetupPG(t, bootstrap.InitiliazeDB)
	defer end()
	u, _ := assets.InsertAdminUser(t, db)

	// Create project
	key := sdk.RandomString(10)
	proj := assets.InsertTestProject(t, db, cache, key, key)
	assert.NoError(t, repositoriesmanager.InsertForProject(db, proj, &sdk.ProjectVCSServer{
		Name: "github",
		Data: map[string]string{
			"token":  "foo",
			"secret": "bar",
		},
	}))

	srvs, err := services.LoadAll(context.Background(), db)
	require.NoError(t, err)
	for _, srv := range srvs {
		require.NoError(t, services.Delete(db, &srv))
	}

	mockVCSSservice, _ := assets.InsertService(t, db, "TestManualRunBranchAndCommitInPayloadProcessNodeBuildParameter", services.TypeVCS)
	defer func() {
		services.Delete(db, mockVCSSservice)
	}()

	//This is a mock for the vcs service
	services.HTTPClient = mock(
		func(r *http.Request) (*http.Response, error) {
			body := new(bytes.Buffer)
			w := new(http.Response)
			enc := json.NewEncoder(body)
			w.Body = ioutil.NopCloser(body)

			switch r.URL.String() {
			// NEED get REPO
			case "/vcs/github/repos/sguiheux/demo":
				repo := sdk.VCSRepo{
					URL:          "https",
					Name:         "demo",
					ID:           "123",
					Fullname:     "sguiheux/demo",
					Slug:         "sguiheux",
					HTTPCloneURL: "https://github.com/sguiheux/demo.git",
					SSHCloneURL:  "git://github.com/sguiheux/demo.git",
				}
				if err := enc.Encode(repo); err != nil {
					return writeError(w, err)
				}
				// NEED for default payload on insert
			case "/vcs/github/repos/sguiheux/demo/branches":
				b := sdk.VCSBranch{
					Default:      true,
					DisplayID:    "master",
					LatestCommit: "mylastcommit",
				}
				if err := enc.Encode([]sdk.VCSBranch{b}); err != nil {
					return writeError(w, err)
				}
				// NEED GET BRANCH TO GET LATEST COMMIT
			case "/vcs/github/repos/sguiheux/demo/branches/?branch=feat%2Fbranch":
				t.Fatalf("No need to get branch: %s", r.URL.String())
				// NEED GET COMMIT TO GET AUTHOR AND MESSAGE
			case "/vcs/github/repos/sguiheux/demo/commits/currentcommit":
				c := sdk.VCSCommit{
					Author: sdk.VCSAuthor{
						Name:  "steven.guiheux",
						Email: "sg@foo.bar",
					},
					Hash:      "currentcommit",
					Message:   "super commit",
					Timestamp: time.Now().Unix(),
				}
				if err := enc.Encode(c); err != nil {
					return writeError(w, err)
				}
			default:
				t.Fatalf("UNKNOWN ROUTE: %s", r.URL.String())
			}

			return w, nil
		},
	)

	pip := createBuildPipeline(t, db, cache, proj, u)
	app := createApplication1(t, db, cache, proj, u)

	// RELOAD PROJECT WITH DEPENDENCIES
	proj.Applications = append(proj.Applications, *app)
	proj.Pipelines = append(proj.Pipelines, *pip)

	// WORKFLOW TO RUN
	w := sdk.Workflow{
		ProjectID:  proj.ID,
		ProjectKey: proj.Key,
		Name:       sdk.RandomString(10),
		WorkflowData: &sdk.WorkflowData{
			Node: sdk.Node{
				Name: "root",
				Type: sdk.NodeTypePipeline,
				Context: &sdk.NodeContext{
					PipelineID:    proj.Pipelines[0].ID,
					ApplicationID: proj.Applications[0].ID,
				},
			},
		},
		Applications: map[int64]sdk.Application{
			proj.Applications[0].ID: proj.Applications[0],
		},
		Pipelines: map[int64]sdk.Pipeline{
			proj.Pipelines[0].ID: proj.Pipelines[0],
		},
	}

	assert.NoError(t, workflow.Insert(context.TODO(), db, cache, &w, proj))

	// CREATE RUN
	var manualEvent sdk.WorkflowNodeRunManual
	manualEvent.Payload = map[string]string{
		"git.branch": "feat/branch",
		"git.hash":   "currentcommit",
	}

	opts := &sdk.WorkflowRunPostHandlerOption{
		Manual: &manualEvent,
	}
	wr, err := workflow.CreateRun(db, &w, opts, u)
	assert.NoError(t, err)
	wr.Workflow = w
	consumer, _ := authentication.LoadConsumerByTypeAndUserID(context.TODO(), db, sdk.ConsumerLocal, u.ID, authentication.LoadConsumerOptions.WithAuthentifiedUser)

	_, errR := workflow.StartWorkflowRun(context.TODO(), db, cache, proj, wr, opts, consumer, nil)
	assert.NoError(t, errR)

	assert.Equal(t, 1, len(wr.WorkflowNodeRuns))
	assert.Equal(t, 1, len(wr.WorkflowNodeRuns[w.WorkflowData.Node.ID]))

	mapParams := sdk.ParametersToMap(wr.WorkflowNodeRuns[w.WorkflowData.Node.ID][0].BuildParameters)
	assert.Equal(t, "feat/branch", mapParams["git.branch"])
	assert.Equal(t, "currentcommit", mapParams["git.hash"])
	assert.Equal(t, "steven.guiheux", mapParams["git.author"])
	assert.Equal(t, "super commit", mapParams["git.message"])
}

// Payload: branch and repository (we want to build a fork)
func TestManualRunBranchAndRepositoryInPayloadProcessNodeBuildParameter(t *testing.T) {
	db, cache, end := test.SetupPG(t, bootstrap.InitiliazeDB)
	defer end()
<<<<<<< HEAD
	u, _ := assets.InsertAdminUser(t, db)

	// Create project
	key := sdk.RandomString(10)
	proj := assets.InsertTestProject(t, db, cache, key, key)
=======
	u, _ := assets.InsertAdminUser(db)

	// Create project
	key := sdk.RandomString(10)
	proj := assets.InsertTestProject(t, db, cache, key, key, u)
>>>>>>> 396580d4
	assert.NoError(t, repositoriesmanager.InsertForProject(db, proj, &sdk.ProjectVCSServer{
		Name: "github",
		Data: map[string]string{
			"token":  "foo",
			"secret": "bar",
		},
	}))

<<<<<<< HEAD
	mockVCSSservice, _ := assets.InsertService(t, db, "TestManualRunBranchAndRepositoryInPayloadProcessNodeBuildParameter", services.TypeVCS)
=======
	mockVCSSservice := &sdk.Service{Name: "TestManualRunBranchAndRepositoryInPayloadProcessNodeBuildParameter", Type: services.TypeVCS}
	test.NoError(t, services.Insert(db, mockVCSSservice))
>>>>>>> 396580d4
	defer func() {
		services.Delete(db, mockVCSSservice)
	}()

	//This is a mock for the vcs service
	services.HTTPClient = mock(
		func(r *http.Request) (*http.Response, error) {
			body := new(bytes.Buffer)
			w := new(http.Response)
			enc := json.NewEncoder(body)
			w.Body = ioutil.NopCloser(body)

			switch r.URL.String() {
			// NEED get REPO
			case "/vcs/github/repos/sguiheux/demo":
				repo := sdk.VCSRepo{
					URL:          "https",
					Name:         "demo",
					ID:           "123",
					Fullname:     "sguiheux/demo",
					Slug:         "sguiheux",
					HTTPCloneURL: "https://github.com/sguiheux/demo.git",
					SSHCloneURL:  "git://github.com/sguiheux/demo.git",
				}
				if err := enc.Encode(repo); err != nil {
					return writeError(w, err)
				}
			case "/vcs/github/repos/sguiheux/demo/branches":
				b := sdk.VCSBranch{
					Default:      true,
					DisplayID:    "master",
					LatestCommit: "defaultcommit",
				}
				b2 := sdk.VCSBranch{
					Default:      false,
					DisplayID:    "feat/branch",
					LatestCommit: "mylastcommit",
				}
				if err := enc.Encode([]sdk.VCSBranch{b, b2}); err != nil {
					return writeError(w, err)
				}
				// NEED GET BRANCH TO GET LATEST COMMIT
			case "/vcs/github/repos/sguiheux/demo/branches/?branch=feat%2Fbranch":
				b := sdk.VCSBranch{
					Default:      false,
					DisplayID:    "feat/branch",
					LatestCommit: "mylastcommit",
				}
				if err := enc.Encode(b); err != nil {
					return writeError(w, err)
				}
				// NEED GET COMMIT TO GET AUTHOR AND MESSAGE
			case "/vcs/github/repos/sguiheux/demo/commits/mylastcommit":
				c := sdk.VCSCommit{
					Author: sdk.VCSAuthor{
						Name:  "steven.guiheux",
						Email: "sg@foo.bar",
					},
					Hash:      "mylastcommit",
					Message:   "super commit",
					Timestamp: time.Now().Unix(),
				}
				if err := enc.Encode(c); err != nil {
					return writeError(w, err)
				}
			// NEED get forks
			case "/vcs/github/repos/sguiheux/demo/forks":
				forks := []sdk.VCSRepo{{
					URL:          "https",
					Name:         "demo",
					ID:           "12345",
					Fullname:     "richardlt/demo",
					Slug:         "richardlt",
					HTTPCloneURL: "https://github.com/richardlt/demo.git",
					SSHCloneURL:  "git://github.com/richardlt/demo.git",
				}}
				if err := enc.Encode(forks); err != nil {
					return writeError(w, err)
				}
			// NEED GET BRANCH TO GET LATEST COMMIT
			case "/vcs/github/repos/sguiheux/demo/branches/?branch=feat%2FbranchForked":
				b := sdk.VCSBranch{
					Default:      false,
					DisplayID:    "feat/branchForked",
					LatestCommit: "mylastcommit",
				}
				if err := enc.Encode(b); err != nil {
					return writeError(w, err)
				}
				// NEED get REPO
			case "/vcs/github/repos/richardlt/demo":
				repo := sdk.VCSRepo{
					URL:          "https",
					Name:         "demo",
					ID:           "12345",
					Fullname:     "richardlt/demo",
					Slug:         "richardlt",
					HTTPCloneURL: "https://github.com/richardlt/demo.git",
					SSHCloneURL:  "git://github.com/richardlt/demo.git",
				}
				if err := enc.Encode(repo); err != nil {
					return writeError(w, err)
				}
			// NEED GET BRANCH TO GET LATEST COMMIT
			case "/vcs/github/repos/richardlt/demo/branches/?branch=feat%2FbranchForked":
				b := sdk.VCSBranch{
					Default:      false,
					DisplayID:    "feat/branchForked",
					LatestCommit: "mylastcommitForked",
				}
				if err := enc.Encode(b); err != nil {
					return writeError(w, err)
				}
			// NEED GET COMMIT TO GET AUTHOR AND MESSAGE
			case "/vcs/github/repos/richardlt/demo/commits/mylastcommitForked":
				c := sdk.VCSCommit{
					Author: sdk.VCSAuthor{
						Name:  "richardlt",
						Email: "sg@foo.bar",
					},
					Hash:      "mylastcommitForked",
					Message:   "last commit forked",
					Timestamp: time.Now().Unix(),
				}
				if err := enc.Encode(c); err != nil {
					return writeError(w, err)
				}
			default:
				t.Fatalf("UNKNOWN ROUTE: %s", r.URL.String())
			}

			return w, nil
		},
	)

	pip1 := createEmptyPipeline(t, db, cache, proj, u)
	pip2 := createBuildPipeline(t, db, cache, proj, u)
	app := createApplication1(t, db, cache, proj, u)

	// RELOAD PROJECT WITH DEPENDENCIES
	proj.Applications = append(proj.Applications, *app)
	proj.Pipelines = append(proj.Pipelines, *pip1, *pip2)

	// WORKFLOW TO RUN
	w := sdk.Workflow{
		ProjectID:  proj.ID,
		ProjectKey: proj.Key,
		Name:       sdk.RandomString(10),
		WorkflowData: &sdk.WorkflowData{
			Node: sdk.Node{
				Name: "root",
				Type: sdk.NodeTypePipeline,
				Context: &sdk.NodeContext{
					PipelineID:    proj.Pipelines[0].ID,
					ApplicationID: proj.Applications[0].ID,
				},
				Triggers: []sdk.NodeTrigger{
					{
						ChildNode: sdk.Node{
							Name: "child1",
							Type: sdk.NodeTypePipeline,
							Context: &sdk.NodeContext{
								PipelineID:    proj.Pipelines[1].ID,
								ApplicationID: proj.Applications[0].ID,
							},
						},
					},
				},
			},
		},
		Applications: map[int64]sdk.Application{
			proj.Applications[0].ID: proj.Applications[0],
		},
		Pipelines: map[int64]sdk.Pipeline{
			proj.Pipelines[0].ID: proj.Pipelines[0],
			proj.Pipelines[1].ID: proj.Pipelines[1],
		},
	}

<<<<<<< HEAD
	assert.NoError(t, workflow.Insert(context.TODO(), db, cache, &w, proj))
=======
	assert.NoError(t, workflow.Insert(db, cache, &w, proj, u))
>>>>>>> 396580d4

	// CREATE RUN
	var manualEvent sdk.WorkflowNodeRunManual
	manualEvent.Payload = map[string]string{
		"git.branch":     "feat/branchForked",
		"git.repository": "richardlt/demo",
	}

	opts := &sdk.WorkflowRunPostHandlerOption{
		Manual: &manualEvent,
	}
	wr, err := workflow.CreateRun(db, &w, opts, u)
	assert.NoError(t, err)
	wr.Workflow = w

<<<<<<< HEAD
	_, errR := workflow.StartWorkflowRun(context.TODO(), db, cache, proj, wr, opts, nil, nil)
=======
	_, errR := workflow.StartWorkflowRun(context.TODO(), db, cache, proj, wr, opts, u, nil)
>>>>>>> 396580d4
	assert.NoError(t, errR)

	assert.Equal(t, 2, len(wr.WorkflowNodeRuns))
	assert.Equal(t, 1, len(wr.WorkflowNodeRuns[w.WorkflowData.Node.ID]))

	mapParams := sdk.ParametersToMap(wr.WorkflowNodeRuns[w.WorkflowData.Node.ID][0].BuildParameters)
	assert.Equal(t, "feat/branchForked", mapParams["git.branch"])
	assert.Equal(t, "mylastcommitForked", mapParams["git.hash"])
	assert.Equal(t, "richardlt", mapParams["git.author"])
	assert.Equal(t, "last commit forked", mapParams["git.message"])
	assert.Equal(t, "richardlt/demo", mapParams["git.repository"])

	mapParams2 := sdk.ParametersToMap(wr.WorkflowNodeRuns[w.WorkflowData.Node.Triggers[0].ChildNode.ID][0].BuildParameters)
	assert.Equal(t, "feat/branchForked", mapParams2["git.branch"])
	assert.Equal(t, "mylastcommitForked", mapParams2["git.hash"])
	assert.Equal(t, "richardlt", mapParams2["git.author"])
	assert.Equal(t, "last commit forked", mapParams2["git.message"])
	assert.Equal(t, "richardlt/demo", mapParams2["git.repository"])
}

// Payload: multi application, multi repo
func TestManualRunBuildParameterMultiApplication(t *testing.T) {
	db, cache, end := test.SetupPG(t, bootstrap.InitiliazeDB)
	defer end()
	u, _ := assets.InsertAdminUser(t, db)

	// Create project
	key := sdk.RandomString(10)
	proj := assets.InsertTestProject(t, db, cache, key, key)
	assert.NoError(t, repositoriesmanager.InsertForProject(db, proj, &sdk.ProjectVCSServer{
		Name: "github",
		Data: map[string]string{
			"token":  "foo",
			"secret": "bar",
		},
	}))
	assert.NoError(t, repositoriesmanager.InsertForProject(db, proj, &sdk.ProjectVCSServer{
		Name: "stash",
		Data: map[string]string{
			"token":  "foo",
			"secret": "bar",
		},
	}))

	allSrv, err := services.LoadAll(context.TODO(), db)
	for _, s := range allSrv {
		if err := services.Delete(db, &s); err != nil {
			t.Fatalf("unable to delete service: %v", err)
		}
	}

	mockVCSSservice, _ := assets.InsertService(t, db, "TestManualRunBuildParameterMultiApplication", services.TypeVCS)
	defer func() {
		services.Delete(db, mockVCSSservice)
	}()

	//This is a mock for the vcs service
	services.HTTPClient = mock(
		func(r *http.Request) (*http.Response, error) {
			body := new(bytes.Buffer)
			w := new(http.Response)
			enc := json.NewEncoder(body)
			w.Body = ioutil.NopCloser(body)

			switch r.URL.String() {
			case "/vcs/stash/repos/ovh/cds":
				repo := sdk.VCSRepo{
					URL:          "https",
					Name:         "cds",
					ID:           "123",
					Fullname:     "ovh/cds",
					Slug:         "ovh",
					HTTPCloneURL: "https://stash.com/ovh/cds.git",
					SSHCloneURL:  "git://stash.com/ovh/cds.git",
				}
				if err := enc.Encode(repo); err != nil {
					return writeError(w, err)
				}
			case "/vcs/stash/repos/ovh/cds/branches":
				bs := []sdk.VCSBranch{
					{
						LatestCommit: "defaultCommit",
						DisplayID:    "defaultBranch",
						Default:      true,
						ID:           "1",
					},
				}
				if err := enc.Encode(bs); err != nil {
					return writeError(w, err)
				}
			case "/vcs/stash/repos/ovh/cds/branches/?branch=feat%2Fbranch":
				return writeError(w, sdk.ErrNotFound)
			case "/vcs/github/repos/sguiheux/demo/branches":
				bs := []sdk.VCSBranch{
					{
						LatestCommit: "defaultCommit",
						DisplayID:    "defaultBranch",
						Default:      true,
						ID:           "1",
					},
				}
				if err := enc.Encode(bs); err != nil {
					return writeError(w, err)
				}
			case "/vcs/stash/repos/ovh/cds/commits/defaultCommit":
				c := sdk.VCSCommit{
					Author: sdk.VCSAuthor{
						Name:  "john.snow",
						Email: "john.snow@winterfell",
					},
					Hash:      "defaultCommit",
					Message:   "super default commit",
					Timestamp: time.Now().Unix(),
				}
				if err := enc.Encode(c); err != nil {
					return writeError(w, err)
				}
			// NEED get REPO
			case "/vcs/github/repos/sguiheux/demo":
				repo := sdk.VCSRepo{
					URL:          "https",
					Name:         "demo",
					ID:           "123",
					Fullname:     "sguiheux/demo",
					Slug:         "sguiheux",
					HTTPCloneURL: "https://github.com/sguiheux/demo.git",
					SSHCloneURL:  "git://github.com/sguiheux/demo.git",
				}
				if err := enc.Encode(repo); err != nil {
					return writeError(w, err)
				}
				// NEED GET BRANCH TO GET LATEST COMMIT
			case "/vcs/github/repos/sguiheux/demo/branches/?branch=feat%2Fbranch":
				b := sdk.VCSBranch{
					Default:      false,
					DisplayID:    "feat/branch",
					LatestCommit: "mylastcommit",
				}
				if err := enc.Encode(b); err != nil {
					return writeError(w, err)
				}
				// NEED GET COMMIT TO GET AUTHOR AND MESSAGE
			case "/vcs/github/repos/sguiheux/demo/commits/mylastcommit":
				c := sdk.VCSCommit{
					Author: sdk.VCSAuthor{
						Name:  "steven.guiheux",
						Email: "sg@foo.bar",
					},
					Hash:      "mylastcommit",
					Message:   "super commit",
					Timestamp: time.Now().Unix(),
				}
				if err := enc.Encode(c); err != nil {
					return writeError(w, err)
				}
			default:
				t.Fatalf("UNKNOWN ROUTE: %s", r.URL.String())
			}

			return w, nil
		},
	)

	pip := createEmptyPipeline(t, db, cache, proj, u)
	app1 := createApplication1(t, db, cache, proj, u)
	app2 := createApplication2(t, db, cache, proj, u)

	// RELOAD PROJECT WITH DEPENDENCIES
	proj.Applications = append(proj.Applications, *app1, *app2)
	proj.Pipelines = append(proj.Pipelines, *pip)

	// WORKFLOW TO RUN
	w := sdk.Workflow{
		ProjectID:  proj.ID,
		ProjectKey: proj.Key,
		Name:       sdk.RandomString(10),
		WorkflowData: &sdk.WorkflowData{
			Node: sdk.Node{
				Name: "root",
				Type: sdk.NodeTypePipeline,
				Context: &sdk.NodeContext{
					PipelineID:    proj.Pipelines[0].ID,
					ApplicationID: proj.Applications[0].ID,
				},
				Triggers: []sdk.NodeTrigger{
					{
						ChildNode: sdk.Node{
							Name: "child1",
							Type: sdk.NodeTypePipeline,
							Context: &sdk.NodeContext{
								PipelineID:    proj.Pipelines[0].ID,
								ApplicationID: proj.Applications[1].ID,
							},
							Triggers: []sdk.NodeTrigger{
								{
									ChildNode: sdk.Node{
										Name: "child2",
										Type: sdk.NodeTypePipeline,
										Context: &sdk.NodeContext{
											PipelineID:    proj.Pipelines[0].ID,
											ApplicationID: proj.Applications[0].ID,
										},
									},
								},
							},
						},
					},
				},
			},
		},
		Applications: map[int64]sdk.Application{
			proj.Applications[0].ID: proj.Applications[0],
			proj.Applications[1].ID: proj.Applications[1],
		},
		Pipelines: map[int64]sdk.Pipeline{
			proj.Pipelines[0].ID: proj.Pipelines[0],
		},
	}

	assert.NoError(t, workflow.Insert(context.TODO(), db, cache, &w, proj))

	// CREATE RUN
	var manualEvent sdk.WorkflowNodeRunManual
	manualEvent.Payload = map[string]string{
		"git.branch": "feat/branch",
	}

	opts := &sdk.WorkflowRunPostHandlerOption{
		Manual: &manualEvent,
	}
	wr, err := workflow.CreateRun(db, &w, opts, u)
	assert.NoError(t, err)
	wr.Workflow = w

	consumer, _ := authentication.LoadConsumerByTypeAndUserID(context.TODO(), db, sdk.ConsumerLocal, u.ID, authentication.LoadConsumerOptions.WithAuthentifiedUser)

	_, errR := workflow.StartWorkflowRun(context.TODO(), db, cache, proj, wr, opts, consumer, nil)
	assert.NoError(t, errR)

	assert.Equal(t, 3, len(wr.WorkflowNodeRuns))
	assert.Equal(t, 1, len(wr.WorkflowNodeRuns[w.WorkflowData.Node.ID]))

	mapParams := sdk.ParametersToMap(wr.WorkflowNodeRuns[w.WorkflowData.Node.ID][0].BuildParameters)
	assert.Equal(t, "feat/branch", mapParams["git.branch"])
	assert.Equal(t, "mylastcommit", mapParams["git.hash"])
	assert.Equal(t, "steven.guiheux", mapParams["git.author"])
	assert.Equal(t, "super commit", mapParams["git.message"])
	assert.Equal(t, "github", wr.WorkflowNodeRuns[w.WorkflowData.Node.ID][0].VCSServer)

	mapParams2 := sdk.ParametersToMap(wr.WorkflowNodeRuns[w.WorkflowData.Node.Triggers[0].ChildNode.ID][0].BuildParameters)
	assert.Equal(t, "defaultBranch", mapParams2["git.branch"])
	assert.Equal(t, "defaultCommit", mapParams2["git.hash"])
	assert.Equal(t, "john.snow", mapParams2["git.author"])
	assert.Equal(t, "super default commit", mapParams2["git.message"])
	assert.Equal(t, "mylastcommit", mapParams2["workflow.root.git.hash"])
	assert.Equal(t, "stash", wr.WorkflowNodeRuns[w.WorkflowData.Node.Triggers[0].ChildNode.ID][0].VCSServer)

	mapParams3 := sdk.ParametersToMap(wr.WorkflowNodeRuns[w.WorkflowData.Node.Triggers[0].ChildNode.Triggers[0].ChildNode.ID][0].BuildParameters)
	assert.Equal(t, "feat/branch", mapParams3["git.branch"])
	assert.Equal(t, "mylastcommit", mapParams3["git.hash"])
	assert.Equal(t, "steven.guiheux", mapParams3["git.author"])
	assert.Equal(t, "super commit", mapParams3["git.message"])
	assert.Equal(t, "defaultBranch", mapParams3["workflow.child1.git.branch"])
	assert.Equal(t, "github", wr.WorkflowNodeRuns[w.WorkflowData.Node.Triggers[0].ChildNode.Triggers[0].ChildNode.ID][0].VCSServer)
}

// Payload: branch only
func TestGitParamOnPipelineWithoutApplication(t *testing.T) {
	db, cache, end := test.SetupPG(t, bootstrap.InitiliazeDB)
	defer end()
	u, _ := assets.InsertAdminUser(t, db)

	// Create project
	key := sdk.RandomString(10)
	proj := assets.InsertTestProject(t, db, cache, key, key)
	assert.NoError(t, repositoriesmanager.InsertForProject(db, proj, &sdk.ProjectVCSServer{
		Name: "github",
		Data: map[string]string{
			"token":  "foo",
			"secret": "bar",
		},
	}))
	assert.NoError(t, repositoriesmanager.InsertForProject(db, proj, &sdk.ProjectVCSServer{
		Name: "stash",
		Data: map[string]string{
			"token":  "foo",
			"secret": "bar",
		},
	}))

	allSrv, err := services.LoadAll(context.TODO(), db)
	for _, s := range allSrv {
		if err := services.Delete(db, &s); err != nil {
			t.Fatalf("unable to delete service: %v", err)
		}
	}

	mockVCSSservice, _ := assets.InsertService(t, db, "TestManualRunBuildParameterMultiApplication", services.TypeVCS)
	defer func() {
		services.Delete(db, mockVCSSservice)
	}()

	//This is a mock for the vcs service
	services.HTTPClient = mock(
		func(r *http.Request) (*http.Response, error) {
			body := new(bytes.Buffer)
			w := new(http.Response)
			enc := json.NewEncoder(body)
			w.Body = ioutil.NopCloser(body)

			switch r.URL.String() {
			// NEED get REPO
			case "/vcs/github/repos/sguiheux/demo":
				repo := sdk.VCSRepo{
					URL:          "https",
					Name:         "demo",
					ID:           "123",
					Fullname:     "sguiheux/demo",
					Slug:         "sguiheux",
					HTTPCloneURL: "https://github.com/sguiheux/demo.git",
					SSHCloneURL:  "git://github.com/sguiheux/demo.git",
				}
				if err := enc.Encode(repo); err != nil {
					return writeError(w, err)
				}
			case "/vcs/github/repos/sguiheux/demo/branches":
				b := sdk.VCSBranch{
					Default:      true,
					DisplayID:    "master",
					LatestCommit: "defaultCommit",
				}
				if err := enc.Encode([]sdk.VCSBranch{
					b,
				}); err != nil {
					return writeError(w, err)
				}
				// NEED GET BRANCH TO GET LATEST COMMIT
			case "/vcs/github/repos/sguiheux/demo/branches/?branch=feat%2Fbranch":
				b := sdk.VCSBranch{
					Default:      false,
					DisplayID:    "feat/branch",
					LatestCommit: "mylastcommit",
				}
				if err := enc.Encode(b); err != nil {
					return writeError(w, err)
				}
				// NEED GET COMMIT TO GET AUTHOR AND MESSAGE
			case "/vcs/github/repos/sguiheux/demo/commits/mylastcommit":
				c := sdk.VCSCommit{
					Author: sdk.VCSAuthor{
						Name:  "steven.guiheux",
						Email: "sg@foo.bar",
					},
					Hash:      "mylastcommit",
					Message:   "super commit",
					Timestamp: time.Now().Unix(),
				}
				if err := enc.Encode(c); err != nil {
					return writeError(w, err)
				}
			default:
				t.Fatalf("UNKNOWN ROUTE: %s", r.URL.String())
			}

			return w, nil
		},
	)

	pip := createEmptyPipeline(t, db, cache, proj, u)
	app1 := createApplication1(t, db, cache, proj, u)
	app2 := createApplication2(t, db, cache, proj, u)

	// RELOAD PROJECT WITH DEPENDENCIES
	proj.Applications = append(proj.Applications, *app1, *app2)
	proj.Pipelines = append(proj.Pipelines, *pip)

	// WORKFLOW TO RUN
	w := sdk.Workflow{
		ProjectID:  proj.ID,
		ProjectKey: proj.Key,
		Name:       sdk.RandomString(10),
		WorkflowData: &sdk.WorkflowData{
			Node: sdk.Node{
				Name: "root",
				Type: sdk.NodeTypePipeline,
				Context: &sdk.NodeContext{
					PipelineID:    proj.Pipelines[0].ID,
					ApplicationID: proj.Applications[0].ID,
				},
				Triggers: []sdk.NodeTrigger{
					{
						ChildNode: sdk.Node{
							Name: "child1",
							Type: sdk.NodeTypePipeline,
							Context: &sdk.NodeContext{
								PipelineID: proj.Pipelines[0].ID,
							},
						},
					},
				},
			},
		},
		Applications: map[int64]sdk.Application{
			proj.Applications[0].ID: proj.Applications[0],
			proj.Applications[1].ID: proj.Applications[1],
		},
		Pipelines: map[int64]sdk.Pipeline{
			proj.Pipelines[0].ID: proj.Pipelines[0],
		},
	}

	assert.NoError(t, workflow.Insert(context.TODO(), db, cache, &w, proj))

	// CREATE RUN
	var manualEvent sdk.WorkflowNodeRunManual
	manualEvent.Payload = map[string]string{
		"git.branch": "feat/branch",
	}

	opts := &sdk.WorkflowRunPostHandlerOption{
		Manual: &manualEvent,
	}
	wr, err := workflow.CreateRun(db, &w, opts, u)
	assert.NoError(t, err)
	wr.Workflow = w
	consumer, _ := authentication.LoadConsumerByTypeAndUserID(context.TODO(), db, sdk.ConsumerLocal, u.ID, authentication.LoadConsumerOptions.WithAuthentifiedUser)

	_, errR := workflow.StartWorkflowRun(context.TODO(), db, cache, proj, wr, opts, consumer, nil)
	assert.NoError(t, errR)

	// Load run
	var errRun error
	wr, errRun = workflow.LoadRunByID(db, wr.ID, workflow.LoadRunOptions{})
	assert.NoError(t, errRun)

	assert.Equal(t, 2, len(wr.WorkflowNodeRuns))
	assert.Equal(t, 1, len(wr.WorkflowNodeRuns[w.WorkflowData.Node.ID]))

	mapParams := sdk.ParametersToMap(wr.WorkflowNodeRuns[w.WorkflowData.Node.ID][0].BuildParameters)
	assert.Equal(t, "feat/branch", mapParams["git.branch"])
	assert.Equal(t, "mylastcommit", mapParams["git.hash"])
	assert.Equal(t, "steven.guiheux", mapParams["git.author"])
	assert.Equal(t, "super commit", mapParams["git.message"])

	mapParams2 := sdk.ParametersToMap(wr.WorkflowNodeRuns[w.WorkflowData.Node.Triggers[0].ChildNode.ID][0].BuildParameters)
	assert.Equal(t, "feat/branch", mapParams2["git.branch"])
	assert.Equal(t, "mylastcommit", mapParams2["git.hash"])
	assert.Equal(t, "steven.guiheux", mapParams2["git.author"])
	assert.Equal(t, "super commit", mapParams2["git.message"])

}

// Payload: branch only
func TestGitParamOnApplicationWithoutRepo(t *testing.T) {
	db, cache, end := test.SetupPG(t, bootstrap.InitiliazeDB)
	defer end()
	u, _ := assets.InsertAdminUser(t, db)

	// Create project
	key := sdk.RandomString(10)
	proj := assets.InsertTestProject(t, db, cache, key, key)
	assert.NoError(t, repositoriesmanager.InsertForProject(db, proj, &sdk.ProjectVCSServer{
		Name: "github",
		Data: map[string]string{
			"token":  "foo",
			"secret": "bar",
		},
	}))
	assert.NoError(t, repositoriesmanager.InsertForProject(db, proj, &sdk.ProjectVCSServer{
		Name: "stash",
		Data: map[string]string{
			"token":  "foo",
			"secret": "bar",
		},
	}))

	allSrv, err := services.LoadAll(context.TODO(), db)
	for _, s := range allSrv {
		if err := services.Delete(db, &s); err != nil {
			t.Fatalf("unable to delete service: %v", err)
		}
	}

	mockVCSSservice, _ := assets.InsertService(t, db, "TestManualRunBuildParameterMultiApplication", services.TypeVCS)
	defer func() {
		services.Delete(db, mockVCSSservice)
	}()

	//This is a mock for the vcs service
	services.HTTPClient = mock(
		func(r *http.Request) (*http.Response, error) {
			body := new(bytes.Buffer)
			w := new(http.Response)
			enc := json.NewEncoder(body)
			w.Body = ioutil.NopCloser(body)

			switch r.URL.String() {
			// NEED get REPO
			case "/vcs/github/repos/sguiheux/demo":
				repo := sdk.VCSRepo{
					URL:          "https",
					Name:         "demo",
					ID:           "123",
					Fullname:     "sguiheux/demo",
					Slug:         "sguiheux",
					HTTPCloneURL: "https://github.com/sguiheux/demo.git",
					SSHCloneURL:  "git://github.com/sguiheux/demo.git",
				}
				if err := enc.Encode(repo); err != nil {
					return writeError(w, err)
				}
			case "/vcs/github/repos/sguiheux/demo/branches":
				b := sdk.VCSBranch{
					Default:      true,
					DisplayID:    "master",
					LatestCommit: "defaultcommit",
				}
				if err := enc.Encode([]sdk.VCSBranch{b}); err != nil {
					return writeError(w, err)
				}
				// NEED GET BRANCH TO GET LATEST COMMIT
			case "/vcs/github/repos/sguiheux/demo/branches/?branch=feat%2Fbranch":
				b := sdk.VCSBranch{
					Default:      false,
					DisplayID:    "feat/branch",
					LatestCommit: "mylastcommit",
				}
				if err := enc.Encode(b); err != nil {
					return writeError(w, err)
				}
				// NEED GET COMMIT TO GET AUTHOR AND MESSAGE
			case "/vcs/github/repos/sguiheux/demo/commits/mylastcommit":
				c := sdk.VCSCommit{
					Author: sdk.VCSAuthor{
						Name:  "steven.guiheux",
						Email: "sg@foo.bar",
					},
					Hash:      "mylastcommit",
					Message:   "super commit",
					Timestamp: time.Now().Unix(),
				}
				if err := enc.Encode(c); err != nil {
					return writeError(w, err)
				}
			default:
				t.Fatalf("UNKNOWN ROUTE: %s", r.URL.String())
			}

			return w, nil
		},
	)

	pip := createEmptyPipeline(t, db, cache, proj, u)
	app1 := createApplication1(t, db, cache, proj, u)
	app2 := createApplicationWithoutRepo(t, db, cache, proj, u)

	// RELOAD PROJECT WITH DEPENDENCIES
	proj.Applications = append(proj.Applications, *app1, *app2)
	proj.Pipelines = append(proj.Pipelines, *pip)

	// WORKFLOW TO RUN
	w := sdk.Workflow{
		ProjectID:  proj.ID,
		ProjectKey: proj.Key,
		Name:       sdk.RandomString(10),
		WorkflowData: &sdk.WorkflowData{
			Node: sdk.Node{
				Name: "root",
				Type: sdk.NodeTypePipeline,
				Context: &sdk.NodeContext{
					PipelineID:    proj.Pipelines[0].ID,
					ApplicationID: proj.Applications[0].ID,
				},
				Triggers: []sdk.NodeTrigger{
					{
						ChildNode: sdk.Node{
							Name: "child1",
							Type: sdk.NodeTypePipeline,
							Context: &sdk.NodeContext{
								PipelineID:    proj.Pipelines[0].ID,
								ApplicationID: proj.Applications[1].ID,
							},
						},
					},
				},
			},
		},
		Applications: map[int64]sdk.Application{
			proj.Applications[0].ID: proj.Applications[0],
			proj.Applications[1].ID: proj.Applications[1],
		},
		Pipelines: map[int64]sdk.Pipeline{
			proj.Pipelines[0].ID: proj.Pipelines[0],
		},
	}

	assert.NoError(t, workflow.Insert(context.TODO(), db, cache, &w, proj))

	// CREATE RUN
	var manualEvent sdk.WorkflowNodeRunManual
	manualEvent.Payload = map[string]string{
		"git.branch": "feat/branch",
	}

	opts := &sdk.WorkflowRunPostHandlerOption{
		Manual: &manualEvent,
	}
	wr, err := workflow.CreateRun(db, &w, opts, u)
	assert.NoError(t, err)
	wr.Workflow = w
	consumer, _ := authentication.LoadConsumerByTypeAndUserID(context.TODO(), db, sdk.ConsumerLocal, u.ID, authentication.LoadConsumerOptions.WithAuthentifiedUser)

	_, errR := workflow.StartWorkflowRun(context.TODO(), db, cache, proj, wr, opts, consumer, nil)
	assert.NoError(t, errR)

	assert.Equal(t, 2, len(wr.WorkflowNodeRuns))
	assert.Equal(t, 1, len(wr.WorkflowNodeRuns[w.WorkflowData.Node.ID]))

	mapParams := sdk.ParametersToMap(wr.WorkflowNodeRuns[w.WorkflowData.Node.ID][0].BuildParameters)
	assert.Equal(t, "feat/branch", mapParams["git.branch"])
	assert.Equal(t, "mylastcommit", mapParams["git.hash"])
	assert.Equal(t, "steven.guiheux", mapParams["git.author"])
	assert.Equal(t, "super commit", mapParams["git.message"])

	mapParams2 := sdk.ParametersToMap(wr.WorkflowNodeRuns[w.WorkflowData.Node.Triggers[0].ChildNode.ID][0].BuildParameters)
	t.Logf("%+v", mapParams2)
	assert.Equal(t, "feat/branch", mapParams2["git.branch"])
	assert.Equal(t, "mylastcommit", mapParams2["git.hash"])
	assert.Equal(t, "steven.guiheux", mapParams2["git.author"])
	assert.Equal(t, "super commit", mapParams2["git.message"])
}

// Payload: branch only
func TestGitParamOn2ApplicationSameRepo(t *testing.T) {
	db, cache, end := test.SetupPG(t, bootstrap.InitiliazeDB)
	defer end()
	u, _ := assets.InsertAdminUser(t, db)

	// Create project
	key := sdk.RandomString(10)
	proj := assets.InsertTestProject(t, db, cache, key, key)
	assert.NoError(t, repositoriesmanager.InsertForProject(db, proj, &sdk.ProjectVCSServer{
		Name: "github",
		Data: map[string]string{
			"token":  "foo",
			"secret": "bar",
		},
	}))
	assert.NoError(t, repositoriesmanager.InsertForProject(db, proj, &sdk.ProjectVCSServer{
		Name: "stash",
		Data: map[string]string{
			"token":  "foo",
			"secret": "bar",
		},
	}))

	allSrv, err := services.LoadAll(context.TODO(), db)
	for _, s := range allSrv {
		if err := services.Delete(db, &s); err != nil {
			t.Fatalf("unable to delete service: %v", err)
		}
	}

	mockVCSSservice, _ := assets.InsertService(t, db, "TestManualRunBuildParameterMultiApplication", services.TypeVCS)
	defer func() {
		services.Delete(db, mockVCSSservice)
	}()

	repoRoute := 0
	repoBranch := 0
	repoCommit := 0
	//This is a mock for the vcs service
	services.HTTPClient = mock(
		func(r *http.Request) (*http.Response, error) {
			body := new(bytes.Buffer)
			w := new(http.Response)
			enc := json.NewEncoder(body)
			w.Body = ioutil.NopCloser(body)

			switch r.URL.String() {
			// NEED get REPO
			case "/vcs/github/repos/sguiheux/demo":
				repoRoute++
				if repoRoute == 2 {
					t.Fatalf("Must not be call twice: %s", r.URL.String())
				}
				repo := sdk.VCSRepo{
					URL:          "https",
					Name:         "demo",
					ID:           "123",
					Fullname:     "sguiheux/demo",
					Slug:         "sguiheux",
					HTTPCloneURL: "https://github.com/sguiheux/demo.git",
					SSHCloneURL:  "git://github.com/sguiheux/demo.git",
				}
				if err := enc.Encode(repo); err != nil {
					return writeError(w, err)
				}
			case "/vcs/github/repos/sguiheux/demo/branches":
				b := sdk.VCSBranch{
					Default:      false,
					DisplayID:    "feat/branch",
					LatestCommit: "mylastcommit",
				}
				if err := enc.Encode([]sdk.VCSBranch{b}); err != nil {
					return writeError(w, err)
				}
				// NEED GET BRANCH TO GET LATEST COMMIT
			case "/vcs/github/repos/sguiheux/demo/branches/?branch=feat%2Fbranch":
				repoBranch++
				if repoBranch == 2 {
					t.Fatalf("Must not be call twice: %s", r.URL.String())
				}
				b := sdk.VCSBranch{
					Default:      false,
					DisplayID:    "feat/branch",
					LatestCommit: "mylastcommit",
				}
				if err := enc.Encode(b); err != nil {
					return writeError(w, err)
				}
				// NEED GET COMMIT TO GET AUTHOR AND MESSAGE
			case "/vcs/github/repos/sguiheux/demo/commits/mylastcommit":
				repoCommit++
				if repoCommit == 2 {
					t.Fatalf("Must not be call twice: %s", r.URL.String())
				}
				c := sdk.VCSCommit{
					Author: sdk.VCSAuthor{
						Name:  "steven.guiheux",
						Email: "sg@foo.bar",
					},
					Hash:      "mylastcommit",
					Message:   "super commit",
					Timestamp: time.Now().Unix(),
				}
				if err := enc.Encode(c); err != nil {
					return writeError(w, err)
				}
			default:
				t.Fatalf("UNKNOWN ROUTE: %s", r.URL.String())
			}

			return w, nil
		},
	)

	pip := createEmptyPipeline(t, db, cache, proj, u)
	app1 := createApplication1(t, db, cache, proj, u)
	app3 := createApplication3WithSameRepoAsA(t, db, cache, proj, u)

	// RELOAD PROJECT WITH DEPENDENCIES
	proj.Applications = append(proj.Applications, *app1, *app3)
	proj.Pipelines = append(proj.Pipelines, *pip)

	// WORKFLOW TO RUN
	w := sdk.Workflow{
		ProjectID:  proj.ID,
		ProjectKey: proj.Key,
		Name:       sdk.RandomString(10),
		WorkflowData: &sdk.WorkflowData{
			Node: sdk.Node{
				Name: "root",
				Type: sdk.NodeTypePipeline,
				Context: &sdk.NodeContext{
					PipelineID:    proj.Pipelines[0].ID,
					ApplicationID: proj.Applications[0].ID,
				},
				Triggers: []sdk.NodeTrigger{
					{
						ChildNode: sdk.Node{
							Name: "child1",
							Type: sdk.NodeTypePipeline,
							Context: &sdk.NodeContext{
								PipelineID:    proj.Pipelines[0].ID,
								ApplicationID: proj.Applications[1].ID,
							},
						},
					},
				},
			},
		},
		Applications: map[int64]sdk.Application{
			proj.Applications[0].ID: proj.Applications[0],
			proj.Applications[1].ID: proj.Applications[1],
		},
		Pipelines: map[int64]sdk.Pipeline{
			proj.Pipelines[0].ID: proj.Pipelines[0],
		},
	}

	assert.NoError(t, workflow.Insert(context.TODO(), db, cache, &w, proj))

	// CREATE RUN
	var manualEvent sdk.WorkflowNodeRunManual
	manualEvent.Payload = map[string]string{
		"git.branch": "feat/branch",
		"my.value":   "bar",
	}

	opts := &sdk.WorkflowRunPostHandlerOption{
		Manual: &manualEvent,
	}
	wr, err := workflow.CreateRun(db, &w, opts, u)
	assert.NoError(t, err)
	wr.Workflow = w
	consumer, _ := authentication.LoadConsumerByTypeAndUserID(context.TODO(), db, sdk.ConsumerLocal, u.ID, authentication.LoadConsumerOptions.WithAuthentifiedUser)

	_, errR := workflow.StartWorkflowRun(context.TODO(), db, cache, proj, wr, opts, consumer, nil)
	assert.NoError(t, errR)

	assert.Equal(t, 2, len(wr.WorkflowNodeRuns))
	assert.Equal(t, 1, len(wr.WorkflowNodeRuns[w.WorkflowData.Node.ID]))

	mapParams := sdk.ParametersToMap(wr.WorkflowNodeRuns[w.WorkflowData.Node.ID][0].BuildParameters)
	assert.Equal(t, "feat/branch", mapParams["git.branch"])
	assert.Equal(t, "mylastcommit", mapParams["git.hash"])
	assert.Equal(t, "steven.guiheux", mapParams["git.author"])
	assert.Equal(t, "super commit", mapParams["git.message"])
	assert.Equal(t, "bar", mapParams["my.value"])

	mapParams2 := sdk.ParametersToMap(wr.WorkflowNodeRuns[w.WorkflowData.Node.Triggers[0].ChildNode.ID][0].BuildParameters)
	t.Logf("%+v", mapParams2)
	assert.Equal(t, "feat/branch", mapParams2["git.branch"])
	assert.Equal(t, "mylastcommit", mapParams2["git.hash"])
	assert.Equal(t, "steven.guiheux", mapParams2["git.author"])
	assert.Equal(t, "super commit", mapParams2["git.message"])
	assert.Equal(t, "bar", mapParams2["my.value"])
	assert.Equal(t, "empty", mapParams2["workflow.root.pipeline"])
	assert.Equal(t, "github", wr.WorkflowNodeRuns[w.WorkflowData.Node.Triggers[0].ChildNode.ID][0].VCSServer)
}

// Payload: branch only
func TestGitParamWithJoin(t *testing.T) {
	db, cache, end := test.SetupPG(t, bootstrap.InitiliazeDB)
	defer end()
	u, _ := assets.InsertAdminUser(t, db)

	// Create project
	key := sdk.RandomString(10)
	proj := assets.InsertTestProject(t, db, cache, key, key)
	assert.NoError(t, repositoriesmanager.InsertForProject(db, proj, &sdk.ProjectVCSServer{
		Name: "github",
		Data: map[string]string{
			"token":  "foo",
			"secret": "bar",
		},
	}))
	assert.NoError(t, repositoriesmanager.InsertForProject(db, proj, &sdk.ProjectVCSServer{
		Name: "stash",
		Data: map[string]string{
			"token":  "foo",
			"secret": "bar",
		},
	}))

	allSrv, err := services.LoadAll(context.TODO(), db)
	for _, s := range allSrv {
		if err := services.Delete(db, &s); err != nil {
			t.Fatalf("unable to delete service: %v", err)
		}
	}

	mockVCSSservice, _ := assets.InsertService(t, db, "TestManualRunBuildParameterMultiApplication", services.TypeVCS)
	defer func() {
		services.Delete(db, mockVCSSservice) // nolint
	}()

	repoRoute := 0
	repoBranch := 0
	repoCommit := 0
	//This is a mock for the vcs service
	services.HTTPClient = mock(
		func(r *http.Request) (*http.Response, error) {
			body := new(bytes.Buffer)
			w := new(http.Response)
			enc := json.NewEncoder(body)
			w.Body = ioutil.NopCloser(body)

			switch r.URL.String() {
			// NEED get REPO
			case "/vcs/github/repos/sguiheux/demo":
				repoRoute++
				if repoRoute == 2 {
					t.Fatalf("Must not be call twice: %s", r.URL.String())
				}
				repo := sdk.VCSRepo{
					URL:          "https",
					Name:         "demo",
					ID:           "123",
					Fullname:     "sguiheux/demo",
					Slug:         "sguiheux",
					HTTPCloneURL: "https://github.com/sguiheux/demo.git",
					SSHCloneURL:  "git://github.com/sguiheux/demo.git",
				}
				if err := enc.Encode(repo); err != nil {
					return writeError(w, err)
				}
			case "/vcs/github/repos/sguiheux/demo/branches":
				b := sdk.VCSBranch{
					Default:      true,
					DisplayID:    "master",
					LatestCommit: "defaultcommit",
				}
				if err := enc.Encode([]sdk.VCSBranch{b}); err != nil {
					return writeError(w, err)
				}
				// NEED GET BRANCH TO GET LATEST COMMIT
			case "/vcs/github/repos/sguiheux/demo/branches/?branch=feat%2Fbranch":
				repoBranch++
				if repoBranch == 2 {
					t.Fatalf("Must not be call twice: %s", r.URL.String())
				}
				b := sdk.VCSBranch{
					Default:      false,
					DisplayID:    "feat/branch",
					LatestCommit: "mylastcommit",
				}
				if err := enc.Encode(b); err != nil {
					return writeError(w, err)
				}
				// NEED GET COMMIT TO GET AUTHOR AND MESSAGE
			case "/vcs/github/repos/sguiheux/demo/commits/mylastcommit":
				repoCommit++
				if repoCommit == 2 {
					t.Fatalf("Must not be call twice: %s", r.URL.String())
				}
				c := sdk.VCSCommit{
					Author: sdk.VCSAuthor{
						Name:  "steven.guiheux",
						Email: "sg@foo.bar",
					},
					Hash:      "mylastcommit",
					Message:   "super commit",
					Timestamp: time.Now().Unix(),
				}
				if err := enc.Encode(c); err != nil {
					return writeError(w, err)
				}
			default:
				t.Fatalf("UNKNOWN ROUTE: %s", r.URL.String())
			}

			return w, nil
		},
	)

	pip := createEmptyPipeline(t, db, cache, proj, u)
	app1 := createApplication1(t, db, cache, proj, u)

	// RELOAD PROJECT WITH DEPENDENCIES
	proj.Applications = append(proj.Applications, *app1)
	proj.Pipelines = append(proj.Pipelines, *pip)

	// WORKFLOW TO RUN
	w := sdk.Workflow{
		ProjectID:  proj.ID,
		ProjectKey: proj.Key,
		Name:       sdk.RandomString(10),
		WorkflowData: &sdk.WorkflowData{
			Node: sdk.Node{
				Name: "root",
				Ref:  "root",
				Type: sdk.NodeTypePipeline,
				Context: &sdk.NodeContext{
					PipelineID:    proj.Pipelines[0].ID,
					ApplicationID: proj.Applications[0].ID,
				},
			},
			Joins: []sdk.Node{
				{
					Name: "join",
					Type: sdk.NodeTypeJoin,
					JoinContext: []sdk.NodeJoin{
						{
							ParentName: "root",
						},
					},
					Triggers: []sdk.NodeTrigger{
						{
							ChildNode: sdk.Node{
								Name: "child1",
								Type: sdk.NodeTypePipeline,
								Context: &sdk.NodeContext{
									PipelineID:    proj.Pipelines[0].ID,
									ApplicationID: proj.Applications[0].ID,
								},
							},
						},
					},
				},
			},
		},
		Applications: map[int64]sdk.Application{
			proj.Applications[0].ID: proj.Applications[0],
		},
		Pipelines: map[int64]sdk.Pipeline{
			proj.Pipelines[0].ID: proj.Pipelines[0],
		},
	}

	assert.NoError(t, workflow.Insert(context.TODO(), db, cache, &w, proj))

	// CREATE RUN
	var manualEvent sdk.WorkflowNodeRunManual
	manualEvent.Payload = map[string]string{
		"git.branch": "feat/branch",
		"my.value":   "bar",
	}

	opts := &sdk.WorkflowRunPostHandlerOption{
		Manual: &manualEvent,
	}
	wr, err := workflow.CreateRun(db, &w, opts, u)
	assert.NoError(t, err)
	wr.Workflow = w
	consumer, _ := authentication.LoadConsumerByTypeAndUserID(context.TODO(), db, sdk.ConsumerLocal, u.ID, authentication.LoadConsumerOptions.WithAuthentifiedUser)

	_, errR := workflow.StartWorkflowRun(context.TODO(), db, cache, proj, wr, opts, consumer, nil)
	assert.NoError(t, errR)

	assert.Equal(t, 3, len(wr.WorkflowNodeRuns))
	assert.Equal(t, 1, len(wr.WorkflowNodeRuns[w.WorkflowData.Node.ID]))

	mapParams := sdk.ParametersToMap(wr.WorkflowNodeRuns[w.WorkflowData.Node.ID][0].BuildParameters)
	assert.Equal(t, "feat/branch", mapParams["git.branch"])
	assert.Equal(t, "mylastcommit", mapParams["git.hash"])
	assert.Equal(t, "steven.guiheux", mapParams["git.author"])
	assert.Equal(t, "super commit", mapParams["git.message"])
	assert.Equal(t, "bar", mapParams["my.value"])

	mapParamsJoin := sdk.ParametersToMap(wr.WorkflowNodeRuns[w.WorkflowData.Joins[0].ID][0].BuildParameters)
	assert.Equal(t, "feat/branch", mapParamsJoin["git.branch"])
	assert.Equal(t, "mylastcommit", mapParamsJoin["git.hash"])
	assert.Equal(t, "steven.guiheux", mapParamsJoin["git.author"])
	assert.Equal(t, "super commit", mapParamsJoin["git.message"])
	assert.Equal(t, "bar", mapParamsJoin["my.value"])
	assert.Equal(t, "empty", mapParamsJoin["workflow.root.pipeline"])

	mapParams2 := sdk.ParametersToMap(wr.WorkflowNodeRuns[w.WorkflowData.Joins[0].Triggers[0].ChildNode.ID][0].BuildParameters)
	assert.Equal(t, "feat/branch", mapParams2["git.branch"])
	assert.Equal(t, "mylastcommit", mapParams2["git.hash"])
	assert.Equal(t, "steven.guiheux", mapParams2["git.author"])
	assert.Equal(t, "super commit", mapParams2["git.message"])
	assert.Equal(t, "bar", mapParams2["my.value"])
	assert.Equal(t, "empty", mapParams2["workflow.root.pipeline"])
	assert.Equal(t, "join", mapParams2["workflow.join.node"])
	assert.Equal(t, "feat/branch", wr.WorkflowNodeRuns[w.WorkflowData.Joins[0].Triggers[0].ChildNode.ID][0].VCSBranch)
}

// Payload: branch only
func TestGitParamOn2ApplicationSameRepoWithFork(t *testing.T) {
	db, cache, end := test.SetupPG(t, bootstrap.InitiliazeDB)
	defer end()
	u, _ := assets.InsertAdminUser(t, db)

	// Create project
	key := sdk.RandomString(10)
	proj := assets.InsertTestProject(t, db, cache, key, key)
	assert.NoError(t, repositoriesmanager.InsertForProject(db, proj, &sdk.ProjectVCSServer{
		Name: "github",
		Data: map[string]string{
			"token":  "foo",
			"secret": "bar",
		},
	}))
	assert.NoError(t, repositoriesmanager.InsertForProject(db, proj, &sdk.ProjectVCSServer{
		Name: "stash",
		Data: map[string]string{
			"token":  "foo",
			"secret": "bar",
		},
	}))

	allSrv, err := services.LoadAll(context.TODO(), db)
	for _, s := range allSrv {
		if err := services.Delete(db, &s); err != nil {
			t.Fatalf("unable to delete service: %v", err)
		}
	}

	mockVCSSservice, _ := assets.InsertService(t, db, "TestManualRunBuildParameterMultiApplication", services.TypeVCS)
	defer func() {
		services.Delete(db, mockVCSSservice) //nolint
	}()

	repoRoute := 0
	repoBranch := 0
	repoCommit := 0
	//This is a mock for the vcs service
	services.HTTPClient = mock(
		func(r *http.Request) (*http.Response, error) {
			body := new(bytes.Buffer)
			w := new(http.Response)
			enc := json.NewEncoder(body)
			w.Body = ioutil.NopCloser(body)

			switch r.URL.String() {
			// NEED get REPO
			case "/vcs/github/repos/sguiheux/demo":
				repoRoute++
				if repoRoute == 2 {
					t.Fatalf("Must not be call twice: %s", r.URL.String())
				}
				repo := sdk.VCSRepo{
					URL:          "https",
					Name:         "demo",
					ID:           "123",
					Fullname:     "sguiheux/demo",
					Slug:         "sguiheux",
					HTTPCloneURL: "https://github.com/sguiheux/demo.git",
					SSHCloneURL:  "git://github.com/sguiheux/demo.git",
				}
				if err := enc.Encode(repo); err != nil {
					return writeError(w, err)
				}
			case "/vcs/github/repos/sguiheux/demo/branches":
				b := sdk.VCSBranch{
					Default:      true,
					DisplayID:    "master",
					LatestCommit: "defaultcommit",
				}
				if err := enc.Encode([]sdk.VCSBranch{b}); err != nil {
					return writeError(w, err)
				}
				// NEED GET BRANCH TO GET LATEST COMMIT
			case "/vcs/github/repos/sguiheux/demo/branches/?branch=feat%2Fbranch":
				repoBranch++
				if repoBranch == 2 {
					t.Fatalf("Must not be call twice: %s", r.URL.String())
				}
				b := sdk.VCSBranch{
					Default:      false,
					DisplayID:    "feat/branch",
					LatestCommit: "mylastcommit",
				}
				if err := enc.Encode(b); err != nil {
					return writeError(w, err)
				}
				// NEED GET COMMIT TO GET AUTHOR AND MESSAGE
			case "/vcs/github/repos/sguiheux/demo/commits/mylastcommit":
				repoCommit++
				if repoCommit == 2 {
					t.Fatalf("Must not be call twice: %s", r.URL.String())
				}
				c := sdk.VCSCommit{
					Author: sdk.VCSAuthor{
						Name:  "steven.guiheux",
						Email: "sg@foo.bar",
					},
					Hash:      "mylastcommit",
					Message:   "super commit",
					Timestamp: time.Now().Unix(),
				}
				if err := enc.Encode(c); err != nil {
					return writeError(w, err)
				}
			default:
				t.Fatalf("UNKNOWN ROUTE: %s", r.URL.String())
			}

			return w, nil
		},
	)

	pip := createEmptyPipeline(t, db, cache, proj, u)
	app1 := createApplication1(t, db, cache, proj, u)
	app3 := createApplication3WithSameRepoAsA(t, db, cache, proj, u)

	// RELOAD PROJECT WITH DEPENDENCIES
	proj.Applications = append(proj.Applications, *app1, *app3)
	proj.Pipelines = append(proj.Pipelines, *pip)

	// WORKFLOW TO RUN
	w := sdk.Workflow{
		ProjectID:  proj.ID,
		ProjectKey: proj.Key,
		Name:       sdk.RandomString(10),
		WorkflowData: &sdk.WorkflowData{
			Node: sdk.Node{
				Name: "root",
				Ref:  "root",
				Type: sdk.NodeTypePipeline,
				Context: &sdk.NodeContext{
					PipelineID:    proj.Pipelines[0].ID,
					ApplicationID: proj.Applications[0].ID,
				},
				Triggers: []sdk.NodeTrigger{
					{
						ChildNode: sdk.Node{
							Name: "fork",
							Type: sdk.NodeTypeFork,
							Triggers: []sdk.NodeTrigger{
								{
									ChildNode: sdk.Node{
										Name: "child1",
										Type: sdk.NodeTypePipeline,
										Context: &sdk.NodeContext{
											PipelineID:    proj.Pipelines[0].ID,
											ApplicationID: proj.Applications[1].ID,
										},
									},
								},
							},
						},
					},
				},
			},
		},
		Applications: map[int64]sdk.Application{
			proj.Applications[0].ID: proj.Applications[0],
			proj.Applications[1].ID: proj.Applications[1],
		},
		Pipelines: map[int64]sdk.Pipeline{
			proj.Pipelines[0].ID: proj.Pipelines[0],
		},
	}

	assert.NoError(t, workflow.Insert(context.TODO(), db, cache, &w, proj))

	// CREATE RUN
	var manualEvent sdk.WorkflowNodeRunManual
	manualEvent.Payload = map[string]string{
		"git.branch": "feat/branch",
		"my.value":   "bar",
	}

	opts := &sdk.WorkflowRunPostHandlerOption{
		Manual: &manualEvent,
	}
	wr, err := workflow.CreateRun(db, &w, opts, u)
	assert.NoError(t, err)
	wr.Workflow = w
	consumer, _ := authentication.LoadConsumerByTypeAndUserID(context.TODO(), db, sdk.ConsumerLocal, u.ID, authentication.LoadConsumerOptions.WithAuthentifiedUser)

	_, errR := workflow.StartWorkflowRun(context.TODO(), db, cache, proj, wr, opts, consumer, nil)
	assert.NoError(t, errR)

	assert.Equal(t, 3, len(wr.WorkflowNodeRuns))
	assert.Equal(t, 1, len(wr.WorkflowNodeRuns[w.WorkflowData.Node.ID]))

	mapParams := sdk.ParametersToMap(wr.WorkflowNodeRuns[w.WorkflowData.Node.ID][0].BuildParameters)
	assert.Equal(t, "feat/branch", mapParams["git.branch"])
	assert.Equal(t, "mylastcommit", mapParams["git.hash"])
	assert.Equal(t, "steven.guiheux", mapParams["git.author"])
	assert.Equal(t, "super commit", mapParams["git.message"])
	assert.Equal(t, "bar", mapParams["my.value"])

	mapParamsFork := sdk.ParametersToMap(wr.WorkflowNodeRuns[w.WorkflowData.Node.Triggers[0].ChildNode.ID][0].BuildParameters)
	assert.Equal(t, "feat/branch", mapParamsFork["git.branch"])
	assert.Equal(t, "mylastcommit", mapParamsFork["git.hash"])
	assert.Equal(t, "steven.guiheux", mapParamsFork["git.author"])
	assert.Equal(t, "super commit", mapParamsFork["git.message"])
	assert.Equal(t, "bar", mapParamsFork["my.value"])
	assert.Equal(t, "empty", mapParamsFork["workflow.root.pipeline"])

	mapParams2 := sdk.ParametersToMap(wr.WorkflowNodeRuns[w.WorkflowData.Node.Triggers[0].ChildNode.Triggers[0].ChildNode.ID][0].BuildParameters)
	assert.Equal(t, "feat/branch", mapParams2["git.branch"])
	assert.Equal(t, "mylastcommit", mapParams2["git.hash"])
	assert.Equal(t, "steven.guiheux", mapParams2["git.author"])
	assert.Equal(t, "super commit", mapParams2["git.message"])
	assert.Equal(t, "bar", mapParams2["my.value"])
	assert.Equal(t, "empty", mapParams2["workflow.root.pipeline"])
	assert.Equal(t, "fork", mapParams2["workflow.fork.node"])
}

// Payload: branch only  + run condition on git.branch
func TestManualRunWithPayloadAndRunCondition(t *testing.T) {
	db, cache, end := test.SetupPG(t, bootstrap.InitiliazeDB)
	defer end()
	u, _ := assets.InsertAdminUser(t, db)

	// Create project
	key := sdk.RandomString(10)
	proj := assets.InsertTestProject(t, db, cache, key, key)
	assert.NoError(t, repositoriesmanager.InsertForProject(db, proj, &sdk.ProjectVCSServer{
		Name: "github",
		Data: map[string]string{
			"token":  "foo",
			"secret": "bar",
		},
	}))

	allSrv, err := services.LoadAll(context.TODO(), db)
	for _, s := range allSrv {
		if err := services.Delete(db, &s); err != nil {
			t.Fatalf("unable to delete service: %v", err)
		}
	}

	mockVCSSservice, _ := assets.InsertService(t, db, "TestManualRunWithPayloadProcessNodeBuildParameter", services.TypeVCS)
	defer func() {
		_ = services.Delete(db, mockVCSSservice) // nolint
	}()

	//This is a mock for the vcs service
	services.HTTPClient = mock(
		func(r *http.Request) (*http.Response, error) {
			body := new(bytes.Buffer)
			w := new(http.Response)
			enc := json.NewEncoder(body)
			w.Body = ioutil.NopCloser(body)

			switch r.URL.String() {
			// NEED get REPO
			case "/vcs/github/repos/sguiheux/demo":
				repo := sdk.VCSRepo{
					URL:          "https",
					Name:         "demo",
					ID:           "123",
					Fullname:     "sguiheux/demo",
					Slug:         "sguiheux",
					HTTPCloneURL: "https://github.com/sguiheux/demo.git",
					SSHCloneURL:  "git://github.com/sguiheux/demo.git",
				}
				if err := enc.Encode(repo); err != nil {
					return writeError(w, err)
				}
			case "/vcs/github/repos/sguiheux/demo/branches":
				b := sdk.VCSBranch{
					Default:      true,
					DisplayID:    "master",
					LatestCommit: "defaultcommit",
				}
				if err := enc.Encode([]sdk.VCSBranch{b}); err != nil {
					return writeError(w, err)
				}
				// NEED GET BRANCH TO GET LATEST COMMIT
			case "/vcs/github/repos/sguiheux/demo/branches/?branch=feat%2Fbranch":
				b := sdk.VCSBranch{
					Default:      false,
					DisplayID:    "feat/branch",
					LatestCommit: "mylastcommit",
				}
				if err := enc.Encode(b); err != nil {
					return writeError(w, err)
				}
				// NEED GET COMMIT TO GET AUTHOR AND MESSAGE
			case "/vcs/github/repos/sguiheux/demo/commits/mylastcommit":
				c := sdk.VCSCommit{
					Author: sdk.VCSAuthor{
						Name:  "steven.guiheux",
						Email: "sg@foo.bar",
					},
					Hash:      "mylastcommit",
					Message:   "super commit",
					Timestamp: time.Now().Unix(),
				}
				if err := enc.Encode(c); err != nil {
					return writeError(w, err)
				}
			default:
				t.Fatalf("UNKNOWN ROUTE: %s", r.URL.String())
			}

			return w, nil
		},
	)

	pip := createEmptyPipeline(t, db, cache, proj, u)
	app := createApplication1(t, db, cache, proj, u)

	// RELOAD PROJECT WITH DEPENDENCIES
	proj.Applications = append(proj.Applications, *app)
	proj.Pipelines = append(proj.Pipelines, *pip)

	// WORKFLOW TO RUN
	w := sdk.Workflow{
		ProjectID:  proj.ID,
		ProjectKey: proj.Key,
		Name:       sdk.RandomString(10),
		WorkflowData: &sdk.WorkflowData{
			Node: sdk.Node{
				Name: "root",
				Type: sdk.NodeTypePipeline,
				Context: &sdk.NodeContext{
					PipelineID:    proj.Pipelines[0].ID,
					ApplicationID: proj.Applications[0].ID,
				},
				Triggers: []sdk.NodeTrigger{
					{
						ChildNode: sdk.Node{
							Name: "child",
							Type: sdk.NodeTypePipeline,
							Context: &sdk.NodeContext{
								PipelineID:    proj.Pipelines[0].ID,
								ApplicationID: proj.Applications[0].ID,
								Conditions: sdk.WorkflowNodeConditions{
									PlainConditions: []sdk.WorkflowNodeCondition{
										{
											Variable: "git.branch",
											Operator: "eq",
											Value:    "feat/branch",
										},
									},
								},
							},
						},
					},
				},
			},
		},
		Applications: map[int64]sdk.Application{
			proj.Applications[0].ID: proj.Applications[0],
		},
		Pipelines: map[int64]sdk.Pipeline{
			proj.Pipelines[0].ID: proj.Pipelines[0],
		},
	}

	assert.NoError(t, workflow.Insert(context.TODO(), db, cache, &w, proj))

	// CREATE RUN
	var manualEvent sdk.WorkflowNodeRunManual
	manualEvent.Payload = map[string]string{
		"git.branch": "feat/branch",
	}

	opts := &sdk.WorkflowRunPostHandlerOption{
		Manual: &manualEvent,
	}
	wr, err := workflow.CreateRun(db, &w, opts, u)
	assert.NoError(t, err)
	wr.Workflow = w
	consumer, _ := authentication.LoadConsumerByTypeAndUserID(context.TODO(), db, sdk.ConsumerLocal, u.ID, authentication.LoadConsumerOptions.WithAuthentifiedUser)

	_, errR := workflow.StartWorkflowRun(context.TODO(), db, cache, proj, wr, opts, consumer, nil)
	assert.NoError(t, errR)

	assert.Equal(t, 2, len(wr.WorkflowNodeRuns))
	assert.Equal(t, 1, len(wr.WorkflowNodeRuns[w.WorkflowData.Node.Triggers[0].ChildNode.ID]))

	mapParams := sdk.ParametersToMap(wr.WorkflowNodeRuns[w.WorkflowData.Node.Triggers[0].ChildNode.ID][0].BuildParameters)
	assert.Equal(t, "feat/branch", mapParams["git.branch"])
	assert.Equal(t, "mylastcommit", mapParams["git.hash"])
	assert.Equal(t, "steven.guiheux", mapParams["git.author"])
	assert.Equal(t, "super commit", mapParams["git.message"])

	assert.Equal(t, "mylastcommit", wr.WorkflowNodeRuns[w.WorkflowData.Node.Triggers[0].ChildNode.ID][0].VCSHash)
}

func createEmptyPipeline(t *testing.T, db gorp.SqlExecutor, cache cache.Store, proj *sdk.Project, u *sdk.AuthentifiedUser) *sdk.Pipeline {
	pip := &sdk.Pipeline{
		Name: "empty",
		Stages: []sdk.Stage{
			{
				Name:       "stage1",
				BuildOrder: 1,
				Enabled:    true,
			},
		},
	}
	assert.NoError(t, pipeline.Import(context.TODO(), db, cache, proj, pip, nil, u))
	var errPip error
	pip, errPip = pipeline.LoadPipeline(context.TODO(), db, proj.Key, pip.Name, true)
	assert.NoError(t, errPip)
	return pip
}

func createBuildPipeline(t *testing.T, db gorp.SqlExecutor, cache cache.Store, proj *sdk.Project, u *sdk.AuthentifiedUser) *sdk.Pipeline {
	pip := &sdk.Pipeline{
		Name: "build",
		Stages: []sdk.Stage{
			{
				Name:       "stage1",
				BuildOrder: 1,
				Enabled:    true,
				Jobs: []sdk.Job{
					{
						Enabled: true,
						Action: sdk.Action{
							Name:    "JOb1",
							Enabled: true,
							Actions: []sdk.Action{
								{
									Name:    "gitClone",
									Type:    sdk.BuiltinAction,
									Enabled: true,
									Parameters: []sdk.Parameter{
										{
											Name:  "branch",
											Value: "{{.git.branch}}",
										},
										{
											Name:  "commit",
											Value: "{{.git.hash}}",
										},
										{
											Name:  "directory",
											Value: "{{.cds.workspace}}",
										},
										{
											Name:  "password",
											Value: "",
										},
										{
											Name:  "privateKey",
											Value: "",
										},
										{
											Name:  "url",
											Value: "{{.git.url}}",
										},
										{
											Name:  "user",
											Value: "",
										},
										{
											Name:  "depth",
											Value: "12",
										},
									},
								},
							},
						},
					},
				},
			},
		},
	}
	assert.NoError(t, pipeline.Import(context.TODO(), db, cache, proj, pip, nil, u))
	var errPip error
	pip, errPip = pipeline.LoadPipeline(context.TODO(), db, proj.Key, pip.Name, true)
	assert.NoError(t, errPip)
	return pip
}

func createApplication1(t *testing.T, db gorp.SqlExecutor, cache cache.Store, proj *sdk.Project, u *sdk.AuthentifiedUser) *sdk.Application {
	// Add application
	appS := `version: v1.0
name: blabla
vcs_server: github
repo: sguiheux/demo
vcs_ssh_key: proj-blabla
`
	var eapp = new(exportentities.Application)
	assert.NoError(t, yaml.Unmarshal([]byte(appS), eapp))
	app, _, globalError := application.ParseAndImport(db, cache, proj, eapp, application.ImportOptions{Force: true}, nil, u)
	assert.NoError(t, globalError)
	return app
}

func createApplication2(t *testing.T, db gorp.SqlExecutor, cache cache.Store, proj *sdk.Project, u *sdk.AuthentifiedUser) *sdk.Application {
	// Add application
	appS := `version: v1.0
name: bloublou
vcs_server: stash
repo: ovh/cds
vcs_ssh_key: proj-bloublou
`
	var eapp = new(exportentities.Application)
	assert.NoError(t, yaml.Unmarshal([]byte(appS), eapp))
	app, _, globalError := application.ParseAndImport(db, cache, proj, eapp, application.ImportOptions{Force: true}, nil, u)
	assert.NoError(t, globalError)
	return app
}

func createApplication3WithSameRepoAsA(t *testing.T, db gorp.SqlExecutor, cache cache.Store, proj *sdk.Project, u *sdk.AuthentifiedUser) *sdk.Application {
	// Add application
	appS := `version: v1.0
name: blabla2
vcs_server: github
repo: sguiheux/demo
vcs_ssh_key: proj-blabla
`
	var eapp = new(exportentities.Application)
	assert.NoError(t, yaml.Unmarshal([]byte(appS), eapp))
	app, _, globalError := application.ParseAndImport(db, cache, proj, eapp, application.ImportOptions{Force: true}, nil, u)
	assert.NoError(t, globalError)
	return app
}

func createApplicationWithoutRepo(t *testing.T, db gorp.SqlExecutor, cache cache.Store, proj *sdk.Project, u *sdk.AuthentifiedUser) *sdk.Application {
	// Add application
	appS := `version: v1.0
name: app-no-repo
`
	var eapp = new(exportentities.Application)
	assert.NoError(t, yaml.Unmarshal([]byte(appS), eapp))
	app, _, globalError := application.ParseAndImport(db, cache, proj, eapp, application.ImportOptions{Force: true}, nil, u)
	assert.NoError(t, globalError)
	return app
}

func mock(f func(r *http.Request) (*http.Response, error)) cdsclient.HTTPClient {
	return &mockServiceClient{f}
}

func (m *mockServiceClient) Do(r *http.Request) (*http.Response, error) {
	return m.f(r)
}

func writeError(w *http.Response, err error) (*http.Response, error) {
	body := new(bytes.Buffer)
	enc := json.NewEncoder(body)
	w.Body = ioutil.NopCloser(body)
	sdkErr := sdk.ExtractHTTPError(err, "")
	_ = enc.Encode(sdkErr) // nolint
	w.StatusCode = sdkErr.Status
	return w, sdkErr
}<|MERGE_RESOLUTION|>--- conflicted
+++ resolved
@@ -10,13 +10,6 @@
 	"time"
 
 	"github.com/go-gorp/gorp"
-<<<<<<< HEAD
-=======
-
-	"github.com/ovh/cds/engine/api/cache"
-	"github.com/ovh/cds/engine/api/pipeline"
-
->>>>>>> 396580d4
 	"github.com/stretchr/testify/assert"
 	"github.com/stretchr/testify/require"
 	"gopkg.in/yaml.v2"
@@ -701,19 +694,11 @@
 func TestManualRunBranchAndRepositoryInPayloadProcessNodeBuildParameter(t *testing.T) {
 	db, cache, end := test.SetupPG(t, bootstrap.InitiliazeDB)
 	defer end()
-<<<<<<< HEAD
 	u, _ := assets.InsertAdminUser(t, db)
 
 	// Create project
 	key := sdk.RandomString(10)
 	proj := assets.InsertTestProject(t, db, cache, key, key)
-=======
-	u, _ := assets.InsertAdminUser(db)
-
-	// Create project
-	key := sdk.RandomString(10)
-	proj := assets.InsertTestProject(t, db, cache, key, key, u)
->>>>>>> 396580d4
 	assert.NoError(t, repositoriesmanager.InsertForProject(db, proj, &sdk.ProjectVCSServer{
 		Name: "github",
 		Data: map[string]string{
@@ -722,12 +707,7 @@
 		},
 	}))
 
-<<<<<<< HEAD
 	mockVCSSservice, _ := assets.InsertService(t, db, "TestManualRunBranchAndRepositoryInPayloadProcessNodeBuildParameter", services.TypeVCS)
-=======
-	mockVCSSservice := &sdk.Service{Name: "TestManualRunBranchAndRepositoryInPayloadProcessNodeBuildParameter", Type: services.TypeVCS}
-	test.NoError(t, services.Insert(db, mockVCSSservice))
->>>>>>> 396580d4
 	defer func() {
 		services.Delete(db, mockVCSSservice)
 	}()
@@ -907,11 +887,7 @@
 		},
 	}
 
-<<<<<<< HEAD
 	assert.NoError(t, workflow.Insert(context.TODO(), db, cache, &w, proj))
-=======
-	assert.NoError(t, workflow.Insert(db, cache, &w, proj, u))
->>>>>>> 396580d4
 
 	// CREATE RUN
 	var manualEvent sdk.WorkflowNodeRunManual
@@ -927,15 +903,8 @@
 	assert.NoError(t, err)
 	wr.Workflow = w
 
-<<<<<<< HEAD
 	_, errR := workflow.StartWorkflowRun(context.TODO(), db, cache, proj, wr, opts, nil, nil)
-=======
-	_, errR := workflow.StartWorkflowRun(context.TODO(), db, cache, proj, wr, opts, u, nil)
->>>>>>> 396580d4
 	assert.NoError(t, errR)
-
-	assert.Equal(t, 2, len(wr.WorkflowNodeRuns))
-	assert.Equal(t, 1, len(wr.WorkflowNodeRuns[w.WorkflowData.Node.ID]))
 
 	mapParams := sdk.ParametersToMap(wr.WorkflowNodeRuns[w.WorkflowData.Node.ID][0].BuildParameters)
 	assert.Equal(t, "feat/branchForked", mapParams["git.branch"])
