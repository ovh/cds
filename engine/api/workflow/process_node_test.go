package workflow_test

import (
	"bytes"
	"context"
	"encoding/json"
	"io/ioutil"
	"net/http"
	"testing"
	"time"

	"github.com/go-gorp/gorp"
	"github.com/stretchr/testify/assert"
	"gopkg.in/yaml.v2"

	"github.com/ovh/cds/engine/api/application"
	"github.com/ovh/cds/engine/api/bootstrap"
	"github.com/ovh/cds/engine/api/cache"
	"github.com/ovh/cds/engine/api/pipeline"
	"github.com/ovh/cds/engine/api/repositoriesmanager"
	"github.com/ovh/cds/engine/api/services"
	"github.com/ovh/cds/engine/api/test"
	"github.com/ovh/cds/engine/api/test/assets"
	"github.com/ovh/cds/engine/api/workflow"
	"github.com/ovh/cds/sdk"
	"github.com/ovh/cds/sdk/cdsclient"
	"github.com/ovh/cds/sdk/exportentities"
)

type mockServiceClient struct {
	f func(r *http.Request) (*http.Response, error)
}

// Payload: nothing
func TestHookRunWithoutPayloadProcessNodeBuildParameter(t *testing.T) {
	db, cache, end := test.SetupPG(t, bootstrap.InitiliazeDB)
	defer end()
	u, _ := assets.InsertAdminUser(db)

	webHookModel, err := workflow.LoadHookModelByName(db, sdk.WebHookModelName)
	assert.NoError(t, err)

	// Create project
	key := sdk.RandomString(10)
	proj := assets.InsertTestProject(t, db, cache, key, key, u)
	assert.NoError(t, repositoriesmanager.InsertForProject(db, proj, &sdk.ProjectVCSServer{
		Name: "github",
		Data: map[string]string{
			"token":  "foo",
			"secret": "bar",
		},
	}))

<<<<<<< HEAD
	mockVCSSservice, _ := assets.InsertService(t, db, "TestHookRunWithoutPayloadProcessNodeBuildParameter_VCS", services.TypeVCS)
	defer func() {
		_ = services.Delete(db, mockVCSSservice) // nolint
	}()
=======
	_, err = db.Exec("DELETE FROM services")
	assert.NoError(t, err)

	mockVCSSservice := &sdk.Service{Name: "TestHookRunWithoutPayloadProcessNodeBuildParameter", Type: services.TypeVCS}
	test.NoError(t, services.Insert(db, mockVCSSservice))

	mockHookServices := &sdk.Service{Name: "TestHookRunWithoutPayloadProcessNodeBuildParameter", Type: services.TypeHooks}
	test.NoError(t, services.Insert(db, mockHookServices))
>>>>>>> d367be86

	mockHooksService, _ := assets.InsertService(t, db, "TestHookRunWithoutPayloadProcessNodeBuildParameter_HOOKS", services.TypeHooks)
	defer func() {
		_ = services.Delete(db, mockHooksService) // nolint
	}()

	//This is a mock for the vcs service
	services.HTTPClient = mock(
		func(r *http.Request) (*http.Response, error) {
			body := new(bytes.Buffer)
			w := new(http.Response)
			enc := json.NewEncoder(body)
			w.Body = ioutil.NopCloser(body)
			switch r.URL.String() {
			// NEED get REPO
			case "/vcs/github/repos/sguiheux/demo":
				repo := sdk.VCSRepo{
					URL:          "https",
					Name:         "demo",
					ID:           "123",
					Fullname:     "sguiheux/demo",
					Slug:         "sguiheux",
					HTTPCloneURL: "https://github.com/sguiheux/demo.git",
					SSHCloneURL:  "git://github.com/sguiheux/demo.git",
				}
				if err := enc.Encode(repo); err != nil {
					return writeError(w, err)
				}
				// NEED for default payload on insert
			case "/vcs/github/repos/sguiheux/demo/branches":
				b := sdk.VCSBranch{
					Default:      true,
					DisplayID:    "master",
					LatestCommit: "mylastcommit",
				}
				if err := enc.Encode([]sdk.VCSBranch{b}); err != nil {
					return writeError(w, err)
				}
				// NEED GET BRANCH TO GET LASTEST COMMIT
			case "/vcs/github/repos/sguiheux/demo/branches/?branch=master":
				b := sdk.VCSBranch{
					Default:      false,
					DisplayID:    "master",
					LatestCommit: "mylastcommit",
				}
				if err := enc.Encode(b); err != nil {
					return writeError(w, err)
				}
				// NEED GET COMMIT TO GET AUTHOR AND MESSAGE
			case "/vcs/github/repos/sguiheux/demo/commits/mylastcommit":
				c := sdk.VCSCommit{
					Author: sdk.VCSAuthor{
						Name:  "steven.guiheux",
						Email: "sg@foo.bar",
					},
					Hash:      "mylastcommit",
					Message:   "super commit",
					Timestamp: time.Now().Unix(),
				}
				if err := enc.Encode(c); err != nil {
					return writeError(w, err)
				}
			case "/task/bulk":
<<<<<<< HEAD
				if err := enc.Encode(map[string]sdk.NodeHook{
					"123": {
						Config:        sdk.WebHookModel.DefaultConfig,
						HookModelName: sdk.WebHookModelName,
						HookModelID:   webHookModel.ID,
					},
				}); err != nil {
=======
				var hooks map[string]sdk.NodeHook
				bts, err := ioutil.ReadAll(r.Body)
				if err != nil {
					return writeError(w, err)
				}
				if err := json.Unmarshal(bts, &hooks); err != nil {
					return writeError(w, err)
				}
				if err := enc.Encode(hooks); err != nil {
>>>>>>> d367be86
					return writeError(w, err)
				}
			default:
				t.Fatalf("UNKNOWN ROUTE: %s", r.URL.String())
			}

			return w, nil
		},
	)

	pip := createBuildPipeline(t, db, cache, proj, u)
	app := createApplication1(t, db, cache, proj, u)

	// RELOAD PROJECT WITH DEPENDENCIES
	proj.Applications = append(proj.Applications, *app)
	proj.Pipelines = append(proj.Pipelines, *pip)

	// WORKFLOW TO RUN
	w := sdk.Workflow{
		ProjectID:  proj.ID,
		ProjectKey: proj.Key,
		Name:       sdk.RandomString(10),
		WorkflowData: &sdk.WorkflowData{
			Node: sdk.Node{
				Name: "root",
				Type: sdk.NodeTypePipeline,
				Context: &sdk.NodeContext{
					PipelineID:    proj.Pipelines[0].ID,
					ApplicationID: proj.Applications[0].ID,
				},
				Hooks: []sdk.NodeHook{
					{
						Config:        sdk.WebHookModel.DefaultConfig,
						HookModelName: sdk.WebHookModelName,
						HookModelID:   webHookModel.ID,
					},
				},
			},
		},
		Applications: map[int64]sdk.Application{
			proj.Applications[0].ID: proj.Applications[0],
		},
		Pipelines: map[int64]sdk.Pipeline{
			proj.Pipelines[0].ID: proj.Pipelines[0],
		},
	}

	w.WorkflowData.Node.Context.DefaultPayload = map[string]string{
		"git.branch":     "master",
		"git.repository": "sguiheux/demo",
	}

	assert.NoError(t, workflow.Insert(context.TODO(), db, cache, &w, proj))

	// CREATE RUN
	var hookEvent sdk.WorkflowNodeRunHookEvent
	hookEvent.WorkflowNodeHookUUID = w.WorkflowData.Node.Hooks[0].UUID
	hookEvent.Payload = nil

	opts := &sdk.WorkflowRunPostHandlerOption{
		Hook: &hookEvent,
	}
	wr, err := workflow.CreateRun(db, &w, opts, u)
	assert.NoError(t, err)
	wr.Workflow = w

	_, errR := workflow.StartWorkflowRun(context.TODO(), db, cache, proj, wr, opts, u, nil)
	assert.NoError(t, errR)

	assert.Equal(t, 1, len(wr.WorkflowNodeRuns))
	assert.Equal(t, 1, len(wr.WorkflowNodeRuns[w.WorkflowData.Node.ID]))

	mapParams := sdk.ParametersToMap(wr.WorkflowNodeRuns[w.WorkflowData.Node.ID][0].BuildParameters)
	assert.Equal(t, "master", mapParams["git.branch"])
	assert.Equal(t, "mylastcommit", mapParams["git.hash"])
	assert.Equal(t, "steven.guiheux", mapParams["git.author"])
	assert.Equal(t, "super commit", mapParams["git.message"])
}

// Payload: commit only
func TestHookRunWithHashOnlyProcessNodeBuildParameter(t *testing.T) {
	db, cache, end := test.SetupPG(t, bootstrap.InitiliazeDB)
	defer end()
	u, _ := assets.InsertAdminUser(db)

	webHookModel, err := workflow.LoadHookModelByName(db, sdk.WebHookModelName)
	assert.NoError(t, err)

	// Create project
	key := sdk.RandomString(10)
	proj := assets.InsertTestProject(t, db, cache, key, key, u)
	assert.NoError(t, repositoriesmanager.InsertForProject(db, proj, &sdk.ProjectVCSServer{
		Name: "github",
		Data: map[string]string{
			"token":  "foo",
			"secret": "bar",
		},
	}))

<<<<<<< HEAD
	mockVCSSservice, _ := assets.InsertService(t, db, "TestHookRunWithHashOnlyProcessNodeBuildParameter", services.TypeVCS)
	defer func() {
		_ = services.Delete(db, mockVCSSservice) // nolint
	}()
=======
	_, err = db.Exec("DELETE FROM services")
	assert.NoError(t, err)
	mockVCSSservice := &sdk.Service{Name: "TestHookRunWithHashOnlyProcessNodeBuildParameter", Type: services.TypeVCS}
	test.NoError(t, services.Insert(db, mockVCSSservice))

	mockHookServices := &sdk.Service{Name: "TestHookRunWithHashOnlyProcessNodeBuildParameter", Type: services.TypeHooks}
	test.NoError(t, services.Insert(db, mockHookServices))
>>>>>>> d367be86

	mockHooksService, _ := assets.InsertService(t, db, "TestHookRunWithHashOnlyProcessNodeBuildParameter_HOOKS", services.TypeHooks)
	defer func() {
		_ = services.Delete(db, mockHooksService) // nolint
	}()

	//This is a mock for the vcs service
	services.HTTPClient = mock(
		func(r *http.Request) (*http.Response, error) {
			body := new(bytes.Buffer)
			w := new(http.Response)
			enc := json.NewEncoder(body)
			w.Body = ioutil.NopCloser(body)
			switch r.URL.String() {
			// NEED get REPO
			case "/vcs/github/repos/sguiheux/demo":
				repo := sdk.VCSRepo{
					URL:          "https",
					Name:         "demo",
					ID:           "123",
					Fullname:     "sguiheux/demo",
					Slug:         "sguiheux",
					HTTPCloneURL: "https://github.com/sguiheux/demo.git",
					SSHCloneURL:  "git://github.com/sguiheux/demo.git",
				}
				if err := enc.Encode(repo); err != nil {
					return writeError(w, err)
				}
				// NEED for default payload on insert
			case "/vcs/github/repos/sguiheux/demo/branches":
				b := sdk.VCSBranch{
					Default:      true,
					DisplayID:    "master",
					LatestCommit: "mylastcommit",
				}
				if err := enc.Encode([]sdk.VCSBranch{b}); err != nil {
					return writeError(w, err)
				}
				// NEED GET COMMIT TO GET AUTHOR AND MESSAGE
			case "/vcs/github/repos/sguiheux/demo/commits/currentcommit":
				c := sdk.VCSCommit{
					Author: sdk.VCSAuthor{
						Name:  "steven.guiheux",
						Email: "sg@foo.bar",
					},
					Hash:      "currentcommit",
					Message:   "super commit",
					Timestamp: time.Now().Unix(),
				}
				if err := enc.Encode(c); err != nil {
					return writeError(w, err)
				}
			case "/task/bulk":
<<<<<<< HEAD
				if err := enc.Encode(map[string]sdk.NodeHook{
					"123": {
						Config:        sdk.WebHookModel.DefaultConfig,
						HookModelName: sdk.WebHookModelName,
						HookModelID:   webHookModel.ID,
					},
				}); err != nil {
=======
				var hooks map[string]sdk.NodeHook
				bts, err := ioutil.ReadAll(r.Body)
				if err != nil {
					return writeError(w, err)
				}
				if err := json.Unmarshal(bts, &hooks); err != nil {
					return writeError(w, err)
				}
				if err := enc.Encode(hooks); err != nil {
>>>>>>> d367be86
					return writeError(w, err)
				}
			default:
				t.Fatalf("UNKNOWN ROUTE: %s", r.URL.String())
			}

			return w, nil
		},
	)

	pip := createBuildPipeline(t, db, cache, proj, u)
	app := createApplication1(t, db, cache, proj, u)

	// RELOAD PROJECT WITH DEPENDENCIES
	proj.Applications = append(proj.Applications, *app)
	proj.Pipelines = append(proj.Pipelines, *pip)

	// WORKFLOW TO RUN
	w := sdk.Workflow{
		ProjectID:  proj.ID,
		ProjectKey: proj.Key,
		Name:       sdk.RandomString(10),
		WorkflowData: &sdk.WorkflowData{
			Node: sdk.Node{
				Name: "root",
				Type: sdk.NodeTypePipeline,
				Context: &sdk.NodeContext{
					PipelineID:    proj.Pipelines[0].ID,
					ApplicationID: proj.Applications[0].ID,
				},
				Hooks: []sdk.NodeHook{
					{
						Config:        sdk.WebHookModel.DefaultConfig,
						HookModelName: sdk.WebHookModelName,
						HookModelID:   webHookModel.ID,
					},
				},
			},
		},
		Applications: map[int64]sdk.Application{
			proj.Applications[0].ID: proj.Applications[0],
		},
		Pipelines: map[int64]sdk.Pipeline{
			proj.Pipelines[0].ID: proj.Pipelines[0],
		},
	}

	w.WorkflowData.Node.Context.DefaultPayload = map[string]string{
		"git.branch":     "master",
		"git.repository": "sguiheux/demo",
	}

	assert.NoError(t, workflow.Insert(context.TODO(), db, cache, &w, proj))

	// CREATE RUN
	var hookEvent sdk.WorkflowNodeRunHookEvent
	hookEvent.WorkflowNodeHookUUID = w.WorkflowData.Node.Hooks[0].UUID
	hookEvent.Payload = map[string]string{
		"git.hash": "currentcommit",
	}

	opts := &sdk.WorkflowRunPostHandlerOption{
		Hook: &hookEvent,
	}
	wr, err := workflow.CreateRun(db, &w, opts, u)
	assert.NoError(t, err)
	wr.Workflow = w

	_, errR := workflow.StartWorkflowRun(context.TODO(), db, cache, proj, wr, opts, u, nil)
	assert.NoError(t, errR)

	assert.Equal(t, 1, len(wr.WorkflowNodeRuns))
	assert.Equal(t, 1, len(wr.WorkflowNodeRuns[w.WorkflowData.Node.ID]))

	mapParams := sdk.ParametersToMap(wr.WorkflowNodeRuns[w.WorkflowData.Node.ID][0].BuildParameters)
	assert.Equal(t, "", mapParams["git.branch"])
	assert.Equal(t, "currentcommit", mapParams["git.hash"])
	assert.Equal(t, "steven.guiheux", mapParams["git.author"])
	assert.Equal(t, "super commit", mapParams["git.message"])
}

// Payload: branch only
func TestManualRunWithPayloadProcessNodeBuildParameter(t *testing.T) {
	db, cache, end := test.SetupPG(t, bootstrap.InitiliazeDB)
	defer end()
	u, _ := assets.InsertAdminUser(db)

	// Create project
	key := sdk.RandomString(10)
	proj := assets.InsertTestProject(t, db, cache, key, key, u)
	assert.NoError(t, repositoriesmanager.InsertForProject(db, proj, &sdk.ProjectVCSServer{
		Name: "github",
		Data: map[string]string{
			"token":  "foo",
			"secret": "bar",
		},
	}))

<<<<<<< HEAD
	mockVCSSservice, _ := assets.InsertService(t, db, "TestManualRunWithPayloadProcessNodeBuildParameter", services.TypeVCS)
=======
	_, err := db.Exec("DELETE FROM services")
	assert.NoError(t, err)
	mockVCSSservice := &sdk.Service{Name: "TestManualRunWithPayloadProcessNodeBuildParameter", Type: services.TypeVCS}
	test.NoError(t, services.Insert(db, mockVCSSservice))
>>>>>>> d367be86
	defer func() {
		_ = services.Delete(db, mockVCSSservice) // nolint
	}()

	//This is a mock for the vcs service
	services.HTTPClient = mock(
		func(r *http.Request) (*http.Response, error) {
			body := new(bytes.Buffer)
			w := new(http.Response)
			enc := json.NewEncoder(body)
			w.Body = ioutil.NopCloser(body)

			switch r.URL.String() {
			// NEED get REPO
			case "/vcs/github/repos/sguiheux/demo":
				repo := sdk.VCSRepo{
					URL:          "https",
					Name:         "demo",
					ID:           "123",
					Fullname:     "sguiheux/demo",
					Slug:         "sguiheux",
					HTTPCloneURL: "https://github.com/sguiheux/demo.git",
					SSHCloneURL:  "git://github.com/sguiheux/demo.git",
				}
				if err := enc.Encode(repo); err != nil {
					return writeError(w, err)
				}
				// NEED for default payload on insert
			case "/vcs/github/repos/sguiheux/demo/branches":
				b := sdk.VCSBranch{
					Default:      true,
					DisplayID:    "master",
					LatestCommit: "mylastcommit",
				}
				if err := enc.Encode([]sdk.VCSBranch{b}); err != nil {
					return writeError(w, err)
				}
				// NEED GET BRANCH TO GET LASTEST COMMIT
			case "/vcs/github/repos/sguiheux/demo/branches/?branch=feat%2Fbranch":
				b := sdk.VCSBranch{
					Default:      false,
					DisplayID:    "feat/branch",
					LatestCommit: "mylastcommit",
				}
				if err := enc.Encode(b); err != nil {
					return writeError(w, err)
				}
				// NEED GET COMMIT TO GET AUTHOR AND MESSAGE
			case "/vcs/github/repos/sguiheux/demo/commits/mylastcommit":
				c := sdk.VCSCommit{
					Author: sdk.VCSAuthor{
						Name:  "steven.guiheux",
						Email: "sg@foo.bar",
					},
					Hash:      "mylastcommit",
					Message:   "super commit",
					Timestamp: time.Now().Unix(),
				}
				if err := enc.Encode(c); err != nil {
					return writeError(w, err)
				}
			default:
				t.Fatalf("UNKNOWN ROUTE: %s", r.URL.String())
			}

			return w, nil
		},
	)

	pip := createBuildPipeline(t, db, cache, proj, u)
	app := createApplication1(t, db, cache, proj, u)

	// RELOAD PROJECT WITH DEPENDENCIES
	proj.Applications = append(proj.Applications, *app)
	proj.Pipelines = append(proj.Pipelines, *pip)

	// WORKFLOW TO RUN
	w := sdk.Workflow{
		ProjectID:  proj.ID,
		ProjectKey: proj.Key,
		Name:       sdk.RandomString(10),
		WorkflowData: &sdk.WorkflowData{
			Node: sdk.Node{
				Name: "root",
				Type: sdk.NodeTypePipeline,
				Context: &sdk.NodeContext{
					PipelineID:    proj.Pipelines[0].ID,
					ApplicationID: proj.Applications[0].ID,
				},
			},
		},
		Applications: map[int64]sdk.Application{
			proj.Applications[0].ID: proj.Applications[0],
		},
		Pipelines: map[int64]sdk.Pipeline{
			proj.Pipelines[0].ID: proj.Pipelines[0],
		},
	}

<<<<<<< HEAD
	assert.NoError(t, workflow.Insert(context.TODO(), db, cache, &w, proj))
=======
	assert.NoError(t, workflow.Insert(db, cache, &w, proj, u))
>>>>>>> d367be86

	// CREATE RUN
	var manualEvent sdk.WorkflowNodeRunManual
	manualEvent.Payload = map[string]string{
		"git.branch": "feat/branch",
	}

	opts := &sdk.WorkflowRunPostHandlerOption{
		Manual: &manualEvent,
	}
	wr, err := workflow.CreateRun(db, &w, opts, u)
	assert.NoError(t, err)
	wr.Workflow = w

	_, errR := workflow.StartWorkflowRun(context.TODO(), db, cache, proj, wr, opts, u, nil)
	assert.NoError(t, errR)

	assert.Equal(t, 1, len(wr.WorkflowNodeRuns))
	assert.Equal(t, 1, len(wr.WorkflowNodeRuns[w.WorkflowData.Node.ID]))

	mapParams := sdk.ParametersToMap(wr.WorkflowNodeRuns[w.WorkflowData.Node.ID][0].BuildParameters)
	assert.Equal(t, "feat/branch", mapParams["git.branch"])
	assert.Equal(t, "mylastcommit", mapParams["git.hash"])
	assert.Equal(t, "steven.guiheux", mapParams["git.author"])
	assert.Equal(t, "super commit", mapParams["git.message"])
}

// Payload: branch and commit
func TestManualRunBranchAndCommitInPayloadProcessNodeBuildParameter(t *testing.T) {
	db, cache, end := test.SetupPG(t, bootstrap.InitiliazeDB)
	defer end()
	u, _ := assets.InsertAdminUser(db)

	// Create project
	key := sdk.RandomString(10)
	proj := assets.InsertTestProject(t, db, cache, key, key, u)
	assert.NoError(t, repositoriesmanager.InsertForProject(db, proj, &sdk.ProjectVCSServer{
		Name: "github",
		Data: map[string]string{
			"token":  "foo",
			"secret": "bar",
		},
	}))

<<<<<<< HEAD
	mockVCSSservice, _ := assets.InsertService(t, db, "TestManualRunBranchAndCommitInPayloadProcessNodeBuildParameter", services.TypeVCS)
=======
	_, err := db.Exec("DELETE FROM services")
	assert.NoError(t, err)
	mockVCSSservice := &sdk.Service{Name: "TestManualRunBranchAndCommitInPayloadProcessNodeBuildParameter", Type: services.TypeVCS}
	test.NoError(t, services.Insert(db, mockVCSSservice))
>>>>>>> d367be86
	defer func() {
		services.Delete(db, mockVCSSservice)
	}()

	//This is a mock for the vcs service
	services.HTTPClient = mock(
		func(r *http.Request) (*http.Response, error) {
			body := new(bytes.Buffer)
			w := new(http.Response)
			enc := json.NewEncoder(body)
			w.Body = ioutil.NopCloser(body)

			switch r.URL.String() {
			// NEED get REPO
			case "/vcs/github/repos/sguiheux/demo":
				repo := sdk.VCSRepo{
					URL:          "https",
					Name:         "demo",
					ID:           "123",
					Fullname:     "sguiheux/demo",
					Slug:         "sguiheux",
					HTTPCloneURL: "https://github.com/sguiheux/demo.git",
					SSHCloneURL:  "git://github.com/sguiheux/demo.git",
				}
				if err := enc.Encode(repo); err != nil {
					return writeError(w, err)
				}
				// NEED for default payload on insert
			case "/vcs/github/repos/sguiheux/demo/branches":
				b := sdk.VCSBranch{
					Default:      true,
					DisplayID:    "master",
					LatestCommit: "mylastcommit",
				}
				if err := enc.Encode([]sdk.VCSBranch{b}); err != nil {
					return writeError(w, err)
				}
				// NEED GET BRANCH TO GET LASTEST COMMIT
			case "/vcs/github/repos/sguiheux/demo/branches/?branch=feat%2Fbranch":
				t.Fatalf("No need to get branch: %s", r.URL.String())
				// NEED GET COMMIT TO GET AUTHOR AND MESSAGE
			case "/vcs/github/repos/sguiheux/demo/commits/currentcommit":
				c := sdk.VCSCommit{
					Author: sdk.VCSAuthor{
						Name:  "steven.guiheux",
						Email: "sg@foo.bar",
					},
					Hash:      "currentcommit",
					Message:   "super commit",
					Timestamp: time.Now().Unix(),
				}
				if err := enc.Encode(c); err != nil {
					return writeError(w, err)
				}
			default:
				t.Fatalf("UNKNOWN ROUTE: %s", r.URL.String())
			}

			return w, nil
		},
	)

	pip := createBuildPipeline(t, db, cache, proj, u)
	app := createApplication1(t, db, cache, proj, u)

	// RELOAD PROJECT WITH DEPENDENCIES
	proj.Applications = append(proj.Applications, *app)
	proj.Pipelines = append(proj.Pipelines, *pip)

	// WORKFLOW TO RUN
	w := sdk.Workflow{
		ProjectID:  proj.ID,
		ProjectKey: proj.Key,
		Name:       sdk.RandomString(10),
		WorkflowData: &sdk.WorkflowData{
			Node: sdk.Node{
				Name: "root",
				Type: sdk.NodeTypePipeline,
				Context: &sdk.NodeContext{
					PipelineID:    proj.Pipelines[0].ID,
					ApplicationID: proj.Applications[0].ID,
				},
			},
		},
		Applications: map[int64]sdk.Application{
			proj.Applications[0].ID: proj.Applications[0],
		},
		Pipelines: map[int64]sdk.Pipeline{
			proj.Pipelines[0].ID: proj.Pipelines[0],
		},
	}

<<<<<<< HEAD
	assert.NoError(t, workflow.Insert(context.TODO(), db, cache, &w, proj))
=======
	assert.NoError(t, workflow.Insert(db, cache, &w, proj, u))
>>>>>>> d367be86

	// CREATE RUN
	var manualEvent sdk.WorkflowNodeRunManual
	manualEvent.Payload = map[string]string{
		"git.branch": "feat/branch",
		"git.hash":   "currentcommit",
	}

	opts := &sdk.WorkflowRunPostHandlerOption{
		Manual: &manualEvent,
	}
	wr, err := workflow.CreateRun(db, &w, opts, u)
	assert.NoError(t, err)
	wr.Workflow = w

	_, errR := workflow.StartWorkflowRun(context.TODO(), db, cache, proj, wr, opts, u, nil)
	assert.NoError(t, errR)

	assert.Equal(t, 1, len(wr.WorkflowNodeRuns))
	assert.Equal(t, 1, len(wr.WorkflowNodeRuns[w.WorkflowData.Node.ID]))

	mapParams := sdk.ParametersToMap(wr.WorkflowNodeRuns[w.WorkflowData.Node.ID][0].BuildParameters)
	assert.Equal(t, "feat/branch", mapParams["git.branch"])
	assert.Equal(t, "currentcommit", mapParams["git.hash"])
	assert.Equal(t, "steven.guiheux", mapParams["git.author"])
	assert.Equal(t, "super commit", mapParams["git.message"])
}

// Payload: multi application, multi repo
func TestManualRunBuildParameterMultiApplication(t *testing.T) {
	db, cache, end := test.SetupPG(t, bootstrap.InitiliazeDB)
	defer end()
	u, _ := assets.InsertAdminUser(db)

	// Create project
	key := sdk.RandomString(10)
	proj := assets.InsertTestProject(t, db, cache, key, key, u)
	assert.NoError(t, repositoriesmanager.InsertForProject(db, proj, &sdk.ProjectVCSServer{
		Name: "github",
		Data: map[string]string{
			"token":  "foo",
			"secret": "bar",
		},
	}))
	assert.NoError(t, repositoriesmanager.InsertForProject(db, proj, &sdk.ProjectVCSServer{
		Name: "stash",
		Data: map[string]string{
			"token":  "foo",
			"secret": "bar",
		},
	}))

<<<<<<< HEAD
	mockVCSSservice, _ := assets.InsertService(t, db, "TestManualRunBuildParameterMultiApplication", services.TypeVCS)
=======
	_, err := db.Exec("DELETE FROM services")
	assert.NoError(t, err)
	mockVCSSservice := &sdk.Service{Name: "TestManualRunBuildParameterMultiApplication", Type: services.TypeVCS}
	test.NoError(t, services.Insert(db, mockVCSSservice))
>>>>>>> d367be86
	defer func() {
		services.Delete(db, mockVCSSservice)
	}()

	//This is a mock for the vcs service
	services.HTTPClient = mock(
		func(r *http.Request) (*http.Response, error) {
			body := new(bytes.Buffer)
			w := new(http.Response)
			enc := json.NewEncoder(body)
			w.Body = ioutil.NopCloser(body)

			switch r.URL.String() {
			case "/vcs/stash/repos/ovh/cds":
				repo := sdk.VCSRepo{
					URL:          "https",
					Name:         "cds",
					ID:           "123",
					Fullname:     "ovh/cds",
					Slug:         "ovh",
					HTTPCloneURL: "https://stash.com/ovh/cds.git",
					SSHCloneURL:  "git://stash.com/ovh/cds.git",
				}
				if err := enc.Encode(repo); err != nil {
					return writeError(w, err)
				}
			case "/vcs/stash/repos/ovh/cds/branches":
				bs := []sdk.VCSBranch{
					{
						LatestCommit: "defaultCommit",
						DisplayID:    "defaultBranch",
						Default:      true,
						ID:           "1",
					},
				}
				if err := enc.Encode(bs); err != nil {
					return writeError(w, err)
				}
			case "/vcs/stash/repos/ovh/cds/branches/?branch=feat%2Fbranch":
				return writeError(w, sdk.ErrNotFound)
			case "/vcs/github/repos/sguiheux/demo/branches":
				bs := []sdk.VCSBranch{
					{
						LatestCommit: "defaultCommit",
						DisplayID:    "defaultBranch",
						Default:      true,
						ID:           "1",
					},
				}
				if err := enc.Encode(bs); err != nil {
					return writeError(w, err)
				}
			case "/vcs/stash/repos/ovh/cds/commits/defaultCommit":
				c := sdk.VCSCommit{
					Author: sdk.VCSAuthor{
						Name:  "john.snow",
						Email: "john.snow@winterfell",
					},
					Hash:      "defaultCommit",
					Message:   "super default commit",
					Timestamp: time.Now().Unix(),
				}
				if err := enc.Encode(c); err != nil {
					return writeError(w, err)
				}
			// NEED get REPO
			case "/vcs/github/repos/sguiheux/demo":
				repo := sdk.VCSRepo{
					URL:          "https",
					Name:         "demo",
					ID:           "123",
					Fullname:     "sguiheux/demo",
					Slug:         "sguiheux",
					HTTPCloneURL: "https://github.com/sguiheux/demo.git",
					SSHCloneURL:  "git://github.com/sguiheux/demo.git",
				}
				if err := enc.Encode(repo); err != nil {
					return writeError(w, err)
				}
				// NEED GET BRANCH TO GET LASTEST COMMIT
			case "/vcs/github/repos/sguiheux/demo/branches/?branch=feat%2Fbranch":
				b := sdk.VCSBranch{
					Default:      false,
					DisplayID:    "feat/branch",
					LatestCommit: "mylastcommit",
				}
				if err := enc.Encode(b); err != nil {
					return writeError(w, err)
				}
				// NEED GET COMMIT TO GET AUTHOR AND MESSAGE
			case "/vcs/github/repos/sguiheux/demo/commits/mylastcommit":
				c := sdk.VCSCommit{
					Author: sdk.VCSAuthor{
						Name:  "steven.guiheux",
						Email: "sg@foo.bar",
					},
					Hash:      "mylastcommit",
					Message:   "super commit",
					Timestamp: time.Now().Unix(),
				}
				if err := enc.Encode(c); err != nil {
					return writeError(w, err)
				}
			default:
				t.Fatalf("UNKNOWN ROUTE: %s", r.URL.String())
			}

			return w, nil
		},
	)

	pip := createEmptyPipeline(t, db, cache, proj, u)
	app1 := createApplication1(t, db, cache, proj, u)
	app2 := createApplication2(t, db, cache, proj, u)

	// RELOAD PROJECT WITH DEPENDENCIES
	proj.Applications = append(proj.Applications, *app1, *app2)
	proj.Pipelines = append(proj.Pipelines, *pip)

	// WORKFLOW TO RUN
	w := sdk.Workflow{
		ProjectID:  proj.ID,
		ProjectKey: proj.Key,
		Name:       sdk.RandomString(10),
		WorkflowData: &sdk.WorkflowData{
			Node: sdk.Node{
				Name: "root",
				Type: sdk.NodeTypePipeline,
				Context: &sdk.NodeContext{
					PipelineID:    proj.Pipelines[0].ID,
					ApplicationID: proj.Applications[0].ID,
				},
				Triggers: []sdk.NodeTrigger{
					{
						ChildNode: sdk.Node{
							Name: "child1",
							Type: sdk.NodeTypePipeline,
							Context: &sdk.NodeContext{
								PipelineID:    proj.Pipelines[0].ID,
								ApplicationID: proj.Applications[1].ID,
							},
							Triggers: []sdk.NodeTrigger{
								{
									ChildNode: sdk.Node{
										Name: "child2",
										Type: sdk.NodeTypePipeline,
										Context: &sdk.NodeContext{
											PipelineID:    proj.Pipelines[0].ID,
											ApplicationID: proj.Applications[0].ID,
										},
									},
								},
							},
						},
					},
				},
			},
		},
		Applications: map[int64]sdk.Application{
			proj.Applications[0].ID: proj.Applications[0],
			proj.Applications[1].ID: proj.Applications[1],
		},
		Pipelines: map[int64]sdk.Pipeline{
			proj.Pipelines[0].ID: proj.Pipelines[0],
		},
	}

<<<<<<< HEAD
	assert.NoError(t, workflow.Insert(context.TODO(), db, cache, &w, proj))
=======
	assert.NoError(t, workflow.Insert(db, cache, &w, proj, u))
>>>>>>> d367be86

	// CREATE RUN
	var manualEvent sdk.WorkflowNodeRunManual
	manualEvent.Payload = map[string]string{
		"git.branch": "feat/branch",
	}

	opts := &sdk.WorkflowRunPostHandlerOption{
		Manual: &manualEvent,
	}
	wr, err := workflow.CreateRun(db, &w, opts, u)
	assert.NoError(t, err)
	wr.Workflow = w

	_, errR := workflow.StartWorkflowRun(context.TODO(), db, cache, proj, wr, opts, u, nil)
	assert.NoError(t, errR)

	assert.Equal(t, 3, len(wr.WorkflowNodeRuns))
	assert.Equal(t, 1, len(wr.WorkflowNodeRuns[w.WorkflowData.Node.ID]))

	mapParams := sdk.ParametersToMap(wr.WorkflowNodeRuns[w.WorkflowData.Node.ID][0].BuildParameters)
	assert.Equal(t, "feat/branch", mapParams["git.branch"])
	assert.Equal(t, "mylastcommit", mapParams["git.hash"])
	assert.Equal(t, "steven.guiheux", mapParams["git.author"])
	assert.Equal(t, "super commit", mapParams["git.message"])
	assert.Equal(t, "github", wr.WorkflowNodeRuns[w.WorkflowData.Node.ID][0].VCSServer)

	mapParams2 := sdk.ParametersToMap(wr.WorkflowNodeRuns[w.WorkflowData.Node.Triggers[0].ChildNode.ID][0].BuildParameters)
	assert.Equal(t, "defaultBranch", mapParams2["git.branch"])
	assert.Equal(t, "defaultCommit", mapParams2["git.hash"])
	assert.Equal(t, "john.snow", mapParams2["git.author"])
	assert.Equal(t, "super default commit", mapParams2["git.message"])
	assert.Equal(t, "mylastcommit", mapParams2["workflow.root.git.hash"])
	assert.Equal(t, "stash", wr.WorkflowNodeRuns[w.WorkflowData.Node.Triggers[0].ChildNode.ID][0].VCSServer)

	mapParams3 := sdk.ParametersToMap(wr.WorkflowNodeRuns[w.WorkflowData.Node.Triggers[0].ChildNode.Triggers[0].ChildNode.ID][0].BuildParameters)
	assert.Equal(t, "feat/branch", mapParams3["git.branch"])
	assert.Equal(t, "mylastcommit", mapParams3["git.hash"])
	assert.Equal(t, "steven.guiheux", mapParams3["git.author"])
	assert.Equal(t, "super commit", mapParams3["git.message"])
	assert.Equal(t, "defaultBranch", mapParams3["workflow.child1.git.branch"])
	assert.Equal(t, "github", wr.WorkflowNodeRuns[w.WorkflowData.Node.Triggers[0].ChildNode.Triggers[0].ChildNode.ID][0].VCSServer)
}

// Payload: branch only
func TestGitParamOnPipelineWithoutApplication(t *testing.T) {
	db, cache, end := test.SetupPG(t, bootstrap.InitiliazeDB)
	defer end()
	u, _ := assets.InsertAdminUser(db)

	// Create project
	key := sdk.RandomString(10)
	proj := assets.InsertTestProject(t, db, cache, key, key, u)
	assert.NoError(t, repositoriesmanager.InsertForProject(db, proj, &sdk.ProjectVCSServer{
		Name: "github",
		Data: map[string]string{
			"token":  "foo",
			"secret": "bar",
		},
	}))
	assert.NoError(t, repositoriesmanager.InsertForProject(db, proj, &sdk.ProjectVCSServer{
		Name: "stash",
		Data: map[string]string{
			"token":  "foo",
			"secret": "bar",
		},
	}))

<<<<<<< HEAD
	mockVCSSservice, _ := assets.InsertService(t, db, "TestManualRunBuildParameterMultiApplication", services.TypeVCS)
=======
	_, err := db.Exec("DELETE FROM services")
	assert.NoError(t, err)
	mockVCSSservice := &sdk.Service{Name: "TestManualRunBuildParameterMultiApplication", Type: services.TypeVCS}
	test.NoError(t, services.Insert(db, mockVCSSservice))
>>>>>>> d367be86
	defer func() {
		services.Delete(db, mockVCSSservice)
	}()

	//This is a mock for the vcs service
	services.HTTPClient = mock(
		func(r *http.Request) (*http.Response, error) {
			body := new(bytes.Buffer)
			w := new(http.Response)
			enc := json.NewEncoder(body)
			w.Body = ioutil.NopCloser(body)

			switch r.URL.String() {
			// NEED get REPO
			case "/vcs/github/repos/sguiheux/demo":
				repo := sdk.VCSRepo{
					URL:          "https",
					Name:         "demo",
					ID:           "123",
					Fullname:     "sguiheux/demo",
					Slug:         "sguiheux",
					HTTPCloneURL: "https://github.com/sguiheux/demo.git",
					SSHCloneURL:  "git://github.com/sguiheux/demo.git",
				}
				if err := enc.Encode(repo); err != nil {
					return writeError(w, err)
				}
			case "/vcs/github/repos/sguiheux/demo/branches":
				b := sdk.VCSBranch{
					Default:      true,
					DisplayID:    "master",
<<<<<<< HEAD
					LatestCommit: "defaultcommit",
				}
				if err := enc.Encode([]sdk.VCSBranch{b}); err != nil {
=======
					LatestCommit: "defaultCommit",
				}
				if err := enc.Encode([]sdk.VCSBranch{
					b,
				}); err != nil {
>>>>>>> d367be86
					return writeError(w, err)
				}
				// NEED GET BRANCH TO GET LASTEST COMMIT
			case "/vcs/github/repos/sguiheux/demo/branches/?branch=feat%2Fbranch":
				b := sdk.VCSBranch{
					Default:      false,
					DisplayID:    "feat/branch",
					LatestCommit: "mylastcommit",
				}
				if err := enc.Encode(b); err != nil {
					return writeError(w, err)
				}
				// NEED GET COMMIT TO GET AUTHOR AND MESSAGE
			case "/vcs/github/repos/sguiheux/demo/commits/mylastcommit":
				c := sdk.VCSCommit{
					Author: sdk.VCSAuthor{
						Name:  "steven.guiheux",
						Email: "sg@foo.bar",
					},
					Hash:      "mylastcommit",
					Message:   "super commit",
					Timestamp: time.Now().Unix(),
				}
				if err := enc.Encode(c); err != nil {
					return writeError(w, err)
				}
			default:
				t.Fatalf("UNKNOWN ROUTE: %s", r.URL.String())
			}

			return w, nil
		},
	)

	pip := createEmptyPipeline(t, db, cache, proj, u)
	app1 := createApplication1(t, db, cache, proj, u)
	app2 := createApplication2(t, db, cache, proj, u)

	// RELOAD PROJECT WITH DEPENDENCIES
	proj.Applications = append(proj.Applications, *app1, *app2)
	proj.Pipelines = append(proj.Pipelines, *pip)

	// WORKFLOW TO RUN
	w := sdk.Workflow{
		ProjectID:  proj.ID,
		ProjectKey: proj.Key,
		Name:       sdk.RandomString(10),
		WorkflowData: &sdk.WorkflowData{
			Node: sdk.Node{
				Name: "root",
				Type: sdk.NodeTypePipeline,
				Context: &sdk.NodeContext{
					PipelineID:    proj.Pipelines[0].ID,
					ApplicationID: proj.Applications[0].ID,
				},
				Triggers: []sdk.NodeTrigger{
					{
						ChildNode: sdk.Node{
							Name: "child1",
							Type: sdk.NodeTypePipeline,
							Context: &sdk.NodeContext{
								PipelineID: proj.Pipelines[0].ID,
							},
						},
					},
				},
			},
		},
		Applications: map[int64]sdk.Application{
			proj.Applications[0].ID: proj.Applications[0],
			proj.Applications[1].ID: proj.Applications[1],
		},
		Pipelines: map[int64]sdk.Pipeline{
			proj.Pipelines[0].ID: proj.Pipelines[0],
		},
	}

<<<<<<< HEAD
	assert.NoError(t, workflow.Insert(context.TODO(), db, cache, &w, proj))
=======
	assert.NoError(t, workflow.Insert(db, cache, &w, proj, u))
>>>>>>> d367be86

	// CREATE RUN
	var manualEvent sdk.WorkflowNodeRunManual
	manualEvent.Payload = map[string]string{
		"git.branch": "feat/branch",
	}

	opts := &sdk.WorkflowRunPostHandlerOption{
		Manual: &manualEvent,
	}
	wr, err := workflow.CreateRun(db, &w, opts, u)
	assert.NoError(t, err)
	wr.Workflow = w

	_, errR := workflow.StartWorkflowRun(context.TODO(), db, cache, proj, wr, opts, u, nil)
	assert.NoError(t, errR)

	// Load run
	var errRun error
	wr, errRun = workflow.LoadRunByID(db, wr.ID, workflow.LoadRunOptions{})
	assert.NoError(t, errRun)

	assert.Equal(t, 2, len(wr.WorkflowNodeRuns))
	assert.Equal(t, 1, len(wr.WorkflowNodeRuns[w.WorkflowData.Node.ID]))

	mapParams := sdk.ParametersToMap(wr.WorkflowNodeRuns[w.WorkflowData.Node.ID][0].BuildParameters)
	assert.Equal(t, "feat/branch", mapParams["git.branch"])
	assert.Equal(t, "mylastcommit", mapParams["git.hash"])
	assert.Equal(t, "steven.guiheux", mapParams["git.author"])
	assert.Equal(t, "super commit", mapParams["git.message"])

	mapParams2 := sdk.ParametersToMap(wr.WorkflowNodeRuns[w.WorkflowData.Node.Triggers[0].ChildNode.ID][0].BuildParameters)
	assert.Equal(t, "feat/branch", mapParams2["git.branch"])
	assert.Equal(t, "mylastcommit", mapParams2["git.hash"])
	assert.Equal(t, "steven.guiheux", mapParams2["git.author"])
	assert.Equal(t, "super commit", mapParams2["git.message"])

}

// Payload: branch only
func TestGitParamOnApplicationWithoutRepo(t *testing.T) {
	db, cache, end := test.SetupPG(t, bootstrap.InitiliazeDB)
	defer end()
	u, _ := assets.InsertAdminUser(db)

	// Create project
	key := sdk.RandomString(10)
	proj := assets.InsertTestProject(t, db, cache, key, key, u)
	assert.NoError(t, repositoriesmanager.InsertForProject(db, proj, &sdk.ProjectVCSServer{
		Name: "github",
		Data: map[string]string{
			"token":  "foo",
			"secret": "bar",
		},
	}))
	assert.NoError(t, repositoriesmanager.InsertForProject(db, proj, &sdk.ProjectVCSServer{
		Name: "stash",
		Data: map[string]string{
			"token":  "foo",
			"secret": "bar",
		},
	}))

<<<<<<< HEAD
	mockVCSSservice, _ := assets.InsertService(t, db, "TestManualRunBuildParameterMultiApplication", services.TypeVCS)
=======
	_, err := db.Exec("DELETE FROM services")
	assert.NoError(t, err)
	mockVCSSservice := &sdk.Service{Name: "TestManualRunBuildParameterMultiApplication", Type: services.TypeVCS}
	test.NoError(t, services.Insert(db, mockVCSSservice))
>>>>>>> d367be86
	defer func() {
		services.Delete(db, mockVCSSservice)
	}()

	//This is a mock for the vcs service
	services.HTTPClient = mock(
		func(r *http.Request) (*http.Response, error) {
			body := new(bytes.Buffer)
			w := new(http.Response)
			enc := json.NewEncoder(body)
			w.Body = ioutil.NopCloser(body)

			switch r.URL.String() {
			// NEED get REPO
			case "/vcs/github/repos/sguiheux/demo":
				repo := sdk.VCSRepo{
					URL:          "https",
					Name:         "demo",
					ID:           "123",
					Fullname:     "sguiheux/demo",
					Slug:         "sguiheux",
					HTTPCloneURL: "https://github.com/sguiheux/demo.git",
					SSHCloneURL:  "git://github.com/sguiheux/demo.git",
				}
				if err := enc.Encode(repo); err != nil {
					return writeError(w, err)
				}
			case "/vcs/github/repos/sguiheux/demo/branches":
				b := sdk.VCSBranch{
					Default:      true,
					DisplayID:    "master",
					LatestCommit: "defaultcommit",
				}
				if err := enc.Encode([]sdk.VCSBranch{b}); err != nil {
					return writeError(w, err)
				}
				// NEED GET BRANCH TO GET LASTEST COMMIT
			case "/vcs/github/repos/sguiheux/demo/branches/?branch=feat%2Fbranch":
				b := sdk.VCSBranch{
					Default:      false,
					DisplayID:    "feat/branch",
					LatestCommit: "mylastcommit",
				}
				if err := enc.Encode(b); err != nil {
					return writeError(w, err)
				}
				// NEED GET COMMIT TO GET AUTHOR AND MESSAGE
			case "/vcs/github/repos/sguiheux/demo/commits/mylastcommit":
				c := sdk.VCSCommit{
					Author: sdk.VCSAuthor{
						Name:  "steven.guiheux",
						Email: "sg@foo.bar",
					},
					Hash:      "mylastcommit",
					Message:   "super commit",
					Timestamp: time.Now().Unix(),
				}
				if err := enc.Encode(c); err != nil {
					return writeError(w, err)
				}
			default:
				t.Fatalf("UNKNOWN ROUTE: %s", r.URL.String())
			}

			return w, nil
		},
	)

	pip := createEmptyPipeline(t, db, cache, proj, u)
	app1 := createApplication1(t, db, cache, proj, u)
	app2 := createApplicationWithoutRepo(t, db, cache, proj, u)

	// RELOAD PROJECT WITH DEPENDENCIES
	proj.Applications = append(proj.Applications, *app1, *app2)
	proj.Pipelines = append(proj.Pipelines, *pip)

	// WORKFLOW TO RUN
	w := sdk.Workflow{
		ProjectID:  proj.ID,
		ProjectKey: proj.Key,
		Name:       sdk.RandomString(10),
		WorkflowData: &sdk.WorkflowData{
			Node: sdk.Node{
				Name: "root",
				Type: sdk.NodeTypePipeline,
				Context: &sdk.NodeContext{
					PipelineID:    proj.Pipelines[0].ID,
					ApplicationID: proj.Applications[0].ID,
				},
				Triggers: []sdk.NodeTrigger{
					{
						ChildNode: sdk.Node{
							Name: "child1",
							Type: sdk.NodeTypePipeline,
							Context: &sdk.NodeContext{
								PipelineID:    proj.Pipelines[0].ID,
								ApplicationID: proj.Applications[1].ID,
							},
						},
					},
				},
			},
		},
		Applications: map[int64]sdk.Application{
			proj.Applications[0].ID: proj.Applications[0],
			proj.Applications[1].ID: proj.Applications[1],
		},
		Pipelines: map[int64]sdk.Pipeline{
			proj.Pipelines[0].ID: proj.Pipelines[0],
		},
	}

<<<<<<< HEAD
	assert.NoError(t, workflow.Insert(context.TODO(), db, cache, &w, proj))
=======
	assert.NoError(t, workflow.Insert(db, cache, &w, proj, u))
>>>>>>> d367be86

	// CREATE RUN
	var manualEvent sdk.WorkflowNodeRunManual
	manualEvent.Payload = map[string]string{
		"git.branch": "feat/branch",
	}

	opts := &sdk.WorkflowRunPostHandlerOption{
		Manual: &manualEvent,
	}
	wr, err := workflow.CreateRun(db, &w, opts, u)
	assert.NoError(t, err)
	wr.Workflow = w

	_, errR := workflow.StartWorkflowRun(context.TODO(), db, cache, proj, wr, opts, u, nil)
	assert.NoError(t, errR)

	assert.Equal(t, 2, len(wr.WorkflowNodeRuns))
	assert.Equal(t, 1, len(wr.WorkflowNodeRuns[w.WorkflowData.Node.ID]))

	mapParams := sdk.ParametersToMap(wr.WorkflowNodeRuns[w.WorkflowData.Node.ID][0].BuildParameters)
	assert.Equal(t, "feat/branch", mapParams["git.branch"])
	assert.Equal(t, "mylastcommit", mapParams["git.hash"])
	assert.Equal(t, "steven.guiheux", mapParams["git.author"])
	assert.Equal(t, "super commit", mapParams["git.message"])

	mapParams2 := sdk.ParametersToMap(wr.WorkflowNodeRuns[w.WorkflowData.Node.Triggers[0].ChildNode.ID][0].BuildParameters)
	t.Logf("%+v", mapParams2)
	assert.Equal(t, "feat/branch", mapParams2["git.branch"])
	assert.Equal(t, "mylastcommit", mapParams2["git.hash"])
	assert.Equal(t, "steven.guiheux", mapParams2["git.author"])
	assert.Equal(t, "super commit", mapParams2["git.message"])

}

// Payload: branch only
func TestGitParamOn2ApplicationSameRepo(t *testing.T) {
	db, cache, end := test.SetupPG(t, bootstrap.InitiliazeDB)
	defer end()
	u, _ := assets.InsertAdminUser(db)

	// Create project
	key := sdk.RandomString(10)
	proj := assets.InsertTestProject(t, db, cache, key, key, u)
	assert.NoError(t, repositoriesmanager.InsertForProject(db, proj, &sdk.ProjectVCSServer{
		Name: "github",
		Data: map[string]string{
			"token":  "foo",
			"secret": "bar",
		},
	}))
	assert.NoError(t, repositoriesmanager.InsertForProject(db, proj, &sdk.ProjectVCSServer{
		Name: "stash",
		Data: map[string]string{
			"token":  "foo",
			"secret": "bar",
		},
	}))

<<<<<<< HEAD
	mockVCSSservice, _ := assets.InsertService(t, db, "TestManualRunBuildParameterMultiApplication", services.TypeVCS)
=======
	_, err := db.Exec("DELETE FROM services")
	assert.NoError(t, err)
	mockVCSSservice := &sdk.Service{Name: "TestManualRunBuildParameterMultiApplication", Type: services.TypeVCS}
	test.NoError(t, services.Insert(db, mockVCSSservice))
>>>>>>> d367be86
	defer func() {
		services.Delete(db, mockVCSSservice)
	}()

	repoRoute := 0
	repoBranch := 0
	repoCommit := 0
	//This is a mock for the vcs service
	services.HTTPClient = mock(
		func(r *http.Request) (*http.Response, error) {
			body := new(bytes.Buffer)
			w := new(http.Response)
			enc := json.NewEncoder(body)
			w.Body = ioutil.NopCloser(body)

			switch r.URL.String() {
			// NEED get REPO
			case "/vcs/github/repos/sguiheux/demo":
				repoRoute++
				if repoRoute == 2 {
					t.Fatalf("Must not be call twice: %s", r.URL.String())
				}
				repo := sdk.VCSRepo{
					URL:          "https",
					Name:         "demo",
					ID:           "123",
					Fullname:     "sguiheux/demo",
					Slug:         "sguiheux",
					HTTPCloneURL: "https://github.com/sguiheux/demo.git",
					SSHCloneURL:  "git://github.com/sguiheux/demo.git",
				}
				if err := enc.Encode(repo); err != nil {
					return writeError(w, err)
				}
			case "/vcs/github/repos/sguiheux/demo/branches":
				b := sdk.VCSBranch{
					Default:      false,
					DisplayID:    "feat/branch",
					LatestCommit: "mylastcommit",
				}
				if err := enc.Encode([]sdk.VCSBranch{b}); err != nil {
					return writeError(w, err)
				}
				// NEED GET BRANCH TO GET LASTEST COMMIT
			case "/vcs/github/repos/sguiheux/demo/branches/?branch=feat%2Fbranch":
				repoBranch++
				if repoBranch == 2 {
					t.Fatalf("Must not be call twice: %s", r.URL.String())
				}
				b := sdk.VCSBranch{
					Default:      false,
					DisplayID:    "feat/branch",
					LatestCommit: "mylastcommit",
				}
				if err := enc.Encode(b); err != nil {
					return writeError(w, err)
				}
				// NEED GET COMMIT TO GET AUTHOR AND MESSAGE
			case "/vcs/github/repos/sguiheux/demo/commits/mylastcommit":
				repoCommit++
				if repoCommit == 2 {
					t.Fatalf("Must not be call twice: %s", r.URL.String())
				}
				c := sdk.VCSCommit{
					Author: sdk.VCSAuthor{
						Name:  "steven.guiheux",
						Email: "sg@foo.bar",
					},
					Hash:      "mylastcommit",
					Message:   "super commit",
					Timestamp: time.Now().Unix(),
				}
				if err := enc.Encode(c); err != nil {
					return writeError(w, err)
				}
			default:
				t.Fatalf("UNKNOWN ROUTE: %s", r.URL.String())
			}

			return w, nil
		},
	)

	pip := createEmptyPipeline(t, db, cache, proj, u)
	app1 := createApplication1(t, db, cache, proj, u)
	app3 := createApplication3WithSameRepoAsA(t, db, cache, proj, u)

	// RELOAD PROJECT WITH DEPENDENCIES
	proj.Applications = append(proj.Applications, *app1, *app3)
	proj.Pipelines = append(proj.Pipelines, *pip)

	// WORKFLOW TO RUN
	w := sdk.Workflow{
		ProjectID:  proj.ID,
		ProjectKey: proj.Key,
		Name:       sdk.RandomString(10),
		WorkflowData: &sdk.WorkflowData{
			Node: sdk.Node{
				Name: "root",
				Type: sdk.NodeTypePipeline,
				Context: &sdk.NodeContext{
					PipelineID:    proj.Pipelines[0].ID,
					ApplicationID: proj.Applications[0].ID,
				},
				Triggers: []sdk.NodeTrigger{
					{
						ChildNode: sdk.Node{
							Name: "child1",
							Type: sdk.NodeTypePipeline,
							Context: &sdk.NodeContext{
								PipelineID:    proj.Pipelines[0].ID,
								ApplicationID: proj.Applications[1].ID,
							},
						},
					},
				},
			},
		},
		Applications: map[int64]sdk.Application{
			proj.Applications[0].ID: proj.Applications[0],
			proj.Applications[1].ID: proj.Applications[1],
		},
		Pipelines: map[int64]sdk.Pipeline{
			proj.Pipelines[0].ID: proj.Pipelines[0],
		},
	}

<<<<<<< HEAD
	assert.NoError(t, workflow.Insert(context.TODO(), db, cache, &w, proj))
=======
	assert.NoError(t, workflow.Insert(db, cache, &w, proj, u))
>>>>>>> d367be86

	// CREATE RUN
	var manualEvent sdk.WorkflowNodeRunManual
	manualEvent.Payload = map[string]string{
		"git.branch": "feat/branch",
		"my.value":   "bar",
	}

	opts := &sdk.WorkflowRunPostHandlerOption{
		Manual: &manualEvent,
	}
	wr, err := workflow.CreateRun(db, &w, opts, u)
	assert.NoError(t, err)
	wr.Workflow = w

	_, errR := workflow.StartWorkflowRun(context.TODO(), db, cache, proj, wr, opts, u, nil)
	assert.NoError(t, errR)

	assert.Equal(t, 2, len(wr.WorkflowNodeRuns))
	assert.Equal(t, 1, len(wr.WorkflowNodeRuns[w.WorkflowData.Node.ID]))

	mapParams := sdk.ParametersToMap(wr.WorkflowNodeRuns[w.WorkflowData.Node.ID][0].BuildParameters)
	assert.Equal(t, "feat/branch", mapParams["git.branch"])
	assert.Equal(t, "mylastcommit", mapParams["git.hash"])
	assert.Equal(t, "steven.guiheux", mapParams["git.author"])
	assert.Equal(t, "super commit", mapParams["git.message"])
	assert.Equal(t, "bar", mapParams["my.value"])

	mapParams2 := sdk.ParametersToMap(wr.WorkflowNodeRuns[w.WorkflowData.Node.Triggers[0].ChildNode.ID][0].BuildParameters)
	t.Logf("%+v", mapParams2)
	assert.Equal(t, "feat/branch", mapParams2["git.branch"])
	assert.Equal(t, "mylastcommit", mapParams2["git.hash"])
	assert.Equal(t, "steven.guiheux", mapParams2["git.author"])
	assert.Equal(t, "super commit", mapParams2["git.message"])
	assert.Equal(t, "bar", mapParams2["my.value"])
	assert.Equal(t, "build", mapParams2["workflow.root.pipeline"])
	assert.Equal(t, "github", wr.WorkflowNodeRuns[w.WorkflowData.Node.Triggers[0].ChildNode.ID][0].VCSServer)

}

// Payload: branch only
func TestGitParamWithJoin(t *testing.T) {
	db, cache, end := test.SetupPG(t, bootstrap.InitiliazeDB)
	defer end()
	u, _ := assets.InsertAdminUser(db)

	// Create project
	key := sdk.RandomString(10)
	proj := assets.InsertTestProject(t, db, cache, key, key, u)
	assert.NoError(t, repositoriesmanager.InsertForProject(db, proj, &sdk.ProjectVCSServer{
		Name: "github",
		Data: map[string]string{
			"token":  "foo",
			"secret": "bar",
		},
	}))
	assert.NoError(t, repositoriesmanager.InsertForProject(db, proj, &sdk.ProjectVCSServer{
		Name: "stash",
		Data: map[string]string{
			"token":  "foo",
			"secret": "bar",
		},
	}))

<<<<<<< HEAD
	mockVCSSservice, _ := assets.InsertService(t, db, "TestManualRunBuildParameterMultiApplication", services.TypeVCS)
=======
	_, err := db.Exec("DELETE FROM services")
	assert.NoError(t, err)
	mockVCSSservice := &sdk.Service{Name: "TestManualRunBuildParameterMultiApplication", Type: services.TypeVCS}
	test.NoError(t, services.Insert(db, mockVCSSservice))
>>>>>>> d367be86
	defer func() {
		services.Delete(db, mockVCSSservice) // nolint
	}()

	repoRoute := 0
	repoBranch := 0
	repoCommit := 0
	//This is a mock for the vcs service
	services.HTTPClient = mock(
		func(r *http.Request) (*http.Response, error) {
			body := new(bytes.Buffer)
			w := new(http.Response)
			enc := json.NewEncoder(body)
			w.Body = ioutil.NopCloser(body)

			switch r.URL.String() {
			// NEED get REPO
			case "/vcs/github/repos/sguiheux/demo":
				repoRoute++
				if repoRoute == 2 {
					t.Fatalf("Must not be call twice: %s", r.URL.String())
				}
				repo := sdk.VCSRepo{
					URL:          "https",
					Name:         "demo",
					ID:           "123",
					Fullname:     "sguiheux/demo",
					Slug:         "sguiheux",
					HTTPCloneURL: "https://github.com/sguiheux/demo.git",
					SSHCloneURL:  "git://github.com/sguiheux/demo.git",
				}
				if err := enc.Encode(repo); err != nil {
					return writeError(w, err)
				}
			case "/vcs/github/repos/sguiheux/demo/branches":
				b := sdk.VCSBranch{
					Default:      true,
					DisplayID:    "master",
					LatestCommit: "defaultcommit",
				}
				if err := enc.Encode([]sdk.VCSBranch{b}); err != nil {
					return writeError(w, err)
				}
				// NEED GET BRANCH TO GET LASTEST COMMIT
			case "/vcs/github/repos/sguiheux/demo/branches/?branch=feat%2Fbranch":
				repoBranch++
				if repoBranch == 2 {
					t.Fatalf("Must not be call twice: %s", r.URL.String())
				}
				b := sdk.VCSBranch{
					Default:      false,
					DisplayID:    "feat/branch",
					LatestCommit: "mylastcommit",
				}
				if err := enc.Encode(b); err != nil {
					return writeError(w, err)
				}
				// NEED GET COMMIT TO GET AUTHOR AND MESSAGE
			case "/vcs/github/repos/sguiheux/demo/commits/mylastcommit":
				repoCommit++
				if repoCommit == 2 {
					t.Fatalf("Must not be call twice: %s", r.URL.String())
				}
				c := sdk.VCSCommit{
					Author: sdk.VCSAuthor{
						Name:  "steven.guiheux",
						Email: "sg@foo.bar",
					},
					Hash:      "mylastcommit",
					Message:   "super commit",
					Timestamp: time.Now().Unix(),
				}
				if err := enc.Encode(c); err != nil {
					return writeError(w, err)
				}
			default:
				t.Fatalf("UNKNOWN ROUTE: %s", r.URL.String())
			}

			return w, nil
		},
	)

	pip := createEmptyPipeline(t, db, cache, proj, u)
	app1 := createApplication1(t, db, cache, proj, u)

	// RELOAD PROJECT WITH DEPENDENCIES
	proj.Applications = append(proj.Applications, *app1)
	proj.Pipelines = append(proj.Pipelines, *pip)

	// WORKFLOW TO RUN
	w := sdk.Workflow{
		ProjectID:  proj.ID,
		ProjectKey: proj.Key,
		Name:       sdk.RandomString(10),
		WorkflowData: &sdk.WorkflowData{
			Node: sdk.Node{
				Name: "root",
				Ref:  "root",
				Type: sdk.NodeTypePipeline,
				Context: &sdk.NodeContext{
					PipelineID:    proj.Pipelines[0].ID,
					ApplicationID: proj.Applications[0].ID,
				},
			},
			Joins: []sdk.Node{
				{
					Name: "join",
					Type: sdk.NodeTypeJoin,
					JoinContext: []sdk.NodeJoin{
						{
							ParentName: "root",
						},
					},
					Triggers: []sdk.NodeTrigger{
						{
							ChildNode: sdk.Node{
								Name: "child1",
								Type: sdk.NodeTypePipeline,
								Context: &sdk.NodeContext{
									PipelineID:    proj.Pipelines[0].ID,
									ApplicationID: proj.Applications[0].ID,
								},
							},
						},
					},
				},
			},
		},
		Applications: map[int64]sdk.Application{
			proj.Applications[0].ID: proj.Applications[0],
		},
		Pipelines: map[int64]sdk.Pipeline{
			proj.Pipelines[0].ID: proj.Pipelines[0],
		},
	}

<<<<<<< HEAD
	assert.NoError(t, workflow.Insert(context.TODO(), db, cache, &w, proj))
=======
	assert.NoError(t, workflow.Insert(db, cache, &w, proj, u))
>>>>>>> d367be86

	// CREATE RUN
	var manualEvent sdk.WorkflowNodeRunManual
	manualEvent.Payload = map[string]string{
		"git.branch": "feat/branch",
		"my.value":   "bar",
	}

	opts := &sdk.WorkflowRunPostHandlerOption{
		Manual: &manualEvent,
	}
	wr, err := workflow.CreateRun(db, &w, opts, u)
	assert.NoError(t, err)
	wr.Workflow = w

	_, errR := workflow.StartWorkflowRun(context.TODO(), db, cache, proj, wr, opts, u, nil)
	assert.NoError(t, errR)

	assert.Equal(t, 3, len(wr.WorkflowNodeRuns))
	assert.Equal(t, 1, len(wr.WorkflowNodeRuns[w.WorkflowData.Node.ID]))

	mapParams := sdk.ParametersToMap(wr.WorkflowNodeRuns[w.WorkflowData.Node.ID][0].BuildParameters)
	assert.Equal(t, "feat/branch", mapParams["git.branch"])
	assert.Equal(t, "mylastcommit", mapParams["git.hash"])
	assert.Equal(t, "steven.guiheux", mapParams["git.author"])
	assert.Equal(t, "super commit", mapParams["git.message"])
	assert.Equal(t, "bar", mapParams["my.value"])

	mapParamsJoin := sdk.ParametersToMap(wr.WorkflowNodeRuns[w.WorkflowData.Joins[0].ID][0].BuildParameters)
	assert.Equal(t, "feat/branch", mapParamsJoin["git.branch"])
	assert.Equal(t, "mylastcommit", mapParamsJoin["git.hash"])
	assert.Equal(t, "steven.guiheux", mapParamsJoin["git.author"])
	assert.Equal(t, "super commit", mapParamsJoin["git.message"])
	assert.Equal(t, "bar", mapParamsJoin["my.value"])
	assert.Equal(t, "build", mapParamsJoin["workflow.root.pipeline"])

	mapParams2 := sdk.ParametersToMap(wr.WorkflowNodeRuns[w.WorkflowData.Joins[0].Triggers[0].ChildNode.ID][0].BuildParameters)
	assert.Equal(t, "feat/branch", mapParams2["git.branch"])
	assert.Equal(t, "mylastcommit", mapParams2["git.hash"])
	assert.Equal(t, "steven.guiheux", mapParams2["git.author"])
	assert.Equal(t, "super commit", mapParams2["git.message"])
	assert.Equal(t, "bar", mapParams2["my.value"])
	assert.Equal(t, "build", mapParams2["workflow.root.pipeline"])
	assert.Equal(t, "join", mapParams2["workflow.join.node"])
	assert.Equal(t, "feat/branch", wr.WorkflowNodeRuns[w.WorkflowData.Joins[0].Triggers[0].ChildNode.ID][0].VCSBranch)
}

// Payload: branch only
func TestGitParamOn2ApplicationSameRepoWithFork(t *testing.T) {
	db, cache, end := test.SetupPG(t, bootstrap.InitiliazeDB)
	defer end()
	u, _ := assets.InsertAdminUser(db)

	// Create project
	key := sdk.RandomString(10)
	proj := assets.InsertTestProject(t, db, cache, key, key, u)
	assert.NoError(t, repositoriesmanager.InsertForProject(db, proj, &sdk.ProjectVCSServer{
		Name: "github",
		Data: map[string]string{
			"token":  "foo",
			"secret": "bar",
		},
	}))
	assert.NoError(t, repositoriesmanager.InsertForProject(db, proj, &sdk.ProjectVCSServer{
		Name: "stash",
		Data: map[string]string{
			"token":  "foo",
			"secret": "bar",
		},
	}))

<<<<<<< HEAD
	mockVCSSservice, _ := assets.InsertService(t, db, "TestManualRunBuildParameterMultiApplication", services.TypeVCS)
=======
	_, err := db.Exec("DELETE FROM services")
	assert.NoError(t, err)
	mockVCSSservice := &sdk.Service{Name: "TestManualRunBuildParameterMultiApplication", Type: services.TypeVCS}
	test.NoError(t, services.Insert(db, mockVCSSservice))
>>>>>>> d367be86
	defer func() {
		services.Delete(db, mockVCSSservice) //nolint
	}()

	repoRoute := 0
	repoBranch := 0
	repoCommit := 0
	//This is a mock for the vcs service
	services.HTTPClient = mock(
		func(r *http.Request) (*http.Response, error) {
			body := new(bytes.Buffer)
			w := new(http.Response)
			enc := json.NewEncoder(body)
			w.Body = ioutil.NopCloser(body)

			switch r.URL.String() {
			// NEED get REPO
			case "/vcs/github/repos/sguiheux/demo":
				repoRoute++
				if repoRoute == 2 {
					t.Fatalf("Must not be call twice: %s", r.URL.String())
				}
				repo := sdk.VCSRepo{
					URL:          "https",
					Name:         "demo",
					ID:           "123",
					Fullname:     "sguiheux/demo",
					Slug:         "sguiheux",
					HTTPCloneURL: "https://github.com/sguiheux/demo.git",
					SSHCloneURL:  "git://github.com/sguiheux/demo.git",
				}
				if err := enc.Encode(repo); err != nil {
					return writeError(w, err)
				}
			case "/vcs/github/repos/sguiheux/demo/branches":
				b := sdk.VCSBranch{
					Default:      true,
					DisplayID:    "master",
					LatestCommit: "defaultcommit",
				}
				if err := enc.Encode([]sdk.VCSBranch{b}); err != nil {
					return writeError(w, err)
				}
				// NEED GET BRANCH TO GET LASTEST COMMIT
			case "/vcs/github/repos/sguiheux/demo/branches/?branch=feat%2Fbranch":
				repoBranch++
				if repoBranch == 2 {
					t.Fatalf("Must not be call twice: %s", r.URL.String())
				}
				b := sdk.VCSBranch{
					Default:      false,
					DisplayID:    "feat/branch",
					LatestCommit: "mylastcommit",
				}
				if err := enc.Encode(b); err != nil {
					return writeError(w, err)
				}
				// NEED GET COMMIT TO GET AUTHOR AND MESSAGE
			case "/vcs/github/repos/sguiheux/demo/commits/mylastcommit":
				repoCommit++
				if repoCommit == 2 {
					t.Fatalf("Must not be call twice: %s", r.URL.String())
				}
				c := sdk.VCSCommit{
					Author: sdk.VCSAuthor{
						Name:  "steven.guiheux",
						Email: "sg@foo.bar",
					},
					Hash:      "mylastcommit",
					Message:   "super commit",
					Timestamp: time.Now().Unix(),
				}
				if err := enc.Encode(c); err != nil {
					return writeError(w, err)
				}
			default:
				t.Fatalf("UNKNOWN ROUTE: %s", r.URL.String())
			}

			return w, nil
		},
	)

	pip := createEmptyPipeline(t, db, cache, proj, u)
	app1 := createApplication1(t, db, cache, proj, u)
	app3 := createApplication3WithSameRepoAsA(t, db, cache, proj, u)

	// RELOAD PROJECT WITH DEPENDENCIES
	proj.Applications = append(proj.Applications, *app1, *app3)
	proj.Pipelines = append(proj.Pipelines, *pip)

	// WORKFLOW TO RUN
	w := sdk.Workflow{
		ProjectID:  proj.ID,
		ProjectKey: proj.Key,
		Name:       sdk.RandomString(10),
		WorkflowData: &sdk.WorkflowData{
			Node: sdk.Node{
				Name: "root",
				Ref:  "root",
				Type: sdk.NodeTypePipeline,
				Context: &sdk.NodeContext{
					PipelineID:    proj.Pipelines[0].ID,
					ApplicationID: proj.Applications[0].ID,
				},
				Triggers: []sdk.NodeTrigger{
					{
						ChildNode: sdk.Node{
							Name: "fork",
							Type: sdk.NodeTypeFork,
							Triggers: []sdk.NodeTrigger{
								{
									ChildNode: sdk.Node{
										Name: "child1",
										Type: sdk.NodeTypePipeline,
										Context: &sdk.NodeContext{
											PipelineID:    proj.Pipelines[0].ID,
											ApplicationID: proj.Applications[1].ID,
										},
									},
								},
							},
						},
					},
				},
			},
		},
		Applications: map[int64]sdk.Application{
			proj.Applications[0].ID: proj.Applications[0],
			proj.Applications[1].ID: proj.Applications[1],
		},
		Pipelines: map[int64]sdk.Pipeline{
			proj.Pipelines[0].ID: proj.Pipelines[0],
		},
	}

<<<<<<< HEAD
	assert.NoError(t, workflow.Insert(context.TODO(), db, cache, &w, proj))
=======
	assert.NoError(t, workflow.Insert(db, cache, &w, proj, u))
>>>>>>> d367be86

	// CREATE RUN
	var manualEvent sdk.WorkflowNodeRunManual
	manualEvent.Payload = map[string]string{
		"git.branch": "feat/branch",
		"my.value":   "bar",
	}

	opts := &sdk.WorkflowRunPostHandlerOption{
		Manual: &manualEvent,
	}
	wr, err := workflow.CreateRun(db, &w, opts, u)
	assert.NoError(t, err)
	wr.Workflow = w

	_, errR := workflow.StartWorkflowRun(context.TODO(), db, cache, proj, wr, opts, u, nil)
	assert.NoError(t, errR)

	assert.Equal(t, 3, len(wr.WorkflowNodeRuns))
	assert.Equal(t, 1, len(wr.WorkflowNodeRuns[w.WorkflowData.Node.ID]))

	mapParams := sdk.ParametersToMap(wr.WorkflowNodeRuns[w.WorkflowData.Node.ID][0].BuildParameters)
	assert.Equal(t, "feat/branch", mapParams["git.branch"])
	assert.Equal(t, "mylastcommit", mapParams["git.hash"])
	assert.Equal(t, "steven.guiheux", mapParams["git.author"])
	assert.Equal(t, "super commit", mapParams["git.message"])
	assert.Equal(t, "bar", mapParams["my.value"])

	mapParamsFork := sdk.ParametersToMap(wr.WorkflowNodeRuns[w.WorkflowData.Node.Triggers[0].ChildNode.ID][0].BuildParameters)
	assert.Equal(t, "feat/branch", mapParamsFork["git.branch"])
	assert.Equal(t, "mylastcommit", mapParamsFork["git.hash"])
	assert.Equal(t, "steven.guiheux", mapParamsFork["git.author"])
	assert.Equal(t, "super commit", mapParamsFork["git.message"])
	assert.Equal(t, "bar", mapParamsFork["my.value"])
	assert.Equal(t, "build", mapParamsFork["workflow.root.pipeline"])

	mapParams2 := sdk.ParametersToMap(wr.WorkflowNodeRuns[w.WorkflowData.Node.Triggers[0].ChildNode.Triggers[0].ChildNode.ID][0].BuildParameters)
	assert.Equal(t, "feat/branch", mapParams2["git.branch"])
	assert.Equal(t, "mylastcommit", mapParams2["git.hash"])
	assert.Equal(t, "steven.guiheux", mapParams2["git.author"])
	assert.Equal(t, "super commit", mapParams2["git.message"])
	assert.Equal(t, "bar", mapParams2["my.value"])
	assert.Equal(t, "build", mapParams2["workflow.root.pipeline"])
	assert.Equal(t, "fork", mapParams2["workflow.fork.node"])

}

// Payload: branch only  + run condition on git.branch
func TestManualRunWithPayloadAndRunCondition(t *testing.T) {
	db, cache, end := test.SetupPG(t, bootstrap.InitiliazeDB)
	defer end()
	u, _ := assets.InsertAdminUser(db)

	// Create project
	key := sdk.RandomString(10)
	proj := assets.InsertTestProject(t, db, cache, key, key, u)
	assert.NoError(t, repositoriesmanager.InsertForProject(db, proj, &sdk.ProjectVCSServer{
		Name: "github",
		Data: map[string]string{
			"token":  "foo",
			"secret": "bar",
		},
	}))
<<<<<<< HEAD
	mockVCSSservice, _ := assets.InsertService(t, db, "TestManualRunWithPayloadProcessNodeBuildParameter", services.TypeVCS)
=======

	_, err := db.Exec("DELETE FROM services")
	assert.NoError(t, err)
	mockVCSSservice := &sdk.Service{Name: "TestManualRunWithPayloadProcessNodeBuildParameter", Type: services.TypeVCS}
	test.NoError(t, services.Insert(db, mockVCSSservice))
>>>>>>> d367be86
	defer func() {
		_ = services.Delete(db, mockVCSSservice) // nolint
	}()

	//This is a mock for the vcs service
	services.HTTPClient = mock(
		func(r *http.Request) (*http.Response, error) {
			body := new(bytes.Buffer)
			w := new(http.Response)
			enc := json.NewEncoder(body)
			w.Body = ioutil.NopCloser(body)

			switch r.URL.String() {
			// NEED get REPO
			case "/vcs/github/repos/sguiheux/demo":
				repo := sdk.VCSRepo{
					URL:          "https",
					Name:         "demo",
					ID:           "123",
					Fullname:     "sguiheux/demo",
					Slug:         "sguiheux",
					HTTPCloneURL: "https://github.com/sguiheux/demo.git",
					SSHCloneURL:  "git://github.com/sguiheux/demo.git",
				}
				if err := enc.Encode(repo); err != nil {
					return writeError(w, err)
				}
			case "/vcs/github/repos/sguiheux/demo/branches":
				b := sdk.VCSBranch{
					Default:      true,
					DisplayID:    "master",
					LatestCommit: "defaultcommit",
				}
				if err := enc.Encode([]sdk.VCSBranch{b}); err != nil {
					return writeError(w, err)
				}
				// NEED GET BRANCH TO GET LASTEST COMMIT
			case "/vcs/github/repos/sguiheux/demo/branches/?branch=feat%2Fbranch":
				b := sdk.VCSBranch{
					Default:      false,
					DisplayID:    "feat/branch",
					LatestCommit: "mylastcommit",
				}
				if err := enc.Encode(b); err != nil {
					return writeError(w, err)
				}
				// NEED GET COMMIT TO GET AUTHOR AND MESSAGE
			case "/vcs/github/repos/sguiheux/demo/commits/mylastcommit":
				c := sdk.VCSCommit{
					Author: sdk.VCSAuthor{
						Name:  "steven.guiheux",
						Email: "sg@foo.bar",
					},
					Hash:      "mylastcommit",
					Message:   "super commit",
					Timestamp: time.Now().Unix(),
				}
				if err := enc.Encode(c); err != nil {
					return writeError(w, err)
				}
			default:
				t.Fatalf("UNKNOWN ROUTE: %s", r.URL.String())
			}

			return w, nil
		},
	)

	pip := createEmptyPipeline(t, db, cache, proj, u)
	//pip2 := createBuildPipeline(t, db, cache, proj, u)
	app := createApplication1(t, db, cache, proj, u)

	// RELOAD PROJECT WITH DEPENDENCIES
	proj.Applications = append(proj.Applications, *app)
	proj.Pipelines = append(proj.Pipelines, *pip)

	// WORKFLOW TO RUN
	w := sdk.Workflow{
		ProjectID:  proj.ID,
		ProjectKey: proj.Key,
		Name:       sdk.RandomString(10),
		WorkflowData: &sdk.WorkflowData{
			Node: sdk.Node{
				Name: "root",
				Type: sdk.NodeTypePipeline,
				Context: &sdk.NodeContext{
					PipelineID:    proj.Pipelines[0].ID,
					ApplicationID: proj.Applications[0].ID,
				},
				Triggers: []sdk.NodeTrigger{
					{
						ChildNode: sdk.Node{
							Name: "child",
							Type: sdk.NodeTypePipeline,
							Context: &sdk.NodeContext{
								PipelineID:    proj.Pipelines[0].ID,
								ApplicationID: proj.Applications[0].ID,
								Conditions: sdk.WorkflowNodeConditions{
									PlainConditions: []sdk.WorkflowNodeCondition{
										{
											Variable: "git.branch",
											Operator: "eq",
											Value:    "feat/branch",
										},
									},
								},
							},
						},
					},
				},
			},
		},
		Applications: map[int64]sdk.Application{
			proj.Applications[0].ID: proj.Applications[0],
		},
		Pipelines: map[int64]sdk.Pipeline{
			proj.Pipelines[0].ID: proj.Pipelines[0],
		},
	}

<<<<<<< HEAD
	assert.NoError(t, workflow.Insert(context.TODO(), db, cache, &w, proj))
=======
	assert.NoError(t, workflow.Insert(db, cache, &w, proj, u))
>>>>>>> d367be86

	// CREATE RUN
	var manualEvent sdk.WorkflowNodeRunManual
	manualEvent.Payload = map[string]string{
		"git.branch": "feat/branch",
	}

	opts := &sdk.WorkflowRunPostHandlerOption{
		Manual: &manualEvent,
	}
	wr, err := workflow.CreateRun(db, &w, opts, u)
	assert.NoError(t, err)
	wr.Workflow = w

	_, errR := workflow.StartWorkflowRun(context.TODO(), db, cache, proj, wr, opts, u, nil)
	assert.NoError(t, errR)

	assert.Equal(t, 2, len(wr.WorkflowNodeRuns))
	assert.Equal(t, 1, len(wr.WorkflowNodeRuns[w.WorkflowData.Node.Triggers[0].ChildNode.ID]))

	mapParams := sdk.ParametersToMap(wr.WorkflowNodeRuns[w.WorkflowData.Node.Triggers[0].ChildNode.ID][0].BuildParameters)
	assert.Equal(t, "feat/branch", mapParams["git.branch"])
	assert.Equal(t, "mylastcommit", mapParams["git.hash"])
	assert.Equal(t, "steven.guiheux", mapParams["git.author"])
	assert.Equal(t, "super commit", mapParams["git.message"])

	assert.Equal(t, "mylastcommit", wr.WorkflowNodeRuns[w.WorkflowData.Node.Triggers[0].ChildNode.ID][0].VCSHash)
}

func createEmptyPipeline(t *testing.T, db gorp.SqlExecutor, cache cache.Store, proj *sdk.Project, u *sdk.AuthentifiedUser) *sdk.Pipeline {
	pip := &sdk.Pipeline{
		Name: "build",
		Stages: []sdk.Stage{
			{
				Name:       "stage1",
				BuildOrder: 1,
				Enabled:    true,
			},
		},
	}
	assert.NoError(t, pipeline.Import(context.TODO(), db, cache, proj, pip, nil, u))
	var errPip error
	pip, errPip = pipeline.LoadPipeline(db, proj.Key, pip.Name, true)
	assert.NoError(t, errPip)
	return pip
}

func createBuildPipeline(t *testing.T, db gorp.SqlExecutor, cache cache.Store, proj *sdk.Project, u *sdk.AuthentifiedUser) *sdk.Pipeline {
	pip := &sdk.Pipeline{
		Name: "build",
		Stages: []sdk.Stage{
			{
				Name:       "stage1",
				BuildOrder: 1,
				Enabled:    true,
				Jobs: []sdk.Job{
					{
						Enabled: true,
						Action: sdk.Action{
							Name:    "JOb1",
							Enabled: true,
							Actions: []sdk.Action{
								{
									Name:    "gitClone",
									Type:    sdk.BuiltinAction,
									Enabled: true,
									Parameters: []sdk.Parameter{
										{
											Name:  "branch",
											Value: "{{.git.branch}}",
										},
										{
											Name:  "commit",
											Value: "{{.git.hash}}",
										},
										{
											Name:  "directory",
											Value: "{{.cds.workspace}}",
										},
										{
											Name:  "password",
											Value: "",
										},
										{
											Name:  "privateKey",
											Value: "",
										},
										{
											Name:  "url",
											Value: "{{.git.url}}",
										},
										{
											Name:  "user",
											Value: "",
										},
										{
											Name:  "depth",
											Value: "12",
										},
									},
								},
							},
						},
					},
				},
			},
		},
	}
	assert.NoError(t, pipeline.Import(context.TODO(), db, cache, proj, pip, nil, u))
	var errPip error
	pip, errPip = pipeline.LoadPipeline(db, proj.Key, pip.Name, true)
	assert.NoError(t, errPip)
	return pip
}

func createApplication1(t *testing.T, db gorp.SqlExecutor, cache cache.Store, proj *sdk.Project, u *sdk.AuthentifiedUser) *sdk.Application {
	// Add application
	appS := `version: v1.0
name: blabla
vcs_server: github
repo: sguiheux/demo
vcs_ssh_key: proj-blabla
`
	var eapp = new(exportentities.Application)
	assert.NoError(t, yaml.Unmarshal([]byte(appS), eapp))
	app, _, globalError := application.ParseAndImport(db, cache, proj, eapp, application.ImportOptions{Force: true}, nil, u)
	assert.NoError(t, globalError)
	return app
}

func createApplication2(t *testing.T, db gorp.SqlExecutor, cache cache.Store, proj *sdk.Project, u *sdk.AuthentifiedUser) *sdk.Application {
	// Add application
	appS := `version: v1.0
name: bloublou
vcs_server: stash
repo: ovh/cds
vcs_ssh_key: proj-bloublou
`
	var eapp = new(exportentities.Application)
	assert.NoError(t, yaml.Unmarshal([]byte(appS), eapp))
	app, _, globalError := application.ParseAndImport(db, cache, proj, eapp, application.ImportOptions{Force: true}, nil, u)
	assert.NoError(t, globalError)
	return app
}

func createApplication3WithSameRepoAsA(t *testing.T, db gorp.SqlExecutor, cache cache.Store, proj *sdk.Project, u *sdk.AuthentifiedUser) *sdk.Application {
	// Add application
	appS := `version: v1.0
name: blabla2
vcs_server: github
repo: sguiheux/demo
vcs_ssh_key: proj-blabla
`
	var eapp = new(exportentities.Application)
	assert.NoError(t, yaml.Unmarshal([]byte(appS), eapp))
	app, _, globalError := application.ParseAndImport(db, cache, proj, eapp, application.ImportOptions{Force: true}, nil, u)
	assert.NoError(t, globalError)
	return app
}

func createApplicationWithoutRepo(t *testing.T, db gorp.SqlExecutor, cache cache.Store, proj *sdk.Project, u *sdk.AuthentifiedUser) *sdk.Application {
	// Add application
	appS := `version: v1.0
name: app-no-repo
`
	var eapp = new(exportentities.Application)
	assert.NoError(t, yaml.Unmarshal([]byte(appS), eapp))
	app, _, globalError := application.ParseAndImport(db, cache, proj, eapp, application.ImportOptions{Force: true}, nil, u)
	assert.NoError(t, globalError)
	return app
}

func mock(f func(r *http.Request) (*http.Response, error)) cdsclient.HTTPClient {
	return &mockServiceClient{f}
}

func (m *mockServiceClient) Do(r *http.Request) (*http.Response, error) {
	return m.f(r)
}

func writeError(w *http.Response, err error) (*http.Response, error) {
	body := new(bytes.Buffer)
	enc := json.NewEncoder(body)
	w.Body = ioutil.NopCloser(body)
	sdkErr := sdk.ExtractHTTPError(err, "")
	_ = enc.Encode(sdkErr) // nolint
	w.StatusCode = sdkErr.Status
	return w, sdkErr
}<|MERGE_RESOLUTION|>--- conflicted
+++ resolved
@@ -51,21 +51,13 @@
 		},
 	}))
 
-<<<<<<< HEAD
+	_, err = db.Exec("DELETE FROM services")
+	assert.NoError(t, err)
+
 	mockVCSSservice, _ := assets.InsertService(t, db, "TestHookRunWithoutPayloadProcessNodeBuildParameter_VCS", services.TypeVCS)
 	defer func() {
 		_ = services.Delete(db, mockVCSSservice) // nolint
 	}()
-=======
-	_, err = db.Exec("DELETE FROM services")
-	assert.NoError(t, err)
-
-	mockVCSSservice := &sdk.Service{Name: "TestHookRunWithoutPayloadProcessNodeBuildParameter", Type: services.TypeVCS}
-	test.NoError(t, services.Insert(db, mockVCSSservice))
-
-	mockHookServices := &sdk.Service{Name: "TestHookRunWithoutPayloadProcessNodeBuildParameter", Type: services.TypeHooks}
-	test.NoError(t, services.Insert(db, mockHookServices))
->>>>>>> d367be86
 
 	mockHooksService, _ := assets.InsertService(t, db, "TestHookRunWithoutPayloadProcessNodeBuildParameter_HOOKS", services.TypeHooks)
 	defer func() {
@@ -129,15 +121,6 @@
 					return writeError(w, err)
 				}
 			case "/task/bulk":
-<<<<<<< HEAD
-				if err := enc.Encode(map[string]sdk.NodeHook{
-					"123": {
-						Config:        sdk.WebHookModel.DefaultConfig,
-						HookModelName: sdk.WebHookModelName,
-						HookModelID:   webHookModel.ID,
-					},
-				}); err != nil {
-=======
 				var hooks map[string]sdk.NodeHook
 				bts, err := ioutil.ReadAll(r.Body)
 				if err != nil {
@@ -147,7 +130,6 @@
 					return writeError(w, err)
 				}
 				if err := enc.Encode(hooks); err != nil {
->>>>>>> d367be86
 					return writeError(w, err)
 				}
 			default:
@@ -247,20 +229,13 @@
 		},
 	}))
 
-<<<<<<< HEAD
-	mockVCSSservice, _ := assets.InsertService(t, db, "TestHookRunWithHashOnlyProcessNodeBuildParameter", services.TypeVCS)
+	_, err = db.Exec("DELETE FROM services")
+	assert.NoError(t, err)
+
+	mockVCSSservice, _ := assets.InsertService(t, db, "TestHookRunWithHashOnlyProcessNodeBuildParameter_VCS", services.TypeVCS)
 	defer func() {
 		_ = services.Delete(db, mockVCSSservice) // nolint
 	}()
-=======
-	_, err = db.Exec("DELETE FROM services")
-	assert.NoError(t, err)
-	mockVCSSservice := &sdk.Service{Name: "TestHookRunWithHashOnlyProcessNodeBuildParameter", Type: services.TypeVCS}
-	test.NoError(t, services.Insert(db, mockVCSSservice))
-
-	mockHookServices := &sdk.Service{Name: "TestHookRunWithHashOnlyProcessNodeBuildParameter", Type: services.TypeHooks}
-	test.NoError(t, services.Insert(db, mockHookServices))
->>>>>>> d367be86
 
 	mockHooksService, _ := assets.InsertService(t, db, "TestHookRunWithHashOnlyProcessNodeBuildParameter_HOOKS", services.TypeHooks)
 	defer func() {
@@ -314,15 +289,6 @@
 					return writeError(w, err)
 				}
 			case "/task/bulk":
-<<<<<<< HEAD
-				if err := enc.Encode(map[string]sdk.NodeHook{
-					"123": {
-						Config:        sdk.WebHookModel.DefaultConfig,
-						HookModelName: sdk.WebHookModelName,
-						HookModelID:   webHookModel.ID,
-					},
-				}); err != nil {
-=======
 				var hooks map[string]sdk.NodeHook
 				bts, err := ioutil.ReadAll(r.Body)
 				if err != nil {
@@ -332,7 +298,6 @@
 					return writeError(w, err)
 				}
 				if err := enc.Encode(hooks); err != nil {
->>>>>>> d367be86
 					return writeError(w, err)
 				}
 			default:
@@ -431,14 +396,9 @@
 		},
 	}))
 
-<<<<<<< HEAD
+	_, err := db.Exec("DELETE FROM services")
+	assert.NoError(t, err)
 	mockVCSSservice, _ := assets.InsertService(t, db, "TestManualRunWithPayloadProcessNodeBuildParameter", services.TypeVCS)
-=======
-	_, err := db.Exec("DELETE FROM services")
-	assert.NoError(t, err)
-	mockVCSSservice := &sdk.Service{Name: "TestManualRunWithPayloadProcessNodeBuildParameter", Type: services.TypeVCS}
-	test.NoError(t, services.Insert(db, mockVCSSservice))
->>>>>>> d367be86
 	defer func() {
 		_ = services.Delete(db, mockVCSSservice) // nolint
 	}()
@@ -538,11 +498,7 @@
 		},
 	}
 
-<<<<<<< HEAD
 	assert.NoError(t, workflow.Insert(context.TODO(), db, cache, &w, proj))
-=======
-	assert.NoError(t, workflow.Insert(db, cache, &w, proj, u))
->>>>>>> d367be86
 
 	// CREATE RUN
 	var manualEvent sdk.WorkflowNodeRunManual
@@ -587,14 +543,9 @@
 		},
 	}))
 
-<<<<<<< HEAD
+	_, err := db.Exec("DELETE FROM services")
+	assert.NoError(t, err)
 	mockVCSSservice, _ := assets.InsertService(t, db, "TestManualRunBranchAndCommitInPayloadProcessNodeBuildParameter", services.TypeVCS)
-=======
-	_, err := db.Exec("DELETE FROM services")
-	assert.NoError(t, err)
-	mockVCSSservice := &sdk.Service{Name: "TestManualRunBranchAndCommitInPayloadProcessNodeBuildParameter", Type: services.TypeVCS}
-	test.NoError(t, services.Insert(db, mockVCSSservice))
->>>>>>> d367be86
 	defer func() {
 		services.Delete(db, mockVCSSservice)
 	}()
@@ -687,11 +638,7 @@
 		},
 	}
 
-<<<<<<< HEAD
 	assert.NoError(t, workflow.Insert(context.TODO(), db, cache, &w, proj))
-=======
-	assert.NoError(t, workflow.Insert(db, cache, &w, proj, u))
->>>>>>> d367be86
 
 	// CREATE RUN
 	var manualEvent sdk.WorkflowNodeRunManual
@@ -744,14 +691,9 @@
 		},
 	}))
 
-<<<<<<< HEAD
+	_, err := db.Exec("DELETE FROM services")
+	assert.NoError(t, err)
 	mockVCSSservice, _ := assets.InsertService(t, db, "TestManualRunBuildParameterMultiApplication", services.TypeVCS)
-=======
-	_, err := db.Exec("DELETE FROM services")
-	assert.NoError(t, err)
-	mockVCSSservice := &sdk.Service{Name: "TestManualRunBuildParameterMultiApplication", Type: services.TypeVCS}
-	test.NoError(t, services.Insert(db, mockVCSSservice))
->>>>>>> d367be86
 	defer func() {
 		services.Delete(db, mockVCSSservice)
 	}()
@@ -919,11 +861,7 @@
 		},
 	}
 
-<<<<<<< HEAD
 	assert.NoError(t, workflow.Insert(context.TODO(), db, cache, &w, proj))
-=======
-	assert.NoError(t, workflow.Insert(db, cache, &w, proj, u))
->>>>>>> d367be86
 
 	// CREATE RUN
 	var manualEvent sdk.WorkflowNodeRunManual
@@ -992,14 +930,9 @@
 		},
 	}))
 
-<<<<<<< HEAD
+	_, err := db.Exec("DELETE FROM services")
+	assert.NoError(t, err)
 	mockVCSSservice, _ := assets.InsertService(t, db, "TestManualRunBuildParameterMultiApplication", services.TypeVCS)
-=======
-	_, err := db.Exec("DELETE FROM services")
-	assert.NoError(t, err)
-	mockVCSSservice := &sdk.Service{Name: "TestManualRunBuildParameterMultiApplication", Type: services.TypeVCS}
-	test.NoError(t, services.Insert(db, mockVCSSservice))
->>>>>>> d367be86
 	defer func() {
 		services.Delete(db, mockVCSSservice)
 	}()
@@ -1031,17 +964,11 @@
 				b := sdk.VCSBranch{
 					Default:      true,
 					DisplayID:    "master",
-<<<<<<< HEAD
-					LatestCommit: "defaultcommit",
-				}
-				if err := enc.Encode([]sdk.VCSBranch{b}); err != nil {
-=======
 					LatestCommit: "defaultCommit",
 				}
 				if err := enc.Encode([]sdk.VCSBranch{
 					b,
 				}); err != nil {
->>>>>>> d367be86
 					return writeError(w, err)
 				}
 				// NEED GET BRANCH TO GET LASTEST COMMIT
@@ -1119,11 +1046,7 @@
 		},
 	}
 
-<<<<<<< HEAD
 	assert.NoError(t, workflow.Insert(context.TODO(), db, cache, &w, proj))
-=======
-	assert.NoError(t, workflow.Insert(db, cache, &w, proj, u))
->>>>>>> d367be86
 
 	// CREATE RUN
 	var manualEvent sdk.WorkflowNodeRunManual
@@ -1187,14 +1110,9 @@
 		},
 	}))
 
-<<<<<<< HEAD
+	_, err := db.Exec("DELETE FROM services")
+	assert.NoError(t, err)
 	mockVCSSservice, _ := assets.InsertService(t, db, "TestManualRunBuildParameterMultiApplication", services.TypeVCS)
-=======
-	_, err := db.Exec("DELETE FROM services")
-	assert.NoError(t, err)
-	mockVCSSservice := &sdk.Service{Name: "TestManualRunBuildParameterMultiApplication", Type: services.TypeVCS}
-	test.NoError(t, services.Insert(db, mockVCSSservice))
->>>>>>> d367be86
 	defer func() {
 		services.Delete(db, mockVCSSservice)
 	}()
@@ -1307,11 +1225,7 @@
 		},
 	}
 
-<<<<<<< HEAD
 	assert.NoError(t, workflow.Insert(context.TODO(), db, cache, &w, proj))
-=======
-	assert.NoError(t, workflow.Insert(db, cache, &w, proj, u))
->>>>>>> d367be86
 
 	// CREATE RUN
 	var manualEvent sdk.WorkflowNodeRunManual
@@ -1371,14 +1285,9 @@
 		},
 	}))
 
-<<<<<<< HEAD
+	_, err := db.Exec("DELETE FROM services")
+	assert.NoError(t, err)
 	mockVCSSservice, _ := assets.InsertService(t, db, "TestManualRunBuildParameterMultiApplication", services.TypeVCS)
-=======
-	_, err := db.Exec("DELETE FROM services")
-	assert.NoError(t, err)
-	mockVCSSservice := &sdk.Service{Name: "TestManualRunBuildParameterMultiApplication", Type: services.TypeVCS}
-	test.NoError(t, services.Insert(db, mockVCSSservice))
->>>>>>> d367be86
 	defer func() {
 		services.Delete(db, mockVCSSservice)
 	}()
@@ -1506,11 +1415,7 @@
 		},
 	}
 
-<<<<<<< HEAD
 	assert.NoError(t, workflow.Insert(context.TODO(), db, cache, &w, proj))
-=======
-	assert.NoError(t, workflow.Insert(db, cache, &w, proj, u))
->>>>>>> d367be86
 
 	// CREATE RUN
 	var manualEvent sdk.WorkflowNodeRunManual
@@ -1575,14 +1480,9 @@
 		},
 	}))
 
-<<<<<<< HEAD
+	_, err := db.Exec("DELETE FROM services")
+	assert.NoError(t, err)
 	mockVCSSservice, _ := assets.InsertService(t, db, "TestManualRunBuildParameterMultiApplication", services.TypeVCS)
-=======
-	_, err := db.Exec("DELETE FROM services")
-	assert.NoError(t, err)
-	mockVCSSservice := &sdk.Service{Name: "TestManualRunBuildParameterMultiApplication", Type: services.TypeVCS}
-	test.NoError(t, services.Insert(db, mockVCSSservice))
->>>>>>> d367be86
 	defer func() {
 		services.Delete(db, mockVCSSservice) // nolint
 	}()
@@ -1720,11 +1620,7 @@
 		},
 	}
 
-<<<<<<< HEAD
 	assert.NoError(t, workflow.Insert(context.TODO(), db, cache, &w, proj))
-=======
-	assert.NoError(t, workflow.Insert(db, cache, &w, proj, u))
->>>>>>> d367be86
 
 	// CREATE RUN
 	var manualEvent sdk.WorkflowNodeRunManual
@@ -1796,14 +1692,9 @@
 		},
 	}))
 
-<<<<<<< HEAD
+	_, err := db.Exec("DELETE FROM services")
+	assert.NoError(t, err)
 	mockVCSSservice, _ := assets.InsertService(t, db, "TestManualRunBuildParameterMultiApplication", services.TypeVCS)
-=======
-	_, err := db.Exec("DELETE FROM services")
-	assert.NoError(t, err)
-	mockVCSSservice := &sdk.Service{Name: "TestManualRunBuildParameterMultiApplication", Type: services.TypeVCS}
-	test.NoError(t, services.Insert(db, mockVCSSservice))
->>>>>>> d367be86
 	defer func() {
 		services.Delete(db, mockVCSSservice) //nolint
 	}()
@@ -1940,11 +1831,7 @@
 		},
 	}
 
-<<<<<<< HEAD
 	assert.NoError(t, workflow.Insert(context.TODO(), db, cache, &w, proj))
-=======
-	assert.NoError(t, workflow.Insert(db, cache, &w, proj, u))
->>>>>>> d367be86
 
 	// CREATE RUN
 	var manualEvent sdk.WorkflowNodeRunManual
@@ -2008,15 +1895,10 @@
 			"secret": "bar",
 		},
 	}))
-<<<<<<< HEAD
+
+	_, err := db.Exec("DELETE FROM services")
+	assert.NoError(t, err)
 	mockVCSSservice, _ := assets.InsertService(t, db, "TestManualRunWithPayloadProcessNodeBuildParameter", services.TypeVCS)
-=======
-
-	_, err := db.Exec("DELETE FROM services")
-	assert.NoError(t, err)
-	mockVCSSservice := &sdk.Service{Name: "TestManualRunWithPayloadProcessNodeBuildParameter", Type: services.TypeVCS}
-	test.NoError(t, services.Insert(db, mockVCSSservice))
->>>>>>> d367be86
 	defer func() {
 		_ = services.Delete(db, mockVCSSservice) // nolint
 	}()
@@ -2137,11 +2019,7 @@
 		},
 	}
 
-<<<<<<< HEAD
 	assert.NoError(t, workflow.Insert(context.TODO(), db, cache, &w, proj))
-=======
-	assert.NoError(t, workflow.Insert(db, cache, &w, proj, u))
->>>>>>> d367be86
 
 	// CREATE RUN
 	var manualEvent sdk.WorkflowNodeRunManual
