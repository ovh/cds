package workflow

import (
	"context"
	"fmt"
	"strings"

	"github.com/fsamin/go-dump"
	"github.com/go-gorp/gorp"

	"github.com/ovh/cds/engine/api/observability"
	"github.com/ovh/cds/sdk"
	"github.com/ovh/cds/sdk/interpolate"
)

func getNodeJobRunParameters(db gorp.SqlExecutor, j sdk.Job, run *sdk.WorkflowNodeRun, stage *sdk.Stage) ([]sdk.Parameter, *sdk.MultiError) {
	params := run.BuildParameters
	tmp := map[string]string{
		"cds.stage": stage.Name,
		"cds.job":   j.Action.Name,
	}
	errm := &sdk.MultiError{}

	for k, v := range tmp {
		s, err := interpolate.Do(v, tmp)
		if err != nil {
			errm.Append(err)
			continue
		}
		sdk.AddParameter(&params, k, sdk.StringParameter, s)
	}

	if errm.IsEmpty() {
		return params, nil
	}
	return params, errm
}

// GetNodeBuildParameters returns the parameters compute from  node context (project, application,  pipeline, pyaload)
func GetBuildParameterFromNodeContext(proj *sdk.Project, w *sdk.Workflow, runContext nodeRunContext, pipelineParameters []sdk.Parameter, payload interface{}, hookEvent *sdk.WorkflowNodeRunHookEvent) ([]sdk.Parameter, error) {
	tmpProj := sdk.ParametersFromProjectVariables(*proj)
	vars := make(map[string]string, len(tmpProj))
	for k, v := range tmpProj {
		vars[k] = v
	}

	// COMPUTE APPLICATION VARIABLE
	if runContext.Application.ID != 0 {
		vars["cds.application"] = runContext.Application.Name
		tmp := sdk.ParametersFromApplicationVariables(runContext.Application)
		for k, v := range tmp {
			vars[k] = v
		}
	}

	// COMPUTE ENVIRONMENT VARIABLE
	if runContext.Environment.ID != 0 {
		vars["cds.environment"] = runContext.Environment.Name
		tmp := sdk.ParametersFromEnvironmentVariables(runContext.Environment)
		for k, v := range tmp {
			vars[k] = v
		}
	}

	// COMPUTE  INTEGRATION VARIABLE
	if runContext.ProjectIntegration.ID != 0 {
		vars["cds.integration"] = runContext.ProjectIntegration.Name
		tmp := sdk.ParametersFromIntegration(runContext.ProjectIntegration.Config)
		for k, v := range tmp {
			vars[k] = v
		}

		// COMPUTE DEPLOYMENT STRATEGIES VARIABLE
		if runContext.Application.ID != 0 {
			for pfName, pfConfig := range runContext.Application.DeploymentStrategies {
				if pfName == runContext.ProjectIntegration.Name {
					tmp := sdk.ParametersFromIntegration(pfConfig)
					for k, v := range tmp {
						vars[k] = v
					}
				}
			}
		}
	}

	// COMPUTE PIPELINE PARAMETER
	tmpPip := sdk.ParametersFromPipelineParameters(pipelineParameters)
	for k, v := range tmpPip {
		vars[k] = v
	}

<<<<<<< HEAD
	// COMPUTE PAYLOAD
	e := dump.NewDefaultEncoder(new(bytes.Buffer))
=======
	// compute payload
	e := dump.NewDefaultEncoder()
>>>>>>> 53f45658
	e.Formatters = []dump.KeyFormatterFunc{dump.WithDefaultLowerCaseFormatter()}
	e.ExtraFields.DetailedMap = false
	e.ExtraFields.DetailedStruct = false
	e.ExtraFields.Len = false
	e.ExtraFields.Type = false
	tmpVars, errdump := e.ToStringMap(payload)
	if errdump != nil {
		return nil, sdk.WrapError(errdump, "GetNodeBuildParameters> do-dump error")
	}

	//Merge the dumped payload with vars
	vars = sdk.ParametersMapMerge(vars, tmpVars)

	// TODO Update suggest.go  with new variable

	vars["cds.project"] = w.ProjectKey
	vars["cds.workflow"] = w.Name
	vars["cds.pipeline"] = runContext.Pipeline.Name

	// COMPUTE VCS STRATEGY VARIABLE
	if runContext.Application.RepositoryStrategy.ConnectionType != "" {
		vars["git.connection.type"] = runContext.Application.RepositoryStrategy.ConnectionType
		if runContext.Application.RepositoryStrategy.SSHKey != "" {
			vars["git.ssh.key"] = runContext.Application.RepositoryStrategy.SSHKey
		}
		if runContext.Application.RepositoryStrategy.PGPKey != "" {
			vars["git.pgp.key"] = runContext.Application.RepositoryStrategy.PGPKey
		}
		if runContext.Application.RepositoryStrategy.User != "" {
			vars["git.http.user"] = runContext.Application.RepositoryStrategy.User
		}
		if runContext.Application.VCSServer != "" {
			vars["git.server"] = runContext.Application.VCSServer
		}
	} else {
		// remove vcs strategy variable
		delete(vars, "git.ssh.key")
		delete(vars, "git.pgp.key")
		delete(vars, "git.http.user")
	}

	if hookEvent != nil {
		vars["parent.project"] = hookEvent.ParentWorkflow.Key
		vars["parent.run"] = fmt.Sprintf("%d", hookEvent.ParentWorkflow.Run)
		vars["parent.workflow"] = hookEvent.ParentWorkflow.Name
		vars["parent.outgoinghook"] = hookEvent.WorkflowNodeHookUUID
	}

	params := []sdk.Parameter{}
	for k, v := range vars {
		sdk.AddParameter(&params, k, sdk.StringParameter, v)
	}

	return params, nil
}

func getParentParameters(w *sdk.WorkflowRun, nodeRuns []*sdk.WorkflowNodeRun) ([]sdk.Parameter, error) {
	repos := w.Workflow.GetRepositories()
	params := make([]sdk.Parameter, 0, len(nodeRuns))
	for _, parentNodeRun := range nodeRuns {
		var nodeName string

		node := w.Workflow.WorkflowData.NodeByID(parentNodeRun.WorkflowNodeID)
		if node == nil {
			return nil, sdk.WrapError(fmt.Errorf("Unable to find node %d in workflow", parentNodeRun.WorkflowNodeID), "getParentParameters>")
		}
		nodeName = node.Name

		parentParams := make([]sdk.Parameter, 0, len(parentNodeRun.BuildParameters))
		for _, param := range parentNodeRun.BuildParameters {

			if param.Name == "" || param.Name == "cds.semver" || param.Name == "cds.release.version" ||
				strings.HasPrefix(param.Name, "cds.proj") || strings.HasPrefix(param.Name, "workflow.") ||
				strings.HasPrefix(param.Name, "cds.version") || strings.HasPrefix(param.Name, "cds.run.number") ||
				strings.HasPrefix(param.Name, "cds.workflow") || strings.HasPrefix(param.Name, "job.requirement") {
				continue
			}

			// We inherite git variables is there is more than one repositories in the whole workflow
			if strings.HasPrefix(param.Name, "git.") && len(repos) == 1 {
				continue
			}
			if strings.HasPrefix(param.Name, "gerrit.") {
				parentParams = append(parentParams, param)
				continue
			}

			prefix := "workflow." + nodeName + "."

			if param.Name == "payload" {
				// keep p.Name as is
			} else if strings.HasPrefix(param.Name, "cds.") {
				param.Name = strings.Replace(param.Name, "cds.", prefix, 1)
			} else {
				param.Name = prefix + param.Name
			}
			parentParams = append(parentParams, param)
		}
		params = append(params, parentParams...)
	}
	return params, nil
}

func getNodeRunBuildParameters(ctx context.Context, proj *sdk.Project, wr *sdk.WorkflowRun, run *sdk.WorkflowNodeRun, runContext nodeRunContext) ([]sdk.Parameter, error) {
	ctx, end := observability.Span(ctx, "workflow.getNodeRunBuildParameters",
		observability.Tag(observability.TagWorkflow, wr.Workflow.Name),
		observability.Tag(observability.TagWorkflowRun, wr.Number),
		observability.Tag(observability.TagWorkflowNodeRun, run.ID),
	)
	defer end()

	// GET PARAMETER FROM NODE CONTEXT
	params, errparam := GetBuildParameterFromNodeContext(proj, &wr.Workflow, runContext, run.PipelineParameters, run.Payload, run.HookEvent)
	if errparam != nil {
		return nil, sdk.WrapError(errparam, "getNodeRunParameters> Unable to compute node build parameters")
	}

	errm := &sdk.MultiError{}
	//override default parameters value
	tmp := sdk.ParametersToMap(params)
	tmp["cds.version"] = fmt.Sprintf("%d", run.Number)
	tmp["cds.run"] = fmt.Sprintf("%d.%d", run.Number, run.SubNumber)
	tmp["cds.run.number"] = fmt.Sprintf("%d", run.Number)
	tmp["cds.run.subnumber"] = fmt.Sprintf("%d", run.SubNumber)

	_, next := observability.Span(ctx, "workflow.interpolate")
	params = make([]sdk.Parameter, 0, len(tmp))
	for k, v := range tmp {
		s, err := interpolate.Do(v, tmp)
		if err != nil {
			errm.Append(err)
			continue
		}
		sdk.AddParameter(&params, k, sdk.StringParameter, s)
	}
	next()

	if errm.IsEmpty() {
		return params, nil
	}

	return params, errm
}<|MERGE_RESOLUTION|>--- conflicted
+++ resolved
@@ -89,13 +89,9 @@
 		vars[k] = v
 	}
 
-<<<<<<< HEAD
 	// COMPUTE PAYLOAD
-	e := dump.NewDefaultEncoder(new(bytes.Buffer))
-=======
-	// compute payload
 	e := dump.NewDefaultEncoder()
->>>>>>> 53f45658
+
 	e.Formatters = []dump.KeyFormatterFunc{dump.WithDefaultLowerCaseFormatter()}
 	e.ExtraFields.DetailedMap = false
 	e.ExtraFields.DetailedStruct = false
