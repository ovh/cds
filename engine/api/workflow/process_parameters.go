package workflow

import (
	"context"
	"fmt"
	"strings"

	"github.com/fsamin/go-dump"
	"github.com/go-gorp/gorp"

	"github.com/ovh/cds/engine/api/observability"
	"github.com/ovh/cds/sdk"
	"github.com/ovh/cds/sdk/interpolate"
)

func getNodeJobRunParameters(db gorp.SqlExecutor, j sdk.Job, run *sdk.WorkflowNodeRun, stage *sdk.Stage) ([]sdk.Parameter, *sdk.MultiError) {
	params := run.BuildParameters
	tmp := map[string]string{
		"cds.stage": stage.Name,
		"cds.job":   j.Action.Name,
	}
	errm := &sdk.MultiError{}

	for k, v := range tmp {
		s, err := interpolate.Do(v, tmp)
		if err != nil {
			errm.Append(err)
			continue
		}
		sdk.AddParameter(&params, k, sdk.StringParameter, s)
	}

	if errm.IsEmpty() {
		return params, nil
	}
	return params, errm
}

// GetNodeBuildParameters returns the parameters compute from  node context (project, application,  pipeline, pyaload)
func GetBuildParameterFromNodeContext(proj *sdk.Project, w *sdk.Workflow, runContext nodeRunContext, pipelineParameters []sdk.Parameter, payload interface{}, hookEvent *sdk.WorkflowNodeRunHookEvent) ([]sdk.Parameter, error) {
	tmpProj := sdk.ParametersFromProjectVariables(*proj)
	vars := make(map[string]string, len(tmpProj))
	for k, v := range tmpProj {
		vars[k] = v
	}

	// COMPUTE APPLICATION VARIABLE
	if runContext.Application.ID != 0 {
		vars["cds.application"] = runContext.Application.Name
		tmp := sdk.ParametersFromApplicationVariables(runContext.Application)
		for k, v := range tmp {
			vars[k] = v
		}
	}

	// COMPUTE ENVIRONMENT VARIABLE
	if runContext.Environment.ID != 0 {
		vars["cds.environment"] = runContext.Environment.Name
		tmp := sdk.ParametersFromEnvironmentVariables(runContext.Environment)
		for k, v := range tmp {
			vars[k] = v
		}
	}

	// COMPUTE  INTEGRATION VARIABLE
	if runContext.ProjectIntegration.ID != 0 {
		vars["cds.integration"] = runContext.ProjectIntegration.Name
		tmp := sdk.ParametersFromIntegration(runContext.ProjectIntegration.Config)
		for k, v := range tmp {
			vars[k] = v
		}

		// COMPUTE DEPLOYMENT STRATEGIES VARIABLE
		if runContext.Application.ID != 0 {
			for pfName, pfConfig := range runContext.Application.DeploymentStrategies {
				if pfName == runContext.ProjectIntegration.Name {
					tmp := sdk.ParametersFromIntegration(pfConfig)
					for k, v := range tmp {
						vars[k] = v
					}
				}
			}
		}
	}

	// COMPUTE PIPELINE PARAMETER
	tmpPip := sdk.ParametersFromPipelineParameters(pipelineParameters)
	for k, v := range tmpPip {
		vars[k] = v
	}

	// COMPUTE PAYLOAD
	e := dump.NewDefaultEncoder()

	e.Formatters = []dump.KeyFormatterFunc{dump.WithDefaultLowerCaseFormatter()}
	e.ExtraFields.DetailedMap = false
	e.ExtraFields.DetailedStruct = false
	e.ExtraFields.Len = false
	e.ExtraFields.Type = false
	tmpVars, errdump := e.ToStringMap(payload)
	if errdump != nil {
		return nil, sdk.WrapError(errdump, "do-dump error")
	}

	//Merge the dumped payload with vars
	vars = sdk.ParametersMapMerge(vars, tmpVars)

	// TODO Update suggest.go  with new variable

	vars["cds.project"] = w.ProjectKey
	vars["cds.workflow"] = w.Name
	vars["cds.pipeline"] = runContext.Pipeline.Name

	// COMPUTE VCS STRATEGY VARIABLE
	if runContext.Application.RepositoryStrategy.ConnectionType != "" {
		vars["git.connection.type"] = runContext.Application.RepositoryStrategy.ConnectionType
		if runContext.Application.RepositoryStrategy.SSHKey != "" {
			vars["git.ssh.key"] = runContext.Application.RepositoryStrategy.SSHKey
		}
		if runContext.Application.RepositoryStrategy.PGPKey != "" {
			vars["git.pgp.key"] = runContext.Application.RepositoryStrategy.PGPKey
		}
		if runContext.Application.RepositoryStrategy.User != "" {
			vars["git.http.user"] = runContext.Application.RepositoryStrategy.User
		}
		if runContext.Application.VCSServer != "" {
			vars["git.server"] = runContext.Application.VCSServer
		}
	} else {
		// remove vcs strategy variable
		delete(vars, "git.ssh.key")
		delete(vars, "git.pgp.key")
		delete(vars, "git.http.user")
	}

	if hookEvent != nil {
		vars["parent.project"] = hookEvent.ParentWorkflow.Key
		vars["parent.run"] = fmt.Sprintf("%d", hookEvent.ParentWorkflow.Run)
		vars["parent.workflow"] = hookEvent.ParentWorkflow.Name
		vars["parent.outgoinghook"] = hookEvent.WorkflowNodeHookUUID
	}

	params := []sdk.Parameter{}
	for k, v := range vars {
		sdk.AddParameter(&params, k, sdk.StringParameter, v)
	}

	return params, nil
}

func getParentParameters(w *sdk.WorkflowRun, nodeRuns []*sdk.WorkflowNodeRun) ([]sdk.Parameter, error) {
	repos := w.Workflow.GetRepositories()
	params := make([]sdk.Parameter, 0, len(nodeRuns))
	for _, parentNodeRun := range nodeRuns {
		var nodeName string

		node := w.Workflow.WorkflowData.NodeByID(parentNodeRun.WorkflowNodeID)
		if node == nil {
			return nil, sdk.WrapError(fmt.Errorf("Unable to find node %d in workflow", parentNodeRun.WorkflowNodeID), "getParentParameters>")
		}
		nodeName = node.Name

		parentParams := make([]sdk.Parameter, 0, len(parentNodeRun.BuildParameters))
		for _, param := range parentNodeRun.BuildParameters {

			if param.Name == "" || param.Name == "cds.semver" || param.Name == "cds.release.version" ||
				strings.HasPrefix(param.Name, "cds.proj") || strings.HasPrefix(param.Name, "workflow.") ||
				strings.HasPrefix(param.Name, "cds.version") || strings.HasPrefix(param.Name, "cds.run.number") ||
				strings.HasPrefix(param.Name, "cds.workflow") || strings.HasPrefix(param.Name, "job.requirement") {
				continue
			}

			// We inherite git variables is there is more than one repositories in the whole workflow
			if strings.HasPrefix(param.Name, "git.") && len(repos) == 1 {
				continue
			}
			if strings.HasPrefix(param.Name, "gerrit.") {
				parentParams = append(parentParams, param)
				continue
			}

			prefix := "workflow." + nodeName + "."

<<<<<<< HEAD
			if param.Name == "payload" {
=======
			if p.Name == "payload" || strings.HasPrefix(p.Name, "cds.triggered") {
>>>>>>> 6ec51028
				// keep p.Name as is
			} else if strings.HasPrefix(param.Name, "cds.") {
				param.Name = strings.Replace(param.Name, "cds.", prefix, 1)
			} else {
				param.Name = prefix + param.Name
			}
			parentParams = append(parentParams, param)
		}
		params = append(params, parentParams...)
	}
	return params, nil
}

func getNodeRunBuildParameters(ctx context.Context, proj *sdk.Project, wr *sdk.WorkflowRun, run *sdk.WorkflowNodeRun, runContext nodeRunContext) ([]sdk.Parameter, error) {
	ctx, end := observability.Span(ctx, "workflow.getNodeRunBuildParameters",
		observability.Tag(observability.TagWorkflow, wr.Workflow.Name),
		observability.Tag(observability.TagWorkflowRun, wr.Number),
		observability.Tag(observability.TagWorkflowNodeRun, run.ID),
	)
	defer end()

	// GET PARAMETER FROM NODE CONTEXT
	params, errparam := GetBuildParameterFromNodeContext(proj, &wr.Workflow, runContext, run.PipelineParameters, run.Payload, run.HookEvent)
	if errparam != nil {
		return nil, sdk.WrapError(errparam, "unable to compute node build parameters")
	}

	errm := &sdk.MultiError{}
	//override default parameters value
	tmp := sdk.ParametersToMap(params)
	tmp["cds.version"] = fmt.Sprintf("%d", run.Number)
	tmp["cds.run"] = fmt.Sprintf("%d.%d", run.Number, run.SubNumber)
	tmp["cds.run.number"] = fmt.Sprintf("%d", run.Number)
	tmp["cds.run.subnumber"] = fmt.Sprintf("%d", run.SubNumber)

	_, next := observability.Span(ctx, "workflow.interpolate")
	params = make([]sdk.Parameter, 0, len(tmp))
	for k, v := range tmp {
		s, err := interpolate.Do(v, tmp)
		if err != nil {
			errm.Append(err)
			continue
		}
		sdk.AddParameter(&params, k, sdk.StringParameter, s)
	}
	next()

	if errm.IsEmpty() {
		return params, nil
	}

	return params, errm
}<|MERGE_RESOLUTION|>--- conflicted
+++ resolved
@@ -181,11 +181,7 @@
 
 			prefix := "workflow." + nodeName + "."
 
-<<<<<<< HEAD
-			if param.Name == "payload" {
-=======
-			if p.Name == "payload" || strings.HasPrefix(p.Name, "cds.triggered") {
->>>>>>> 6ec51028
+			if param.Name == "payload" || strings.HasPrefix(param.Name, "cds.triggered") {
 				// keep p.Name as is
 			} else if strings.HasPrefix(param.Name, "cds.") {
 				param.Name = strings.Replace(param.Name, "cds.", prefix, 1)
