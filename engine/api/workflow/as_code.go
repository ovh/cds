--- conflicted
+++ resolved
@@ -153,11 +153,7 @@
 			wf.LastModified = time.Now()
 
 			if err := updateFromRepository(db, wf.ID, wf.FromRepository); err != nil {
-<<<<<<< HEAD
-				return sdk.WrapError(err, "Unable to update workflow from_repository")
-=======
 				return sdk.WrapError(err, "unable to update workflow from_repository")
->>>>>>> fa22b817
 			}
 		}
 		// If event ended, delete it from db
