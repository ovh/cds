package workflow

import (
	"bytes"
	"context"
	"fmt"
	"time"

	"github.com/go-gorp/gorp"

	"github.com/ovh/cds/engine/api/application"
	"github.com/ovh/cds/engine/api/cache"
	"github.com/ovh/cds/engine/api/event"
	"github.com/ovh/cds/engine/api/repositoriesmanager"
	"github.com/ovh/cds/engine/api/services"
	"github.com/ovh/cds/sdk"
	"github.com/ovh/cds/sdk/exportentities"
	"github.com/ovh/cds/sdk/log"
)

var CacheOperationKey = cache.Key("repositories", "operation", "push")

// UpdateAsCode does a workflow pull and start an operation to push cds files into the git repository
func UpdateAsCode(ctx context.Context, db *gorp.DbMap, store cache.Store, proj *sdk.Project, wf *sdk.Workflow, u sdk.Identifiable, encryptFunc sdk.EncryptFunc) (*sdk.Operation, error) {
	// Get repository
	if wf.WorkflowData.Node.Context == nil || wf.WorkflowData.Node.Context.ApplicationID == 0 {
		return nil, sdk.WithStack(sdk.ErrApplicationNotFound)
	}

	app := wf.Applications[wf.WorkflowData.Node.Context.ApplicationID]
	if app.VCSServer == "" || app.RepositoryFullname == "" {
		return nil, sdk.WithStack(sdk.ErrRepoNotFound)
	}

	client, errclient := createVCSClientFromRootNode(ctx, db, store, proj, wf)
	if errclient != nil {
		return nil, errclient
	}

	repo, errR := client.RepoByFullname(ctx, app.RepositoryFullname)
	if errR != nil {
		return nil, sdk.WrapError(errR, "cannot get repo %s", app.RepositoryFullname)
	}

	// Export workflow
	pull, err := Pull(ctx, db, store, proj, wf.Name, exportentities.FormatYAML, encryptFunc, exportentities.WorkflowSkipIfOnlyOneRepoWebhook)
	if err != nil {
		return nil, sdk.WrapError(err, "cannot pull workflow")
	}

	buf := new(bytes.Buffer)
	if err := pull.Tar(buf); err != nil {
		return nil, sdk.WrapError(err, "cannot tar pulled workflow")
	}

	var vcsStrategy = app.RepositoryStrategy

	if vcsStrategy.SSHKey != "" {
		key := proj.GetSSHKey(vcsStrategy.SSHKey)
		if key == nil {
			return nil, fmt.Errorf("unable to find key %s on project %s", vcsStrategy.SSHKey, proj.Key)
		}
		vcsStrategy.SSHKeyContent = key.Private
	} else {
		if err := application.DecryptVCSStrategyPassword(&app); err != nil {
			return nil, sdk.WrapError(err, "unable to decrypt vcs strategy")
		}
		vcsStrategy = app.RepositoryStrategy
	}

	// Create VCS Operation
	ope := sdk.Operation{
		VCSServer:          app.VCSServer,
		RepoFullName:       app.RepositoryFullname,
		URL:                "",
		RepositoryStrategy: vcsStrategy,
		Setup: sdk.OperationSetup{
			Push: sdk.OperationPush{
				FromBranch: fmt.Sprintf("cdsAsCode-%d", time.Now().Unix()),
				Message:    "",
			},
		},
		User: sdk.User{
			Username: u.GetUsername(),
			Email:    u.GetEmail(),
		},
	}

	if app.RepositoryStrategy.ConnectionType == "ssh" {
		ope.URL = repo.SSHCloneURL
	} else {
		ope.URL = repo.HTTPCloneURL
	}

	if wf.FromRepository == "" {
		ope.Setup.Push.Message = fmt.Sprintf("feat: Enable workflow as code [@%s]", u.GetUsername())
	} else {
		ope.Setup.Push.Message = fmt.Sprintf("chore: Update workflow [@%s]", u.GetUsername())
	}

	multipartData := &services.MultiPartData{
		Reader:      buf,
		ContentType: "application/tar",
	}
	if err := PostRepositoryOperation(ctx, db, *proj, &ope, multipartData); err != nil {
		return nil, sdk.WrapError(err, "unable to post repository operation")
	}
	store.SetWithTTL(cache.Key(CacheOperationKey, ope.UUID), ope, 300)

	return &ope, nil
}

// CheckPullRequestStatus checks the status of the pull request
func CheckPullRequestStatus(ctx context.Context, client sdk.VCSAuthorizedClient, repoFullName string, prID int64) (bool, bool, error) {
	pr, err := client.PullRequest(ctx, repoFullName, int(prID))
	if err != nil {
		if sdk.ErrorIs(err, sdk.ErrNotFound) {
			return false, true, nil
		}
		return false, false, sdk.WrapError(err, "unable to check pull request status")
	}
	return pr.Merged, pr.Closed, nil
}

// SyncAsCodeEvent checks if workflow as to become ascode
func SyncAsCodeEvent(ctx context.Context, db gorp.SqlExecutor, store cache.Store, proj *sdk.Project, wf *sdk.Workflow, u sdk.Identifiable) error {
	if len(wf.AsCodeEvent) == 0 {
		return nil
	}

	client, errclient := createVCSClientFromRootNode(ctx, db, store, proj, wf)
	if errclient != nil {
		return errclient
	}
	app := wf.Applications[wf.WorkflowData.Node.Context.ApplicationID]

	eventLeft := make([]sdk.AsCodeEvent, 0)
	for _, event := range wf.AsCodeEvent {
		merged, closed, err := CheckPullRequestStatus(ctx, client, app.RepositoryFullname, event.PullRequestID)
		if err != nil {
			return err
		}
		// Event merged and workflow not as code yet:  change it to as code workflow
		if merged && wf.FromRepository == "" {
			repo, errR := client.RepoByFullname(ctx, app.RepositoryFullname)
			if errR != nil {
				return sdk.WrapError(errR, "cannot get repo %s", app.RepositoryFullname)
			}
			if app.RepositoryStrategy.ConnectionType == "ssh" {
				wf.FromRepository = repo.SSHCloneURL
			} else {
				wf.FromRepository = repo.HTTPCloneURL
			}
			wf.LastModified = time.Now()

			if err := updateFromRepository(db, wf.ID, wf.FromRepository); err != nil {
				return sdk.WrapError(err, "unable to update workflow from_repository")
			}
		}
		// If event ended, delete it from db
		if merged || closed {
			if err := deleteAsCodeEvent(db, event); err != nil {
				return err
			}
		} else {
			eventLeft = append(eventLeft, event)
		}
	}
	wf.AsCodeEvent = eventLeft
	event.PublishWorkflowUpdate(proj.Key, *wf, *wf, u)
	return nil
}

// UpdateWorkflowAsCodeResult pulls repositories operation and the create pullrequest + update workflow
func UpdateWorkflowAsCodeResult(ctx context.Context, db *gorp.DbMap, store cache.Store, p *sdk.Project, ope *sdk.Operation, wf *sdk.Workflow, u sdk.Identifiable) {
	counter := 0
	defer func() {
		store.SetWithTTL(cache.Key(CacheOperationKey, ope.UUID), ope, 300)
	}()
	for {
		counter++
		if err := GetRepositoryOperation(ctx, db, ope); err != nil {
			log.Error("unable to get repository operation %s: %v", ope.UUID, err)
			continue
		}
		if ope.Status == sdk.OperationStatusError {
			log.Error("operation in error %s: %s", ope.UUID, ope.Error)
			break
		}
		if ope.Status == sdk.OperationStatusDone {
			app := wf.Applications[wf.WorkflowData.Node.Context.ApplicationID]
			vcsServer := repositoriesmanager.GetProjectVCSServer(p, app.VCSServer)
			if vcsServer == nil {
				log.Error("postWorkflowAsCodeHandler> No vcsServer found")
				ope.Status = sdk.OperationStatusError
				ope.Error = "No vcsServer found"
				return
			}
			client, errclient := repositoriesmanager.AuthorizedClient(ctx, db, store, p.Key, vcsServer)
			if errclient != nil {
				log.Error("postWorkflowAsCodeHandler> unable to create repositories manager client: %v", errclient)
				ope.Status = sdk.OperationStatusError
				ope.Error = "unable to create repositories manager client"
				return
			}

			request := sdk.VCSPullRequest{
				Title: ope.Setup.Push.Message,
				Head: sdk.VCSPushEvent{
					Branch: sdk.VCSBranch{
						DisplayID: ope.Setup.Push.FromBranch,
					},
					Repo: app.RepositoryFullname,
				},
				Base: sdk.VCSPushEvent{
					Branch: sdk.VCSBranch{
						DisplayID: ope.Setup.Push.ToBranch,
					},
					Repo: app.RepositoryFullname,
				},
			}
			pr, err := client.PullRequestCreate(ctx, app.RepositoryFullname, request)
			if err != nil {
				log.Error("postWorkflowAsCodeHandler> unable to create pull request: %v", err)
				ope.Status = sdk.OperationStatusError
				ope.Error = "unable to create pull request"
				return
			}
			ope.Setup.Push.PRLink = pr.URL

			asCodeEvent := sdk.AsCodeEvent{
				PullRequestID:  int64(pr.ID),
				WorkflowID:     wf.ID,
				PullRequestURL: pr.URL,
				Username:       u.GetUsername(),
				CreationDate:   time.Now(),
			}

<<<<<<< HEAD
			oldW, errOld := LoadByID(ctx, db, store, p, wf.ID, LoadOptions{})
=======
			oldW, errOld := LoadByID(db, store, p, wf.ID, u, LoadOptions{})
>>>>>>> d367be86
			if errOld != nil {
				log.Error("postWorkflowAsCodeHandler> unable to load workflow: %v", err)
				ope.Status = sdk.OperationStatusError
				ope.Error = "unable to load workflow"
				return
			}

			tx, err := db.Begin()
			if err != nil {
				log.Error("postWorkflowAsCodeHandler> unable to start transaction: %v", err)
				ope.Status = sdk.OperationStatusError
				ope.Error = "unable to start transaction"
				return
			}
			defer tx.Rollback() // nolint

			if err := insertAsCodeEvent(tx, asCodeEvent); err != nil {
				log.Error("postWorkflowAsCodeHandler> unable to insert as code event: %v", err)
				ope.Status = sdk.OperationStatusError
				ope.Error = "unable to insert as code event"
				return
			}

			if err := tx.Commit(); err != nil {
				log.Error("postWorkflowAsCodeHandler> unable to commit workflow: %v", err)
				ope.Status = sdk.OperationStatusError
				ope.Error = "unable to commit transaction"
				return
			}

			event.PublishWorkflowUpdate(p.Key, *wf, *oldW, u)
			return
		}

		if counter == 30 {
			ope.Status = sdk.OperationStatusError
			ope.Error = "Unable to enable workflow as code"
			break
		}
		time.Sleep(2 * time.Second)
	}
}<|MERGE_RESOLUTION|>--- conflicted
+++ resolved
@@ -236,11 +236,7 @@
 				CreationDate:   time.Now(),
 			}
 
-<<<<<<< HEAD
 			oldW, errOld := LoadByID(ctx, db, store, p, wf.ID, LoadOptions{})
-=======
-			oldW, errOld := LoadByID(db, store, p, wf.ID, u, LoadOptions{})
->>>>>>> d367be86
 			if errOld != nil {
 				log.Error("postWorkflowAsCodeHandler> unable to load workflow: %v", err)
 				ope.Status = sdk.OperationStatusError
