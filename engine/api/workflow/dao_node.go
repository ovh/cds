package workflow

import (
<<<<<<< HEAD
	"context"
	"database/sql"
	"encoding/json"
	"fmt"

	"github.com/go-gorp/gorp"

	"github.com/ovh/cds/engine/api/application"
	"github.com/ovh/cds/engine/api/cache"
	"github.com/ovh/cds/engine/api/database/gorpmapping"
	"github.com/ovh/cds/engine/api/environment"
	"github.com/ovh/cds/engine/api/integration"
	"github.com/ovh/cds/engine/api/observability"
	"github.com/ovh/cds/engine/api/pipeline"
=======
>>>>>>> 5eddc0fc
	"github.com/ovh/cds/sdk"
)

<<<<<<< HEAD
var nodeNamePattern = sdk.NamePatternRegex

func updateWorkflowTriggerSrc(db gorp.SqlExecutor, n *sdk.WorkflowNode) error {
	//Update node
	query := "UPDATE workflow_node SET workflow_trigger_src_id = $1 WHERE id = $2"
	if _, err := db.Exec(query, n.TriggerSrcID, n.ID); err != nil {
		return sdk.WrapError(err, "Unable to set  workflow_trigger_src_id ON node %d", n.ID)
	}
	return nil
}

func updateWorkflowTriggerJoinSrc(db gorp.SqlExecutor, n *sdk.WorkflowNode) error {
	//Update node
	query := "UPDATE workflow_node SET workflow_trigger_join_src_id = $1 WHERE id = $2"
	if _, err := db.Exec(query, n.TriggerJoinSrcID, n.ID); err != nil {
		return sdk.WrapError(err, "Unable to set  workflow_trigger_join_src_id ON node %d", n.ID)
	}
	return nil
}

func updateWorkflowTriggerHookSrc(db gorp.SqlExecutor, n *sdk.WorkflowNode) error {
	//Update node
	query := "UPDATE workflow_node SET workflow_outgoing_hook_trigger_id = $1 WHERE id = $2"
	if _, err := db.Exec(query, n.TriggerHookSrcID, n.ID); err != nil {
		return sdk.WrapError(err, "updateWorkflowTriggerHookSrc> Unable to set  workflow_outgoing_hook_trigger_id ON node %d", n.ID)
	}
	return nil
}

func insertNode(db gorp.SqlExecutor, store cache.Store, w *sdk.Workflow, n *sdk.WorkflowNode, u *sdk.AuthentifiedUser, skipDependencies bool) error {
	log.Debug("insertNode> insert or update node %s %d (%s) on %d", n.Name, n.ID, n.Ref, n.PipelineID)

	if !nodeNamePattern.MatchString(n.Name) {
		return sdk.WrapError(sdk.ErrInvalidNodeNamePattern, "insertNode> node has a wrong name %s", n.Name)
	}

	n.WorkflowID = w.ID

	// Init context
	if n.Context == nil {
		n.Context = &sdk.WorkflowNodeContext{}
	}

	if n.Context.ApplicationID == 0 && n.Context.Application != nil {
		n.Context.ApplicationID = n.Context.Application.ID
	}
	if n.Context.EnvironmentID == 0 && n.Context.Environment != nil {
		n.Context.EnvironmentID = n.Context.Environment.ID
	}

	if n.Context.ProjectIntegrationID == 0 && n.Context.ProjectIntegration != nil {
		n.Context.ProjectIntegrationID = n.Context.ProjectIntegration.ID
	}

	//Checks pipeline parameters
	if len(n.Context.DefaultPipelineParameters) > 0 {
		defaultPipParams := make([]sdk.Parameter, 0, len(n.Context.DefaultPipelineParameters))
		for i := range n.Context.DefaultPipelineParameters {
			var paramFound bool
			param := &n.Context.DefaultPipelineParameters[i]
			for _, pipParam := range w.Pipelines[n.PipelineID].Parameter {
				if pipParam.Name == param.Name {
					param.Type = pipParam.Type
					paramFound = true
				}
			}

			if paramFound {
				defaultPipParams = append(defaultPipParams, *param)
			}
		}
		n.Context.DefaultPipelineParameters = defaultPipParams
	}

	if n.Name != w.WorkflowData.Node.Name && n.Context.DefaultPayload != nil {
		defaultPayloadMap, err := n.Context.DefaultPayloadToMap()
		if err == nil && len(defaultPayloadMap) > 0 {
			log.Error("%v", sdk.WrapError(sdk.ErrInvalidNodeDefaultPayload, "payload on node %s", n.Name))
			// TODO: return error when all migrations are done
			n.Context.DefaultPayload = nil
		}
		if err != nil {
			n.Context.DefaultPayload = nil
		}
	}

	if n.ID == 0 {
		//Insert new node
		dbwn := Node(*n)
		if err := db.Insert(&dbwn); err != nil {
			return sdk.WrapError(err, "Unable to insert workflow node %s-%s", n.Name, n.Ref)
		}
		n.ID = dbwn.ID
	}

	if w.Pipelines == nil {
		w.Pipelines = map[int64]sdk.Pipeline{}
	}
	pip, has := w.Pipelines[n.PipelineID]
	//Load the pipeline if not found
	if !has {
		loadedPip, err := pipeline.LoadPipelineByID(context.TODO(), db, n.PipelineID, true)
		if err != nil {
			return sdk.WrapError(err, "Unable to load pipeline for workflow node %s-%s", n.Name, n.Ref)
		}
		w.Pipelines[n.PipelineID] = *loadedPip
		pip = *loadedPip
	}
	n.PipelineName = pip.Name

	if skipDependencies {
		return nil
	}

	//Insert context
	n.Context.WorkflowNodeID = n.ID
	if err := insertNodeContext(db, n.Context); err != nil {
		return sdk.WrapError(err, "Unable to insert workflow node %d context", n.ID)
	}

	if n.Context.Application == nil && n.Context.ApplicationID != 0 {
		app, errA := application.LoadByID(db, store, n.Context.ApplicationID)
		if errA != nil {
			return sdk.WrapError(errA, "InsertOrUpdateNode> Cannot load application %d", n.Context.ApplicationID)
		}
		n.Context.Application = app
	}

	//Insert hooks
	hooksUUIDs := []string{}
	for i := range n.Hooks {
		h := &n.Hooks[i]

		if h.WorkflowHookModel.Name == sdk.RepositoryWebHookModelName && n.Context.ApplicationID == 0 {
			// Remove repository webhook
			hooksUUIDs = append(hooksUUIDs, h.UUID)
			continue
		}

		//Configure the hook
		h.Config[sdk.HookConfigProject] = sdk.WorkflowNodeHookConfigValue{
			Value:        w.ProjectKey,
			Configurable: false,
		}

		h.Config[sdk.HookConfigWorkflow] = sdk.WorkflowNodeHookConfigValue{
			Value:        w.Name,
			Configurable: false,
		}

		h.Config[sdk.HookConfigWorkflowID] = sdk.WorkflowNodeHookConfigValue{
			Value:        fmt.Sprint(w.ID),
			Configurable: false,
		}

		if h.WorkflowHookModel.Name == sdk.RepositoryWebHookModelName || h.WorkflowHookModel.Name == sdk.GitPollerModelName {
			if n.Context.Application == nil || n.Context.Application.RepositoryFullname == "" || n.Context.Application.VCSServer == "" {
				return sdk.WrapError(sdk.ErrForbidden, "InsertOrUpdateNode> Cannot create a git poller or repository webhook on an application without a repository")
			}
			h.Config["vcsServer"] = sdk.WorkflowNodeHookConfigValue{
				Value:        n.Context.Application.VCSServer,
				Configurable: false,
			}
			h.Config["repoFullName"] = sdk.WorkflowNodeHookConfigValue{
				Value:        n.Context.Application.RepositoryFullname,
				Configurable: false,
			}
		}

		//Insert the hook
		if err := insertHook(db, n, h); err != nil {
			return sdk.WrapError(err, "Unable to insert workflow node hook")
		}
	}

	// Delete hook if needed
	if len(hooksUUIDs) > 0 {
		hooks := []sdk.WorkflowNodeHook{}
		for _, h := range n.Hooks {
			found := false
			for _, uuid := range hooksUUIDs {
				if uuid == h.UUID {
					found = true
					break
				}
			}
			if !found {
				hooks = append(hooks, h)
			}
		}
		n.Hooks = hooks
	}

	//Insert triggers
	for i := range n.Triggers {
		log.Debug("inserting trigger")
		t := &n.Triggers[i]
		if errT := insertTrigger(db, store, w, n, t, u); errT != nil {
			return sdk.WrapError(errT, "unable to insert workflow node trigger")
		}
	}

	//Insert outgoing hooks
	for i := range n.OutgoingHooks {
		h := &n.OutgoingHooks[i]
		log.Debug("inserting outgoing hook %+v", h)
		//Insert the hook
		if err := insertOutgoingHook(db, store, w, n, h, u); err != nil {
			return sdk.WrapError(err, "unable to insert workflow node outgoing hook")
		}
	}

	// Insert forks
	for i := range n.Forks {
		f := &n.Forks[i]
		//Insert the hook
		if err := insertFork(db, store, w, n, f, u); err != nil {
			return sdk.WrapError(err, "unable to insert workflow node fork")
		}
	}

	return nil
}

type sqlContext struct {
	ID                        int64          `db:"id"`
	WorkflowNodeID            int64          `db:"workflow_node_id"`
	AppID                     sql.NullInt64  `db:"application_id"`
	EnvID                     sql.NullInt64  `db:"environment_id"`
	ProjectIntegrationID      sql.NullInt64  `db:"project_integration_id"`
	DefaultPayload            sql.NullString `db:"default_payload"`
	DefaultPipelineParameters sql.NullString `db:"default_pipeline_parameters"`
	Conditions                sql.NullString `db:"conditions"`
	Mutex                     sql.NullBool   `db:"mutex"`
}

// UpdateNodeContext updates the node context in database
func UpdateNodeContext(db gorp.SqlExecutor, c *sdk.WorkflowNodeContext) error {
	var sqlContext = sqlContext{}
	sqlContext.ID = c.ID
	sqlContext.WorkflowNodeID = c.WorkflowNodeID
	sqlContext.Mutex = sql.NullBool{Bool: c.Mutex, Valid: true}

	// Set ApplicationID in context
	if c.ApplicationID != 0 {
		sqlContext.AppID = sql.NullInt64{Int64: c.ApplicationID, Valid: true}
	}

	// Set EnvironmentID in context
	if c.EnvironmentID != 0 {
		sqlContext.EnvID = sql.NullInt64{Int64: c.EnvironmentID, Valid: true}
	}

	if c.ProjectIntegrationID != 0 {
		sqlContext.ProjectIntegrationID = sql.NullInt64{Int64: c.ProjectIntegrationID, Valid: true}
	}

	// Set DefaultPayload in context
	if c.DefaultPayload != nil {
		b, errM := json.Marshal(c.DefaultPayload)
		if errM != nil {
			return sdk.WrapError(errM, "updateNodeContext> Unable to marshall workflow node context(%d) default payload", c.ID)
		}
		sqlContext.DefaultPayload = sql.NullString{String: string(b), Valid: true}
	}

	// Set PipelineParameters in context
	if c.DefaultPipelineParameters != nil {
		b, errM := json.Marshal(c.DefaultPipelineParameters)
		if errM != nil {
			return sdk.WrapError(errM, "updateNodeContext> Unable to marshall workflow node context(%d) default pipeline parameters", c.ID)
		}
		sqlContext.DefaultPipelineParameters = sql.NullString{String: string(b), Valid: true}
	}

	for _, cond := range c.Conditions.PlainConditions {
		if _, ok := sdk.WorkflowConditionsOperators[cond.Operator]; !ok {
			return sdk.ErrWorkflowConditionBadOperator
		}
	}

	var errC error
	sqlContext.Conditions, errC = gorpmapping.JSONToNullString(c.Conditions)
	if errC != nil {
		return sdk.WrapError(errC, "updateNodeContext> Unable to marshall workflow node context(%d) conditions", c.ID)
	}

	if _, err := db.Update(&sqlContext); err != nil {
		return sdk.WrapError(err, "Unable to update workflow node context(%d)", c.ID)
	}
	return nil
}

func insertNodeContext(db gorp.SqlExecutor, c *sdk.WorkflowNodeContext) error {
	if err := db.QueryRow("INSERT INTO workflow_node_context (workflow_node_id) VALUES ($1) RETURNING id", c.WorkflowNodeID).Scan(&c.ID); err != nil {
		return sdk.WrapError(err, "Unable to insert workflow node context")
	}

	return UpdateNodeContext(db, c)
}

// CountPipeline Count the number of workflow that use the given pipeline
func CountPipeline(db gorp.SqlExecutor, pipelineID int64) (bool, error) {
	query := `SELECT count(1) FROM workflow_node WHERE pipeline_id= $1`
	nbWorkfow := -1
	err := db.QueryRow(query, pipelineID).Scan(&nbWorkfow)
	return nbWorkfow != 0, err
}

// loadNode loads a node in a workflow
func loadNode(c context.Context, db gorp.SqlExecutor, store cache.Store, proj *sdk.Project, w *sdk.Workflow, id int64, u *sdk.AuthentifiedUser, opts LoadOptions) (*sdk.WorkflowNode, error) {
	c, end := observability.Span(c, "workflow.loadNode",
		observability.Tag(observability.TagWorkflow, w.Name),
		observability.Tag(observability.TagProjectKey, proj.Key),
		observability.Tag("with_pipeline", opts.DeepPipeline),
		observability.Tag("only_root", opts.OnlyRootNode),
		observability.Tag("with_base64_keys", opts.Base64Keys),
		observability.Tag("without_node", opts.WithoutNode),
	)
	defer end()

	dbwn := Node{}
	if err := db.SelectOne(&dbwn, "select * from workflow_node where workflow_id = $1 and id = $2", w.ID, id); err != nil {
		if err == sql.ErrNoRows {
			return nil, sdk.ErrWorkflowNodeNotFound
		}
		return nil, err
	}

	wn := sdk.WorkflowNode(dbwn)
	wn.WorkflowID = w.ID
	wn.Ref = fmt.Sprintf("%d", dbwn.ID)

	if !opts.OnlyRootNode {
		//Load triggers
		triggers, errTrig := loadTriggers(c, db, store, proj, w, &wn, u, opts)
		if errTrig != nil {
			return nil, sdk.WrapError(errTrig, "LoadNode> Unable to load triggers of %d", id)
		}
		wn.Triggers = triggers

		// Load outgoing hooks
		ohooks, errHooks := loadOutgoingHooks(c, db, store, proj, w, &wn, u, opts)
		if errHooks != nil {
			return nil, sdk.WrapError(errHooks, "LoadNode> Unable to load outgoing hooks of %d", id)
		}
		wn.OutgoingHooks = ohooks

		// load forks
		forks, errForks := loadForks(c, db, store, proj, w, &wn, u, opts)
		if errForks != nil {
			return nil, sdk.WrapError(errForks, "LoadNode> Unable to load forks of %d", id)
		}
		wn.Forks = forks
	}

	//Load context
	ctx, errCtx := LoadNodeContext(db, store, proj, wn.ID, u, opts)
	if errCtx != nil {
		return nil, sdk.WrapError(errCtx, "LoadNode> Unable to load context of %d", id)
	}
	wn.Context = ctx

	// Add application in maps
	if w.Applications == nil {
		w.Applications = map[int64]sdk.Application{}
	}
	if ctx.Application != nil {
		w.Applications[ctx.Application.ID] = *ctx.Application
	}

	// Add environment in maps
	if w.Environments == nil {
		w.Environments = map[int64]sdk.Environment{}
	}
	if ctx.Environment != nil {
		w.Environments[ctx.Environment.ID] = *ctx.Environment
	}

	//Load hooks
	hooks, errHooks := loadHooks(db, w, &wn)
	if errHooks != nil {
		return nil, sdk.WrapError(errHooks, "LoadNode> Unable to load hooks of %d", id)
	}
	wn.Hooks = hooks

	//Load pipeline
	if w.Pipelines == nil {
		w.Pipelines = map[int64]sdk.Pipeline{}
	}
	pip, has := w.Pipelines[wn.PipelineID]
	if !has {
		newPip, err := pipeline.LoadPipelineByID(c, db, wn.PipelineID, opts.DeepPipeline)
		if err != nil {
			return nil, sdk.WrapError(err, "Unable to load pipeline of %d", id)
		}

		w.Pipelines[wn.PipelineID] = *newPip
		pip = *newPip
	}
	wn.PipelineName = pip.Name

	if wn.Name == "" {
		wn.Name = pip.Name
	}

	return &wn, nil
}

// LoadNodeContextByNodeName load the context for a given node name and user
func LoadNodeContextByNodeName(db gorp.SqlExecutor, store cache.Store, proj *sdk.Project, u *sdk.AuthentifiedUser, workflowName, nodeName string, opts LoadOptions) (*sdk.WorkflowNodeContext, error) {
	dbnc := NodeContext{}
	query := `
		SELECT workflow_node_context.id, workflow_node_context.workflow_node_id
		FROM workflow_node_context
		JOIN workflow_node ON workflow_node.id = workflow_node_context.workflow_node_id
		JOIN workflow ON workflow.id = workflow_node.workflow_id
		JOIN project ON workflow.project_id = project.id
		WHERE workflow_node.name = $1
		AND project.id = $2
		AND workflow.name = $3
	`
	if err := db.SelectOne(&dbnc, query, nodeName, proj.ID, workflowName); err != nil {
		return nil, sdk.WrapError(err, "Unable to load node context %s in workflow %s in project %s", nodeName, workflowName, proj.Name)
	}
	ctx := sdk.WorkflowNodeContext(dbnc)

	if err := postLoadNodeContext(db, store, proj, u, &ctx, opts); err != nil {
		return nil, sdk.WrapError(err, "Unable to load node context dependencies")
	}

	return &ctx, nil
}

// LoadNodeContext load the context for a given node id and user
func LoadNodeContext(db gorp.SqlExecutor, store cache.Store, proj *sdk.Project, nodeID int64, u *sdk.AuthentifiedUser, opts LoadOptions) (*sdk.WorkflowNodeContext, error) {
	dbnc := NodeContext{}
	if err := db.SelectOne(&dbnc, "select id from workflow_node_context where workflow_node_id = $1", nodeID); err != nil {
		return nil, sdk.WrapError(err, "Unable to load node context %d", nodeID)
	}
	ctx := sdk.WorkflowNodeContext(dbnc)
	ctx.WorkflowNodeID = nodeID

	if err := postLoadNodeContext(db, store, proj, u, &ctx, opts); err != nil {
		return nil, sdk.WrapError(err, "Unable to load node context dependencies")
	}

	return &ctx, nil
}

func postLoadNodeContext(db gorp.SqlExecutor, store cache.Store, proj *sdk.Project, u *sdk.AuthentifiedUser, ctx *sdk.WorkflowNodeContext, opts LoadOptions) error {
	var sqlContext = sqlContext{}
	if err := db.SelectOne(&sqlContext,
		"select application_id, environment_id, default_payload, default_pipeline_parameters, conditions, mutex, project_integration_id from workflow_node_context where id = $1", ctx.ID); err != nil {
		return err
	}
	if sqlContext.AppID.Valid {
		ctx.ApplicationID = sqlContext.AppID.Int64
	}
	if sqlContext.EnvID.Valid {
		ctx.EnvironmentID = sqlContext.EnvID.Int64
	}
	if sqlContext.ProjectIntegrationID.Valid {
		ctx.ProjectIntegrationID = sqlContext.ProjectIntegrationID.Int64
	}
	if sqlContext.Mutex.Valid {
		ctx.Mutex = sqlContext.Mutex.Bool
	}

	//Unmarshal payload
	if err := gorpmapping.JSONNullString(sqlContext.DefaultPayload, &ctx.DefaultPayload); err != nil {
		return sdk.WrapError(err, "Unable to unmarshall context %d default payload", ctx.ID)
	}

	//Unmarshal pipeline parameters
	if err := gorpmapping.JSONNullString(sqlContext.DefaultPipelineParameters, &ctx.DefaultPipelineParameters); err != nil {
		return sdk.WrapError(err, "Unable to unmarshall context %d default pipeline parameters", ctx.ID)
	}

	//Load the application in the context
	if ctx.ApplicationID != 0 {
		app, err := application.LoadByID(db, store, ctx.ApplicationID, application.LoadOptions.WithVariables, application.LoadOptions.WithDeploymentStrategies)
		if err != nil {
			return sdk.WrapError(err, "Unable to load application %d", ctx.ApplicationID)
		}
		if opts.Base64Keys {
			if err := application.LoadAllBase64Keys(db, app); err != nil {
				return sdk.WrapError(err, "Unable to load application %d base64keys", ctx.ApplicationID)
			}
		} else {
			if err := application.LoadAllKeys(db, app); err != nil {
				return sdk.WrapError(err, "Unable to load application %d keys", ctx.ApplicationID)
			}
		}

		ctx.Application = app
	}

	//Load the env in the context
	if ctx.EnvironmentID != 0 {
		env, err := environment.LoadEnvironmentByID(db, ctx.EnvironmentID)
		if err != nil {
			return sdk.WrapError(err, "Unable to load env %d", ctx.EnvironmentID)
		}
		ctx.Environment = env

		if opts.Base64Keys {
			if errE := environment.LoadAllBase64Keys(db, env); errE != nil {
				return sdk.WrapError(errE, "postLoadNodeContext> Unable to load env %d keys", ctx.EnvironmentID)
			}
		}
	}

	//Load the integration in the context
	if ctx.ProjectIntegrationID != 0 {
		if len(proj.Integrations) == 0 {
			integrations, err := integration.LoadIntegrationsByProjectID(db, proj.ID, false)
			if err != nil {
				return sdk.WrapError(err, "Unable to load integrations for this project %d", proj.ID)
			}
			proj.Integrations = integrations
		}
		for _, pf := range proj.Integrations {
			if pf.ID == ctx.ProjectIntegrationID {
				ctx.ProjectIntegration = &pf
				break
			}
		}
		if ctx.ProjectIntegration == nil {
			return sdk.WrapError(fmt.Errorf("unable to find integration id = %d", ctx.ProjectIntegrationID), "postLoadNodeContext")
		}
	}

	if err := gorpmapping.JSONNullString(sqlContext.Conditions, &ctx.Conditions); err != nil {
		return sdk.WrapError(err, "Unable to unmarshall context %d conditions", ctx.ID)
	}

	return nil
}

//deleteNode deletes nodes and all its children
func deleteNode(db gorp.SqlExecutor, w *sdk.Workflow, node *sdk.WorkflowNode) error {
	if node == nil {
		return nil
	}
	log.Debug("deleteNode> Delete node %d %s", node.ID, node.Name)

	dbwn := Node(*node)
	if _, err := db.Delete(&dbwn); err != nil {
		return sdk.WrapError(err, "Unable to delete node %d", dbwn.ID)
	}
	return nil
}
=======
var nodeNamePattern = sdk.NamePatternRegex
>>>>>>> 5eddc0fc
<|MERGE_RESOLUTION|>--- conflicted
+++ resolved
@@ -1,580 +1,7 @@
 package workflow
 
 import (
-<<<<<<< HEAD
-	"context"
-	"database/sql"
-	"encoding/json"
-	"fmt"
-
-	"github.com/go-gorp/gorp"
-
-	"github.com/ovh/cds/engine/api/application"
-	"github.com/ovh/cds/engine/api/cache"
-	"github.com/ovh/cds/engine/api/database/gorpmapping"
-	"github.com/ovh/cds/engine/api/environment"
-	"github.com/ovh/cds/engine/api/integration"
-	"github.com/ovh/cds/engine/api/observability"
-	"github.com/ovh/cds/engine/api/pipeline"
-=======
->>>>>>> 5eddc0fc
 	"github.com/ovh/cds/sdk"
 )
 
-<<<<<<< HEAD
-var nodeNamePattern = sdk.NamePatternRegex
-
-func updateWorkflowTriggerSrc(db gorp.SqlExecutor, n *sdk.WorkflowNode) error {
-	//Update node
-	query := "UPDATE workflow_node SET workflow_trigger_src_id = $1 WHERE id = $2"
-	if _, err := db.Exec(query, n.TriggerSrcID, n.ID); err != nil {
-		return sdk.WrapError(err, "Unable to set  workflow_trigger_src_id ON node %d", n.ID)
-	}
-	return nil
-}
-
-func updateWorkflowTriggerJoinSrc(db gorp.SqlExecutor, n *sdk.WorkflowNode) error {
-	//Update node
-	query := "UPDATE workflow_node SET workflow_trigger_join_src_id = $1 WHERE id = $2"
-	if _, err := db.Exec(query, n.TriggerJoinSrcID, n.ID); err != nil {
-		return sdk.WrapError(err, "Unable to set  workflow_trigger_join_src_id ON node %d", n.ID)
-	}
-	return nil
-}
-
-func updateWorkflowTriggerHookSrc(db gorp.SqlExecutor, n *sdk.WorkflowNode) error {
-	//Update node
-	query := "UPDATE workflow_node SET workflow_outgoing_hook_trigger_id = $1 WHERE id = $2"
-	if _, err := db.Exec(query, n.TriggerHookSrcID, n.ID); err != nil {
-		return sdk.WrapError(err, "updateWorkflowTriggerHookSrc> Unable to set  workflow_outgoing_hook_trigger_id ON node %d", n.ID)
-	}
-	return nil
-}
-
-func insertNode(db gorp.SqlExecutor, store cache.Store, w *sdk.Workflow, n *sdk.WorkflowNode, u *sdk.AuthentifiedUser, skipDependencies bool) error {
-	log.Debug("insertNode> insert or update node %s %d (%s) on %d", n.Name, n.ID, n.Ref, n.PipelineID)
-
-	if !nodeNamePattern.MatchString(n.Name) {
-		return sdk.WrapError(sdk.ErrInvalidNodeNamePattern, "insertNode> node has a wrong name %s", n.Name)
-	}
-
-	n.WorkflowID = w.ID
-
-	// Init context
-	if n.Context == nil {
-		n.Context = &sdk.WorkflowNodeContext{}
-	}
-
-	if n.Context.ApplicationID == 0 && n.Context.Application != nil {
-		n.Context.ApplicationID = n.Context.Application.ID
-	}
-	if n.Context.EnvironmentID == 0 && n.Context.Environment != nil {
-		n.Context.EnvironmentID = n.Context.Environment.ID
-	}
-
-	if n.Context.ProjectIntegrationID == 0 && n.Context.ProjectIntegration != nil {
-		n.Context.ProjectIntegrationID = n.Context.ProjectIntegration.ID
-	}
-
-	//Checks pipeline parameters
-	if len(n.Context.DefaultPipelineParameters) > 0 {
-		defaultPipParams := make([]sdk.Parameter, 0, len(n.Context.DefaultPipelineParameters))
-		for i := range n.Context.DefaultPipelineParameters {
-			var paramFound bool
-			param := &n.Context.DefaultPipelineParameters[i]
-			for _, pipParam := range w.Pipelines[n.PipelineID].Parameter {
-				if pipParam.Name == param.Name {
-					param.Type = pipParam.Type
-					paramFound = true
-				}
-			}
-
-			if paramFound {
-				defaultPipParams = append(defaultPipParams, *param)
-			}
-		}
-		n.Context.DefaultPipelineParameters = defaultPipParams
-	}
-
-	if n.Name != w.WorkflowData.Node.Name && n.Context.DefaultPayload != nil {
-		defaultPayloadMap, err := n.Context.DefaultPayloadToMap()
-		if err == nil && len(defaultPayloadMap) > 0 {
-			log.Error("%v", sdk.WrapError(sdk.ErrInvalidNodeDefaultPayload, "payload on node %s", n.Name))
-			// TODO: return error when all migrations are done
-			n.Context.DefaultPayload = nil
-		}
-		if err != nil {
-			n.Context.DefaultPayload = nil
-		}
-	}
-
-	if n.ID == 0 {
-		//Insert new node
-		dbwn := Node(*n)
-		if err := db.Insert(&dbwn); err != nil {
-			return sdk.WrapError(err, "Unable to insert workflow node %s-%s", n.Name, n.Ref)
-		}
-		n.ID = dbwn.ID
-	}
-
-	if w.Pipelines == nil {
-		w.Pipelines = map[int64]sdk.Pipeline{}
-	}
-	pip, has := w.Pipelines[n.PipelineID]
-	//Load the pipeline if not found
-	if !has {
-		loadedPip, err := pipeline.LoadPipelineByID(context.TODO(), db, n.PipelineID, true)
-		if err != nil {
-			return sdk.WrapError(err, "Unable to load pipeline for workflow node %s-%s", n.Name, n.Ref)
-		}
-		w.Pipelines[n.PipelineID] = *loadedPip
-		pip = *loadedPip
-	}
-	n.PipelineName = pip.Name
-
-	if skipDependencies {
-		return nil
-	}
-
-	//Insert context
-	n.Context.WorkflowNodeID = n.ID
-	if err := insertNodeContext(db, n.Context); err != nil {
-		return sdk.WrapError(err, "Unable to insert workflow node %d context", n.ID)
-	}
-
-	if n.Context.Application == nil && n.Context.ApplicationID != 0 {
-		app, errA := application.LoadByID(db, store, n.Context.ApplicationID)
-		if errA != nil {
-			return sdk.WrapError(errA, "InsertOrUpdateNode> Cannot load application %d", n.Context.ApplicationID)
-		}
-		n.Context.Application = app
-	}
-
-	//Insert hooks
-	hooksUUIDs := []string{}
-	for i := range n.Hooks {
-		h := &n.Hooks[i]
-
-		if h.WorkflowHookModel.Name == sdk.RepositoryWebHookModelName && n.Context.ApplicationID == 0 {
-			// Remove repository webhook
-			hooksUUIDs = append(hooksUUIDs, h.UUID)
-			continue
-		}
-
-		//Configure the hook
-		h.Config[sdk.HookConfigProject] = sdk.WorkflowNodeHookConfigValue{
-			Value:        w.ProjectKey,
-			Configurable: false,
-		}
-
-		h.Config[sdk.HookConfigWorkflow] = sdk.WorkflowNodeHookConfigValue{
-			Value:        w.Name,
-			Configurable: false,
-		}
-
-		h.Config[sdk.HookConfigWorkflowID] = sdk.WorkflowNodeHookConfigValue{
-			Value:        fmt.Sprint(w.ID),
-			Configurable: false,
-		}
-
-		if h.WorkflowHookModel.Name == sdk.RepositoryWebHookModelName || h.WorkflowHookModel.Name == sdk.GitPollerModelName {
-			if n.Context.Application == nil || n.Context.Application.RepositoryFullname == "" || n.Context.Application.VCSServer == "" {
-				return sdk.WrapError(sdk.ErrForbidden, "InsertOrUpdateNode> Cannot create a git poller or repository webhook on an application without a repository")
-			}
-			h.Config["vcsServer"] = sdk.WorkflowNodeHookConfigValue{
-				Value:        n.Context.Application.VCSServer,
-				Configurable: false,
-			}
-			h.Config["repoFullName"] = sdk.WorkflowNodeHookConfigValue{
-				Value:        n.Context.Application.RepositoryFullname,
-				Configurable: false,
-			}
-		}
-
-		//Insert the hook
-		if err := insertHook(db, n, h); err != nil {
-			return sdk.WrapError(err, "Unable to insert workflow node hook")
-		}
-	}
-
-	// Delete hook if needed
-	if len(hooksUUIDs) > 0 {
-		hooks := []sdk.WorkflowNodeHook{}
-		for _, h := range n.Hooks {
-			found := false
-			for _, uuid := range hooksUUIDs {
-				if uuid == h.UUID {
-					found = true
-					break
-				}
-			}
-			if !found {
-				hooks = append(hooks, h)
-			}
-		}
-		n.Hooks = hooks
-	}
-
-	//Insert triggers
-	for i := range n.Triggers {
-		log.Debug("inserting trigger")
-		t := &n.Triggers[i]
-		if errT := insertTrigger(db, store, w, n, t, u); errT != nil {
-			return sdk.WrapError(errT, "unable to insert workflow node trigger")
-		}
-	}
-
-	//Insert outgoing hooks
-	for i := range n.OutgoingHooks {
-		h := &n.OutgoingHooks[i]
-		log.Debug("inserting outgoing hook %+v", h)
-		//Insert the hook
-		if err := insertOutgoingHook(db, store, w, n, h, u); err != nil {
-			return sdk.WrapError(err, "unable to insert workflow node outgoing hook")
-		}
-	}
-
-	// Insert forks
-	for i := range n.Forks {
-		f := &n.Forks[i]
-		//Insert the hook
-		if err := insertFork(db, store, w, n, f, u); err != nil {
-			return sdk.WrapError(err, "unable to insert workflow node fork")
-		}
-	}
-
-	return nil
-}
-
-type sqlContext struct {
-	ID                        int64          `db:"id"`
-	WorkflowNodeID            int64          `db:"workflow_node_id"`
-	AppID                     sql.NullInt64  `db:"application_id"`
-	EnvID                     sql.NullInt64  `db:"environment_id"`
-	ProjectIntegrationID      sql.NullInt64  `db:"project_integration_id"`
-	DefaultPayload            sql.NullString `db:"default_payload"`
-	DefaultPipelineParameters sql.NullString `db:"default_pipeline_parameters"`
-	Conditions                sql.NullString `db:"conditions"`
-	Mutex                     sql.NullBool   `db:"mutex"`
-}
-
-// UpdateNodeContext updates the node context in database
-func UpdateNodeContext(db gorp.SqlExecutor, c *sdk.WorkflowNodeContext) error {
-	var sqlContext = sqlContext{}
-	sqlContext.ID = c.ID
-	sqlContext.WorkflowNodeID = c.WorkflowNodeID
-	sqlContext.Mutex = sql.NullBool{Bool: c.Mutex, Valid: true}
-
-	// Set ApplicationID in context
-	if c.ApplicationID != 0 {
-		sqlContext.AppID = sql.NullInt64{Int64: c.ApplicationID, Valid: true}
-	}
-
-	// Set EnvironmentID in context
-	if c.EnvironmentID != 0 {
-		sqlContext.EnvID = sql.NullInt64{Int64: c.EnvironmentID, Valid: true}
-	}
-
-	if c.ProjectIntegrationID != 0 {
-		sqlContext.ProjectIntegrationID = sql.NullInt64{Int64: c.ProjectIntegrationID, Valid: true}
-	}
-
-	// Set DefaultPayload in context
-	if c.DefaultPayload != nil {
-		b, errM := json.Marshal(c.DefaultPayload)
-		if errM != nil {
-			return sdk.WrapError(errM, "updateNodeContext> Unable to marshall workflow node context(%d) default payload", c.ID)
-		}
-		sqlContext.DefaultPayload = sql.NullString{String: string(b), Valid: true}
-	}
-
-	// Set PipelineParameters in context
-	if c.DefaultPipelineParameters != nil {
-		b, errM := json.Marshal(c.DefaultPipelineParameters)
-		if errM != nil {
-			return sdk.WrapError(errM, "updateNodeContext> Unable to marshall workflow node context(%d) default pipeline parameters", c.ID)
-		}
-		sqlContext.DefaultPipelineParameters = sql.NullString{String: string(b), Valid: true}
-	}
-
-	for _, cond := range c.Conditions.PlainConditions {
-		if _, ok := sdk.WorkflowConditionsOperators[cond.Operator]; !ok {
-			return sdk.ErrWorkflowConditionBadOperator
-		}
-	}
-
-	var errC error
-	sqlContext.Conditions, errC = gorpmapping.JSONToNullString(c.Conditions)
-	if errC != nil {
-		return sdk.WrapError(errC, "updateNodeContext> Unable to marshall workflow node context(%d) conditions", c.ID)
-	}
-
-	if _, err := db.Update(&sqlContext); err != nil {
-		return sdk.WrapError(err, "Unable to update workflow node context(%d)", c.ID)
-	}
-	return nil
-}
-
-func insertNodeContext(db gorp.SqlExecutor, c *sdk.WorkflowNodeContext) error {
-	if err := db.QueryRow("INSERT INTO workflow_node_context (workflow_node_id) VALUES ($1) RETURNING id", c.WorkflowNodeID).Scan(&c.ID); err != nil {
-		return sdk.WrapError(err, "Unable to insert workflow node context")
-	}
-
-	return UpdateNodeContext(db, c)
-}
-
-// CountPipeline Count the number of workflow that use the given pipeline
-func CountPipeline(db gorp.SqlExecutor, pipelineID int64) (bool, error) {
-	query := `SELECT count(1) FROM workflow_node WHERE pipeline_id= $1`
-	nbWorkfow := -1
-	err := db.QueryRow(query, pipelineID).Scan(&nbWorkfow)
-	return nbWorkfow != 0, err
-}
-
-// loadNode loads a node in a workflow
-func loadNode(c context.Context, db gorp.SqlExecutor, store cache.Store, proj *sdk.Project, w *sdk.Workflow, id int64, u *sdk.AuthentifiedUser, opts LoadOptions) (*sdk.WorkflowNode, error) {
-	c, end := observability.Span(c, "workflow.loadNode",
-		observability.Tag(observability.TagWorkflow, w.Name),
-		observability.Tag(observability.TagProjectKey, proj.Key),
-		observability.Tag("with_pipeline", opts.DeepPipeline),
-		observability.Tag("only_root", opts.OnlyRootNode),
-		observability.Tag("with_base64_keys", opts.Base64Keys),
-		observability.Tag("without_node", opts.WithoutNode),
-	)
-	defer end()
-
-	dbwn := Node{}
-	if err := db.SelectOne(&dbwn, "select * from workflow_node where workflow_id = $1 and id = $2", w.ID, id); err != nil {
-		if err == sql.ErrNoRows {
-			return nil, sdk.ErrWorkflowNodeNotFound
-		}
-		return nil, err
-	}
-
-	wn := sdk.WorkflowNode(dbwn)
-	wn.WorkflowID = w.ID
-	wn.Ref = fmt.Sprintf("%d", dbwn.ID)
-
-	if !opts.OnlyRootNode {
-		//Load triggers
-		triggers, errTrig := loadTriggers(c, db, store, proj, w, &wn, u, opts)
-		if errTrig != nil {
-			return nil, sdk.WrapError(errTrig, "LoadNode> Unable to load triggers of %d", id)
-		}
-		wn.Triggers = triggers
-
-		// Load outgoing hooks
-		ohooks, errHooks := loadOutgoingHooks(c, db, store, proj, w, &wn, u, opts)
-		if errHooks != nil {
-			return nil, sdk.WrapError(errHooks, "LoadNode> Unable to load outgoing hooks of %d", id)
-		}
-		wn.OutgoingHooks = ohooks
-
-		// load forks
-		forks, errForks := loadForks(c, db, store, proj, w, &wn, u, opts)
-		if errForks != nil {
-			return nil, sdk.WrapError(errForks, "LoadNode> Unable to load forks of %d", id)
-		}
-		wn.Forks = forks
-	}
-
-	//Load context
-	ctx, errCtx := LoadNodeContext(db, store, proj, wn.ID, u, opts)
-	if errCtx != nil {
-		return nil, sdk.WrapError(errCtx, "LoadNode> Unable to load context of %d", id)
-	}
-	wn.Context = ctx
-
-	// Add application in maps
-	if w.Applications == nil {
-		w.Applications = map[int64]sdk.Application{}
-	}
-	if ctx.Application != nil {
-		w.Applications[ctx.Application.ID] = *ctx.Application
-	}
-
-	// Add environment in maps
-	if w.Environments == nil {
-		w.Environments = map[int64]sdk.Environment{}
-	}
-	if ctx.Environment != nil {
-		w.Environments[ctx.Environment.ID] = *ctx.Environment
-	}
-
-	//Load hooks
-	hooks, errHooks := loadHooks(db, w, &wn)
-	if errHooks != nil {
-		return nil, sdk.WrapError(errHooks, "LoadNode> Unable to load hooks of %d", id)
-	}
-	wn.Hooks = hooks
-
-	//Load pipeline
-	if w.Pipelines == nil {
-		w.Pipelines = map[int64]sdk.Pipeline{}
-	}
-	pip, has := w.Pipelines[wn.PipelineID]
-	if !has {
-		newPip, err := pipeline.LoadPipelineByID(c, db, wn.PipelineID, opts.DeepPipeline)
-		if err != nil {
-			return nil, sdk.WrapError(err, "Unable to load pipeline of %d", id)
-		}
-
-		w.Pipelines[wn.PipelineID] = *newPip
-		pip = *newPip
-	}
-	wn.PipelineName = pip.Name
-
-	if wn.Name == "" {
-		wn.Name = pip.Name
-	}
-
-	return &wn, nil
-}
-
-// LoadNodeContextByNodeName load the context for a given node name and user
-func LoadNodeContextByNodeName(db gorp.SqlExecutor, store cache.Store, proj *sdk.Project, u *sdk.AuthentifiedUser, workflowName, nodeName string, opts LoadOptions) (*sdk.WorkflowNodeContext, error) {
-	dbnc := NodeContext{}
-	query := `
-		SELECT workflow_node_context.id, workflow_node_context.workflow_node_id
-		FROM workflow_node_context
-		JOIN workflow_node ON workflow_node.id = workflow_node_context.workflow_node_id
-		JOIN workflow ON workflow.id = workflow_node.workflow_id
-		JOIN project ON workflow.project_id = project.id
-		WHERE workflow_node.name = $1
-		AND project.id = $2
-		AND workflow.name = $3
-	`
-	if err := db.SelectOne(&dbnc, query, nodeName, proj.ID, workflowName); err != nil {
-		return nil, sdk.WrapError(err, "Unable to load node context %s in workflow %s in project %s", nodeName, workflowName, proj.Name)
-	}
-	ctx := sdk.WorkflowNodeContext(dbnc)
-
-	if err := postLoadNodeContext(db, store, proj, u, &ctx, opts); err != nil {
-		return nil, sdk.WrapError(err, "Unable to load node context dependencies")
-	}
-
-	return &ctx, nil
-}
-
-// LoadNodeContext load the context for a given node id and user
-func LoadNodeContext(db gorp.SqlExecutor, store cache.Store, proj *sdk.Project, nodeID int64, u *sdk.AuthentifiedUser, opts LoadOptions) (*sdk.WorkflowNodeContext, error) {
-	dbnc := NodeContext{}
-	if err := db.SelectOne(&dbnc, "select id from workflow_node_context where workflow_node_id = $1", nodeID); err != nil {
-		return nil, sdk.WrapError(err, "Unable to load node context %d", nodeID)
-	}
-	ctx := sdk.WorkflowNodeContext(dbnc)
-	ctx.WorkflowNodeID = nodeID
-
-	if err := postLoadNodeContext(db, store, proj, u, &ctx, opts); err != nil {
-		return nil, sdk.WrapError(err, "Unable to load node context dependencies")
-	}
-
-	return &ctx, nil
-}
-
-func postLoadNodeContext(db gorp.SqlExecutor, store cache.Store, proj *sdk.Project, u *sdk.AuthentifiedUser, ctx *sdk.WorkflowNodeContext, opts LoadOptions) error {
-	var sqlContext = sqlContext{}
-	if err := db.SelectOne(&sqlContext,
-		"select application_id, environment_id, default_payload, default_pipeline_parameters, conditions, mutex, project_integration_id from workflow_node_context where id = $1", ctx.ID); err != nil {
-		return err
-	}
-	if sqlContext.AppID.Valid {
-		ctx.ApplicationID = sqlContext.AppID.Int64
-	}
-	if sqlContext.EnvID.Valid {
-		ctx.EnvironmentID = sqlContext.EnvID.Int64
-	}
-	if sqlContext.ProjectIntegrationID.Valid {
-		ctx.ProjectIntegrationID = sqlContext.ProjectIntegrationID.Int64
-	}
-	if sqlContext.Mutex.Valid {
-		ctx.Mutex = sqlContext.Mutex.Bool
-	}
-
-	//Unmarshal payload
-	if err := gorpmapping.JSONNullString(sqlContext.DefaultPayload, &ctx.DefaultPayload); err != nil {
-		return sdk.WrapError(err, "Unable to unmarshall context %d default payload", ctx.ID)
-	}
-
-	//Unmarshal pipeline parameters
-	if err := gorpmapping.JSONNullString(sqlContext.DefaultPipelineParameters, &ctx.DefaultPipelineParameters); err != nil {
-		return sdk.WrapError(err, "Unable to unmarshall context %d default pipeline parameters", ctx.ID)
-	}
-
-	//Load the application in the context
-	if ctx.ApplicationID != 0 {
-		app, err := application.LoadByID(db, store, ctx.ApplicationID, application.LoadOptions.WithVariables, application.LoadOptions.WithDeploymentStrategies)
-		if err != nil {
-			return sdk.WrapError(err, "Unable to load application %d", ctx.ApplicationID)
-		}
-		if opts.Base64Keys {
-			if err := application.LoadAllBase64Keys(db, app); err != nil {
-				return sdk.WrapError(err, "Unable to load application %d base64keys", ctx.ApplicationID)
-			}
-		} else {
-			if err := application.LoadAllKeys(db, app); err != nil {
-				return sdk.WrapError(err, "Unable to load application %d keys", ctx.ApplicationID)
-			}
-		}
-
-		ctx.Application = app
-	}
-
-	//Load the env in the context
-	if ctx.EnvironmentID != 0 {
-		env, err := environment.LoadEnvironmentByID(db, ctx.EnvironmentID)
-		if err != nil {
-			return sdk.WrapError(err, "Unable to load env %d", ctx.EnvironmentID)
-		}
-		ctx.Environment = env
-
-		if opts.Base64Keys {
-			if errE := environment.LoadAllBase64Keys(db, env); errE != nil {
-				return sdk.WrapError(errE, "postLoadNodeContext> Unable to load env %d keys", ctx.EnvironmentID)
-			}
-		}
-	}
-
-	//Load the integration in the context
-	if ctx.ProjectIntegrationID != 0 {
-		if len(proj.Integrations) == 0 {
-			integrations, err := integration.LoadIntegrationsByProjectID(db, proj.ID, false)
-			if err != nil {
-				return sdk.WrapError(err, "Unable to load integrations for this project %d", proj.ID)
-			}
-			proj.Integrations = integrations
-		}
-		for _, pf := range proj.Integrations {
-			if pf.ID == ctx.ProjectIntegrationID {
-				ctx.ProjectIntegration = &pf
-				break
-			}
-		}
-		if ctx.ProjectIntegration == nil {
-			return sdk.WrapError(fmt.Errorf("unable to find integration id = %d", ctx.ProjectIntegrationID), "postLoadNodeContext")
-		}
-	}
-
-	if err := gorpmapping.JSONNullString(sqlContext.Conditions, &ctx.Conditions); err != nil {
-		return sdk.WrapError(err, "Unable to unmarshall context %d conditions", ctx.ID)
-	}
-
-	return nil
-}
-
-//deleteNode deletes nodes and all its children
-func deleteNode(db gorp.SqlExecutor, w *sdk.Workflow, node *sdk.WorkflowNode) error {
-	if node == nil {
-		return nil
-	}
-	log.Debug("deleteNode> Delete node %d %s", node.ID, node.Name)
-
-	dbwn := Node(*node)
-	if _, err := db.Delete(&dbwn); err != nil {
-		return sdk.WrapError(err, "Unable to delete node %d", dbwn.ID)
-	}
-	return nil
-}
-=======
-var nodeNamePattern = sdk.NamePatternRegex
->>>>>>> 5eddc0fc
+var nodeNamePattern = sdk.NamePatternRegex