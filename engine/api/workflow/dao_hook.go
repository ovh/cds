package workflow

import (
	"database/sql"
	"fmt"
	"time"

	"github.com/go-gorp/gorp"

	"github.com/ovh/cds/engine/api/database/gorpmapping"
	"github.com/ovh/cds/engine/api/sessionstore"
	"github.com/ovh/cds/sdk"
)

// UpdateHook Update a workflow node hook
func UpdateHook(db gorp.SqlExecutor, h *sdk.WorkflowNodeHook) error {
	dbhook := NodeHook(*h)
	if _, err := db.Update(&dbhook); err != nil {
		return sdk.WrapError(err, "updateHook> Cannot update hook")
	}
	if err := dbhook.PostInsert(db); err != nil {
		return sdk.WrapError(err, "updateHook> Cannot post update hook")
	}
	return nil
}

// insertHook inserts a hook
func insertHook(db gorp.SqlExecutor, node *sdk.WorkflowNode, hook *sdk.WorkflowNodeHook) error {
	hook.WorkflowNodeID = node.ID
	if hook.WorkflowHookModelID == 0 {
		hook.WorkflowHookModelID = hook.WorkflowHookModel.ID
	}

	var icon string
	if hook.WorkflowHookModelID != 0 {
		icon = hook.WorkflowHookModel.Icon
		model, errm := LoadHookModelByID(db, hook.WorkflowHookModelID)
		if errm != nil {
			return sdk.WrapError(errm, "insertHook> Unable to load model %d", hook.WorkflowHookModelID)
		}
		hook.WorkflowHookModel = *model
	} else {
		model, errm := LoadHookModelByName(db, hook.WorkflowHookModel.Name)
		if errm != nil {
			return sdk.WrapError(errm, "insertHook> Unable to load model %s", hook.WorkflowHookModel.Name)
		}
		hook.WorkflowHookModel = *model
	}
	hook.WorkflowHookModelID = hook.WorkflowHookModel.ID

	//TODO: to delete when all previous scheduler are updated
	if _, ok := hook.Config[sdk.SchedulerModelPayload]; hook.WorkflowHookModel.Name == sdk.SchedulerModelName && !ok {
		hook.Config[sdk.SchedulerModelPayload] = sdk.SchedulerModel.DefaultConfig[sdk.SchedulerModelPayload]
	}

	errmu := sdk.MultiError{}
	// Check configuration of the hook vs the model
	for k := range hook.WorkflowHookModel.DefaultConfig {
		if _, ok := hook.Config[k]; !ok {
			errmu = append(errmu, fmt.Errorf("Missing configuration key: %s", k))
		}
	}
	if len(errmu) > 0 {
		return sdk.WrapError(&errmu, "insertHook> Invalid hook configuration")
	}

	// if it's a new hook
	if hook.UUID == "" {
		uuid, erruuid := sessionstore.NewSessionKey()
		if erruuid != nil {
			return sdk.WrapError(erruuid, "insertHook> Unable to load model %d", hook.WorkflowHookModelID)
		}

		hook.UUID = string(uuid)
		if hook.Ref == "" {
			hook.Ref = fmt.Sprintf("%d", time.Now().Unix())
		}

		hook.Config["hookIcon"] = sdk.WorkflowNodeHookConfigValue{
			Value:        icon,
			Configurable: false,
		}
	}

	dbhook := NodeHook(*hook)
	if err := db.Insert(&dbhook); err != nil {
		return sdk.WrapError(err, "insertHook> Unable to insert hook")
	}
	*hook = sdk.WorkflowNodeHook(dbhook)
	return nil
}

//PostInsert is a db hook
func (r *NodeHook) PostInsert(db gorp.SqlExecutor) error {
	sConfig, errgo := gorpmapping.JSONToNullString(r.Config)
	if errgo != nil {
		return errgo
	}

	if _, err := db.Exec("update workflow_node_hook set config = $2 where id = $1", r.ID, sConfig); err != nil {
		return err
	}
	return nil
}

//PostGet is a db hook
func (r *NodeHook) PostGet(db gorp.SqlExecutor) error {
	var res = struct {
		Config sql.NullString `db:"config"`
	}{}
	if err := db.SelectOne(&res, "select config from workflow_node_hook where id = $1", r.ID); err != nil {
		return err
	}

	conf := sdk.WorkflowNodeHookConfig{}

	if err := gorpmapping.JSONNullString(res.Config, &conf); err != nil {
		return err
	}

	r.Config = conf
	//Load the model
	model, err := LoadHookModelByID(db, r.WorkflowHookModelID)
	if err != nil {
		return err
	}

	r.WorkflowHookModel = *model

	return nil
}

// LoadAllHooks returns all hooks
func LoadAllHooks(db gorp.SqlExecutor) ([]sdk.WorkflowNodeHook, error) {
	res := []NodeHook{}
	if _, err := db.Select(&res, "select id, uuid, ref, workflow_hook_model_id, workflow_node_id from workflow_node_hook"); err != nil {
		if err == sql.ErrNoRows {
			return nil, nil
		}
		return nil, sdk.WrapError(err, "LoadAllHooks")
	}

	nodes := []sdk.WorkflowNodeHook{}
	for i := range res {
		if err := res[i].PostGet(db); err != nil {
			return nil, sdk.WrapError(err, "LoadAllHooks")
		}
		nodes = append(nodes, sdk.WorkflowNodeHook(res[i]))
	}

<<<<<<< HEAD
	log.Debug("LoadAllHooks> %d hooks loaded", len(nodes))

=======
>>>>>>> f8bcda91
	return nodes, nil
}

func loadHooks(db gorp.SqlExecutor, node *sdk.WorkflowNode) ([]sdk.WorkflowNodeHook, error) {
	res := []NodeHook{}
	if _, err := db.Select(&res, "select id, uuid, ref, workflow_hook_model_id, workflow_node_id from workflow_node_hook where workflow_node_id = $1", node.ID); err != nil {
		if err == sql.ErrNoRows {
			return nil, nil
		}
		return nil, sdk.WrapError(err, "loadHooks")
	}

	nodes := []sdk.WorkflowNodeHook{}
	for i := range res {
		if err := res[i].PostGet(db); err != nil {
			return nil, sdk.WrapError(err, "loadHooks")
		}
		res[i].WorkflowNodeID = node.ID
		nodes = append(nodes, sdk.WorkflowNodeHook(res[i]))
	}
	return nodes, nil
}

// LoadHookByUUID loads a single hook
func LoadHookByUUID(db gorp.SqlExecutor, uuid string) (*sdk.WorkflowNodeHook, error) {
	query := `
		SELECT id, uuid, ref, workflow_hook_model_id, workflow_node_id
			FROM workflow_node_hook
		WHERE uuid = $1`

	res := NodeHook{}
	if err := db.SelectOne(&res, query, uuid); err != nil {
		if err == sql.ErrNoRows {
			return nil, nil
		}
		return nil, sdk.WrapError(err, "LoadHookByUUID>")
	}

	if err := res.PostGet(db); err != nil {
		return nil, sdk.WrapError(err, "LoadHookByUUID> cannot load postget")
	}
	wNodeHook := sdk.WorkflowNodeHook(res)

	return &wNodeHook, nil
}<|MERGE_RESOLUTION|>--- conflicted
+++ resolved
@@ -148,11 +148,6 @@
 		nodes = append(nodes, sdk.WorkflowNodeHook(res[i]))
 	}
 
-<<<<<<< HEAD
-	log.Debug("LoadAllHooks> %d hooks loaded", len(nodes))
-
-=======
->>>>>>> f8bcda91
 	return nodes, nil
 }
 
