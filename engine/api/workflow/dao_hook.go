package workflow

import (
	"context"
	"database/sql"
	"fmt"
	"time"

	"github.com/go-gorp/gorp"

	"github.com/ovh/cds/engine/api/cache"
	"github.com/ovh/cds/engine/api/database/gorpmapping"
	"github.com/ovh/cds/sdk"
	"github.com/ovh/cds/sdk/log"
)

// UpdateHook Update a workflow node hook
func UpdateHook(db gorp.SqlExecutor, h *sdk.WorkflowNodeHook) error {
	dbhook := NodeHook(*h)
	if _, err := db.Update(&dbhook); err != nil {
		return sdk.WrapError(err, "Cannot update hook")
	}
	if err := dbhook.PostInsert(db); err != nil {
		return sdk.WrapError(err, "Cannot post update hook")
	}
	return nil
}

// DeleteHook Delete a workflow node hook
func DeleteHook(db gorp.SqlExecutor, h *sdk.WorkflowNodeHook) error {
	dbhook := NodeHook(*h)
	if _, err := db.Delete(&dbhook); err != nil {
		return sdk.WrapError(err, "Cannot update hook")
	}
	return nil
}

// insertHook inserts a hook
func insertHook(db gorp.SqlExecutor, node *sdk.WorkflowNode, hook *sdk.WorkflowNodeHook) error {
	hook.WorkflowNodeID = node.ID
	if hook.WorkflowHookModelID == 0 {
		hook.WorkflowHookModelID = hook.WorkflowHookModel.ID
	}

	var icon string
	if hook.WorkflowHookModelID != 0 {
		model, errm := LoadHookModelByID(db, hook.WorkflowHookModelID)
		if errm != nil {
			return sdk.WrapError(errm, "insertHook> Unable to load model %d", hook.WorkflowHookModelID)
		}
		hook.WorkflowHookModel = *model
		icon = hook.WorkflowHookModel.Icon
	} else {
		model, errm := LoadHookModelByName(db, hook.WorkflowHookModel.Name)
		if errm != nil {
			return sdk.WrapError(errm, "insertHook> Unable to load model %s", hook.WorkflowHookModel.Name)
		}
		hook.WorkflowHookModel = *model
	}
	hook.WorkflowHookModelID = hook.WorkflowHookModel.ID

	errmu := sdk.MultiError{}
	// Check configuration of the hook vs the model
	for k := range hook.WorkflowHookModel.DefaultConfig {
		if _, ok := hook.Config[k]; !ok {
			errmu = append(errmu, fmt.Errorf("Missing %s configuration key: %s", hook.WorkflowHookModel.Name, k))
		}
	}
	if len(errmu) > 0 {
		return sdk.WrapError(&errmu, "insertHook> Invalid hook configuration")
	}

	// if it's a new hook
	if hook.UUID == "" {
		hook.UUID = sdk.UUID()
		if hook.Ref == "" {
			hook.Ref = fmt.Sprintf("%d", time.Now().Unix())
		}

		hook.Config["hookIcon"] = sdk.WorkflowNodeHookConfigValue{
			Value:        icon,
			Configurable: false,
		}
	}

	dbhook := NodeHook(*hook)
	if err := db.Insert(&dbhook); err != nil {
		return sdk.WrapError(err, "Unable to insert hook")
	}
	*hook = sdk.WorkflowNodeHook(dbhook)
	return nil
}

//PostInsert is a db hook
func (r *NodeHook) PostInsert(db gorp.SqlExecutor) error {
	sConfig, errgo := gorpmapping.JSONToNullString(r.Config)
	if errgo != nil {
		return errgo
	}

	if _, err := db.Exec("update workflow_node_hook set config = $2 where id = $1", r.ID, sConfig); err != nil {
		return err
	}
	return nil
}

//PostGet is a db hook
func (r *NodeHook) PostGet(db gorp.SqlExecutor) error {
	var res = struct {
		Config sql.NullString `db:"config"`
	}{}
	if err := db.SelectOne(&res, "select config from workflow_node_hook where id = $1", r.ID); err != nil {
		return err
	}

	conf := sdk.WorkflowNodeHookConfig{}

	if err := gorpmapping.JSONNullString(res.Config, &conf); err != nil {
		return err
	}

	r.Config = conf
	//Load the model
	model, err := LoadHookModelByID(db, r.WorkflowHookModelID)
	if err != nil {
		return err
	}

	r.WorkflowHookModel = *model

	return nil
}

// LoadAllHooks returns all hooks
func LoadAllHooks(db gorp.SqlExecutor) ([]sdk.WorkflowNodeHook, error) {
	res := []NodeHook{}
	if _, err := db.Select(&res, "select id, uuid, ref, workflow_hook_model_id, workflow_node_id from workflow_node_hook"); err != nil {
		if err == sql.ErrNoRows {
			return nil, nil
		}
		return nil, sdk.WrapError(err, "LoadAllHooks")
	}

	nodes := []sdk.WorkflowNodeHook{}
	for i := range res {
		if err := res[i].PostGet(db); err != nil {
			return nil, sdk.WrapError(err, "LoadAllHooks")
		}
		nodes = append(nodes, sdk.WorkflowNodeHook(res[i]))
	}

	return nodes, nil
}

func loadHooks(db gorp.SqlExecutor, w *sdk.Workflow, node *sdk.WorkflowNode) ([]sdk.WorkflowNodeHook, error) {
	res := []NodeHook{}
	if _, err := db.Select(&res, "select id, uuid, ref, workflow_hook_model_id, workflow_node_id from workflow_node_hook where workflow_node_id = $1", node.ID); err != nil {
		if err == sql.ErrNoRows {
			return nil, nil
		}
		return nil, sdk.WrapError(err, "loadHooks")
	}

	nodes := []sdk.WorkflowNodeHook{}
	for i := range res {
		if err := res[i].PostGet(db); err != nil {
			return nil, sdk.WrapError(err, "loadHooks")
		}
		res[i].WorkflowNodeID = node.ID
		w.HookModels[res[i].WorkflowHookModelID] = res[i].WorkflowHookModel
		nodes = append(nodes, sdk.WorkflowNodeHook(res[i]))
	}
	return nodes, nil
}

func loadOutgoingHooks(ctx context.Context, db gorp.SqlExecutor, store cache.Store, proj *sdk.Project, w *sdk.Workflow, node *sdk.WorkflowNode, u *sdk.User, opts LoadOptions) ([]sdk.WorkflowNodeOutgoingHook, error) {
	res := []nodeOutgoingHook{}
	if _, err := db.Select(&res, "select id, name, workflow_hook_model_id from workflow_node_outgoing_hook where workflow_node_id = $1", node.ID); err != nil {
		if err == sql.ErrNoRows {
			return nil, nil
		}
		return nil, sdk.WrapError(err, "loadOutgoingHooks")
	}

	hooks := make([]sdk.WorkflowNodeOutgoingHook, len(res))
	for i := range res {
		if err := res[i].PostGet(db); err != nil {
			return nil, sdk.WrapError(err, "loadOutgoingHooks")
		}
		res[i].WorkflowNodeID = node.ID
		hooks[i] = sdk.WorkflowNodeOutgoingHook(res[i])
<<<<<<< HEAD
		w.OutGoingHookModels[hooks[i].WorkflowHookModelID] = hooks[i].WorkflowHookModel
=======
>>>>>>> 079815ae

		//Select triggers id
		var triggerIDs []int64
		if _, err := db.Select(&triggerIDs, "select id from workflow_node_outgoing_hook_trigger where  workflow_node_outgoing_hook_id = $1", hooks[i].ID); err != nil {
			if err == sql.ErrNoRows {
<<<<<<< HEAD
				return nil, sdk.WrapError(err, "nodeOutgoingHook.PostGet> Unable to load hook triggers id for hook %d", hooks[i].ID)
			}
			return nil, sdk.WrapError(err, "nodeOutgoingHook.PostGet> Unable to load hook triggers id for hook %d", hooks[i].ID)
=======
				return nil, sdk.WrapError(err, "Unable to load hook triggers id for hook %d", hooks[i].ID)
			}
			return nil, sdk.WrapError(err, "Unable to load hook triggers id for hook %d", hooks[i].ID)
>>>>>>> 079815ae
		}

		//Load triggers
		for _, t := range triggerIDs {
			jt, err := loadHookTrigger(ctx, db, store, proj, w, &hooks[i], t, u, opts)
			if err != nil {
				if err == sql.ErrNoRows {
					log.Info("nodeOutgoingHook.PostGet> trigger %d not found", t)
					continue
				}
<<<<<<< HEAD
				return nil, sdk.WrapError(err, "nodeOutgoingHook.PostGet> Unable to load hook trigger %d", t)
=======
				return nil, sdk.WrapError(err, "Unable to load hook trigger %d", t)
>>>>>>> 079815ae
			}

			hooks[i].Triggers = append(hooks[i].Triggers, jt)
		}
	}

	return hooks, nil
}

// LoadHookByUUID loads a single hook
func LoadHookByUUID(db gorp.SqlExecutor, uuid string) (*sdk.WorkflowNodeHook, error) {
	query := `
		SELECT id, uuid, ref, workflow_hook_model_id, workflow_node_id
			FROM workflow_node_hook
		WHERE uuid = $1`

	res := NodeHook{}
	if err := db.SelectOne(&res, query, uuid); err != nil {
		if err == sql.ErrNoRows {
			return nil, nil
		}
		return nil, sdk.WithStack(err)
	}

	if err := res.PostGet(db); err != nil {
		return nil, sdk.WrapError(err, "cannot load postget")
	}
	wNodeHook := sdk.WorkflowNodeHook(res)

	return &wNodeHook, nil
}

// LoadHooksByNodeID loads hooks linked to a nodeID
func LoadHooksByNodeID(db gorp.SqlExecutor, nodeID int64) ([]sdk.WorkflowNodeHook, error) {
	query := `
		SELECT id, uuid, ref, workflow_hook_model_id, workflow_node_id
			FROM workflow_node_hook
		WHERE workflow_node_id = $1`

	res := []NodeHook{}
	if _, err := db.Select(&res, query, nodeID); err != nil {
		if err == sql.ErrNoRows {
			return nil, nil
		}
		return nil, sdk.WithStack(err)
	}

	nodeHooks := make([]sdk.WorkflowNodeHook, len(res))
	for i, nh := range res {
		if err := nh.PostGet(db); err != nil {
			return nil, sdk.WrapError(err, "cannot load postget")
		}
		nodeHooks[i] = sdk.WorkflowNodeHook(nh)
	}

	return nodeHooks, nil
}

// insertOutgoingHook inserts a outgoing hook
func insertOutgoingHook(db gorp.SqlExecutor, store cache.Store, w *sdk.Workflow, node *sdk.WorkflowNode, hook *sdk.WorkflowNodeOutgoingHook, u *sdk.User) error {
	hook.WorkflowNodeID = node.ID
	if hook.WorkflowHookModelID == 0 {
		hook.WorkflowHookModelID = hook.WorkflowHookModel.ID
	}

	var icon string
	if hook.WorkflowHookModelID != 0 {
		icon = hook.WorkflowHookModel.Icon
		model, errm := LoadHookModelByID(db, hook.WorkflowHookModelID)
		if errm != nil {
			return sdk.WrapError(errm, "insertHook> Unable to load model %d", hook.WorkflowHookModelID)
		}
		hook.WorkflowHookModel = *model
	} else {
		model, errm := LoadHookModelByName(db, hook.WorkflowHookModel.Name)
		if errm != nil {
			return sdk.WrapError(errm, "insertHook> Unable to load model %s", hook.WorkflowHookModel.Name)
		}
		hook.WorkflowHookModel = *model
		icon = model.Icon
	}
	hook.WorkflowHookModelID = hook.WorkflowHookModel.ID

	hook.Config["hookIcon"] = sdk.WorkflowNodeHookConfigValue{
		Value:        icon,
		Configurable: false,
	}
	hook.Config[sdk.HookConfigProject] = sdk.WorkflowNodeHookConfigValue{Value: w.ProjectKey}
	hook.Config[sdk.HookConfigWorkflow] = sdk.WorkflowNodeHookConfigValue{Value: w.Name}

	dbhook := nodeOutgoingHook(*hook)
	if err := db.Insert(&dbhook); err != nil {
<<<<<<< HEAD
		return sdk.WrapError(err, "insertOutgoingHook> Unable to insert hook")
=======
		return sdk.WrapError(err, "Unable to insert hook")
>>>>>>> 079815ae
	}
	*hook = sdk.WorkflowNodeOutgoingHook(dbhook)

	//Setup destination triggers
	for i := range hook.Triggers {
		t := &hook.Triggers[i]
		if errJT := insertOutgoingTrigger(db, store, w, *hook, t, u); errJT != nil {
			return sdk.WrapError(errJT, "insertOutgoingHook> Unable to insert or update trigger")
		}
	}

	return nil
}

// PostInsert is a db hook
func (h *nodeOutgoingHook) PostInsert(db gorp.SqlExecutor) error {
	sConfig, errgo := gorpmapping.JSONToNullString(h.Config)
	if errgo != nil {
		return errgo
	}

	if _, err := db.Exec("update workflow_node_outgoing_hook set config = $2 where id = $1", h.ID, sConfig); err != nil {
		return err
	}
	return nil
}

// PostGet is a db hook
func (h *nodeOutgoingHook) PostGet(db gorp.SqlExecutor) error {
	resConfig, err := db.SelectNullStr("select config from workflow_node_outgoing_hook where id = $1", h.ID)
	if err != nil {
		return err
	}

	conf := sdk.WorkflowNodeHookConfig{}

	if err := gorpmapping.JSONNullString(resConfig, &conf); err != nil {
		return err
	}

	h.Config = conf
	//Load the model
	model, err := LoadOutgoingHookModelByID(db, h.WorkflowHookModelID)
	if err != nil {
		return err
	}

	h.WorkflowHookModel = *model
	h.Ref = fmt.Sprintf("%d", h.ID)

	return nil
}

func insertOutgoingTrigger(db gorp.SqlExecutor, store cache.Store, w *sdk.Workflow, h sdk.WorkflowNodeOutgoingHook, trigger *sdk.WorkflowNodeOutgoingHookTrigger, u *sdk.User) error {
	trigger.WorkflowNodeOutgoingHookID = h.ID
	trigger.ID = 0

	//Setup destination node
	if errN := insertNode(db, store, w, &trigger.WorkflowDestNode, u, false); errN != nil {
		return sdk.WrapError(errN, "insertOutgoingTrigger> Unable to setup destination node")
	}
	trigger.WorkflowDestNodeID = trigger.WorkflowDestNode.ID

	//Insert trigger
	dbt := outgoingHookTrigger(*trigger)
	if err := db.Insert(&dbt); err != nil {
<<<<<<< HEAD
		return sdk.WrapError(err, "insertOutgoingTrigger> Unable to insert trigger")
=======
		return sdk.WrapError(err, "Unable to insert trigger")
>>>>>>> 079815ae
	}
	trigger.ID = dbt.ID
	trigger.WorkflowDestNode.TriggerHookSrcID = trigger.ID

	// Update node trigger ID
	if err := updateWorkflowTriggerHookSrc(db, &trigger.WorkflowDestNode); err != nil { //FIX
<<<<<<< HEAD
		return sdk.WrapError(err, "insertOutgoingTrigger> Unable to update node %d for trigger %d", trigger.WorkflowDestNode.ID, trigger.ID)
=======
		return sdk.WrapError(err, "Unable to update node %d for trigger %d", trigger.WorkflowDestNode.ID, trigger.ID)
>>>>>>> 079815ae
	}

	return nil
}

// DeleteOutgoingHook deletes cascade a hook
func DeleteOutgoingHook(db gorp.SqlExecutor, h sdk.WorkflowNodeOutgoingHook) error {
	dbh := nodeOutgoingHook(h)
	if _, err := db.Delete(&dbh); err != nil {
<<<<<<< HEAD
		return sdk.WrapError(err, "DeleteOutgoingHook> unable to delete outgoing hook %d", h.ID)
=======
		return sdk.WrapError(err, "unable to delete outgoing hook %d", h.ID)
>>>>>>> 079815ae
	}
	return nil
}

func loadHookTrigger(ctx context.Context, db gorp.SqlExecutor, store cache.Store, proj *sdk.Project, w *sdk.Workflow, hook *sdk.WorkflowNodeOutgoingHook, id int64, u *sdk.User, opts LoadOptions) (sdk.WorkflowNodeOutgoingHookTrigger, error) {
	var t sdk.WorkflowNodeOutgoingHookTrigger

	dbtrigger := outgoingHookTrigger{}
	//Load the trigger
	if err := db.SelectOne(&dbtrigger, "select * from workflow_node_outgoing_hook_trigger where workflow_node_outgoing_hook_id = $1 and id = $2", hook.ID, id); err != nil {
		if err == sql.ErrNoRows {
			return t, nil
		}
<<<<<<< HEAD
		return t, sdk.WrapError(err, "loadHookTrigger> Unable to load trigger %d", id)
=======
		return t, sdk.WrapError(err, "Unable to load trigger %d", id)
>>>>>>> 079815ae
	}

	t = sdk.WorkflowNodeOutgoingHookTrigger(dbtrigger)
	//Load node destination
	if t.WorkflowDestNodeID != 0 {
		dest, err := loadNode(ctx, db, store, proj, w, t.WorkflowDestNodeID, u, opts)
		if err != nil {
<<<<<<< HEAD
			return t, sdk.WrapError(err, "loadHookTrigger> Unable to load destination node %d", t.WorkflowDestNodeID)
=======
			return t, sdk.WrapError(err, "Unable to load destination node %d", t.WorkflowDestNodeID)
>>>>>>> 079815ae
		}
		t.WorkflowDestNode = *dest
	}

	return t, nil
}<|MERGE_RESOLUTION|>--- conflicted
+++ resolved
@@ -189,24 +189,15 @@
 		}
 		res[i].WorkflowNodeID = node.ID
 		hooks[i] = sdk.WorkflowNodeOutgoingHook(res[i])
-<<<<<<< HEAD
 		w.OutGoingHookModels[hooks[i].WorkflowHookModelID] = hooks[i].WorkflowHookModel
-=======
->>>>>>> 079815ae
 
 		//Select triggers id
 		var triggerIDs []int64
 		if _, err := db.Select(&triggerIDs, "select id from workflow_node_outgoing_hook_trigger where  workflow_node_outgoing_hook_id = $1", hooks[i].ID); err != nil {
 			if err == sql.ErrNoRows {
-<<<<<<< HEAD
-				return nil, sdk.WrapError(err, "nodeOutgoingHook.PostGet> Unable to load hook triggers id for hook %d", hooks[i].ID)
-			}
-			return nil, sdk.WrapError(err, "nodeOutgoingHook.PostGet> Unable to load hook triggers id for hook %d", hooks[i].ID)
-=======
 				return nil, sdk.WrapError(err, "Unable to load hook triggers id for hook %d", hooks[i].ID)
 			}
 			return nil, sdk.WrapError(err, "Unable to load hook triggers id for hook %d", hooks[i].ID)
->>>>>>> 079815ae
 		}
 
 		//Load triggers
@@ -217,11 +208,7 @@
 					log.Info("nodeOutgoingHook.PostGet> trigger %d not found", t)
 					continue
 				}
-<<<<<<< HEAD
-				return nil, sdk.WrapError(err, "nodeOutgoingHook.PostGet> Unable to load hook trigger %d", t)
-=======
 				return nil, sdk.WrapError(err, "Unable to load hook trigger %d", t)
->>>>>>> 079815ae
 			}
 
 			hooks[i].Triggers = append(hooks[i].Triggers, jt)
@@ -314,11 +301,7 @@
 
 	dbhook := nodeOutgoingHook(*hook)
 	if err := db.Insert(&dbhook); err != nil {
-<<<<<<< HEAD
-		return sdk.WrapError(err, "insertOutgoingHook> Unable to insert hook")
-=======
 		return sdk.WrapError(err, "Unable to insert hook")
->>>>>>> 079815ae
 	}
 	*hook = sdk.WorkflowNodeOutgoingHook(dbhook)
 
@@ -385,37 +368,16 @@
 	//Insert trigger
 	dbt := outgoingHookTrigger(*trigger)
 	if err := db.Insert(&dbt); err != nil {
-<<<<<<< HEAD
-		return sdk.WrapError(err, "insertOutgoingTrigger> Unable to insert trigger")
-=======
 		return sdk.WrapError(err, "Unable to insert trigger")
->>>>>>> 079815ae
 	}
 	trigger.ID = dbt.ID
 	trigger.WorkflowDestNode.TriggerHookSrcID = trigger.ID
 
 	// Update node trigger ID
 	if err := updateWorkflowTriggerHookSrc(db, &trigger.WorkflowDestNode); err != nil { //FIX
-<<<<<<< HEAD
-		return sdk.WrapError(err, "insertOutgoingTrigger> Unable to update node %d for trigger %d", trigger.WorkflowDestNode.ID, trigger.ID)
-=======
 		return sdk.WrapError(err, "Unable to update node %d for trigger %d", trigger.WorkflowDestNode.ID, trigger.ID)
->>>>>>> 079815ae
-	}
-
-	return nil
-}
-
-// DeleteOutgoingHook deletes cascade a hook
-func DeleteOutgoingHook(db gorp.SqlExecutor, h sdk.WorkflowNodeOutgoingHook) error {
-	dbh := nodeOutgoingHook(h)
-	if _, err := db.Delete(&dbh); err != nil {
-<<<<<<< HEAD
-		return sdk.WrapError(err, "DeleteOutgoingHook> unable to delete outgoing hook %d", h.ID)
-=======
-		return sdk.WrapError(err, "unable to delete outgoing hook %d", h.ID)
->>>>>>> 079815ae
-	}
+	}
+
 	return nil
 }
 
@@ -428,11 +390,7 @@
 		if err == sql.ErrNoRows {
 			return t, nil
 		}
-<<<<<<< HEAD
-		return t, sdk.WrapError(err, "loadHookTrigger> Unable to load trigger %d", id)
-=======
 		return t, sdk.WrapError(err, "Unable to load trigger %d", id)
->>>>>>> 079815ae
 	}
 
 	t = sdk.WorkflowNodeOutgoingHookTrigger(dbtrigger)
@@ -440,11 +398,7 @@
 	if t.WorkflowDestNodeID != 0 {
 		dest, err := loadNode(ctx, db, store, proj, w, t.WorkflowDestNodeID, u, opts)
 		if err != nil {
-<<<<<<< HEAD
-			return t, sdk.WrapError(err, "loadHookTrigger> Unable to load destination node %d", t.WorkflowDestNodeID)
-=======
 			return t, sdk.WrapError(err, "Unable to load destination node %d", t.WorkflowDestNodeID)
->>>>>>> 079815ae
 		}
 		t.WorkflowDestNode = *dest
 	}
