--- conflicted
+++ resolved
@@ -508,11 +508,7 @@
 
 	if n.Context != nil && n.Context.Application != nil {
 		go func() {
-<<<<<<< HEAD
-			commits, curVCSInfos, err := GetNodeRunBuildCommits(dbCopy, store, p, n.ID, w.Number, run, n.Context.Application, n.Context.Environment)
-=======
-			commits, curVCSInfos, err := GetNodeRunBuildCommits(dbCopy, store, p, w.Workflow.Name, n.Name, w, n.Context.Application, n.Context.Environment)
->>>>>>> f4166521
+			commits, curVCSInfos, err := GetNodeRunBuildCommits(dbCopy, store, p, w.Workflow.Name, n.Name, w.Number, run, n.Context.Application, n.Context.Environment)
 			if err != nil {
 				log.Warning("processWorkflowNodeRun> cannot get build commits on a node run %v", err)
 			} else {
