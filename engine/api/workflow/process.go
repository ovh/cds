package workflow

import (
	"bytes"
	"context"
	"fmt"
	"sort"
	"strconv"
	"strings"
	"time"

	"github.com/fsamin/go-dump"
	"github.com/go-gorp/gorp"

	"github.com/ovh/cds/engine/api/cache"
	"github.com/ovh/cds/engine/api/observability"
	"github.com/ovh/cds/engine/api/repositoriesmanager"
	"github.com/ovh/cds/engine/api/services"
	"github.com/ovh/cds/sdk"
	"github.com/ovh/cds/sdk/log"
	"github.com/ovh/cds/sdk/luascript"
	"github.com/ovh/cds/sdk/tracingutils"
)

// processWorkflowRun triggers workflow node for every workflow.
// It contains all the logic for triggers and joins processing.
func processWorkflowRun(ctx context.Context, db gorp.SqlExecutor, store cache.Store, proj *sdk.Project, w *sdk.WorkflowRun, hookEvent *sdk.WorkflowNodeRunHookEvent, manual *sdk.WorkflowNodeRunManual, startingFromNode *int64) (*ProcessorReport, bool, error) {
	if w.Version == 2 {
		log.Debug("Manual run: %+v", manual)
		return processWorkflowDataRun(ctx, db, store, proj, w, hookEvent, manual, startingFromNode)
	}

	// Erase workflow data with old struct for ui compatibility
	if w.Workflow.Root.ID != w.Workflow.WorkflowData.Node.ID {
		data := w.Workflow.Migrate(true)
		w.Workflow.WorkflowData = &data
	}

	var end func()
	ctx, end = observability.Span(ctx, "workflow.processWorkflowRun",
		observability.Tag(observability.TagWorkflowRun, w.Number),
		observability.Tag(observability.TagWorkflow, w.Workflow.Name),
	)
	defer end()

	if w.Header == nil {
		w.Header = sdk.WorkflowRunHeaders{}
	}
	w.Header.Set(sdk.WorkflowRunHeader, strconv.FormatInt(w.Number, 10))
	w.Header.Set(sdk.WorkflowHeader, w.Workflow.Name)
	w.Header.Set(sdk.ProjectKeyHeader, proj.Key)

	// Push data in header to allow tracing
	if observability.Current(ctx).SpanContext().IsSampled() {
		w.Header.Set(tracingutils.SampledHeader, "1")
		w.Header.Set(tracingutils.TraceIDHeader, fmt.Sprintf("%v", observability.Current(ctx).SpanContext().TraceID))
	}

	report := new(ProcessorReport)
	defer func(oldStatus string, wr *sdk.WorkflowRun) {
		if oldStatus != wr.Status {
			report.Add(*wr)
		}
	}(w.Status, w)

	w.Status = string(sdk.StatusBuilding)
	maxsn := MaxSubNumber(w.WorkflowNodeRuns)
	w.LastSubNumber = maxsn

	//Checks startingFromNode
	if startingFromNode != nil {
		start := w.Workflow.GetNode(*startingFromNode)
		if start == nil {
			return report, false, sdk.ErrWorkflowNodeNotFound
		}
		//Run the node : manual or from an event
		nextSubNumber := maxsn
		nodeRuns, ok := w.WorkflowNodeRuns[*startingFromNode]
		if ok && len(nodeRuns) > 0 {
			nextSubNumber++
		}
		log.Debug("processWorkflowRun> starting from node %#v", startingFromNode)
		// Find ancestors
		nodeIds := start.Ancestors(&w.Workflow, false)
		sourceNodesRunID := make([]int64, len(nodeIds))
		for i := range nodeIds {
			nodesRuns, ok := w.WorkflowNodeRuns[nodeIds[i]]
			if ok && len(nodesRuns) > 0 {
				sourceNodesRunID[i] = nodesRuns[0].ID
			} else {
				return report, false, sdk.ErrWorkflowNodeParentNotRun
			}
		}
		r1, conditionOK, errP := processWorkflowNodeRun(ctx, db, store, proj, w, start, int(nextSubNumber), sourceNodesRunID, nil, hookEvent, manual)
		if errP != nil {
			return report, false, sdk.WrapError(errP, "processWorkflowRun> Unable to process workflow node run")
		}
		report, _ = report.Merge(r1, nil)
		w.Status = sdk.StatusWaiting.String()

		return report, conditionOK, nil
	}

	//Checks the root
	if len(w.WorkflowNodeRuns) == 0 {
		log.Debug("processWorkflowRun> starting from the root : %d (pipeline %s)", w.Workflow.Root.ID, w.Workflow.Root.PipelineName)
		//Run the root: manual or from an event
		AddWorkflowRunInfo(w, false, sdk.SpawnMsg{
			ID: sdk.MsgWorkflowStarting.ID,
			Args: []interface{}{
				w.Workflow.Name,
				fmt.Sprintf("%d.%d", w.Number, 0),
			},
		})

		r1, conditionOK, errP := processWorkflowNodeRun(ctx, db, store, proj, w, w.Workflow.Root, 0, nil, nil, hookEvent, manual)
		if errP != nil {
			return report, false, sdk.WrapError(errP, "processWorkflowRun> Unable to process workflow node run")
		}
		report, _ = report.Merge(r1, nil)
		return report, conditionOK, nil
	}

	//Checks the triggers
	for k, v := range w.WorkflowNodeRuns {
		// Subversion of workflowNodeRun
		for i := range v {
			nodeRun := &w.WorkflowNodeRuns[k][i]

			haveToUpdate := false
			//Trigger only if the node is over (successful or not)
			if sdk.StatusIsTerminated(nodeRun.Status) && nodeRun.Status != sdk.StatusNeverBuilt.String() {
				//Find the node in the workflow
				if nodeRun.OutgoingHook == nil {
					node := w.Workflow.GetNode(nodeRun.WorkflowNodeID)
					if node == nil {
						return report, false, sdk.WrapError(sdk.ErrWorkflowNodeNotFound, "processWorkflowRun")
					}
					for j := range node.Forks {
						r1 := processWorkflowNodeFork(ctx, db, store, proj, w, nodeRun, node.Forks[j])
						report.Merge(r1, nil) //nolint
					}

					for j := range node.Triggers {
						t := &node.Triggers[j]
						var r1 *ProcessorReport
						r1, haveToUpdate = processWorklowNodeTrigger(ctx, db, store, proj, w, nodeRun, t)
						report.Merge(r1, nil) // nolint
					}

					// Execute the outgoing hooks (asynchronously)
					for j := range node.OutgoingHooks {
						// Checks if the hooks as already been executed
						// If not instanciante trigger a task on "hooks" uService and store the execution UUID
						// Later the hooks uService will call back the API with the task execution status
						// This will reprocess all the things
						h := node.OutgoingHooks[j]
						var err error
						report, err = report.Merge(processWorkflowNodeOutgoingHook(ctx, db, store, proj, w, nodeRun, &h))
						if err != nil {
							return nil, false, sdk.WrapError(err, "process> Cannot update node run")
						}
					}

				}
			}

			if haveToUpdate {
				if err := updateNodeRunStatusAndTriggersRun(db, nodeRun); err != nil {
					return nil, false, sdk.WrapError(err, "Cannot update node run")
				}
			}
		}
	}

	//Checks the joins
	for i := range w.Workflow.Joins {
		j := &w.Workflow.Joins[i]
		sources := map[int64]*sdk.WorkflowNodeRun{}

		//we have to check noderun for every sources
		for _, id := range j.SourceNodeIDs {
			sources[id] = nil
			if v, okF := w.WorkflowNodeRuns[id]; okF {
				for x := range v {
					nodeRun := &w.WorkflowNodeRuns[id][x]
					if sources[id] == nil {
						sources[id] = nodeRun
						continue
					}
					//We found the source in the list of the noderuns
					if sources[id].SubNumber < nodeRun.SubNumber {
						sources[id] = nodeRun
					}
				}
			}
		}

		//now checks if all sources have been completed
		var ok = true
		nodeRunIDs := []int64{}
		sourcesParams := map[string]string{}
		sourcesFail := 0
		for _, nodeRun := range sources {
			if nodeRun == nil {
				ok = false
				break
			}

			// check status and subnumber
			if !sdk.StatusIsTerminated(nodeRun.Status) || nodeRun.Status == sdk.StatusNeverBuilt.String() || nodeRun.Status == sdk.StatusStopped.String() || nodeRun.SubNumber < maxsn {
				ok = false
				break
			}

			if nodeRun.Status == sdk.StatusFail.String() {
				sourcesFail++
			}

			nodeRunIDs = append(nodeRunIDs, nodeRun.ID)
			//Merge build parameters from all sources
			sourcesParams = sdk.ParametersMapMerge(sourcesParams, sdk.ParametersToMap(nodeRun.BuildParameters))
		}

		//All the sources are completed
		if ok {
			//Checks the triggers
			for x := range j.Triggers {
				t := &j.Triggers[x]
				r1 := processWorklowNodeJoinTrigger(ctx, db, store, proj, w, nodeRunIDs, maxsn, t)
				report.Merge(r1, nil) // nolint
			}
		}
	}

	// Recompute status counter, it's mandatory to resync
	// the map of workflow node runs of the workflow run to get the right statuses
	// After resync, recompute all status counter compute the workflow status
	// All of this is useful to get the right workflow status is the last node status is skipped
	_, next := observability.Span(ctx, "workflow.syncNodeRuns")
	if err := syncNodeRuns(db, w, LoadRunOptions{}); err != nil {
		next()
		return report, false, sdk.WrapError(err, "Unable to sync workflow node runs")
	}
	next()

	// Reinit the counters
	var counterStatus statusCounter
	for k, v := range w.WorkflowNodeRuns {
		lastCurrentSn := lastSubNumber(w.WorkflowNodeRuns[k])
		// Subversion of workflowNodeRun
		for i := range v {
			nodeRun := &w.WorkflowNodeRuns[k][i]
			// Compute for the last subnumber only
			if lastCurrentSn == nodeRun.SubNumber {
				computeRunStatus(nodeRun.Status, &counterStatus)
			}
		}
	}

	w.Status = getRunStatus(counterStatus)
	if err := UpdateWorkflowRun(ctx, db, w); err != nil {
		return report, false, sdk.WithStack(err)
	}

	return report, true, nil
}

func processWorklowNodeTrigger(ctx context.Context, db gorp.SqlExecutor, store cache.Store, proj *sdk.Project, w *sdk.WorkflowRun, nodeRun *sdk.WorkflowNodeRun, t *sdk.WorkflowNodeTrigger) (*ProcessorReport, bool) {
	report := new(ProcessorReport)
	var haveToUpdate bool

	// check if the destination node already exists on w.WorkflowNodeRuns with the same subnumber
	if previousRunArray, ok := w.WorkflowNodeRuns[t.WorkflowDestNode.ID]; ok {
		for _, previousRun := range previousRunArray {
			if previousRun.SubNumber == nodeRun.SubNumber {
				return report, false
			}
		}
	}

	//Keep the subnumber of the previous node in the graph
	r1, conditionOk, errPwnr := processWorkflowNodeRun(ctx, db, store, proj, w, &t.WorkflowDestNode, int(nodeRun.SubNumber), []int64{nodeRun.ID}, nil, nil, nil)
	if errPwnr != nil {
		log.Error("processWorklowNodeTrigger> Unable to process node ID=%d: %s", t.WorkflowDestNode.ID, errPwnr)
		AddWorkflowRunInfo(w, true, sdk.SpawnMsg{
			ID:   sdk.MsgWorkflowError.ID,
			Args: []interface{}{errPwnr.Error()},
		})
	}
	report.Merge(r1, nil) // nolint

	if nodeRun.TriggersRun == nil {
		nodeRun.TriggersRun = make(map[int64]sdk.WorkflowNodeTriggerRun)
	}

	if conditionOk {
		triggerStatus := sdk.StatusSuccess.String()
		triggerRun := sdk.WorkflowNodeTriggerRun{
			Status:             triggerStatus,
			WorkflowDestNodeID: t.WorkflowDestNode.ID,
		}
		nodeRun.TriggersRun[t.ID] = triggerRun
		haveToUpdate = true
	} else {
		wntr, ok := nodeRun.TriggersRun[t.ID]
		if !ok || wntr.Status != sdk.StatusFail.String() {
			triggerRun := sdk.WorkflowNodeTriggerRun{
				Status:             sdk.StatusFail.String(),
				WorkflowDestNodeID: t.WorkflowDestNode.ID,
			}
			nodeRun.TriggersRun[t.ID] = triggerRun
			haveToUpdate = true
		}
	}

	return report, haveToUpdate
}

func processWorklowNodeJoinTrigger(ctx context.Context, db gorp.SqlExecutor, store cache.Store, proj *sdk.Project, w *sdk.WorkflowRun, nodeRunIDs []int64, maxsn int64, t *sdk.WorkflowNodeJoinTrigger) *ProcessorReport {
	report := new(ProcessorReport)

	// check if the destination node already exists on w.WorkflowNodeRuns with the same subnumber
	if previousRunArray, okF := w.WorkflowNodeRuns[t.WorkflowDestNode.ID]; okF {
		for _, previousRun := range previousRunArray {
			if previousRun.SubNumber == maxsn {
				return report
			}
		}
	}

	//Keep the subnumber of the previous node in the graph
	r1, _, err := processWorkflowNodeRun(ctx, db, store, proj, w, &t.WorkflowDestNode, int(maxsn), nodeRunIDs, nil, nil, nil)
	if err != nil {
		AddWorkflowRunInfo(w, true, sdk.SpawnMsg{
			ID:   sdk.MsgWorkflowError.ID,
			Args: []interface{}{err.Error()},
		})
		log.Error("processWorklowNodeJoinTrigger> Unable to process node ID=%d: %v", t.WorkflowDestNode.ID, err)
	}
	report.Merge(r1, nil) // nolint

	return report
}

func processWorklowOutgoingHookTrigger(ctx context.Context, db gorp.SqlExecutor, store cache.Store, proj *sdk.Project, w *sdk.WorkflowRun, subnumber int64, hookRunID string, t *sdk.WorkflowNodeOutgoingHookTrigger) *ProcessorReport {
	report := new(ProcessorReport)

	// check if the destination node already exists on w.WorkflowNodeRuns with the same subnumber
	if previousRunArray, okF := w.WorkflowNodeRuns[t.WorkflowDestNode.ID]; okF {
		for _, previousRun := range previousRunArray {
			if previousRun.SubNumber == subnumber {
				return report
			}
		}
	}

	//Keep the subnumber of the previous node in the graph
	r1, _, errPwnr := processWorkflowNodeRun(ctx, db, store, proj, w, &t.WorkflowDestNode, int(subnumber), nil, &hookRunID, nil, nil)
	if errPwnr != nil {
		log.Error("processWorklowOutgoingHookTrigger> Unable to process node ID=%d: %s", t.WorkflowDestNode.ID, errPwnr)
		AddWorkflowRunInfo(w, true, sdk.SpawnMsg{
			ID:   sdk.MsgWorkflowError.ID,
			Args: []interface{}{errPwnr.Error()},
		})
	}
	report.Merge(r1, nil) // nolint

	return report
}

func processWorkflowNodeOutgoingHook(ctx context.Context, db gorp.SqlExecutor, store cache.Store, p *sdk.Project, w *sdk.WorkflowRun, nodeRun *sdk.WorkflowNodeRun, hook *sdk.WorkflowNodeOutgoingHook) (*ProcessorReport, error) {
	ctx, end := observability.Span(ctx, "workflow.processWorkflowNodeOutgoingHook")
	defer end()

	report := new(ProcessorReport)

	if w.WorkflowNodeRuns == nil {
		w.WorkflowNodeRuns = make(map[int64][]sdk.WorkflowNodeRun)
	}

	//FIX: For the moment, we trigger outgoing hooks on success
	if nodeRun.Status != sdk.StatusSuccess.String() {
		return report, nil
	}

	//Check if the WorkflowNodeOutgoingHookRun already exist with the same subnumber
	hrs, ok := w.WorkflowNodeRuns[hook.ID]
	if ok {
		var hookNodeRun *sdk.WorkflowNodeRun
		for i := range hrs {
			if hrs[i].Number == w.Number && hrs[i].SubNumber == nodeRun.SubNumber {
				hookNodeRun = &hrs[i]
				break
			}
		}
		// If the hookrun is at status terminated, let's trigger outgoing children
		if hookNodeRun != nil && !sdk.StatusIsTerminated(hookNodeRun.Status) {
			log.Debug("hook %d already processed", hook.ID)
			return nil, nil
		} else if hookNodeRun != nil && hookNodeRun.Status != sdk.StatusStopped.String() {
			log.Debug("hook %d is over, we have to reprocess al the things", hook.ID)
			for i := range hook.Triggers {
				t := &hook.Triggers[i]
				log.Debug("checking trigger %+v", t)
				r1 := processWorklowOutgoingHookTrigger(ctx, db, store, p, w, nodeRun.SubNumber, hookNodeRun.UUID, t)
				report.Merge(r1, nil) // nolint
			}
			return report, nil
		} else if hookNodeRun != nil && hookNodeRun.Status == sdk.StatusStopped.String() {
			return report, nil
		}
	}

	srvs, err := services.FindByType(db, services.TypeHooks)
	if err != nil {
		return nil, sdk.WrapError(err, "process> Cannot get hooks service")
	}

	ogHook := &sdk.NodeOutGoingHook{
		HookModelID: hook.WorkflowHookModelID,
		Config:      hook.Config,
		NodeID:      hook.ID,
	}

	if w.Workflow.OutGoingHookModels == nil {
		w.Workflow.OutGoingHookModels = make(map[int64]sdk.WorkflowHookModel)
	}
	model, has := w.Workflow.OutGoingHookModels[hook.WorkflowHookModelID]
	if !has {
		m, errM := LoadOutgoingHookModelByID(db, hook.WorkflowHookModelID)
		if errM != nil {
			return nil, sdk.WrapError(errM, "process> Cannot load outgoing hook model")
		}
		model = *m
		w.Workflow.OutGoingHookModels[hook.WorkflowHookModelID] = *m
	}

	ogHook.Config[sdk.HookConfigModelName] = sdk.WorkflowNodeHookConfigValue{
		Value:        model.Name,
		Configurable: false,
		Type:         sdk.HookConfigTypeString,
	}
	ogHook.Config[sdk.HookConfigModelType] = sdk.WorkflowNodeHookConfigValue{
		Value:        model.Type,
		Configurable: false,
		Type:         sdk.HookConfigTypeString,
	}

	var hookRun = sdk.WorkflowNodeRun{
		WorkflowRunID:    w.ID,
		WorkflowNodeID:   hook.ID,
		WorkflowID:       w.Workflow.ID,
		WorkflowNodeName: hook.Name,
		OutgoingHook: &sdk.NodeOutGoingHook{
			HookModelID: hook.WorkflowHookModelID,
			Config:      hook.Config,
			NodeID:      hook.ID,
		},
		UUID:            sdk.UUID(),
		Status:          sdk.StatusWaiting.String(),
		Number:          w.Number,
		SubNumber:       nodeRun.SubNumber,
		BuildParameters: nodeRun.BuildParameters,
		Callback: &sdk.WorkflowNodeOutgoingHookRunCallback{
			Start:  time.Now(),
			Status: sdk.StatusWaiting.String(),
		},
		Start:          time.Now(),
		LastModified:   time.Now(),
		SourceNodeRuns: []int64{nodeRun.ID},
	}

	var task sdk.Task
	if _, err := services.DoJSONRequest(ctx, srvs, "POST", "/task/execute", hookRun, &task); err != nil {
		log.Warning("outgoing hook execution failed: %v", err)
		hookRun.Status = sdk.StatusFail.String()
	}

	if len(task.Executions) > 0 {
		hookRun.HookExecutionID = task.Executions[0].UUID
	}

	if err := insertWorkflowNodeRun(db, &hookRun); err != nil {
		return report, sdk.WrapError(err, "processWorkflowNodeOutgoingHook> unable to insert node run")
	}

	if w.WorkflowNodeRuns[hook.ID] == nil {
		w.WorkflowNodeRuns[hook.ID] = make([]sdk.WorkflowNodeRun, 0)
	}
	w.WorkflowNodeRuns[hook.ID] = append(w.WorkflowNodeRuns[hook.ID], hookRun)

	sort.Slice(w.WorkflowNodeRuns[hook.ID], func(i, j int) bool {
		return w.WorkflowNodeRuns[hook.ID][i].SubNumber > w.WorkflowNodeRuns[hook.ID][j].SubNumber
	})

	report.Add(hookRun)

	return report, nil
}

//processWorkflowNodeRun triggers execution of a node run
func processWorkflowNodeRun(ctx context.Context, db gorp.SqlExecutor, store cache.Store, p *sdk.Project, w *sdk.WorkflowRun, n *sdk.WorkflowNode, subnumber int, sourceNodeRuns []int64, sourceOutgoingHookRun *string, h *sdk.WorkflowNodeRunHookEvent, m *sdk.WorkflowNodeRunManual) (*ProcessorReport, bool, error) {
	exist, errN := nodeRunExist(db, n.ID, w.Number, subnumber)
	if errN != nil {
		return nil, true, sdk.WrapError(errN, "processWorkflowNodeRun> unable to check if node run exist")
	}
	if exist {
		return nil, true, nil
	}

	var end func()
	ctx, end = observability.Span(ctx, "workflow.processWorkflowNodeRun",
		observability.Tag(observability.TagWorkflow, w.Workflow.Name),
		observability.Tag(observability.TagWorkflowRun, w.Number),
		observability.Tag(observability.TagWorkflowNode, n.Name),
	)
	defer end()

	report := new(ProcessorReport)

	//TODO: Check user for manual done but check permission also for automatic trigger and hooks (with system to authenticate a webhook)

	//Recopy stages
	pip, has := w.Workflow.Pipelines[n.PipelineID]
	if !has {
		return nil, false, fmt.Errorf("pipeline %d not found in workflow", n.PipelineID)
	}
	stages := make([]sdk.Stage, len(pip.Stages))
	copy(stages, pip.Stages)

	run := &sdk.WorkflowNodeRun{
		WorkflowID:       w.WorkflowID,
		LastModified:     time.Now(),
		Start:            time.Now(),
		Number:           w.Number,
		SubNumber:        int64(subnumber),
		WorkflowRunID:    w.ID,
		WorkflowNodeID:   n.ID,
		WorkflowNodeName: n.Name,
		Status:           string(sdk.StatusWaiting),
		Stages:           stages,
		Header:           w.Header,
	}
	if run.SubNumber >= w.LastSubNumber {
		w.LastSubNumber = run.SubNumber
	}
	if n.Context != nil && n.Context.ApplicationID != 0 {
		run.ApplicationID = n.Context.ApplicationID
	} else if n.Context != nil && n.Context.Application != nil {
		run.ApplicationID = n.Context.Application.ID
	}

	runPayload := map[string]string{}

	//If the pipeline has parameter but none are defined on context, use the defaults
	if len(pip.Parameter) > 0 && len(n.Context.DefaultPipelineParameters) == 0 {
		n.Context.DefaultPipelineParameters = pip.Parameter
	}

	parentStatus := sdk.StatusSuccess.String()
	run.SourceNodeRuns = sourceNodeRuns
	runs := []*sdk.WorkflowNodeRun{}
	if sourceNodeRuns != nil {
		//Get all the nodeRun from the sources
		for _, id := range sourceNodeRuns {
			for _, v := range w.WorkflowNodeRuns {
				for _, run := range v {
					if id == run.ID {
						runs = append(runs, &run)
						if run.Status == sdk.StatusFail.String() || run.Status == sdk.StatusStopped.String() {
							parentStatus = run.Status
						}
					}
				}
			}
		}

		for _, r := range runs {
			e := dump.NewDefaultEncoder(new(bytes.Buffer))
			e.Formatters = []dump.KeyFormatterFunc{dump.WithDefaultLowerCaseFormatter()}
			e.ExtraFields.DetailedMap = false
			e.ExtraFields.DetailedStruct = false
			e.ExtraFields.Len = false
			e.ExtraFields.Type = false
			m1, errm1 := e.ToStringMap(r.Payload)
			if errm1 != nil {
				AddWorkflowRunInfo(w, true, sdk.SpawnMsg{
					ID:   sdk.MsgWorkflowError.ID,
					Args: []interface{}{errm1.Error()},
				})
				log.Error("processWorkflowNodeRun> Unable to compute hook payload: %v", errm1)
			}
			runPayload = sdk.ParametersMapMerge(runPayload, m1)
		}
		run.Payload = runPayload
		run.PipelineParameters = sdk.ParametersMerge(pip.Parameter, n.Context.DefaultPipelineParameters)
<<<<<<< HEAD
=======

		// Take first value in pipeline parameter list if no default value is set
		for i := range run.PipelineParameters {
			if run.PipelineParameters[i].Type == sdk.ListParameter && strings.Contains(run.PipelineParameters[i].Value, ";") {
				run.PipelineParameters[i].Value = strings.Split(run.PipelineParameters[i].Value, ";")[0]
			}
		}
>>>>>>> d9b0618e
	}

	if sourceOutgoingHookRun != nil {
		hr := w.GetOutgoingHookRun(*sourceOutgoingHookRun)
		if hr != nil {
			if hr.Status == sdk.StatusFail.String() || hr.Status == sdk.StatusStopped.String() {
				parentStatus = hr.Status
			}
		}
	}

	run.HookEvent = h
	if h != nil {
		runPayload = sdk.ParametersMapMerge(runPayload, h.Payload)
		run.Payload = runPayload
		run.PipelineParameters = sdk.ParametersMerge(pip.Parameter, n.Context.DefaultPipelineParameters)
	}

	run.BuildParameters = append(run.BuildParameters, sdk.Parameter{
		Name:  "cds.node",
		Type:  sdk.StringParameter,
		Value: run.WorkflowNodeName,
	})

	run.Manual = m
	if m != nil {
		e := dump.NewDefaultEncoder(new(bytes.Buffer))
		e.Formatters = []dump.KeyFormatterFunc{dump.WithDefaultLowerCaseFormatter()}
		e.ExtraFields.DetailedMap = false
		e.ExtraFields.DetailedStruct = false
		e.ExtraFields.Len = false
		e.ExtraFields.Type = false
		m1, errm1 := e.ToStringMap(m.Payload)
		if errm1 != nil {
			return report, false, sdk.WrapError(errm1, "processWorkflowNodeRun> Unable to compute payload")
		}
		runPayload = sdk.ParametersMapMerge(runPayload, m1)
		run.Payload = runPayload
		run.PipelineParameters = sdk.ParametersMerge(n.Context.DefaultPipelineParameters, m.PipelineParameters)
		run.BuildParameters = append(run.BuildParameters, sdk.Parameter{
			Name:  "cds.triggered_by.email",
			Type:  sdk.StringParameter,
			Value: m.User.Email,
		}, sdk.Parameter{
			Name:  "cds.triggered_by.fullname",
			Type:  sdk.StringParameter,
			Value: m.User.Fullname,
		}, sdk.Parameter{
			Name:  "cds.triggered_by.username",
			Type:  sdk.StringParameter,
			Value: m.User.Username,
		}, sdk.Parameter{
			Name:  "cds.manual",
			Type:  sdk.StringParameter,
			Value: "true",
		})
	} else {
		run.BuildParameters = append(run.BuildParameters, sdk.Parameter{
			Name:  "cds.manual",
			Type:  sdk.StringParameter,
			Value: "false",
		})
	}

	cdsStatusParam := sdk.Parameter{
		Name:  "cds.status",
		Type:  sdk.StringParameter,
		Value: parentStatus,
	}
	run.BuildParameters = sdk.ParametersFromMap(
		sdk.ParametersMapMerge(
			sdk.ParametersToMap(run.BuildParameters),
			sdk.ParametersToMap([]sdk.Parameter{cdsStatusParam}),
		),
	)

	runContext := nodeRunContext{
		Pipeline: pip,
	}
	app, has := n.Application()
	if has {
		runContext.Application = app
	}
	env, has := n.Environment()
	if has {
		runContext.Environment = env
	}
	prjPlat, has := n.ProjectPlatform()
	if has {
		runContext.ProjectPlatform = prjPlat
	}

	// Process parameters for the jobs
	jobParams, errParam := getNodeRunBuildParameters(ctx, p, w, run, runContext)

	if errParam != nil {
		AddWorkflowRunInfo(w, true, sdk.SpawnMsg{
			ID:   sdk.MsgWorkflowError.ID,
			Args: []interface{}{errParam.Error()},
		})
		// if there an error -> display it in workflowRunInfo and not stop the launch
		log.Error("processWorkflowNodeRun> getNodeRunBuildParameters failed. Project:%s [#%d.%d]%s.%d with payload %v err:%s", p.Name, w.Number, subnumber, w.Workflow.Name, n.ID, run.Payload, errParam)
	}
	run.BuildParameters = append(run.BuildParameters, jobParams...)

	// Inherit parameter from parent job
	if len(runs) > 0 {
		parentsParams, errPP := getParentParameters(w, runs, runPayload)
		if errPP != nil {
			return report, false, sdk.WrapError(errPP, "processWorkflowNodeRun> getParentParameters failed")
		}
		mapBuildParams := sdk.ParametersToMap(run.BuildParameters)
		mapParentParams := sdk.ParametersToMap(parentsParams)

		run.BuildParameters = sdk.ParametersFromMap(sdk.ParametersMapMerge(mapBuildParams, mapParentParams))
	}

	//Parse job params to get the VCS infos
	currentGitValues := map[string]string{}
	for _, param := range jobParams {
		switch param.Name {
		case tagGitHash, tagGitBranch, tagGitTag, tagGitAuthor, tagGitMessage, tagGitRepository, tagGitURL, tagGitHTTPURL:
			currentGitValues[param.Name] = param.Value
		}
	}

	//Parse job params to get the VCS infos
	previousGitValues := map[string]string{}
	for _, param := range run.BuildParameters {
		switch param.Name {
		case tagGitHash, tagGitBranch, tagGitTag, tagGitAuthor, tagGitMessage, tagGitRepository, tagGitURL, tagGitHTTPURL:
			previousGitValues[param.Name] = param.Value
		}
	}

	var isRoot bool
	if n.ID == w.Workflow.Root.ID {
		isRoot = true
	}

	gitValues := currentGitValues
	if previousGitValues[tagGitURL] == currentGitValues[tagGitURL] || previousGitValues[tagGitHTTPURL] == currentGitValues[tagGitHTTPURL] {
		gitValues = previousGitValues
	}

	var vcsInfos vcsInfos
	var errVcs error
	vcsServer := repositoriesmanager.GetProjectVCSServer(p, app.VCSServer)
	vcsInfos, errVcs = getVCSInfos(ctx, db, store, vcsServer, gitValues, app.Name, app.VCSServer, app.RepositoryFullname, !isRoot, previousGitValues[tagGitRepository])
	if errVcs != nil {
		if strings.Contains(errVcs.Error(), "branch has been deleted") {
			AddWorkflowRunInfo(w, true, sdk.SpawnMsg{
				ID:   sdk.MsgWorkflowRunBranchDeleted.ID,
				Args: []interface{}{vcsInfos.Branch},
			})
		} else {
			AddWorkflowRunInfo(w, true, sdk.SpawnMsg{
				ID:   sdk.MsgWorkflowError.ID,
				Args: []interface{}{errVcs.Error()},
			})
		}
		if isRoot {
			return report, false, sdk.WrapError(errVcs, "processWorkflowNodeRun> Cannot get VCSInfos")
		}

		return nil, false, nil
	}

	// only if it's the root pipeline, we put the git... in the build parameters
	// this allow user to write some run conditions with .git.var on the root pipeline
	if isRoot {
		setValuesGitInBuildParameters(run, vcsInfos)
	}

	// Check Run Conditions
	if h != nil {
		hooks := w.Workflow.GetHooks()
		hook, ok := hooks[h.WorkflowNodeHookUUID]
		if !ok {
			return report, false, sdk.WrapError(sdk.ErrNoHook, "processWorkflowNodeRun> Unable to find hook %s", h.WorkflowNodeHookUUID)
		}

		// Check conditions
		var params = run.BuildParameters
		// Define specific destination parameters
		dest := w.Workflow.GetNode(hook.WorkflowNodeID)
		if dest == nil {
			return report, false, sdk.WrapError(sdk.ErrWorkflowNodeNotFound, "processWorkflowNodeRun> Unable to find node %d", hook.WorkflowNodeID)
		}

		if !checkNodeRunCondition(w, dest.Context.Conditions, params) {
			log.Debug("processWorkflowNodeRun> Avoid trigger workflow from hook %s", hook.UUID)
			return report, false, nil
		}
	} else {
		if !checkNodeRunCondition(w, n.Context.Conditions, run.BuildParameters) {
			log.Debug("processWorkflowNodeRun> Condition failed %d/%d", w.ID, n.ID)
			return report, false, nil
		}
	}

	if !isRoot {
		setValuesGitInBuildParameters(run, vcsInfos)
	}

	// Tag VCS infos : add in tag only if it does not exist
	if !w.TagExists(tagGitRepository) {
		w.Tag(tagGitRepository, run.VCSRepository)
		if run.VCSBranch != "" && run.VCSTag == "" {
			w.Tag(tagGitBranch, run.VCSBranch)
		}
		if run.VCSTag != "" {
			w.Tag(tagGitTag, run.VCSTag)
		}
		if len(run.VCSHash) >= 7 {
			w.Tag(tagGitHash, run.VCSHash[:7])
		} else {
			w.Tag(tagGitHash, run.VCSHash)
		}
		w.Tag(tagGitAuthor, vcsInfos.Author)
	}

	// Add env tag
	if n.Context != nil && n.Context.Environment != nil {
		w.Tag(tagEnvironment, n.Context.Environment.Name)
	}

	for _, info := range w.Infos {
		if info.IsError && info.SubNumber == w.LastSubNumber {
			run.Status = string(sdk.StatusFail)
			run.Done = time.Now()
			break
		}
	}

	if err := insertWorkflowNodeRun(db, run); err != nil {
		return report, true, sdk.WrapError(err, "unable to insert run (node id : %d, node name : %s, subnumber : %d)", run.WorkflowNodeID, run.WorkflowNodeName, run.SubNumber)
	}
	w.LastExecution = time.Now()

	buildParameters := sdk.ParametersToMap(run.BuildParameters)
	_, okUI := buildParameters["cds.ui.pipeline.run"]
	_, okID := buildParameters["cds.node.id"]
	if !okUI || !okID {
		if !okUI {
			uiRunURL := fmt.Sprintf("%s/project/%s/workflow/%s/run/%s/node/%d?name=%s", baseUIURL, buildParameters["cds.project"], buildParameters["cds.workflow"], buildParameters["cds.run.number"], run.ID, buildParameters["cds.workflow"])
			sdk.AddParameter(&run.BuildParameters, "cds.ui.pipeline.run", sdk.StringParameter, uiRunURL)
		}
		if !okID {
			sdk.AddParameter(&run.BuildParameters, "cds.node.id", sdk.StringParameter, fmt.Sprintf("%d", run.ID))
		}

		if err := UpdateNodeRunBuildParameters(db, run.ID, run.BuildParameters); err != nil {
			return report, true, sdk.WrapError(err, "unable to update workflow node run build parameters")
		}
	}

	report.Add(*run)

	//Update workflow run
	if w.WorkflowNodeRuns == nil {
		w.WorkflowNodeRuns = make(map[int64][]sdk.WorkflowNodeRun)
	}
	w.WorkflowNodeRuns[run.WorkflowNodeID] = append(w.WorkflowNodeRuns[run.WorkflowNodeID], *run)
	w.LastSubNumber = MaxSubNumber(w.WorkflowNodeRuns)

	if err := UpdateWorkflowRun(ctx, db, w); err != nil {
		return report, true, sdk.WrapError(err, "unable to update workflow run")
	}

	//Check the context.mutex to know if we are allowed to run it
	if n.Context.Mutex {
		//Check if there are builing workflownoderun with the same workflow_node_name for the same workflow
		mutexQuery := `select count(1)
		from workflow_node_run
		join workflow_run on workflow_run.id = workflow_node_run.workflow_run_id
		join workflow on workflow.id = workflow_run.workflow_id
		where workflow.id = $1
		and workflow_node_run.id <> $2
		and workflow_node_run.workflow_node_name = $3
		and workflow_node_run.status = $4`
		nbMutex, err := db.SelectInt(mutexQuery, n.WorkflowID, run.ID, n.Name, string(sdk.StatusBuilding))
		if err != nil {
			return report, false, sdk.WrapError(err, "unable to check mutexes")
		}
		if nbMutex > 0 {
			log.Debug("processWorkflowNodeRun> Noderun %s processed but not executed because of mutex", n.Name)
			AddWorkflowRunInfo(w, false, sdk.SpawnMsg{
				ID:   sdk.MsgWorkflowNodeMutex.ID,
				Args: []interface{}{n.Name},
			})

			if err := UpdateWorkflowRun(ctx, db, w); err != nil {
				return report, true, sdk.WrapError(err, "unable to update workflow run")
			}

			//Mutex is locked. exit without error
			return report, true, nil
		}
		//Mutex is free, continue
	}

	//Execute the node run !
	r1, err := execute(ctx, db, store, p, run, runContext)
	if err != nil {
		return report, true, sdk.WrapError(err, "unable to execute workflow run")
	}
	_, _ = report.Merge(r1, nil)
	return report, true, nil
}

func setValuesGitInBuildParameters(run *sdk.WorkflowNodeRun, vcsInfos vcsInfos) {
	run.VCSRepository = vcsInfos.Repository
	run.VCSBranch = vcsInfos.Branch
	run.VCSTag = vcsInfos.Tag
	run.VCSHash = vcsInfos.Hash
	run.VCSServer = vcsInfos.Server

	sdk.ParameterAddOrSetValue(&run.BuildParameters, tagGitRepository, sdk.StringParameter, run.VCSRepository)
	sdk.ParameterAddOrSetValue(&run.BuildParameters, tagGitBranch, sdk.StringParameter, run.VCSBranch)
	sdk.ParameterAddOrSetValue(&run.BuildParameters, tagGitTag, sdk.StringParameter, run.VCSTag)
	sdk.ParameterAddOrSetValue(&run.BuildParameters, tagGitHash, sdk.StringParameter, run.VCSHash)
	sdk.ParameterAddOrSetValue(&run.BuildParameters, tagGitAuthor, sdk.StringParameter, vcsInfos.Author)
	sdk.ParameterAddOrSetValue(&run.BuildParameters, tagGitMessage, sdk.StringParameter, vcsInfos.Message)
	sdk.ParameterAddOrSetValue(&run.BuildParameters, tagGitURL, sdk.StringParameter, vcsInfos.URL)
	sdk.ParameterAddOrSetValue(&run.BuildParameters, tagGitHTTPURL, sdk.StringParameter, vcsInfos.HTTPUrl)
}

func checkNodeRunCondition(wr *sdk.WorkflowRun, conditions sdk.WorkflowNodeConditions, params []sdk.Parameter) bool {

	var conditionsOK bool
	var errc error
	if conditions.LuaScript == "" {
		conditionsOK, errc = sdk.WorkflowCheckConditions(conditions.PlainConditions, params)
	} else {
		luacheck, err := luascript.NewCheck()
		if err != nil {
			log.Warning("processWorkflowNodeRun> WorkflowCheckConditions error: %s", err)
			AddWorkflowRunInfo(wr, true, sdk.SpawnMsg{
				ID:   sdk.MsgWorkflowError.ID,
				Args: []interface{}{fmt.Sprintf("Error init LUA System: %v", err)},
			})
		}
		luacheck.SetVariables(sdk.ParametersToMap(params))
		errc = luacheck.Perform(conditions.LuaScript)
		conditionsOK = luacheck.Result
	}
	if errc != nil {
		log.Warning("processWorkflowNodeRun> WorkflowCheckConditions error: %s", errc)
		AddWorkflowRunInfo(wr, true, sdk.SpawnMsg{
			ID:   sdk.MsgWorkflowError.ID,
			Args: []interface{}{fmt.Sprintf("Error on LUA Condition: %v", errc)},
		})
		return false
	}
	return conditionsOK
}

// AddWorkflowRunInfo add WorkflowRunInfo on a WorkflowRun
func AddWorkflowRunInfo(run *sdk.WorkflowRun, isError bool, infos ...sdk.SpawnMsg) {
	for _, i := range infos {
		run.Infos = append(run.Infos, sdk.WorkflowRunInfo{
			APITime:   time.Now(),
			Message:   i,
			IsError:   isError,
			SubNumber: run.LastSubNumber,
		})
	}
}

// computeRunStatus is useful to compute number of runs in success, building and fail
type statusCounter struct {
	success, building, failed, stoppped, skipped, disabled int
}

// getRunStatus return the status depending on number of runs in success, building, stopped and fail
func getRunStatus(counter statusCounter) string {
	switch {
	case counter.building > 0:
		return sdk.StatusBuilding.String()
	case counter.failed > 0:
		return sdk.StatusFail.String()
	case counter.stoppped > 0:
		return sdk.StatusStopped.String()
	case counter.success > 0:
		return sdk.StatusSuccess.String()
	case counter.skipped > 0:
		return sdk.StatusSkipped.String()
	case counter.disabled > 0:
		return sdk.StatusDisabled.String()
	default:
		return sdk.StatusNeverBuilt.String()
	}
}

func computeRunStatus(status string, counter *statusCounter) {
	switch status {
	case sdk.StatusSuccess.String():
		counter.success++
	case sdk.StatusBuilding.String(), sdk.StatusWaiting.String():
		counter.building++
	case sdk.StatusFail.String():
		counter.failed++
	case sdk.StatusStopped.String():
		counter.stoppped++
	case sdk.StatusSkipped.String():
		counter.skipped++
	case sdk.StatusDisabled.String():
		counter.disabled++
	}
}

// MaxSubNumber returns the MaxSubNumber of workflowNodeRuns
func MaxSubNumber(workflowNodeRuns map[int64][]sdk.WorkflowNodeRun) int64 {
	var maxsn int64
	for _, wNodeRuns := range workflowNodeRuns {
		for _, wNodeRun := range wNodeRuns {
			if maxsn < wNodeRun.SubNumber {
				maxsn = wNodeRun.SubNumber
			}
		}
	}

	return maxsn
}

func lastSubNumber(workflowNodeRuns []sdk.WorkflowNodeRun) int64 {
	var lastSn int64
	for _, wNodeRun := range workflowNodeRuns {
		if lastSn < wNodeRun.SubNumber {
			lastSn = wNodeRun.SubNumber
		}
	}
	return lastSn
}<|MERGE_RESOLUTION|>--- conflicted
+++ resolved
@@ -595,8 +595,6 @@
 		}
 		run.Payload = runPayload
 		run.PipelineParameters = sdk.ParametersMerge(pip.Parameter, n.Context.DefaultPipelineParameters)
-<<<<<<< HEAD
-=======
 
 		// Take first value in pipeline parameter list if no default value is set
 		for i := range run.PipelineParameters {
@@ -604,7 +602,6 @@
 				run.PipelineParameters[i].Value = strings.Split(run.PipelineParameters[i].Value, ";")[0]
 			}
 		}
->>>>>>> d9b0618e
 	}
 
 	if sourceOutgoingHookRun != nil {
