package workflow

import (
	"bytes"
	"context"
	"fmt"
	"sort"
	"strconv"
	"strings"
	"time"

	"github.com/fsamin/go-dump"
	"github.com/go-gorp/gorp"

	"github.com/ovh/cds/engine/api/cache"
	"github.com/ovh/cds/engine/api/observability"
	"github.com/ovh/cds/engine/api/repositoriesmanager"
	"github.com/ovh/cds/engine/api/services"
	"github.com/ovh/cds/sdk"
	"github.com/ovh/cds/sdk/log"
	"github.com/ovh/cds/sdk/luascript"
	"github.com/ovh/cds/sdk/tracingutils"
)

// processWorkflowRun triggers workflow node for every workflow.
// It contains all the logic for triggers and joins processing.
func processWorkflowRun(ctx context.Context, db gorp.SqlExecutor, store cache.Store, proj *sdk.Project, w *sdk.WorkflowRun, hookEvent *sdk.WorkflowNodeRunHookEvent, manual *sdk.WorkflowNodeRunManual, startingFromNode *int64) (*ProcessorReport, bool, error) {
	if w.Version == 2 {
		return processWorkflowDataRun(ctx, db, store, proj, w, hookEvent, manual, startingFromNode)
	}

	// Erase workflow data with old struct for ui compatibility
	if w.Workflow.Root.ID != w.Workflow.WorkflowData.Node.ID {
		data := w.Workflow.Migrate(true)
		w.Workflow.WorkflowData = &data
	}

	var end func()
	ctx, end = observability.Span(ctx, "workflow.processWorkflowRun",
		observability.Tag(observability.TagWorkflowRun, w.Number),
		observability.Tag(observability.TagWorkflow, w.Workflow.Name),
	)
	defer end()

	if w.Header == nil {
		w.Header = sdk.WorkflowRunHeaders{}
	}
	w.Header.Set(sdk.WorkflowRunHeader, strconv.FormatInt(w.Number, 10))
	w.Header.Set(sdk.WorkflowHeader, w.Workflow.Name)
	w.Header.Set(sdk.ProjectKeyHeader, proj.Key)

	// Push data in header to allow tracing
	if observability.Current(ctx).SpanContext().IsSampled() {
		w.Header.Set(tracingutils.SampledHeader, "1")
		w.Header.Set(tracingutils.TraceIDHeader, fmt.Sprintf("%v", observability.Current(ctx).SpanContext().TraceID))
	}

	report := new(ProcessorReport)
	defer func(oldStatus string, wr *sdk.WorkflowRun) {
		if oldStatus != wr.Status {
			report.Add(*wr)
		}
	}(w.Status, w)

	w.Status = string(sdk.StatusBuilding)
	maxsn := MaxSubNumber(w.WorkflowNodeRuns)
	w.LastSubNumber = maxsn

	//Checks startingFromNode
	if startingFromNode != nil {
		start := w.Workflow.GetNode(*startingFromNode)
		if start == nil {
			return report, false, sdk.ErrWorkflowNodeNotFound
		}
		//Run the node : manual or from an event
		nextSubNumber := maxsn
		nodeRuns, ok := w.WorkflowNodeRuns[*startingFromNode]
		if ok && len(nodeRuns) > 0 {
			nextSubNumber++
		}
		log.Debug("processWorkflowRun> starting from node %#v", startingFromNode)
		// Find ancestors
		nodeIds := start.Ancestors(&w.Workflow, false)
		sourceNodesRunID := make([]int64, len(nodeIds))
		for i := range nodeIds {
			nodesRuns, ok := w.WorkflowNodeRuns[nodeIds[i]]
			if ok && len(nodesRuns) > 0 {
				sourceNodesRunID[i] = nodesRuns[0].ID
			} else {
				return report, false, sdk.ErrWorkflowNodeParentNotRun
			}
		}
		r1, conditionOK, errP := processWorkflowNodeRun(ctx, db, store, proj, w, start, int(nextSubNumber), sourceNodesRunID, nil, hookEvent, manual)
		if errP != nil {
			return report, false, sdk.WrapError(errP, "processWorkflowRun> Unable to process workflow node run")
		}
		report, _ = report.Merge(r1, nil)
		w.Status = sdk.StatusWaiting.String()

		return report, conditionOK, nil
	}

	//Checks the root
	if len(w.WorkflowNodeRuns) == 0 {
		log.Debug("processWorkflowRun> starting from the root : %d (pipeline %s)", w.Workflow.Root.ID, w.Workflow.Root.PipelineName)
		//Run the root: manual or from an event
		AddWorkflowRunInfo(w, false, sdk.SpawnMsg{
			ID: sdk.MsgWorkflowStarting.ID,
			Args: []interface{}{
				w.Workflow.Name,
				fmt.Sprintf("%d.%d", w.Number, 0),
			},
		})

		r1, conditionOK, errP := processWorkflowNodeRun(ctx, db, store, proj, w, w.Workflow.Root, 0, nil, nil, hookEvent, manual)
		if errP != nil {
			return report, false, sdk.WrapError(errP, "processWorkflowRun> Unable to process workflow node run")
		}
		report, _ = report.Merge(r1, nil)
		return report, conditionOK, nil
	}

	//Checks the triggers
	for k, v := range w.WorkflowNodeRuns {
		// Subversion of workflowNodeRun
		for i := range v {
			nodeRun := &w.WorkflowNodeRuns[k][i]

			haveToUpdate := false
			//Trigger only if the node is over (successful or not)
			if sdk.StatusIsTerminated(nodeRun.Status) && nodeRun.Status != sdk.StatusNeverBuilt.String() {
				//Find the node in the workflow
				if nodeRun.OutgoingHook == nil {
					node := w.Workflow.GetNode(nodeRun.WorkflowNodeID)
					if node == nil {
						return report, false, sdk.WrapError(sdk.ErrWorkflowNodeNotFound, "processWorkflowRun")
					}
					for j := range node.Forks {
						r1 := processWorkflowNodeFork(ctx, db, store, proj, w, nodeRun, node.Forks[j])
						report.Merge(r1, nil) //nolint
					}

					for j := range node.Triggers {
						t := &node.Triggers[j]
						var r1 *ProcessorReport
						r1, haveToUpdate = processWorklowNodeTrigger(ctx, db, store, proj, w, nodeRun, t)
						report.Merge(r1, nil) // nolint
					}

					// Execute the outgoing hooks (asynchronously)
					for j := range node.OutgoingHooks {
						// Checks if the hooks as already been executed
						// If not instanciante trigger a task on "hooks" uService and store the execution UUID
						// Later the hooks uService will call back the API with the task execution status
						// This will reprocess all the things
						h := node.OutgoingHooks[j]
						var err error
						report, err = report.Merge(processWorkflowNodeOutgoingHook(ctx, db, store, proj, w, nodeRun, &h))
						if err != nil {
							return nil, false, sdk.WrapError(err, "process> Cannot update node run")
						}
					}

				}
			}

			if haveToUpdate {
				if err := updateNodeRunStatusAndTriggersRun(db, nodeRun); err != nil {
					return nil, false, sdk.WrapError(err, "process> Cannot update node run")
				}
			}
		}
	}

	//Checks the joins
	for i := range w.Workflow.Joins {
		j := &w.Workflow.Joins[i]
		sources := map[int64]*sdk.WorkflowNodeRun{}

		//we have to check noderun for every sources
		for _, id := range j.SourceNodeIDs {
			sources[id] = nil
			if v, okF := w.WorkflowNodeRuns[id]; okF {
				for x := range v {
					nodeRun := &w.WorkflowNodeRuns[id][x]
					if sources[id] == nil {
						sources[id] = nodeRun
						continue
					}
					//We found the source in the list of the noderuns
					if sources[id].SubNumber < nodeRun.SubNumber {
						sources[id] = nodeRun
					}
				}
			}
		}

		//now checks if all sources have been completed
		var ok = true
		nodeRunIDs := []int64{}
		sourcesParams := map[string]string{}
		sourcesFail := 0
		for _, nodeRun := range sources {
			if nodeRun == nil {
				ok = false
				break
			}

			// check status and subnumber
			if !sdk.StatusIsTerminated(nodeRun.Status) || nodeRun.Status == sdk.StatusNeverBuilt.String() || nodeRun.Status == sdk.StatusStopped.String() || nodeRun.SubNumber < maxsn {
				ok = false
				break
			}

			if nodeRun.Status == sdk.StatusFail.String() {
				sourcesFail++
			}

			nodeRunIDs = append(nodeRunIDs, nodeRun.ID)
			//Merge build parameters from all sources
			sourcesParams = sdk.ParametersMapMerge(sourcesParams, sdk.ParametersToMap(nodeRun.BuildParameters))
		}

		//All the sources are completed
		if ok {
			//Checks the triggers
			for x := range j.Triggers {
				t := &j.Triggers[x]
				r1 := processWorklowNodeJoinTrigger(ctx, db, store, proj, w, nodeRunIDs, maxsn, t)
				report.Merge(r1, nil) // nolint
			}
		}
	}

	// Recompute status counter, it's mandatory to resync
	// the map of workflow node runs of the workflow run to get the right statuses
	// After resync, recompute all status counter compute the workflow status
	// All of this is useful to get the right workflow status is the last node status is skipped
	_, next := observability.Span(ctx, "workflow.syncNodeRuns")
	if err := syncNodeRuns(db, w, LoadRunOptions{}); err != nil {
		next()
		return report, false, sdk.WrapError(err, "processWorkflowRun> Unable to sync workflow node runs")
	}
	next()

	// Reinit the counters
	var counterStatus statusCounter
	for k, v := range w.WorkflowNodeRuns {
		lastCurrentSn := lastSubNumber(w.WorkflowNodeRuns[k])
		// Subversion of workflowNodeRun
		for i := range v {
			nodeRun := &w.WorkflowNodeRuns[k][i]
			// Compute for the last subnumber only
			if lastCurrentSn == nodeRun.SubNumber {
				computeRunStatus(nodeRun.Status, &counterStatus)
			}
		}
	}

	w.Status = getRunStatus(counterStatus)

	if err := UpdateWorkflowRun(ctx, db, w); err != nil {
		return report, false, sdk.WrapError(err, "processWorkflowRun>")
	}

	return report, true, nil
}

func processWorklowNodeTrigger(ctx context.Context, db gorp.SqlExecutor, store cache.Store, proj *sdk.Project, w *sdk.WorkflowRun, nodeRun *sdk.WorkflowNodeRun, t *sdk.WorkflowNodeTrigger) (*ProcessorReport, bool) {
	report := new(ProcessorReport)
	var haveToUpdate bool

	// check if the destination node already exists on w.WorkflowNodeRuns with the same subnumber
	if previousRunArray, ok := w.WorkflowNodeRuns[t.WorkflowDestNode.ID]; ok {
		for _, previousRun := range previousRunArray {
			if previousRun.SubNumber == nodeRun.SubNumber {
				return report, false
			}
		}
	}

	//Keep the subnumber of the previous node in the graph
	r1, conditionOk, errPwnr := processWorkflowNodeRun(ctx, db, store, proj, w, &t.WorkflowDestNode, int(nodeRun.SubNumber), []int64{nodeRun.ID}, nil, nil, nil)
	if errPwnr != nil {
		log.Error("processWorklowNodeTrigger> Unable to process node ID=%d: %s", t.WorkflowDestNode.ID, errPwnr)
		AddWorkflowRunInfo(w, true, sdk.SpawnMsg{
			ID:   sdk.MsgWorkflowError.ID,
			Args: []interface{}{errPwnr.Error()},
		})
	}
	report.Merge(r1, nil) // nolint

	if nodeRun.TriggersRun == nil {
		nodeRun.TriggersRun = make(map[int64]sdk.WorkflowNodeTriggerRun)
	}

	if conditionOk {
		triggerStatus := sdk.StatusSuccess.String()
		triggerRun := sdk.WorkflowNodeTriggerRun{
			Status:             triggerStatus,
			WorkflowDestNodeID: t.WorkflowDestNode.ID,
		}
		nodeRun.TriggersRun[t.ID] = triggerRun
		haveToUpdate = true
	} else {
		wntr, ok := nodeRun.TriggersRun[t.ID]
		if !ok || wntr.Status != sdk.StatusFail.String() {
			triggerRun := sdk.WorkflowNodeTriggerRun{
				Status:             sdk.StatusFail.String(),
				WorkflowDestNodeID: t.WorkflowDestNode.ID,
			}
			nodeRun.TriggersRun[t.ID] = triggerRun
			haveToUpdate = true
		}
	}

	return report, haveToUpdate
}

func processWorklowNodeJoinTrigger(ctx context.Context, db gorp.SqlExecutor, store cache.Store, proj *sdk.Project, w *sdk.WorkflowRun, nodeRunIDs []int64, maxsn int64, t *sdk.WorkflowNodeJoinTrigger) *ProcessorReport {
	report := new(ProcessorReport)

	// check if the destination node already exists on w.WorkflowNodeRuns with the same subnumber
	if previousRunArray, okF := w.WorkflowNodeRuns[t.WorkflowDestNode.ID]; okF {
		for _, previousRun := range previousRunArray {
			if previousRun.SubNumber == maxsn {
				return report
			}
		}
	}

	//Keep the subnumber of the previous node in the graph
	r1, _, err := processWorkflowNodeRun(ctx, db, store, proj, w, &t.WorkflowDestNode, int(maxsn), nodeRunIDs, nil, nil, nil)
	if err != nil {
		AddWorkflowRunInfo(w, true, sdk.SpawnMsg{
			ID:   sdk.MsgWorkflowError.ID,
			Args: []interface{}{err.Error()},
		})
		log.Error("processWorklowNodeJoinTrigger> Unable to process node ID=%d: %v", t.WorkflowDestNode.ID, err)
	}
	report.Merge(r1, nil) // nolint

	return report
}

func processWorklowOutgoingHookTrigger(ctx context.Context, db gorp.SqlExecutor, store cache.Store, proj *sdk.Project, w *sdk.WorkflowRun, subnumber int64, hookRunID string, t *sdk.WorkflowNodeOutgoingHookTrigger) *ProcessorReport {
	report := new(ProcessorReport)

	// check if the destination node already exists on w.WorkflowNodeRuns with the same subnumber
	if previousRunArray, okF := w.WorkflowNodeRuns[t.WorkflowDestNode.ID]; okF {
		for _, previousRun := range previousRunArray {
			if previousRun.SubNumber == subnumber {
				return report
			}
		}
	}

	//Keep the subnumber of the previous node in the graph
	r1, _, errPwnr := processWorkflowNodeRun(ctx, db, store, proj, w, &t.WorkflowDestNode, int(subnumber), nil, &hookRunID, nil, nil)
	if errPwnr != nil {
		log.Error("processWorklowOutgoingHookTrigger> Unable to process node ID=%d: %s", t.WorkflowDestNode.ID, errPwnr)
		AddWorkflowRunInfo(w, true, sdk.SpawnMsg{
			ID:   sdk.MsgWorkflowError.ID,
			Args: []interface{}{errPwnr.Error()},
		})
	}
	report.Merge(r1, nil) // nolint

	return report
}

func processWorkflowNodeOutgoingHook(ctx context.Context, db gorp.SqlExecutor, store cache.Store, p *sdk.Project, w *sdk.WorkflowRun, nodeRun *sdk.WorkflowNodeRun, hook *sdk.WorkflowNodeOutgoingHook) (*ProcessorReport, error) {
	ctx, end := observability.Span(ctx, "workflow.processWorkflowNodeOutgoingHook")
	defer end()

	report := new(ProcessorReport)

	if w.WorkflowNodeRuns == nil {
		w.WorkflowNodeRuns = make(map[int64][]sdk.WorkflowNodeRun)
	}

	//FIX: For the moment, we trigger outgoing hooks on success
	if nodeRun.Status != sdk.StatusSuccess.String() {
		return report, nil
	}

	//Check if the WorkflowNodeOutgoingHookRun already exist with the same subnumber
	hrs, ok := w.WorkflowNodeRuns[hook.ID]
	if ok {
		var hookNodeRun *sdk.WorkflowNodeRun
		for i := range hrs {
			if hrs[i].Number == w.Number && hrs[i].SubNumber == nodeRun.SubNumber {
				hookNodeRun = &hrs[i]
				break
			}
		}
		// If the hookrun is at status terminated, let's trigger outgoing children
		if hookNodeRun != nil && !sdk.StatusIsTerminated(hookNodeRun.Status) {
			log.Debug("hook %d already processed", hook.ID)
			return nil, nil
		} else if hookNodeRun != nil && hookNodeRun.Status != sdk.StatusStopped.String() {
			log.Debug("hook %d is over, we have to reprocess al the things", hook.ID)
			for i := range hook.Triggers {
				t := &hook.Triggers[i]
				log.Debug("checking trigger %+v", t)
				r1 := processWorklowOutgoingHookTrigger(ctx, db, store, p, w, nodeRun.SubNumber, hookNodeRun.UUID, t)
				report.Merge(r1, nil) // nolint
			}
			return report, nil
		} else if hookNodeRun != nil && hookNodeRun.Status == sdk.StatusStopped.String() {
			return report, nil
		}
	}

	srvs, err := services.FindByType(db, services.TypeHooks)
	if err != nil {
		return nil, sdk.WrapError(err, "process> Cannot get hooks service")
	}

	ogHook := &sdk.NodeOutGoingHook{
		HookModelID: hook.WorkflowHookModelID,
		Config:      hook.Config,
		NodeID:      hook.ID,
	}

	if w.Workflow.OutGoingHookModels == nil {
		w.Workflow.OutGoingHookModels = make(map[int64]sdk.WorkflowHookModel)
	}
	model, has := w.Workflow.OutGoingHookModels[hook.WorkflowHookModelID]
	if !has {
		m, errM := LoadOutgoingHookModelByID(db, hook.WorkflowHookModelID)
		if errM != nil {
			return nil, sdk.WrapError(err, "process> Cannot load outgoing hook model")
		}
		model = *m
		w.Workflow.OutGoingHookModels[hook.WorkflowHookModelID] = *m
	}

	ogHook.Config[sdk.HookConfigModelName] = sdk.WorkflowNodeHookConfigValue{
		Value:        model.Name,
		Configurable: false,
		Type:         sdk.HookConfigTypeString,
	}
	ogHook.Config[sdk.HookConfigModelType] = sdk.WorkflowNodeHookConfigValue{
		Value:        model.Type,
		Configurable: false,
		Type:         sdk.HookConfigTypeString,
	}

	var hookRun = sdk.WorkflowNodeRun{
		WorkflowRunID:    w.ID,
		WorkflowNodeID:   hook.ID,
		WorkflowID:       w.Workflow.ID,
		WorkflowNodeName: hook.Name,
		OutgoingHook: &sdk.NodeOutGoingHook{
			HookModelID: hook.WorkflowHookModelID,
			Config:      hook.Config,
			NodeID:      hook.ID,
		},
		UUID:            sdk.UUID(),
		Status:          sdk.StatusWaiting.String(),
		Number:          w.Number,
		SubNumber:       nodeRun.SubNumber,
		BuildParameters: nodeRun.BuildParameters,
		Callback: &sdk.WorkflowNodeOutgoingHookRunCallback{
			Start:  time.Now(),
			Status: sdk.StatusWaiting.String(),
		},
		Start:          time.Now(),
		LastModified:   time.Now(),
		SourceNodeRuns: []int64{nodeRun.ID},
	}

	var task sdk.Task
	if _, err := services.DoJSONRequest(ctx, srvs, "POST", "/task/execute", hookRun, &task); err != nil {
		log.Warning("outgoing hook execution failed: %v", err)
		hookRun.Status = sdk.StatusFail.String()
	}

	if len(task.Executions) > 0 {
		hookRun.HookExecutionID = task.Executions[0].UUID
	}

	if err := insertWorkflowNodeRun(db, &hookRun); err != nil {
		return report, sdk.WrapError(err, "processWorkflowNodeOutgoingHook> unable to insert node run")
	}

	if w.WorkflowNodeRuns[hook.ID] == nil {
		w.WorkflowNodeRuns[hook.ID] = make([]sdk.WorkflowNodeRun, 0)
	}
	w.WorkflowNodeRuns[hook.ID] = append(w.WorkflowNodeRuns[hook.ID], hookRun)

	sort.Slice(w.WorkflowNodeRuns[hook.ID], func(i, j int) bool {
		return w.WorkflowNodeRuns[hook.ID][i].SubNumber > w.WorkflowNodeRuns[hook.ID][j].SubNumber
	})

	report.Add(hookRun)

	return report, nil
}

//processWorkflowNodeRun triggers execution of a node run
func processWorkflowNodeRun(ctx context.Context, db gorp.SqlExecutor, store cache.Store, p *sdk.Project, w *sdk.WorkflowRun, n *sdk.WorkflowNode, subnumber int, sourceNodeRuns []int64, sourceOutgoingHookRun *string, h *sdk.WorkflowNodeRunHookEvent, m *sdk.WorkflowNodeRunManual) (*ProcessorReport, bool, error) {
	exist, errN := nodeRunExist(db, n.ID, w.Number, subnumber)
	if errN != nil {
		return nil, true, sdk.WrapError(errN, "processWorkflowNodeRun> unable to check if node run exist")
	}
	if exist {
		return nil, true, nil
	}

	var end func()
	ctx, end = observability.Span(ctx, "workflow.processWorkflowNodeRun",
		observability.Tag(observability.TagWorkflow, w.Workflow.Name),
		observability.Tag(observability.TagWorkflowRun, w.Number),
		observability.Tag(observability.TagWorkflowNode, n.Name),
	)
	defer end()

	report := new(ProcessorReport)

	//TODO: Check user for manual done but check permission also for automatic trigger and hooks (with system to authenticate a webhook)

	//Recopy stages
	pip, has := w.Workflow.Pipelines[n.PipelineID]
	if !has {
		return nil, false, fmt.Errorf("pipeline %d not found in workflow", n.PipelineID)
	}
	stages := make([]sdk.Stage, len(pip.Stages))
	copy(stages, pip.Stages)

	run := &sdk.WorkflowNodeRun{
		WorkflowID:       w.WorkflowID,
		LastModified:     time.Now(),
		Start:            time.Now(),
		Number:           w.Number,
		SubNumber:        int64(subnumber),
		WorkflowRunID:    w.ID,
		WorkflowNodeID:   n.ID,
		WorkflowNodeName: n.Name,
		Status:           string(sdk.StatusWaiting),
		Stages:           stages,
		Header:           w.Header,
	}
	if run.SubNumber >= w.LastSubNumber {
		w.LastSubNumber = run.SubNumber
	}
	if n.Context != nil && n.Context.ApplicationID != 0 {
		run.ApplicationID = n.Context.ApplicationID
	} else if n.Context != nil && n.Context.Application != nil {
		run.ApplicationID = n.Context.Application.ID
	}

	runPayload := map[string]string{}

	//If the pipeline has parameter but none are defined on context, use the defaults
	if len(pip.Parameter) > 0 && len(n.Context.DefaultPipelineParameters) == 0 {
		n.Context.DefaultPipelineParameters = pip.Parameter
	}

	parentStatus := sdk.StatusSuccess.String()
	run.SourceNodeRuns = sourceNodeRuns
	runs := []*sdk.WorkflowNodeRun{}
	if sourceNodeRuns != nil {
		//Get all the nodeRun from the sources
		for _, id := range sourceNodeRuns {
			for _, v := range w.WorkflowNodeRuns {
				for _, run := range v {
					if id == run.ID {
						runs = append(runs, &run)
						if run.Status == sdk.StatusFail.String() || run.Status == sdk.StatusStopped.String() {
							parentStatus = run.Status
						}
					}
				}
			}
		}

		for _, r := range runs {
			e := dump.NewDefaultEncoder(new(bytes.Buffer))
			e.Formatters = []dump.KeyFormatterFunc{dump.WithDefaultLowerCaseFormatter()}
			e.ExtraFields.DetailedMap = false
			e.ExtraFields.DetailedStruct = false
			e.ExtraFields.Len = false
			e.ExtraFields.Type = false
			m1, errm1 := e.ToStringMap(r.Payload)
			if errm1 != nil {
				AddWorkflowRunInfo(w, true, sdk.SpawnMsg{
					ID:   sdk.MsgWorkflowError.ID,
					Args: []interface{}{errm1.Error()},
				})
				log.Error("processWorkflowNodeRun> Unable to compute hook payload: %v", errm1)
			}
			runPayload = sdk.ParametersMapMerge(runPayload, m1)
		}
		run.Payload = runPayload
		run.PipelineParameters = sdk.ParametersMerge(pip.Parameter, n.Context.DefaultPipelineParameters)

	}

	run.HookEvent = h
	if h != nil {
		runPayload = sdk.ParametersMapMerge(runPayload, h.Payload)
		run.Payload = runPayload
		run.PipelineParameters = sdk.ParametersMerge(pip.Parameter, n.Context.DefaultPipelineParameters)
	}

	run.BuildParameters = append(run.BuildParameters, sdk.Parameter{
		Name:  "cds.node",
		Type:  sdk.StringParameter,
		Value: run.WorkflowNodeName,
	})

	run.Manual = m
	if m != nil {
		e := dump.NewDefaultEncoder(new(bytes.Buffer))
		e.Formatters = []dump.KeyFormatterFunc{dump.WithDefaultLowerCaseFormatter()}
		e.ExtraFields.DetailedMap = false
		e.ExtraFields.DetailedStruct = false
		e.ExtraFields.Len = false
		e.ExtraFields.Type = false
		m1, errm1 := e.ToStringMap(m.Payload)
		if errm1 != nil {
			return report, false, sdk.WrapError(errm1, "processWorkflowNodeRun> Unable to compute payload")
		}
		runPayload = sdk.ParametersMapMerge(runPayload, m1)
		run.Payload = runPayload
		run.PipelineParameters = sdk.ParametersMerge(n.Context.DefaultPipelineParameters, m.PipelineParameters)
		run.BuildParameters = append(run.BuildParameters, sdk.Parameter{
			Name:  "cds.triggered_by.email",
			Type:  sdk.StringParameter,
			Value: m.User.Email,
		}, sdk.Parameter{
			Name:  "cds.triggered_by.fullname",
			Type:  sdk.StringParameter,
			Value: m.User.Fullname,
		}, sdk.Parameter{
			Name:  "cds.triggered_by.username",
			Type:  sdk.StringParameter,
			Value: m.User.Username,
		}, sdk.Parameter{
			Name:  "cds.manual",
			Type:  sdk.StringParameter,
			Value: "true",
		})
	} else {
		run.BuildParameters = append(run.BuildParameters, sdk.Parameter{
			Name:  "cds.manual",
			Type:  sdk.StringParameter,
			Value: "false",
		})
	}

	cdsStatusParam := sdk.Parameter{
		Name:  "cds.status",
		Type:  sdk.StringParameter,
		Value: parentStatus,
	}
	run.BuildParameters = sdk.ParametersFromMap(
		sdk.ParametersMapMerge(
			sdk.ParametersToMap(run.BuildParameters),
			sdk.ParametersToMap([]sdk.Parameter{cdsStatusParam}),
		),
	)

	runContext := nodeRunContext{
		Pipeline: pip,
	}
	app, has := n.Application()
	if has {
		runContext.Application = app
	}
	env, has := n.Environment()
	if has {
		runContext.Environment = env
	}
	prjPlat, has := n.ProjectPlatform()
	if has {
		runContext.ProjectPlatform = prjPlat
	}

	// Process parameters for the jobs
	jobParams, errParam := getNodeRunBuildParameters(ctx, p, w, run, runContext)

	if errParam != nil {
		AddWorkflowRunInfo(w, true, sdk.SpawnMsg{
			ID:   sdk.MsgWorkflowError.ID,
			Args: []interface{}{errParam.Error()},
		})
		// if there an error -> display it in workflowRunInfo and not stop the launch
		log.Error("processWorkflowNodeRun> getNodeRunBuildParameters failed. Project:%s [#%d.%d]%s.%d with payload %v err:%s", p.Name, w.Number, subnumber, w.Workflow.Name, n.ID, run.Payload, errParam)
	}
	run.BuildParameters = append(run.BuildParameters, jobParams...)

	// Inherit parameter from parent job
<<<<<<< HEAD
	if len(runs) > 0 {
		_, next := observability.Span(ctx, "workflow.getParentParameters")
		parentsParams, errPP := getParentParameters(w, runs, runPayload)
		next()
=======
	if len(sourceNodeRuns) > 0 {
		parentsParams, errPP := getParentParameters(db, w, run, sourceNodeRuns, runPayload)
>>>>>>> 648a0766
		if errPP != nil {
			return report, false, sdk.WrapError(errPP, "processWorkflowNodeRun> getParentParameters failed")
		}
		mapBuildParams := sdk.ParametersToMap(run.BuildParameters)
		mapParentParams := sdk.ParametersToMap(parentsParams)

		run.BuildParameters = sdk.ParametersFromMap(sdk.ParametersMapMerge(mapBuildParams, mapParentParams))
	}

	//Parse job params to get the VCS infos
	currentGitValues := map[string]string{}
	for _, param := range jobParams {
		switch param.Name {
		case tagGitHash, tagGitBranch, tagGitTag, tagGitAuthor, tagGitMessage, tagGitRepository, tagGitURL, tagGitHTTPURL:
			currentGitValues[param.Name] = param.Value
		}
	}

	//Parse job params to get the VCS infos
	previousGitValues := map[string]string{}
	for _, param := range run.BuildParameters {
		switch param.Name {
		case tagGitHash, tagGitBranch, tagGitTag, tagGitAuthor, tagGitMessage, tagGitRepository, tagGitURL, tagGitHTTPURL:
			previousGitValues[param.Name] = param.Value
		}
	}

	var isRoot bool
	if n.ID == w.Workflow.Root.ID {
		isRoot = true
	}

	gitValues := currentGitValues
	if previousGitValues[tagGitURL] == currentGitValues[tagGitURL] || previousGitValues[tagGitHTTPURL] == currentGitValues[tagGitHTTPURL] {
		gitValues = previousGitValues
	}

	var vcsInfos vcsInfos
	var errVcs error
	vcsServer := repositoriesmanager.GetProjectVCSServer(p, app.VCSServer)
	vcsInfos, errVcs = getVCSInfos(ctx, db, store, vcsServer, gitValues, app.Name, app.VCSServer, app.RepositoryFullname, !isRoot, previousGitValues[tagGitRepository])
	if errVcs != nil {
		if strings.Contains(errVcs.Error(), "branch has been deleted") {
			AddWorkflowRunInfo(w, true, sdk.SpawnMsg{
				ID:   sdk.MsgWorkflowRunBranchDeleted.ID,
				Args: []interface{}{vcsInfos.Branch},
			})
		} else {
			AddWorkflowRunInfo(w, true, sdk.SpawnMsg{
				ID:   sdk.MsgWorkflowError.ID,
				Args: []interface{}{errVcs.Error()},
			})
		}
		if isRoot {
			return report, false, sdk.WrapError(errVcs, "processWorkflowNodeRun> Cannot get VCSInfos")
		}

		return nil, false, nil
	}

	// only if it's the root pipeline, we put the git... in the build parameters
	// this allow user to write some run conditions with .git.var on the root pipeline
	if isRoot {
		setValuesGitInBuildParameters(run, vcsInfos)
	}

	// Check Run Conditions
	if h != nil {
		hooks := w.Workflow.GetHooks()
		hook, ok := hooks[h.WorkflowNodeHookUUID]
		if !ok {
			return report, false, sdk.WrapError(sdk.ErrNoHook, "processWorkflowNodeRun> Unable to find hook %s", h.WorkflowNodeHookUUID)
		}

		// Check conditions
		var params = run.BuildParameters
		// Define specific destination parameters
		dest := w.Workflow.GetNode(hook.WorkflowNodeID)
		if dest == nil {
			return report, false, sdk.WrapError(sdk.ErrWorkflowNodeNotFound, "processWorkflowNodeRun> Unable to find node %d", hook.WorkflowNodeID)
		}

		if !checkNodeRunCondition(w, dest.Context.Conditions, params) {
			log.Debug("processWorkflowNodeRun> Avoid trigger workflow from hook %s", hook.UUID)
			return report, false, nil
		}
	} else {
		if !checkNodeRunCondition(w, n.Context.Conditions, run.BuildParameters) {
			log.Debug("processWorkflowNodeRun> Condition failed %d/%d", w.ID, n.ID)
			return report, false, nil
		}
	}

	if !isRoot {
		setValuesGitInBuildParameters(run, vcsInfos)
	}

	// Tag VCS infos : add in tag only if it does not exist
	if !w.TagExists(tagGitRepository) {
		w.Tag(tagGitRepository, run.VCSRepository)
		if run.VCSBranch != "" && run.VCSTag == "" {
			w.Tag(tagGitBranch, run.VCSBranch)
		}
		if run.VCSTag != "" {
			w.Tag(tagGitTag, run.VCSTag)
		}
		if len(run.VCSHash) >= 7 {
			w.Tag(tagGitHash, run.VCSHash[:7])
		} else {
			w.Tag(tagGitHash, run.VCSHash)
		}
		w.Tag(tagGitAuthor, vcsInfos.Author)
	}

	// Add env tag
	if n.Context != nil && n.Context.Environment != nil {
		w.Tag(tagEnvironment, n.Context.Environment.Name)
	}

	for _, info := range w.Infos {
		if info.IsError && info.SubNumber == w.LastSubNumber {
			run.Status = string(sdk.StatusFail)
			run.Done = time.Now()
			break
		}
	}

	if err := insertWorkflowNodeRun(db, run); err != nil {
		return report, true, sdk.WrapError(err, "processWorkflowNodeRun> unable to insert run (node id : %d, node name : %s, subnumber : %d)", run.WorkflowNodeID, run.WorkflowNodeName, run.SubNumber)
	}
	w.LastExecution = time.Now()

	buildParameters := sdk.ParametersToMap(run.BuildParameters)
	_, okUI := buildParameters["cds.ui.pipeline.run"]
	_, okID := buildParameters["cds.node.id"]
	if !okUI || !okID {
		if !okUI {
			uiRunURL := fmt.Sprintf("%s/project/%s/workflow/%s/run/%s/node/%d?name=%s", baseUIURL, buildParameters["cds.project"], buildParameters["cds.workflow"], buildParameters["cds.run.number"], run.ID, buildParameters["cds.workflow"])
			sdk.AddParameter(&run.BuildParameters, "cds.ui.pipeline.run", sdk.StringParameter, uiRunURL)
		}
		if !okID {
			sdk.AddParameter(&run.BuildParameters, "cds.node.id", sdk.StringParameter, fmt.Sprintf("%d", run.ID))
		}

		if err := UpdateNodeRunBuildParameters(db, run.ID, run.BuildParameters); err != nil {
			return report, true, sdk.WrapError(err, "processWorkflowNodeRun> unable to update workflow node run build parameters")
		}
	}

	report.Add(*run)

	//Update workflow run
	if w.WorkflowNodeRuns == nil {
		w.WorkflowNodeRuns = make(map[int64][]sdk.WorkflowNodeRun)
	}
	w.WorkflowNodeRuns[run.WorkflowNodeID] = append(w.WorkflowNodeRuns[run.WorkflowNodeID], *run)
	w.LastSubNumber = MaxSubNumber(w.WorkflowNodeRuns)

	if err := UpdateWorkflowRun(ctx, db, w); err != nil {
		return report, true, sdk.WrapError(err, "processWorkflowNodeRun> unable to update workflow run")
	}

	//Check the context.mutex to know if we are allowed to run it
	if n.Context.Mutex {
		//Check if there are builing workflownoderun with the same workflow_node_name for the same workflow
		mutexQuery := `select count(1)
		from workflow_node_run
		join workflow_run on workflow_run.id = workflow_node_run.workflow_run_id
		join workflow on workflow.id = workflow_run.workflow_id
		where workflow.id = $1
		and workflow_node_run.id <> $2
		and workflow_node_run.workflow_node_name = $3
		and workflow_node_run.status = $4`
		nbMutex, err := db.SelectInt(mutexQuery, n.WorkflowID, run.ID, n.Name, string(sdk.StatusBuilding))
		if err != nil {
			return report, false, sdk.WrapError(err, "processWorkflowNodeRun> unable to check mutexes")
		}
		if nbMutex > 0 {
			log.Debug("processWorkflowNodeRun> Noderun %s processed but not executed because of mutex", n.Name)
			AddWorkflowRunInfo(w, false, sdk.SpawnMsg{
				ID:   sdk.MsgWorkflowNodeMutex.ID,
				Args: []interface{}{n.Name},
			})

			if err := UpdateWorkflowRun(ctx, db, w); err != nil {
				return report, true, sdk.WrapError(err, "processWorkflowNodeRun> unable to update workflow run")
			}

			//Mutex is locked. exit without error
			return report, true, nil
		}
		//Mutex is free, continue
	}

	//Execute the node run !
	r1, err := execute(ctx, db, store, p, run, runContext)
	if err != nil {
		return report, true, sdk.WrapError(err, "processWorkflowNodeRun> unable to execute workflow run")
	}
	_, _ = report.Merge(r1, nil)
	return report, true, nil
}

func setValuesGitInBuildParameters(run *sdk.WorkflowNodeRun, vcsInfos vcsInfos) {
	run.VCSRepository = vcsInfos.Repository
	run.VCSBranch = vcsInfos.Branch
	run.VCSTag = vcsInfos.Tag
	run.VCSHash = vcsInfos.Hash
	run.VCSServer = vcsInfos.Server

	sdk.ParameterAddOrSetValue(&run.BuildParameters, tagGitRepository, sdk.StringParameter, run.VCSRepository)
	sdk.ParameterAddOrSetValue(&run.BuildParameters, tagGitBranch, sdk.StringParameter, run.VCSBranch)
	sdk.ParameterAddOrSetValue(&run.BuildParameters, tagGitTag, sdk.StringParameter, run.VCSTag)
	sdk.ParameterAddOrSetValue(&run.BuildParameters, tagGitHash, sdk.StringParameter, run.VCSHash)
	sdk.ParameterAddOrSetValue(&run.BuildParameters, tagGitAuthor, sdk.StringParameter, vcsInfos.Author)
	sdk.ParameterAddOrSetValue(&run.BuildParameters, tagGitMessage, sdk.StringParameter, vcsInfos.Message)
	sdk.ParameterAddOrSetValue(&run.BuildParameters, tagGitURL, sdk.StringParameter, vcsInfos.URL)
	sdk.ParameterAddOrSetValue(&run.BuildParameters, tagGitHTTPURL, sdk.StringParameter, vcsInfos.HTTPUrl)
}

func checkNodeRunCondition(wr *sdk.WorkflowRun, conditions sdk.WorkflowNodeConditions, params []sdk.Parameter) bool {

	var conditionsOK bool
	var errc error
	if conditions.LuaScript == "" {
		conditionsOK, errc = sdk.WorkflowCheckConditions(conditions.PlainConditions, params)
	} else {
		luacheck, err := luascript.NewCheck()
		if err != nil {
			log.Warning("processWorkflowNodeRun> WorkflowCheckConditions error: %s", err)
			AddWorkflowRunInfo(wr, true, sdk.SpawnMsg{
				ID:   sdk.MsgWorkflowError.ID,
				Args: []interface{}{fmt.Sprintf("Error init LUA System: %v", err)},
			})
		}
		luacheck.SetVariables(sdk.ParametersToMap(params))
		errc = luacheck.Perform(conditions.LuaScript)
		conditionsOK = luacheck.Result
	}
	if errc != nil {
		log.Warning("processWorkflowNodeRun> WorkflowCheckConditions error: %s", errc)
		AddWorkflowRunInfo(wr, true, sdk.SpawnMsg{
			ID:   sdk.MsgWorkflowError.ID,
			Args: []interface{}{fmt.Sprintf("Error on LUA Condition: %v", errc)},
		})
		return false
	}
	return conditionsOK
}

// AddWorkflowRunInfo add WorkflowRunInfo on a WorkflowRun
func AddWorkflowRunInfo(run *sdk.WorkflowRun, isError bool, infos ...sdk.SpawnMsg) {
	for _, i := range infos {
		run.Infos = append(run.Infos, sdk.WorkflowRunInfo{
			APITime:   time.Now(),
			Message:   i,
			IsError:   isError,
			SubNumber: run.LastSubNumber,
		})
	}
}

// computeRunStatus is useful to compute number of runs in success, building and fail
type statusCounter struct {
	success, building, failed, stoppped, skipped, disabled int
}

// getRunStatus return the status depending on number of runs in success, building, stopped and fail
func getRunStatus(counter statusCounter) string {
	switch {
	case counter.building > 0:
		return sdk.StatusBuilding.String()
	case counter.failed > 0:
		return sdk.StatusFail.String()
	case counter.stoppped > 0:
		return sdk.StatusStopped.String()
	case counter.success > 0:
		return sdk.StatusSuccess.String()
	case counter.skipped > 0:
		return sdk.StatusSkipped.String()
	case counter.disabled > 0:
		return sdk.StatusDisabled.String()
	default:
		return sdk.StatusNeverBuilt.String()
	}
}

func computeRunStatus(status string, counter *statusCounter) {
	switch status {
	case sdk.StatusSuccess.String():
		counter.success++
	case sdk.StatusBuilding.String(), sdk.StatusWaiting.String():
		counter.building++
	case sdk.StatusFail.String():
		counter.failed++
	case sdk.StatusStopped.String():
		counter.stoppped++
	case sdk.StatusSkipped.String():
		counter.skipped++
	case sdk.StatusDisabled.String():
		counter.disabled++
	}
}

// MaxSubNumber returns the MaxSubNumber of workflowNodeRuns
func MaxSubNumber(workflowNodeRuns map[int64][]sdk.WorkflowNodeRun) int64 {
	var maxsn int64
	for _, wNodeRuns := range workflowNodeRuns {
		for _, wNodeRun := range wNodeRuns {
			if maxsn < wNodeRun.SubNumber {
				maxsn = wNodeRun.SubNumber
			}
		}
	}

	return maxsn
}

func lastSubNumber(workflowNodeRuns []sdk.WorkflowNodeRun) int64 {
	var lastSn int64
	for _, wNodeRun := range workflowNodeRuns {
		if lastSn < wNodeRun.SubNumber {
			lastSn = wNodeRun.SubNumber
		}
	}
	return lastSn
}<|MERGE_RESOLUTION|>--- conflicted
+++ resolved
@@ -693,15 +693,8 @@
 	run.BuildParameters = append(run.BuildParameters, jobParams...)
 
 	// Inherit parameter from parent job
-<<<<<<< HEAD
 	if len(runs) > 0 {
-		_, next := observability.Span(ctx, "workflow.getParentParameters")
 		parentsParams, errPP := getParentParameters(w, runs, runPayload)
-		next()
-=======
-	if len(sourceNodeRuns) > 0 {
-		parentsParams, errPP := getParentParameters(db, w, run, sourceNodeRuns, runPayload)
->>>>>>> 648a0766
 		if errPP != nil {
 			return report, false, sdk.WrapError(errPP, "processWorkflowNodeRun> getParentParameters failed")
 		}
