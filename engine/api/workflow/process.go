--- conflicted
+++ resolved
@@ -547,8 +547,8 @@
 			runPayload = sdk.ParametersMapMerge(runPayload, m1)
 		}
 		run.Payload = runPayload
-<<<<<<< HEAD
-		run.PipelineParameters = n.Context.DefaultPipelineParameters
+		run.PipelineParameters = sdk.ParametersMerge(pip.Parameter, n.Context.DefaultPipelineParameters)
+
 	}
 
 	if sourceOutgoingHookRun != nil {
@@ -558,10 +558,6 @@
 				parentStatus = hr.Status
 			}
 		}
-=======
-		run.PipelineParameters = sdk.ParametersMerge(pip.Parameter, n.Context.DefaultPipelineParameters)
-		next()
->>>>>>> 3e16490c
 	}
 
 	run.HookEvent = h
@@ -644,9 +640,7 @@
 
 	// Inherit parameter from parent job
 	if len(sourceNodeRuns) > 0 {
-		_, next := observability.Span(ctx, "workflow.getParentParameters")
 		parentsParams, errPP := getParentParameters(db, w, run, sourceNodeRuns, runPayload)
-		next()
 		if errPP != nil {
 			return report, false, sdk.WrapError(errPP, "processWorkflowNodeRun> getParentParameters failed")
 		}
