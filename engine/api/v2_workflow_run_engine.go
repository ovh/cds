package api

import (
	"context"
	"encoding/json"
	"fmt"
	"strconv"
	"strings"
	"time"

	"go.opencensus.io/trace"

	"github.com/go-gorp/gorp"
	"github.com/rockbears/log"

	"github.com/ovh/cds/engine/api/event"
	"github.com/ovh/cds/engine/api/project"
	"github.com/ovh/cds/engine/api/rbac"
	"github.com/ovh/cds/engine/api/region"
	"github.com/ovh/cds/engine/api/user"
	"github.com/ovh/cds/engine/api/workflow_v2"
	"github.com/ovh/cds/engine/cache"
	"github.com/ovh/cds/sdk"
	cdslog "github.com/ovh/cds/sdk/log"
	"github.com/ovh/cds/sdk/telemetry"
)

func (api *API) TriggerBlockedWorkflowRuns(ctx context.Context) {
	tickTrigger := time.NewTicker(1 * time.Minute)

	for {
		select {
		case <-ctx.Done():
			if ctx.Err() != nil {
				log.Error(ctx, "%v", ctx.Err())
			}
			return
		case <-tickTrigger.C:
			wrs, err := workflow_v2.LoadBuildingRunWithEndedJobs(ctx, api.mustDB())
			if err != nil {
				log.ErrorWithStackTrace(ctx, err)
				continue
			}
			for _, wr := range wrs {
				if err := api.triggerBlockedWorkflowRun(ctx, wr); err != nil {
					log.ErrorWithStackTrace(ctx, err)
				}
			}

		}
	}
}

func (api *API) V2WorkflowRunEngineChan(ctx context.Context) {
	for {
		select {
		case <-ctx.Done():
			if ctx.Err() != nil {
				log.Error(ctx, "%v", ctx.Err())
			}
			return
		case wrEnqueue := <-api.workflowRunTriggerChan:
			if err := api.workflowRunV2Trigger(ctx, wrEnqueue); err != nil {
				log.ErrorWithStackTrace(ctx, err)
			}
		}
	}
}

func (api *API) V2WorkflowRunEngineDequeue(ctx context.Context) {
	for {
		var wrEnqueue sdk.V2WorkflowRunEnqueue
		if err := api.Cache.DequeueWithContext(ctx, workflow_v2.WorkflowEngineKey, 250*time.Millisecond, &wrEnqueue); err != nil {
			log.Error(ctx, "V2WorkflowRunEngine > DequeueWithContext err: %v", err)
			continue
		}
		if err := api.workflowRunV2Trigger(ctx, wrEnqueue); err != nil {
			log.ErrorWithStackTrace(ctx, err)
		}
		if ctx.Err() != nil {
			if ctx.Err() != nil {
				log.Error(ctx, "%v", ctx.Err())
			}
			return
		}
	}
}

// TODO Manage job sub number
// TODO manage vars context
func (api *API) workflowRunV2Trigger(ctx context.Context, wrEnqueue sdk.V2WorkflowRunEnqueue) error {
	ctx, next := telemetry.Span(ctx, "api.workflowRunV2Trigger")
	defer next()

	_, next = telemetry.Span(ctx, "api.workflowRunV2Trigger.lock")
	lockKey := cache.Key("api:workflow:engine", wrEnqueue.RunID)
	b, err := api.Cache.Lock(lockKey, 5*time.Minute, 0, 1)
	if err != nil {
		next()
		return err
	}
	if !b {
		log.Debug(ctx, "api.workflowRunV2Trigger> run %s is locked in cache", wrEnqueue.RunID)
		if err := api.Cache.Enqueue(workflow_v2.WorkflowEngineKey, wrEnqueue); err != nil {
			next()
			return err
		}
		next()
		return nil
	}
	next()
	defer func() {
		_ = api.Cache.Unlock(lockKey)
	}()

	// Load run by id
	run, err := workflow_v2.LoadRunByID(ctx, api.mustDB(), wrEnqueue.RunID)
	if sdk.ErrorIs(err, sdk.ErrNotFound) {
		return nil
	}
	if err != nil {
		return sdk.WrapError(err, "unable to load workflow run %s", wrEnqueue.RunID)
	}

	proj, err := project.Load(ctx, api.mustDB(), run.ProjectKey, project.LoadOptions.WithIntegrations)
	if err != nil {
		return err
	}

	telemetry.Current(ctx).AddAttributes(
		trace.StringAttribute(telemetry.TagProjectKey, run.ProjectKey),
		trace.StringAttribute(telemetry.TagWorkflow, run.WorkflowName),
		trace.StringAttribute(telemetry.TagWorkflowRunNumber, strconv.FormatInt(run.RunNumber, 10)))

	if sdk.StatusIsTerminated(run.Status) && len(wrEnqueue.Jobs) == 0 {
		log.Debug(ctx, "workflow run already on a final state")
		return nil
	}

	u, err := user.LoadByID(ctx, api.mustDB(), wrEnqueue.UserID)
	if err != nil {
		return err
	}

	jobsToQueue, skippedJobs, runMsgs, err := retrieveJobToQueue(ctx, api.mustDB(), run, wrEnqueue, u, api.Config.Workflow.JobDefaultRegion)
	log.Debug(ctx, "workflowRunV2Trigger> jobs to queue: %+v", jobsToQueue)
	if err != nil {
		tx, errTx := api.mustDB().Begin()
		if errTx != nil {
			return sdk.WithStack(errTx)
		}
		defer tx.Rollback()
		for i := range runMsgs {
			if err := workflow_v2.InsertRunInfo(ctx, tx, &runMsgs[i]); err != nil {
				return err
			}
			run.Status = sdk.StatusFail
			if err := workflow_v2.UpdateRun(ctx, tx, run); err != nil {
				return err
			}
			if err := tx.Commit(); err != nil {
				return err
			}
		}
		if errTx := tx.Commit(); errTx != nil {
			return sdk.WithStack(errTx)
		}
		return err
	}

	// Enqueue JOB
<<<<<<< HEAD
	runJobs := prepareRunJobs(ctx, *run, wrEnqueue, jobsToQueue, sdk.StatusWaiting, *u)
	runJobs = append(runJobs, prepareRunJobs(ctx, *run, wrEnqueue, skippedJobs, sdk.StatusSkipped, *u)...)
=======
	runJobs := prepareRunJobs(ctx, *proj, *run, wrEnqueue, jobsToQueue, *u)
>>>>>>> 798e7cd5

	tx, errTx := api.mustDB().Begin()
	if errTx != nil {
		return sdk.WithStack(err)
	}
	defer tx.Rollback() // nolint

	for i := range runJobs {
		runJob := &runJobs[i]
		if err := workflow_v2.InsertRunJob(ctx, tx, runJob); err != nil {
			return err
		}
	}

	// Save Run message
	for i := range runMsgs {
		if err := workflow_v2.InsertRunInfo(ctx, tx, &runMsgs[i]); err != nil {
			return err
		}
	}

	// End workflow if there is no more job to handle,  no running jobs and current status is not terminated
	if len(jobsToQueue) == 0 && len(skippedJobs) == 0 && !sdk.StatusIsTerminated(run.Status) {
		finalStatus, err := computeJobRunStatus(ctx, tx, run.ID)
		if err != nil {
			return err
		}
		if finalStatus != run.Status {
			run.Status = finalStatus
			if err := workflow_v2.UpdateRun(ctx, tx, run); err != nil {
				return err
			}
		}
	}

	if err := tx.Commit(); err != nil {
		return sdk.WithStack(tx.Commit())
	}

	if len(skippedJobs) > 0 {
		// Re enqueue workflow to trigger job after
		api.EnqueueWorkflowRun(ctx, run.ID, run.UserID, run.WorkflowName, run.RunNumber)
	}

	// Send to websocket
	for _, rj := range runJobs {
		runJobEvent := sdk.WebsocketJobQueueEvent{
			Region:       rj.Region,
			ModelType:    rj.ModelType,
			JobRunID:     rj.ID,
			RunNumber:    run.RunNumber,
			WorkflowName: run.WorkflowName,
			ProjectKey:   rj.ProjectKey,
			JobID:        rj.JobID,
		}
		bts, _ := json.Marshal(runJobEvent)
		if err := api.Cache.Publish(ctx, event.JobQueuedPubSubKey, string(bts)); err != nil {
			log.Error(ctx, "%v", err)
		}
	}

	return nil
}

<<<<<<< HEAD
func prepareRunJobs(ctx context.Context, run sdk.V2WorkflowRun, wrEnqueue sdk.V2WorkflowRunEnqueue, jobsToQueue map[string]sdk.V2Job, jobStatus string, u sdk.AuthentifiedUser) []sdk.V2WorkflowRunJob {
=======
func prepareRunJobIntegration(proj sdk.Project, jobDef sdk.V2Job, runJob *sdk.V2WorkflowRunJob) {
	if !jobDef.Integrations.IsEmpty() {
		runJob.Integrations = &sdk.V2WorkflowRunJobIntegrations{}
		for i := range proj.Integrations {
			integ := &proj.Integrations[i]
			if integ.Name == jobDef.Integrations.Artifacts {
				if integ.Model.ArtifactManager {
					runJob.Integrations.ArtifactManager = integ
				}
				if integ.Model.Deployment {
					runJob.Integrations.Deployment = integ
				}
				break
			}
		}
	}
}

func prepareRunJobs(ctx context.Context, proj sdk.Project, run sdk.V2WorkflowRun, wrEnqueue sdk.V2WorkflowRunEnqueue, jobsToQueue map[string]sdk.V2Job, u sdk.AuthentifiedUser) []sdk.V2WorkflowRunJob {
>>>>>>> 798e7cd5
	runJobs := make([]sdk.V2WorkflowRunJob, 0)
	for jobID, jobDef := range jobsToQueue {
		// Compute job matrix strategy
		keys := make([]string, 0)
		if jobDef.Strategy != nil {
			for k := range jobDef.Strategy.Matrix {
				keys = append(keys, k)
			}
		}

		alls := make([]map[string]string, 0)
		if jobDef.Strategy != nil {
			generateMatrix(jobDef.Strategy.Matrix, keys, 0, make(map[string]string), &alls)
		}

		if len(alls) == 0 {
			runJob := sdk.V2WorkflowRunJob{
				WorkflowRunID: run.ID,
				Status:        jobStatus,
				JobID:         jobID,
				Job:           jobDef,
				UserID:        wrEnqueue.UserID,
				Username:      u.Username,
				ProjectKey:    run.ProjectKey,
				Region:        jobDef.Region,
				WorkflowName:  run.WorkflowName,
				RunNumber:     run.RunNumber,
				RunAttempt:    0, // TODO manage rerun
			}
			if jobDef.RunsOn != "" {
				runJob.ModelType = run.WorkflowData.WorkerModels[jobDef.RunsOn].Type
			}
			prepareRunJobIntegration(proj, jobDef, &runJob)
			runJobs = append(runJobs, runJob)
		} else {
			for _, m := range alls {
				runJob := sdk.V2WorkflowRunJob{
					WorkflowRunID: run.ID,
					Status:        jobStatus,
					JobID:         jobID,
					Job:           jobDef,
					UserID:        wrEnqueue.UserID,
					Username:      u.Username,
					ProjectKey:    run.ProjectKey,
					Region:        jobDef.Region,
					WorkflowName:  run.WorkflowName,
					RunNumber:     run.RunNumber,
					RunAttempt:    0, // TODO manage rerun
					Matrix:        sdk.JobMatrix{},
				}
				for k, v := range m {
					runJob.Matrix[k] = v
				}
				if jobDef.RunsOn != "" {
					runJob.ModelType = run.WorkflowData.WorkerModels[jobDef.RunsOn].Type
				}
				prepareRunJobIntegration(proj, jobDef, &runJob)
				runJobs = append(runJobs, runJob)
			}
		}
	}
	return runJobs
}

func generateMatrix(matrix map[string][]string, keys []string, keyIndex int, current map[string]string, alls *[]map[string]string) {
	if len(current) == len(keys) {
		combinationCopy := make(map[string]string)
		for k, v := range current {
			combinationCopy[k] = v
		}
		*alls = append(*alls, combinationCopy)
		return
	}

	key := keys[keyIndex]
	values := matrix[key]
	for _, value := range values {
		current[key] = value
		generateMatrix(matrix, keys, keyIndex+1, current, alls)
		delete(current, key)
	}
}

// TODO manage re run
// Return jobToQueue, skippedJob, runInfos, error
func retrieveJobToQueue(ctx context.Context, db *gorp.DbMap, run *sdk.V2WorkflowRun, wrEnqueue sdk.V2WorkflowRunEnqueue, u *sdk.AuthentifiedUser, defaultRegion string) (map[string]sdk.V2Job, map[string]sdk.V2Job, []sdk.V2WorkflowRunInfo, error) {
	ctx, next := telemetry.Span(ctx, "retrieveJobToQueue")
	defer next()
	runInfos := make([]sdk.V2WorkflowRunInfo, 0)
	jobToQueue := make(map[string]sdk.V2Job)

	// Load run_jobs
	runJobs, err := workflow_v2.LoadRunJobsByRunID(ctx, db, run.ID)
	if err != nil {
		return nil, nil, nil, sdk.WrapError(err, "unable to load workflow run jobs for run %s", wrEnqueue.RunID)
	}

	// If jobs has already been queue and wr not terminated and user want to trigger some job => error
	if !sdk.StatusIsTerminated(run.Status) && len(wrEnqueue.Jobs) > 0 && len(runJobs) > 0 {
		info := sdk.V2WorkflowRunInfo{
			WorkflowRunID: run.ID,
			Level:         sdk.WorkflowRunInfoLevelWarning,
			Message:       "unable to start a job on a running workflow",
		}
		runInfos = append(runInfos, info)
		return nil, nil, runInfos, nil
	}

	// all current runJobs Status
	allrunJobsMap := make(map[string]sdk.V2WorkflowRunJob)
	for _, rj := range runJobs {
		allrunJobsMap[rj.JobID] = rj
	}

	// Compute run context
	jobsContext := buildJobsContext(runJobs)

	// Select jobs to check ( all workflow or list of jobs from enqueue request )
	jobsToCheck := make(map[string]sdk.V2Job)
	if len(wrEnqueue.Jobs) == 0 {
		for jobID, jobDef := range run.WorkflowData.Workflow.Jobs {
			// Do not enqueue jobs that have already a run
			if _, has := allrunJobsMap[jobID]; !has {
				jobsToCheck[jobID] = jobDef
			}
		}
	} else {
		for _, jobID := range wrEnqueue.Jobs {
			if jobDef, has := run.WorkflowData.Workflow.Jobs[jobID]; has {
				jobsToCheck[jobID] = jobDef
			}
		}
	}

	// Check jobs : Needs / Condition / User Right

	stages := run.GetStages()
	if len(stages) > 0 {
		for k, j := range allrunJobsMap {
			jobStage := run.WorkflowData.Workflow.Jobs[k].Stage
			stages[jobStage].Jobs[k] = j.Status
		}
		stages.ComputeStatus()
	}

	skippedJob := make(map[string]sdk.V2Job)
	for jobID, jobDef := range jobsToCheck {
		if len(stages) > 0 && !stages[jobDef.Stage].CanBeRun {
			continue
		}

		// Check jobs needs
		requiredJob, ok := checkJobNeeds(jobsContext, jobDef)
		if !ok {
			// If not ok , and ask to run it => send message
			if len(wrEnqueue.Jobs) > 0 {
				runInfos = append(runInfos, sdk.V2WorkflowRunInfo{
					WorkflowRunID: run.ID,
					Level:         sdk.WorkflowRunInfoLevelWarning,
					Message:       fmt.Sprintf("job %s: missing some required job: %s", jobID, requiredJob),
				})
			}
			continue
		}

		canBeQueued, infos, err := checkJob(ctx, db, *u, wrEnqueue, *run, jobsContext, jobID, &jobDef, defaultRegion)
		runInfos = append(runInfos, infos...)
		if err != nil {
			skippedJob[jobID] = jobDef
			return nil, nil, runInfos, err
		}

		if canBeQueued {
			jobToQueue[jobID] = jobDef
		} else {
			skippedJob[jobID] = jobDef
		}
	}

	return jobToQueue, skippedJob, runInfos, nil
}

func checkJob(ctx context.Context, db gorp.SqlExecutor, u sdk.AuthentifiedUser, wrEnqueue sdk.V2WorkflowRunEnqueue, run sdk.V2WorkflowRun, jobsContext sdk.JobsResultContext, jobID string, jobDef *sdk.V2Job, defaultRegion string) (bool, []sdk.V2WorkflowRunInfo, error) {
	ctx, next := telemetry.Span(ctx, "checkJob", trace.StringAttribute(telemetry.TagJob, jobID))
	defer next()

	// TODO manage re run
	runInfos := make([]sdk.V2WorkflowRunInfo, 0)
	if _, has := jobsContext[jobID]; has {
		log.Debug(ctx, "job %s: already executed, skip it", jobID)
		return false, nil, nil
	}

	// Check user right
	hasRight, err := checkUserRight(ctx, db, jobDef, u, defaultRegion)
	if err != nil {
		runInfos = append(runInfos, sdk.V2WorkflowRunInfo{
			WorkflowRunID: run.ID,
			Level:         sdk.WorkflowRunInfoLevelError,
			Message:       fmt.Sprintf("job %s: unable to check right for user %s: %v", jobID, u.Username, err),
		})
		return false, runInfos, err
	}
	if !hasRight {
		runInfos = append(runInfos, sdk.V2WorkflowRunInfo{
			WorkflowRunID: run.ID,
			Level:         sdk.WorkflowRunInfoLevelWarning,
			Message:       fmt.Sprintf("job %s: user %s does not have enough right", jobID, u.Username),
		})
		return false, runInfos, nil
	}

	// check job condition
	canRun, err := checkJobCondition(ctx, jobID, run.Contexts, jobsContext, run.WorkflowData.Workflow.Jobs)
	if err != nil {
		runInfos = append(runInfos, sdk.V2WorkflowRunInfo{
			WorkflowRunID: run.ID,
			Level:         sdk.WorkflowRunInfoLevelError,
			Message:       fmt.Sprintf("%v", err),
		})
		return false, runInfos, err
	}
	return canRun, runInfos, nil
}

func computeJobRunStatus(ctx context.Context, db gorp.SqlExecutor, runID string) (string, error) {
	runJobs, err := workflow_v2.LoadRunJobsByRunID(ctx, db, runID)
	if err != nil {
		return "", err
	}

	finalStatus := sdk.StatusSuccess
	for _, rj := range runJobs {
		if rj.Status == sdk.StatusFail && finalStatus != sdk.StatusStopped && sdk.StatusIsTerminated(finalStatus) && !rj.Job.ContinueOnError {
			finalStatus = rj.Status
		}
		if rj.Status == sdk.StatusStopped && sdk.StatusIsTerminated(finalStatus) {
			finalStatus = sdk.StatusStopped
		}
		if !sdk.StatusIsTerminated(rj.Status) {
			finalStatus = sdk.StatusBuilding
		}
	}
	return finalStatus, nil
}

func checkUserRight(ctx context.Context, db gorp.SqlExecutor, jobDef *sdk.V2Job, u sdk.AuthentifiedUser, defaultRegion string) (bool, error) {
	ctx, next := telemetry.Span(ctx, "checkUserRight")
	defer next()
	if jobDef.Region == "" {
		jobDef.Region = defaultRegion
	}

	wantedRegion, err := region.LoadRegionByName(ctx, db, jobDef.Region)
	if err != nil {
		return false, err
	}

	allowedRegions, err := rbac.LoadRegionIDsByRoleAndUserID(ctx, db, sdk.RegionRoleExecute, u.ID)
	if err != nil {
		next()
		return false, err
	}
	next()
	for _, r := range allowedRegions {
		if r.RegionID == wantedRegion.ID {
			return true, nil
		}
	}
	return false, nil
}

func checkJobNeeds(jobsContext sdk.JobsResultContext, jobDef sdk.V2Job) (string, bool) {
	if len(jobDef.Needs) == 0 {
		return "", true
	}
	for _, need := range jobDef.Needs {
		if _, has := jobsContext[need]; !has {
			return need, false
		}
	}
	return "", true
}

func checkJobCondition(ctx context.Context, jobID string, runContext sdk.WorkflowRunContext, jobsContext sdk.JobsResultContext, allJobs map[string]sdk.V2Job) (bool, error) {
	ctx, next := telemetry.Span(ctx, "checkJobCondition")
	defer next()

	// On keep ancestor of the current job
	currentJobContext := sdk.JobsResultContext{}
	buildAncestorJobContext(allJobs, jobID, currentJobContext, jobsContext)

	jobDef := allJobs[jobID]
	if jobDef.If == "" {
		return true, nil
	}
	if !strings.HasPrefix(jobDef.If, "${{") {
		jobDef.If = fmt.Sprintf("${{ %s }}", jobDef.If)
	}

	conditionContext := sdk.WorkflowRunJobsContext{
		WorkflowRunContext: runContext,
		Jobs:               jobsContext,
		Needs:              sdk.NeedsContext{},
	}
	for _, n := range jobDef.Needs {
		if j, has := currentJobContext[n]; has {
			needContext := sdk.NeedContext{
				Result:  j.Result,
				Outputs: j.Outputs,
			}
			conditionContext.Needs[n] = needContext
		}
	}

	bts, err := json.Marshal(conditionContext)
	if err != nil {
		return false, sdk.WithStack(err)
	}

	var mapContexts map[string]interface{}
	if err := json.Unmarshal(bts, &mapContexts); err != nil {
		return false, sdk.WithStack(err)
	}

	ap := sdk.NewActionParser(mapContexts, sdk.DefaultFuncs)
	interpolatedInput, err := ap.Interpolate(ctx, jobDef.If)
	if err != nil {
		return false, sdk.NewErrorFrom(sdk.ErrInvalidData, "job %s: unable to parse if statement", jobID)
	}

	if _, ok := interpolatedInput.(string); !ok {
		return false, sdk.NewErrorFrom(sdk.ErrInvalidData, "job %s: if statement does not return a boolean. Got %v", jobID, interpolatedInput)
	}

	booleanResult, err := strconv.ParseBool(interpolatedInput.(string))
	if err != nil {
		return false, sdk.NewErrorFrom(sdk.ErrInvalidData, "job %s: if statement does not return a boolean. Got %s", jobID, interpolatedInput)
	}
	return booleanResult, nil
}

func buildAncestorJobContext(jobs map[string]sdk.V2Job, jobID string, currentJobContext sdk.JobsResultContext, jobsContext sdk.JobsResultContext) {
	jobDef := jobs[jobID]
	if len(jobDef.Needs) == 0 {
		return
	}
	for _, n := range jobDef.Needs {
		buildAncestorJobContext(jobs, n, currentJobContext, jobsContext)

		jobCtx := jobsContext[n]
		if jobs[n].ContinueOnError {
			jobCtx.Result = sdk.StatusSuccess
		}
		currentJobContext[n] = jobCtx
	}
}

func buildJobsContext(runJobs []sdk.V2WorkflowRunJob) sdk.JobsResultContext {
	// Compute jobs context
	jobsContext := sdk.JobsResultContext{}
	matrixJobs := make(map[string][]sdk.JobResultContext)
	for _, rj := range runJobs {
		if sdk.StatusIsTerminated(rj.Status) && len(rj.Matrix) == 0 {
			result := sdk.JobResultContext{
				Result:  rj.Status,
				Outputs: rj.Outputs,
			}
			jobsContext[rj.JobID] = result
		} else if len(rj.Matrix) > 0 {
			jobs, has := matrixJobs[rj.JobID]
			if !has {
				jobs = make([]sdk.JobResultContext, 0)
				jobs = append(jobs, sdk.JobResultContext{
					Result:  rj.Status,
					Outputs: rj.Outputs,
				})
				matrixJobs[rj.JobID] = jobs
			} else {
				matrixJobs[rj.JobID] = append(matrixJobs[rj.JobID], sdk.JobResultContext{
					Result:  rj.Status,
					Outputs: rj.Outputs,
				})
			}
		}
	}

	// Manage matric jobs
nextjob:
	for k := range matrixJobs {
		outputs := sdk.JobResultOutput{}
		var finalStatus string
		for _, rj := range matrixJobs[k] {
			if !sdk.StatusIsTerminated(rj.Result) {
				continue nextjob
			}
			for outputK, outputV := range rj.Outputs {
				outputs[outputK] = outputV
			}

			switch finalStatus {
			case "":
				finalStatus = rj.Result
			case sdk.StatusSuccess:
				if rj.Result == sdk.StatusStopped || rj.Result == sdk.StatusFail {
					finalStatus = rj.Result
				}
			case sdk.StatusFail:
				if rj.Result == sdk.StatusStopped {
					finalStatus = rj.Result
				}
			}
		}
		result := sdk.JobResultContext{
			Result:  finalStatus,
			Outputs: outputs,
		}
		jobsContext[k] = result
	}

	return jobsContext
}

func (api *API) triggerBlockedWorkflowRun(ctx context.Context, wr sdk.V2WorkflowRun) error {
	ctx = context.WithValue(ctx, cdslog.Workflow, wr.WorkflowName)
	ctx, next := telemetry.Span(ctx, "api.triggerBlockedWorkflowRun")
	defer next()

	_, next = telemetry.Span(ctx, "api.triggerBlockedWorkflowRun.lock")
	lockKey := cache.Key("api:workflow:engine", wr.ID)
	b, err := api.Cache.Lock(lockKey, 5*time.Minute, 0, 1)
	if err != nil {
		next()
		return err
	}
	if !b {
		next()
		return nil
	}
	next()
	defer func() {
		_ = api.Cache.Unlock(lockKey)
	}()

	log.Info(ctx, "triggerBlockedWorkflowRun: trigger workflow %s for run %d", wr.WorkflowName, wr.RunNumber)
	if wr.Status != sdk.StatusBuilding {
		return nil
	}

	// Search last userID that trigger a job in this run
	runJobs, err := workflow_v2.LoadRunJobsByRunID(ctx, api.mustDB(), wr.ID)
	if err != nil {
		return err
	}
	var lastJobs sdk.V2WorkflowRunJob
	for _, rj := range runJobs {
		if !sdk.StatusIsTerminated(rj.Status) {
			return nil
		}
		if rj.Started.After(lastJobs.Started) {
			lastJobs = rj
		}
	}

	userID := lastJobs.UserID
	// No job have been triggered
	if userID == "" {
		userID = wr.UserID
	}

	api.EnqueueWorkflowRun(ctx, wr.ID, userID, wr.WorkflowName, wr.RunNumber)
	return nil
}

func (api *API) EnqueueWorkflowRun(ctx context.Context, runID string, userID string, workflowName string, runNumber int64) {
	// Continue workflow
	enqueueRequest := sdk.V2WorkflowRunEnqueue{
		RunID:  runID,
		UserID: userID,
	}
	select {
	case api.workflowRunTriggerChan <- enqueueRequest:
		log.Debug(ctx, "workflow run %s %d trigger in chan", workflowName, runNumber)
	default:
		if err := api.Cache.Enqueue(workflow_v2.WorkflowEngineKey, enqueueRequest); err != nil {
			log.ErrorWithStackTrace(ctx, err)
		}
	}
}<|MERGE_RESOLUTION|>--- conflicted
+++ resolved
@@ -169,12 +169,8 @@
 	}
 
 	// Enqueue JOB
-<<<<<<< HEAD
-	runJobs := prepareRunJobs(ctx, *run, wrEnqueue, jobsToQueue, sdk.StatusWaiting, *u)
-	runJobs = append(runJobs, prepareRunJobs(ctx, *run, wrEnqueue, skippedJobs, sdk.StatusSkipped, *u)...)
-=======
-	runJobs := prepareRunJobs(ctx, *proj, *run, wrEnqueue, jobsToQueue, *u)
->>>>>>> 798e7cd5
+	runJobs := prepareRunJobs(ctx, *proj, *run, wrEnqueue, jobsToQueue, sdk.StatusWaiting, *u)
+	runJobs = append(runJobs, prepareRunJobs(ctx, *proj, *run, wrEnqueue, skippedJobs, sdk.StatusSkipped, *u)...)
 
 	tx, errTx := api.mustDB().Begin()
 	if errTx != nil {
@@ -239,9 +235,7 @@
 	return nil
 }
 
-<<<<<<< HEAD
-func prepareRunJobs(ctx context.Context, run sdk.V2WorkflowRun, wrEnqueue sdk.V2WorkflowRunEnqueue, jobsToQueue map[string]sdk.V2Job, jobStatus string, u sdk.AuthentifiedUser) []sdk.V2WorkflowRunJob {
-=======
+
 func prepareRunJobIntegration(proj sdk.Project, jobDef sdk.V2Job, runJob *sdk.V2WorkflowRunJob) {
 	if !jobDef.Integrations.IsEmpty() {
 		runJob.Integrations = &sdk.V2WorkflowRunJobIntegrations{}
@@ -260,8 +254,7 @@
 	}
 }
 
-func prepareRunJobs(ctx context.Context, proj sdk.Project, run sdk.V2WorkflowRun, wrEnqueue sdk.V2WorkflowRunEnqueue, jobsToQueue map[string]sdk.V2Job, u sdk.AuthentifiedUser) []sdk.V2WorkflowRunJob {
->>>>>>> 798e7cd5
+func prepareRunJobs(ctx context.Context, proj sdk.Project, run sdk.V2WorkflowRun, wrEnqueue sdk.V2WorkflowRunEnqueue, jobsToQueue map[string]sdk.V2Job, jobStatus string, u sdk.AuthentifiedUser) []sdk.V2WorkflowRunJob {
 	runJobs := make([]sdk.V2WorkflowRunJob, 0)
 	for jobID, jobDef := range jobsToQueue {
 		// Compute job matrix strategy
