package api

import (
	"context"
	"encoding/json"
	"fmt"
	"strconv"
	"strings"
	"time"

	"github.com/go-gorp/gorp"
	"go.opencensus.io/trace"

	"github.com/ovh/cds/engine/api/event_v2"
	"github.com/ovh/cds/engine/api/project"
	"github.com/ovh/cds/engine/api/rbac"
	"github.com/ovh/cds/engine/api/region"
	"github.com/ovh/cds/engine/api/repository"
	"github.com/ovh/cds/engine/api/user"
	"github.com/ovh/cds/engine/api/vcs"
	"github.com/ovh/cds/engine/api/workflow_v2"
	"github.com/ovh/cds/engine/cache"
	"github.com/ovh/cds/sdk"
	cdslog "github.com/ovh/cds/sdk/log"
	"github.com/ovh/cds/sdk/telemetry"
	"github.com/rockbears/log"
)

func (api *API) TriggerBlockedWorkflowRuns(ctx context.Context) {
	tickTrigger := time.NewTicker(1 * time.Minute)

	for {
		select {
		case <-ctx.Done():
			if ctx.Err() != nil {
				log.Error(ctx, "%v", ctx.Err())
			}
			return
		case <-tickTrigger.C:
			wrs, err := workflow_v2.LoadBuildingRunWithEndedJobs(ctx, api.mustDB())
			if err != nil {
				log.ErrorWithStackTrace(ctx, err)
				continue
			}
			for _, wr := range wrs {
				if err := api.triggerBlockedWorkflowRun(ctx, wr); err != nil {
					log.ErrorWithStackTrace(ctx, err)
				}
			}

		}
	}
}

func (api *API) V2WorkflowRunEngineChan(ctx context.Context) {
	for {
		select {
		case <-ctx.Done():
			if ctx.Err() != nil {
				log.Error(ctx, "%v", ctx.Err())
			}
			return
		case wrEnqueue := <-api.workflowRunTriggerChan:
			if err := api.workflowRunV2Trigger(ctx, wrEnqueue); err != nil {
				log.ErrorWithStackTrace(ctx, err)
			}
		}
	}
}

func (api *API) V2WorkflowRunEngineDequeue(ctx context.Context) {
	for {
		if err := ctx.Err(); err != nil {
			ctx := sdk.ContextWithStacktrace(ctx, err)
			log.Error(ctx, "V2WorkflowRunEngine> Exiting: %v", err)
			return
		}

		var wrEnqueue sdk.V2WorkflowRunEnqueue
		if err := api.Cache.DequeueWithContext(ctx, workflow_v2.WorkflowEngineKey, 250*time.Millisecond, &wrEnqueue); err != nil {
			log.Error(ctx, "V2WorkflowRunEngine> DequeueWithContext err: %v", err)
			continue
		}
		if err := api.workflowRunV2Trigger(ctx, wrEnqueue); err != nil {
			log.ErrorWithStackTrace(ctx, err)
		}
	}
}

func (api *API) workflowRunV2Trigger(ctx context.Context, wrEnqueue sdk.V2WorkflowRunEnqueue) error {
	ctx, next := telemetry.Span(ctx, "api.workflowRunV2Trigger")
	defer next()
	ctx = context.WithValue(ctx, cdslog.WorkflowRunID, wrEnqueue.RunID)

	_, next = telemetry.Span(ctx, "api.workflowRunV2Trigger.lock")
	lockKey := cache.Key("api:workflow:engine", wrEnqueue.RunID)
	b, err := api.Cache.Lock(lockKey, 5*time.Minute, 0, 1)
	if err != nil {
		next()
		return err
	}
	if !b {
		log.Debug(ctx, "api.workflowRunV2Trigger> run %s is locked in cache", wrEnqueue.RunID)
		if err := api.Cache.Enqueue(workflow_v2.WorkflowEngineKey, wrEnqueue); err != nil {
			next()
			return err
		}
		next()
		return nil
	}
	next()
	defer func() {
		_ = api.Cache.Unlock(lockKey)
	}()

	// Load run by id
	run, err := workflow_v2.LoadRunByID(ctx, api.mustDB(), wrEnqueue.RunID, workflow_v2.WithRunResults)
	if err != nil {
		if sdk.ErrorIs(err, sdk.ErrNotFound) {
			return nil
		}
		return sdk.WrapError(err, "unable to load workflow run %s", wrEnqueue.RunID)
	}

	telemetry.Current(ctx).AddAttributes(
		trace.StringAttribute(telemetry.TagProjectKey, run.ProjectKey),
		trace.StringAttribute(telemetry.TagWorkflow, run.WorkflowName),
		trace.StringAttribute(telemetry.TagWorkflowRunNumber, strconv.FormatInt(run.RunNumber, 10)))
	ctx = context.WithValue(ctx, cdslog.Project, run.ProjectKey)
	ctx = context.WithValue(ctx, cdslog.Workflow, run.WorkflowName)

	proj, err := project.Load(ctx, api.mustDB(), run.ProjectKey, project.LoadOptions.WithIntegrations)
	if err != nil {
		return err
	}
	vcsServer, err := vcs.LoadVCSByIDAndProjectKey(ctx, api.mustDB(), run.ProjectKey, run.VCSServerID)
	if err != nil {
		return sdk.WrapError(err, "unable to load vcs server%s", run.VCSServerID)
	}

	repo, err := repository.LoadRepositoryByID(ctx, api.mustDB(), run.RepositoryID)
	if err != nil {
		return sdk.WrapError(err, "unable to load repository %s", run.RepositoryID)
	}

	if sdk.StatusIsTerminated(run.Status) {
		log.Debug(ctx, "workflow run already on a final state")
		return nil
	}

	u, err := user.LoadByID(ctx, api.mustDB(), wrEnqueue.UserID)
	if err != nil {
		return err
	}

	jobsToQueue, skippedJobs, runMsgs, err := retrieveJobToQueue(ctx, api.mustDB(), run, wrEnqueue, u, api.Config.Workflow.JobDefaultRegion)
	log.Debug(ctx, "workflowRunV2Trigger> jobs to queue: %+v", jobsToQueue)
	if err != nil {
		tx, errTx := api.mustDB().Begin()
		if errTx != nil {
			return sdk.WithStack(errTx)
		}
		defer tx.Rollback()
		for i := range runMsgs {
			if err := workflow_v2.InsertRunInfo(ctx, tx, &runMsgs[i]); err != nil {
				return err
			}
<<<<<<< HEAD

		}
		run.Status = sdk.StatusFail
		if err := workflow_v2.UpdateRun(ctx, tx, run); err != nil {
			return err
=======
			run.Status = sdk.StatusFail
			if err := workflow_v2.UpdateRun(ctx, tx, run); err != nil {
				return err
			}
>>>>>>> 81b25eab
		}
		if errTx := tx.Commit(); errTx != nil {
			return sdk.WithStack(errTx)
		}
		event_v2.PublishRunEvent(ctx, api.Cache, sdk.EventRunEnded, *run, *u)
		return err
	}

	// Enqueue JOB
	runJobs := prepareRunJobs(ctx, *proj, *run, wrEnqueue, jobsToQueue, sdk.StatusWaiting, *u)

	// Compute worker model on runJobs if needed
	wref := WorkflowRunEntityFinder{
		run:              *run,
		runRepo:          *repo,
		runVcsServer:     *vcsServer,
		workerModelCache: make(map[string]sdk.V2WorkerModel),
		userName:         u.Username,
		repoCache: map[string]sdk.ProjectRepository{
			vcsServer.Name + "/" + repo.Name: *repo,
		},
		vcsServerCache: map[string]sdk.VCSProject{
			vcsServer.Name: *vcsServer,
		},
	}
	runJobsInfos := computeRunJobsWorkerModel(ctx, api.mustDB(), api.Cache, &wref, run, runJobs)

	runJobs = append(runJobs, prepareRunJobs(ctx, *proj, *run, wrEnqueue, skippedJobs, sdk.StatusSkipped, *u)...)

	tx, errTx := api.mustDB().Begin()
	if errTx != nil {
		return sdk.WithStack(err)
	}
	defer tx.Rollback() // nolint

	for i := range runJobs {
		rj := &runJobs[i]
		// Check gate inputs
		for _, jobEvent := range run.RunJobEvent {
			if jobEvent.RunAttempt != run.RunAttempt {
				continue
			}
			if jobEvent.JobID != rj.JobID {
				continue
			}
			rj.GateInputs = jobEvent.Inputs
		}

		if err := workflow_v2.InsertRunJob(ctx, tx, rj); err != nil {
			return err
		}
		if info, has := runJobsInfos[rj.JobID]; has {
			info.WorkflowRunJobID = rj.ID
			if err := workflow_v2.InsertRunJobInfo(ctx, tx, &info); err != nil {
				return err
			}
		}
		if rj.GateInputs != nil {
			jobInfo := sdk.V2WorkflowRunJobInfo{
				WorkflowRunID:    rj.WorkflowRunID,
				Level:            sdk.WorkflowRunInfoLevelInfo,
				IssuedAt:         time.Now(),
				WorkflowRunJobID: rj.ID,
				Message:          u.GetFullname() + " triggers manually this job",
			}
			if err := workflow_v2.InsertRunJobInfo(ctx, tx, &jobInfo); err != nil {
				return err
			}
		}
	}

	// Save Run message
	for i := range runMsgs {
		if err := workflow_v2.InsertRunInfo(ctx, tx, &runMsgs[i]); err != nil {
			return err
		}
	}

	// End workflow if there is no more job to handle,  no running jobs and current status is not terminated
	if len(jobsToQueue) == 0 && len(skippedJobs) == 0 && !sdk.StatusIsTerminated(run.Status) {
		finalStatus, err := computeJobRunStatus(ctx, tx, run.ID, run.RunAttempt)
		if err != nil {
			return err
		}
		if finalStatus != run.Status {
			run.Status = finalStatus
			if err := workflow_v2.UpdateRun(ctx, tx, run); err != nil {
				return err
			}
		}
	}

	if err := tx.Commit(); err != nil {
		return sdk.WithStack(tx.Commit())
	}

	if sdk.StatusIsTerminated(run.Status) {
		event_v2.PublishRunEvent(ctx, api.Cache, sdk.EventRunEnded, *run, *u)
	}

	if len(skippedJobs) > 0 {
		// Re enqueue workflow to trigger job after
		api.EnqueueWorkflowRun(ctx, run.ID, run.UserID, run.WorkflowName, run.RunNumber)
	}

	// Send to websocket
	for _, rj := range runJobs {
		switch rj.Status {
		case sdk.StatusFail:
			event_v2.PublishRunJobEvent(ctx, api.Cache, sdk.EventRunJobEnded, run.Contexts.Git.Server, run.Contexts.Git.Repository, rj)
		default:
			event_v2.PublishRunJobEvent(ctx, api.Cache, sdk.EventRunJobEnqueued, run.Contexts.Git.Server, run.Contexts.Git.Repository, rj)
		}
	}

	return nil
}

func computeRunJobsWorkerModel(ctx context.Context, db *gorp.DbMap, store cache.Store, wref *WorkflowRunEntityFinder, run *sdk.V2WorkflowRun, runJobs []sdk.V2WorkflowRunJob) map[string]sdk.V2WorkflowRunJobInfo {
	runJobInfos := make(map[string]sdk.V2WorkflowRunJobInfo)
	for i := range runJobs {
		rj := &runJobs[i]
		if !strings.HasPrefix(rj.Job.RunsOn, "${{") {
			continue
		}
		computeModelCtx := sdk.WorkflowRunJobsContext{
			WorkflowRunContext: run.Contexts,
			Matrix:             rj.Matrix,
		}

		bts, _ := json.Marshal(computeModelCtx)

		var mapContexts map[string]interface{}
		if err := json.Unmarshal(bts, &mapContexts); err != nil {
			rj.Status = sdk.StatusFail
			runJobInfos[rj.JobID] = sdk.V2WorkflowRunJobInfo{
				WorkflowRunID: run.ID,
				Level:         sdk.WorkflowRunInfoLevelError,
				IssuedAt:      time.Now(),
				Message:       fmt.Sprintf("Job %s: unable to build context to compute worker model: %v", rj.JobID, err),
			}
			continue
		}

		ap := sdk.NewActionParser(mapContexts, sdk.DefaultFuncs)
		interpolatedInput, err := ap.Interpolate(ctx, rj.Job.RunsOn)
		if err != nil {
			rj.Status = sdk.StatusFail
			runJobInfos[rj.JobID] = sdk.V2WorkflowRunJobInfo{
				WorkflowRunID:    run.ID,
				Level:            sdk.WorkflowRunInfoLevelError,
				WorkflowRunJobID: rj.ID,
				IssuedAt:         time.Now(),
				Message:          fmt.Sprintf("Job %s: unable to interpolate %s: %v", rj.JobID, rj.Job.RunsOn, err),
			}
			continue
		}

		model, ok := interpolatedInput.(string)
		if !ok {
			rj.Status = sdk.StatusFail
			runJobInfos[rj.JobID] = sdk.V2WorkflowRunJobInfo{
				WorkflowRunID:    run.ID,
				Level:            sdk.WorkflowRunInfoLevelError,
				WorkflowRunJobID: rj.ID,
				IssuedAt:         time.Now(),
				Message:          fmt.Sprintf("Job %s: unable to interpolate %s, it's not a string: %v", rj.JobID, rj.Job.RunsOn, interpolatedInput),
			}
			continue
		}

		completeName, msg, err := wref.checkWorkerModel(ctx, db, store, rj.JobID, model, rj.Region, "")
		if err != nil {
			rj.Status = sdk.StatusFail
			runJobInfos[rj.JobID] = sdk.V2WorkflowRunJobInfo{
				WorkflowRunID:    run.ID,
				Level:            sdk.WorkflowRunInfoLevelError,
				WorkflowRunJobID: rj.ID,
				IssuedAt:         time.Now(),
				Message:          fmt.Sprintf("Job %s: unable to interpolate %s, it's not a string: %v", rj.JobID, model, interpolatedInput),
			}
			continue
		}
		if msg != nil {
			rj.Status = sdk.StatusFail
			runJobInfos[rj.JobID] = sdk.V2WorkflowRunJobInfo{
				WorkflowRunID:    run.ID,
				Level:            sdk.WorkflowRunInfoLevelError,
				WorkflowRunJobID: rj.ID,
				IssuedAt:         time.Now(),
				Message:          msg.Message,
			}
			continue
		}

		if strings.HasPrefix(model, ".cds/worker-models/") {
			rj.ModelType = wref.localWorkerModelCache[model].Type
		} else {
			rj.ModelType = wref.workerModelCache[completeName].Type
		}
		rj.Job.RunsOn = completeName
	}
	return runJobInfos
}

func prepareRunJobs(_ context.Context, proj sdk.Project, run sdk.V2WorkflowRun, wrEnqueue sdk.V2WorkflowRunEnqueue, jobsToQueue map[string]sdk.V2Job, jobStatus string, u sdk.AuthentifiedUser) []sdk.V2WorkflowRunJob {
	runJobs := make([]sdk.V2WorkflowRunJob, 0)
	for jobID, jobDef := range jobsToQueue {
		// Compute job matrix strategy
		keys := make([]string, 0)
		if jobDef.Strategy != nil {
			for k := range jobDef.Strategy.Matrix {
				keys = append(keys, k)
			}
		}

		alls := make([]map[string]string, 0)
		if jobDef.Strategy != nil {
			generateMatrix(jobDef.Strategy.Matrix, keys, 0, make(map[string]string), &alls)
		}

		if len(alls) == 0 {
			runJob := sdk.V2WorkflowRunJob{
				WorkflowRunID: run.ID,
				Status:        jobStatus,
				JobID:         jobID,
				Job:           jobDef,
				UserID:        wrEnqueue.UserID,
				Username:      u.Username,
				ProjectKey:    run.ProjectKey,
				Region:        jobDef.Region,
				WorkflowName:  run.WorkflowName,
				RunNumber:     run.RunNumber,
				RunAttempt:    run.RunAttempt,
			}
			if jobDef.RunsOn != "" {
				runJob.ModelType = run.WorkflowData.WorkerModels[jobDef.RunsOn].Type
			}
			runJobs = append(runJobs, runJob)
		} else {
			for _, m := range alls {
				runJob := sdk.V2WorkflowRunJob{
					WorkflowRunID: run.ID,
					Status:        jobStatus,
					JobID:         jobID,
					Job:           jobDef,
					UserID:        wrEnqueue.UserID,
					Username:      u.Username,
					ProjectKey:    run.ProjectKey,
					Region:        jobDef.Region,
					WorkflowName:  run.WorkflowName,
					RunNumber:     run.RunNumber,
					RunAttempt:    run.RunAttempt,
					Matrix:        sdk.JobMatrix{},
				}
				for k, v := range m {
					runJob.Matrix[k] = v
				}
				if jobDef.RunsOn != "" {
					runJob.ModelType = run.WorkflowData.WorkerModels[jobDef.RunsOn].Type
				}
				runJobs = append(runJobs, runJob)
			}
		}
	}
	return runJobs
}

func generateMatrix(matrix map[string][]string, keys []string, keyIndex int, current map[string]string, alls *[]map[string]string) {
	if len(current) == len(keys) {
		combinationCopy := make(map[string]string)
		for k, v := range current {
			combinationCopy[k] = v
		}
		*alls = append(*alls, combinationCopy)
		return
	}

	key := keys[keyIndex]
	values := matrix[key]
	for _, value := range values {
		current[key] = value
		generateMatrix(matrix, keys, keyIndex+1, current, alls)
		delete(current, key)
	}
}

// Return jobToQueue, skippedJob, runInfos, error
func retrieveJobToQueue(ctx context.Context, db *gorp.DbMap, run *sdk.V2WorkflowRun, wrEnqueue sdk.V2WorkflowRunEnqueue, u *sdk.AuthentifiedUser, defaultRegion string) (map[string]sdk.V2Job, map[string]sdk.V2Job, []sdk.V2WorkflowRunInfo, error) {
	ctx, next := telemetry.Span(ctx, "retrieveJobToQueue")
	defer next()
	runInfos := make([]sdk.V2WorkflowRunInfo, 0)
	jobToQueue := make(map[string]sdk.V2Job)

	// Load run_jobs
	runJobs, err := workflow_v2.LoadRunJobsByRunID(ctx, db, run.ID, run.RunAttempt)
	if err != nil {
		return nil, nil, nil, sdk.WrapError(err, "unable to load workflow run jobs for run %s", wrEnqueue.RunID)
	}
	runJobsContexts := computeExistingRunJobContexts(*run, runJobs)

	// temp map of run jobs
	allrunJobsMap := make(map[string]sdk.V2WorkflowRunJob)
	for _, rj := range runJobs {
		// addition check for matrix job, only keep not terminated one if present
		runjob, has := allrunJobsMap[rj.JobID]
		if !has || sdk.StatusIsTerminated(runjob.Status) {
			allrunJobsMap[rj.JobID] = rj
		}
	}

	// Select jobs to check ( all workflow or list of jobs from enqueue request )
	jobsToCheck := make(map[string]sdk.V2Job)

	for jobID, jobDef := range run.WorkflowData.Workflow.Jobs {
		// Do not enqueue jobs that have already a run
		if _, has := allrunJobsMap[jobID]; !has {
			jobsToCheck[jobID] = jobDef
		}
	}

	// Check jobs : Needs / Condition / User Right
	stages := run.GetStages()
	if len(stages) > 0 {
		for k, j := range allrunJobsMap {
			jobStage := run.WorkflowData.Workflow.Jobs[k].Stage
			stages[jobStage].Jobs[k] = j.Status
		}
		stages.ComputeStatus()
	}

	skippedJob := make(map[string]sdk.V2Job)
	for jobID, jobDef := range jobsToCheck {

		// Skip the job in stage that cannot be run
		if len(stages) > 0 && !stages[jobDef.Stage].CanBeRun {
			continue
		}

		// Check jobs needs
		if ok := checkJobNeeds(runJobsContexts, jobDef); !ok {
			continue
		}

		// Build job context
		jobContext := buildContextForJob(ctx, run.WorkflowData.Workflow.Jobs, runJobsContexts, run.Contexts, jobID)

		canBeQueued, infos, err := checkJob(ctx, db, *u, *run, jobID, &jobDef, jobContext, defaultRegion)
		runInfos = append(runInfos, infos...)
		if err != nil {
			skippedJob[jobID] = jobDef
			return nil, nil, runInfos, err
		}

		if canBeQueued {
			jobToQueue[jobID] = jobDef
		} else {
			skippedJob[jobID] = jobDef
		}
	}

	return jobToQueue, skippedJob, runInfos, nil
}

func checkJob(ctx context.Context, db gorp.SqlExecutor, u sdk.AuthentifiedUser, run sdk.V2WorkflowRun, jobID string, jobDef *sdk.V2Job, currentJobContext sdk.WorkflowRunJobsContext, defaultRegion string) (bool, []sdk.V2WorkflowRunInfo, error) {
	ctx, next := telemetry.Span(ctx, "checkJob", trace.StringAttribute(telemetry.TagJob, jobID))
	defer next()

	runInfos := make([]sdk.V2WorkflowRunInfo, 0)

	// Check user right
	hasRight, err := checkUserRight(ctx, db, jobDef, u, defaultRegion)
	if err != nil {
		runInfos = append(runInfos, sdk.V2WorkflowRunInfo{
			WorkflowRunID: run.ID,
			Level:         sdk.WorkflowRunInfoLevelError,
			Message:       fmt.Sprintf("job %s: unable to check right for user %s: %v", jobID, u.Username, err),
		})
		return false, runInfos, err
	}
	if !hasRight {
		runInfos = append(runInfos, sdk.V2WorkflowRunInfo{
			WorkflowRunID: run.ID,
			Level:         sdk.WorkflowRunInfoLevelWarning,
			Message:       fmt.Sprintf("job %s: user %s does not have enough right", jobID, u.Username),
		})
		return false, runInfos, nil
	}

	// check job condition
	canRun, err := checkJobCondition(ctx, run, jobID, jobDef, currentJobContext)
	if err != nil {
		runInfos = append(runInfos, sdk.V2WorkflowRunInfo{
			WorkflowRunID: run.ID,
			Level:         sdk.WorkflowRunInfoLevelError,
			Message:       fmt.Sprintf("%v", err),
		})
		return false, runInfos, err
	}
	if !canRun {
		runInfos = append(runInfos, sdk.V2WorkflowRunInfo{
			WorkflowRunID: run.ID,
			Level:         sdk.WorkflowRunInfoLevelInfo,
			Message:       fmt.Sprintf("Job %s: The condition is not satisfied.", jobID),
		})
	}
	return canRun, runInfos, nil
}

func computeJobRunStatus(ctx context.Context, db gorp.SqlExecutor, runID string, runAttempt int64) (string, error) {
	runJobs, err := workflow_v2.LoadRunJobsByRunID(ctx, db, runID, runAttempt)
	if err != nil {
		return "", err
	}

	finalStatus := sdk.StatusSuccess
	for _, rj := range runJobs {
		if rj.Status == sdk.StatusFail && finalStatus != sdk.StatusStopped && sdk.StatusIsTerminated(finalStatus) && !rj.Job.ContinueOnError {
			finalStatus = rj.Status
		}
		if rj.Status == sdk.StatusStopped && sdk.StatusIsTerminated(finalStatus) {
			finalStatus = sdk.StatusStopped
		}
		if !sdk.StatusIsTerminated(rj.Status) {
			finalStatus = sdk.StatusBuilding
		}
	}
	return finalStatus, nil
}

func checkUserRight(ctx context.Context, db gorp.SqlExecutor, jobDef *sdk.V2Job, u sdk.AuthentifiedUser, defaultRegion string) (bool, error) {
	ctx, next := telemetry.Span(ctx, "checkUserRight")
	defer next()
	if jobDef.Region == "" {
		jobDef.Region = defaultRegion
	}

	wantedRegion, err := region.LoadRegionByName(ctx, db, jobDef.Region)
	if err != nil {
		return false, err
	}

	allowedRegions, err := rbac.LoadRegionIDsByRoleAndUserID(ctx, db, sdk.RegionRoleExecute, u.ID)
	if err != nil {
		next()
		return false, err
	}
	next()
	for _, r := range allowedRegions {
		if r.RegionID == wantedRegion.ID {
			return true, nil
		}
	}
	return false, nil
}

func checkJobNeeds(jobsContext sdk.JobsResultContext, jobDef sdk.V2Job) bool {
	if len(jobDef.Needs) == 0 {
		return true
	}
	for _, need := range jobDef.Needs {
		if _, has := jobsContext[need]; !has {
			return false
		}
	}
	return true
}

func checkJobCondition(ctx context.Context, run sdk.V2WorkflowRun, jobID string, jobDef *sdk.V2Job, currentJobContext sdk.WorkflowRunJobsContext) (bool, error) {
	ctx, next := telemetry.Span(ctx, "checkJobCondition")
	defer next()

	// On keep ancestor of the current job
	var jobCondition string

	if jobDef.Gate != "" {
		jobCondition = run.WorkflowData.Workflow.Gates[jobDef.Gate].If
		// Create empty input context to be able to interpolate gate condition.
		currentJobContext.Gate = make(map[string]interface{})
		for k, v := range run.WorkflowData.Workflow.Gates[jobDef.Gate].Inputs {
			switch v.Type {
			case "boolean":
				currentJobContext.Gate[k] = false
			case "number":
				currentJobContext.Gate[k] = 0
			default:
				currentJobContext.Gate[k] = ""
			}
		}

		// Check if there is an event
		for _, je := range run.RunJobEvent {
			if je.RunAttempt != run.RunAttempt {
				continue
			}
			if je.JobID != jobID {
				continue
			}

			// Ovveride with value sent by user
			for k, v := range je.Inputs {
				if _, has := currentJobContext.Gate[k]; has {
					currentJobContext.Gate[k] = v
				}
			}
		}
	} else {
		if jobDef.If == "" {
			jobDef.If = "${{success()}}"
		}
		if !strings.HasPrefix(jobDef.If, "${{") {
			jobDef.If = fmt.Sprintf("${{ %s }}", jobDef.If)
		}
		jobCondition = jobDef.If
	}

	bts, err := json.Marshal(currentJobContext)
	if err != nil {
		return false, sdk.WithStack(err)
	}

	var mapContexts map[string]interface{}
	if err := json.Unmarshal(bts, &mapContexts); err != nil {
		return false, sdk.WithStack(err)
	}

	ap := sdk.NewActionParser(mapContexts, sdk.DefaultFuncs)
	interpolatedInput, err := ap.Interpolate(ctx, jobCondition)
	if err != nil {
		return false, sdk.NewErrorFrom(sdk.ErrInvalidData, "job %s: unable to parse if statement %s: %v", jobID, jobCondition, err)
	}

	if _, ok := interpolatedInput.(string); !ok {
		return false, sdk.NewErrorFrom(sdk.ErrInvalidData, "job %s: if statement does not return a boolean. Got %v", jobID, interpolatedInput)
	}

	booleanResult, err := strconv.ParseBool(interpolatedInput.(string))
	if err != nil {
		return false, sdk.NewErrorFrom(sdk.ErrInvalidData, "job %s: if statement does not return a boolean. Got %s", jobID, interpolatedInput)
	}
	return booleanResult, nil
}

func (api *API) triggerBlockedWorkflowRun(ctx context.Context, wr sdk.V2WorkflowRun) error {
	ctx = context.WithValue(ctx, cdslog.Workflow, wr.WorkflowName)
	ctx, next := telemetry.Span(ctx, "api.triggerBlockedWorkflowRun")
	defer next()

	_, next = telemetry.Span(ctx, "api.triggerBlockedWorkflowRun.lock")
	lockKey := cache.Key("api:workflow:engine", wr.ID)
	b, err := api.Cache.Lock(lockKey, 5*time.Minute, 0, 1)
	if err != nil {
		next()
		return err
	}
	if !b {
		next()
		return nil
	}
	next()
	defer func() {
		_ = api.Cache.Unlock(lockKey)
	}()

	log.Info(ctx, "triggerBlockedWorkflowRun: trigger workflow %s for run %d", wr.WorkflowName, wr.RunNumber)
	if wr.Status != sdk.StatusBuilding {
		return nil
	}

	// Search last userID that trigger a job in this run
	runJobs, err := workflow_v2.LoadRunJobsByRunID(ctx, api.mustDB(), wr.ID, wr.RunAttempt)
	if err != nil {
		return err
	}
	var lastJobs sdk.V2WorkflowRunJob
	for _, rj := range runJobs {
		if !sdk.StatusIsTerminated(rj.Status) {
			return nil
		}
		if rj.Started.After(lastJobs.Started) {
			lastJobs = rj
		}
	}

	userID := lastJobs.UserID
	// No job have been triggered
	if userID == "" {
		userID = wr.UserID
	}

	api.EnqueueWorkflowRun(ctx, wr.ID, userID, wr.WorkflowName, wr.RunNumber)
	return nil
}

func (api *API) EnqueueWorkflowRun(ctx context.Context, runID string, userID string, workflowName string, runNumber int64) {
	// Continue workflow
	enqueueRequest := sdk.V2WorkflowRunEnqueue{
		RunID:  runID,
		UserID: userID,
	}
	select {
	case api.workflowRunTriggerChan <- enqueueRequest:
		log.Debug(ctx, "workflow run %s %d trigger in chan", workflowName, runNumber)
	default:
		if err := api.Cache.Enqueue(workflow_v2.WorkflowEngineKey, enqueueRequest); err != nil {
			log.ErrorWithStackTrace(ctx, err)
		}
	}
}<|MERGE_RESOLUTION|>--- conflicted
+++ resolved
@@ -165,18 +165,10 @@
 			if err := workflow_v2.InsertRunInfo(ctx, tx, &runMsgs[i]); err != nil {
 				return err
 			}
-<<<<<<< HEAD
-
 		}
 		run.Status = sdk.StatusFail
 		if err := workflow_v2.UpdateRun(ctx, tx, run); err != nil {
 			return err
-=======
-			run.Status = sdk.StatusFail
-			if err := workflow_v2.UpdateRun(ctx, tx, run); err != nil {
-				return err
-			}
->>>>>>> 81b25eab
 		}
 		if errTx := tx.Commit(); errTx != nil {
 			return sdk.WithStack(errTx)
