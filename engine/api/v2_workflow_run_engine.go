--- conflicted
+++ resolved
@@ -1072,7 +1072,7 @@
 
 			runJobs = append(runJobs, runJob)
 		} else {
-<<<<<<< HEAD
+			permJobDef := jobDef.Copy()
 			allVariableSets, err := project.LoadVariableSetsByProject(ctx, db, proj.Key)
 			if err != nil {
 				return nil, nil, nil, false, err
@@ -1096,55 +1096,20 @@
 				runJobContext:   runJobContext,
 				existingRunJobs: existingRunJobs,
 				jobID:           jobID,
-				jobToTrigger:    jobToTrigger,
+				jobToTrigger: JobToTrigger{
+					Status: jobToTrigger.Status,
+					Job:    permJobDef,
+				},
 				defaultRegion:   defaultRegion,
 				regionPermCache: regionPermCache,
 				integrations:    integrations,
 				allVariableSets: allVariableSets,
 			}
-			if jobDef.From == "" {
+			if permJobDef.From == "" {
 				jobs, runUpdated := createMatrixedRunJobs(ctx, db, store, wref, matrixPermutation, runJobsInfo, run, jobData)
 				runJobs = append(runJobs, jobs...)
 				if runUpdated {
 					hasToUpdateRun = true
-=======
-			// Check permutation to trigger
-			permutations := searchPermutationToTrigger(ctx, alls, existingRunJobs, jobID)
-			for _, m := range permutations {
-
-				permJobDef := jobDef.Copy()
-
-				runJob := sdk.V2WorkflowRunJob{
-					ID:            sdk.UUID(),
-					WorkflowRunID: run.ID,
-					Status:        jobToTrigger.Status,
-					JobID:         jobID,
-					Job:           permJobDef,
-					UserID:        wrEnqueue.UserID,
-					Username:      u.Username,
-					AdminMFA:      wrEnqueue.IsAdminWithMFA,
-					ProjectKey:    run.ProjectKey,
-					Region:        permJobDef.Region,
-					WorkflowName:  run.WorkflowName,
-					RunNumber:     run.RunNumber,
-					RunAttempt:    run.RunAttempt,
-					Matrix:        sdk.JobMatrix{},
-				}
-				for k, v := range m {
-					runJob.Matrix[k] = v
-				}
-				if permJobDef.RunsOn.Model != "" {
-					runJob.ModelType = run.WorkflowData.WorkerModels[permJobDef.RunsOn.Model].Type
-				}
-				for _, jobEvent := range run.RunJobEvent {
-					if jobEvent.RunAttempt != run.RunAttempt {
-						continue
-					}
-					if jobEvent.JobID != runJob.JobID {
-						continue
-					}
-					runJob.GateInputs = jobEvent.Inputs
->>>>>>> 6f3c93dd
 				}
 			} else {
 				// For templated matrixed job, we only create new jobs on the parent worklow
