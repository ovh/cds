--- conflicted
+++ resolved
@@ -256,15 +256,7 @@
 	}
 
 	// Compute worker model / region on runJobs if needed
-<<<<<<< HEAD
-	wref, err := NewWorkflowRunEntityFinder(ctx, api.mustDB(), *proj, *run, *repo, *vcsServer, run.WorkflowRef, run.WorkflowSha, *u, wrEnqueue.IsAdminWithMFA, api.Config.WorkflowV2.LibraryProjectKey)
-=======
-	wref := NewWorkflowRunEntityFinder(*proj, *run, *repo, *vcsServer, api.Config.WorkflowV2.LibraryProjectKey, &wrEnqueue.Initiator)
-	wref.ef.repoCache[vcsServer.Name+"/"+repo.Name] = *repo
-	wref.ef.vcsServerCache[vcsServer.Name] = *vcsServer
-
-	plugins, err := plugin.LoadAllByType(ctx, api.mustDB(), sdk.GRPCPluginAction)
->>>>>>> e69a566b
+	wref, err := NewWorkflowRunEntityFinder(ctx, api.mustDB(), *proj, *run, *repo, *vcsServer, run.WorkflowRef, run.WorkflowSha, api.Config.WorkflowV2.LibraryProjectKey, &wrEnqueue.Initiator)
 	if err != nil {
 		return err
 	}
@@ -1175,7 +1167,7 @@
 			interpolatedParams[k] = value
 		}
 
-		entityTemplate, tmpWorkflow, msgs, err := checkJobTemplate(ctx, db, store, wref, data.jobToTrigger.Job, run, interpolatedParams, data.user, data.wrEnqueue.IsAdminWithMFA)
+		entityTemplate, tmpWorkflow, msgs, err := checkJobTemplate(ctx, db, store, wref, data.jobToTrigger.Job, run, interpolatedParams)
 		if err != nil {
 			return []sdk.V2WorkflowRunInfo{{
 				WorkflowRunID: run.ID,
@@ -1217,7 +1209,7 @@
 		}
 	}
 
-	msgs, err := handleTemplatedJobInWorkflow(ctx, db, store, wref, entityTemplateWithObj, run, newJobs, newStages, newGates, newAnnotations, data.jobID, data.jobToTrigger.Job, data.user, data.allVariableSets, data.defaultRegion)
+	msgs, err := handleTemplatedJobInWorkflow(ctx, db, store, wref, entityTemplateWithObj, run, newJobs, newStages, newGates, newAnnotations, data.jobID, data.jobToTrigger.Job, data.allVariableSets, data.defaultRegion)
 	if err != nil {
 
 	}
