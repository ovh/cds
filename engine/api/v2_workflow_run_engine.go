--- conflicted
+++ resolved
@@ -186,11 +186,8 @@
 		return err
 	}
 
-<<<<<<< HEAD
-	jobsToQueue, runMsgs, errRetrieve := retrieveJobToQueue(ctx, api.mustDB(), wrEnqueue, run, allRunJobs, runJobsContexts, u, api.Config.Workflow.JobDefaultRegion)
-=======
-	jobsToQueue, skippedJobs, runMsgs, errRetrieve := retrieveJobToQueue(ctx, api.mustDB(), wrEnqueue, run, allrunJobsMap, runJobsContexts, u, api.Config.Workflow.JobDefaultRegion)
->>>>>>> f652f376
+	jobsToQueue, runMsgs, errRetrieve := retrieveJobToQueue(ctx, api.mustDB(), wrEnqueue, run, allRunJobs, allrunJobsMap, runJobsContexts, u, api.Config.Workflow.JobDefaultRegion)
+
 	if errRetrieve != nil {
 		tx, err := api.mustDB().Begin()
 		if err != nil {
@@ -248,18 +245,6 @@
 		}, allrunJobsMap, runResults, u)
 	}
 
-<<<<<<< HEAD
-=======
-	// Enqueue JOB
-	runJobs, errorMsg, err := prepareRunJobs(ctx, api.mustDB(), *run, variableSetCtx, wrEnqueue, jobsToQueue, sdk.StatusWaiting, runJobsContexts, *u)
-	if err != nil {
-		return err
-	}
-	if errorMsg != nil {
-		return failRunWithMessage(ctx, api.mustDB(), api.Cache, run, []sdk.V2WorkflowRunInfo{*errorMsg}, allrunJobsMap, runResults, u)
-	}
-
->>>>>>> f652f376
 	// Compute worker model / region on runJobs if needed
 	wref := NewWorkflowRunEntityFinder(*proj, *run, *repo, *vcsServer, *u, wrEnqueue.IsAdminWithMFA, api.Config.WorkflowV2.LibraryProjectKey)
 	wref.ef.repoCache[vcsServer.Name+"/"+repo.Name] = *repo
@@ -1206,11 +1191,7 @@
 }
 
 // Return jobToQueue, skippedJob, runInfos, error
-<<<<<<< HEAD
-func retrieveJobToQueue(ctx context.Context, db *gorp.DbMap, wrEnqueue sdk.V2WorkflowRunEnqueue, run *sdk.V2WorkflowRun, runJobs []sdk.V2WorkflowRunJob, runJobsContexts sdk.JobsResultContext, u *sdk.AuthentifiedUser, defaultRegion string) (map[string]JobToTrigger, []sdk.V2WorkflowRunInfo, error) {
-=======
-func retrieveJobToQueue(ctx context.Context, db *gorp.DbMap, wrEnqueue sdk.V2WorkflowRunEnqueue, run *sdk.V2WorkflowRun, allrunJobsMap map[string]sdk.V2WorkflowRunJob, runJobsContexts sdk.JobsResultContext, u *sdk.AuthentifiedUser, defaultRegion string) (map[string]sdk.V2Job, map[string]sdk.V2Job, []sdk.V2WorkflowRunInfo, error) {
->>>>>>> f652f376
+func retrieveJobToQueue(ctx context.Context, db *gorp.DbMap, wrEnqueue sdk.V2WorkflowRunEnqueue, run *sdk.V2WorkflowRun, runJobs []sdk.V2WorkflowRunJob, allrunJobsMap map[string]sdk.V2WorkflowRunJob, runJobsContexts sdk.JobsResultContext, u *sdk.AuthentifiedUser, defaultRegion string) (map[string]JobToTrigger, []sdk.V2WorkflowRunInfo, error) {
 	ctx, next := telemetry.Span(ctx, "retrieveJobToQueue")
 	defer next()
 	runInfos := make([]sdk.V2WorkflowRunInfo, 0)
