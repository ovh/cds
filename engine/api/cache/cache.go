--- conflicted
+++ resolved
@@ -32,11 +32,7 @@
 	DeleteAll(key string) error
 	Exist(key string) (bool, error)
 	Enqueue(queueName string, value interface{}) error
-<<<<<<< HEAD
-	DequeueWithContext(c context.Context, queueName string, waitDuration int64, value interface{}) error
-=======
 	DequeueWithContext(c context.Context, queueName string, waitDuration time.Duration, value interface{}) error
->>>>>>> 10e3e4be
 	QueueLen(queueName string) (int, error)
 	RemoveFromQueue(queueName string, memberKey string) error
 	Publish(ctx context.Context, queueName string, value interface{}) error
