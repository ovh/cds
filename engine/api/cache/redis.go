package cache

import (
	"context"
	"encoding/json"
	"fmt"
	"io"
	"io/ioutil"
	stdlog "log"
	"strconv"
	"strings"
	"time"

	"github.com/go-redis/redis"

	"github.com/ovh/cds/sdk"
	"github.com/ovh/cds/sdk/log"
)

//RedisStore a redis client and a default ttl
type RedisStore struct {
	ttl    int
	Client *redis.Client
}

//NewRedisStore initiate a new redisStore
func NewRedisStore(host, password string, ttl int) (*RedisStore, error) {
	var client *redis.Client

	//if host is line master@localhost:26379,localhost:26380 => it's a redis sentinel cluster
	if strings.Contains(host, "@") && strings.Contains(host, ",") {
		masterName := strings.Split(host, "@")[0]
		sentinelsStr := strings.Split(host, "@")[1]
		sentinels := strings.Split(sentinelsStr, ",")
		opts := &redis.FailoverOptions{
			MasterName:         masterName,
			SentinelAddrs:      sentinels,
			Password:           password,
			IdleCheckFrequency: 10 * time.Second,
			IdleTimeout:        10 * time.Second,
			PoolSize:           25,
			MaxRetries:         10,
			MinRetryBackoff:    30 * time.Millisecond,
			MaxRetryBackoff:    100 * time.Millisecond,
		}
		client = redis.NewFailoverClient(opts)
	} else {
		client = redis.NewClient(&redis.Options{
			Addr:               host,
			Password:           password, // no password set
			DB:                 0,        // use default DB
			IdleCheckFrequency: 30 * time.Second,
			MaxRetries:         10,
			MinRetryBackoff:    30 * time.Millisecond,
			MaxRetryBackoff:    100 * time.Millisecond,
		})
	}

	redis.SetLogger(stdlog.New(ioutil.Discard, "", stdlog.LstdFlags|stdlog.Lshortfile))

	pong, err := client.Ping().Result()
	if err != nil {
		return nil, err
	}
	if pong != "PONG" {
		return nil, fmt.Errorf("Cannot ping Redis on %s", host)
	}
	return &RedisStore{
		ttl:    ttl,
		Client: client,
	}, nil
}

// Keys List keys from pattern
func (s *RedisStore) Keys(pattern string) ([]string, error) {
	if s.Client == nil {
		return nil, sdk.WithStack(fmt.Errorf("redis> cannot get redis client"))
	}
	keys, err := s.Client.Keys(pattern).Result()
	if err != nil {
		return nil, sdk.WrapError(err, "redis> cannot list keys: %s", pattern)
	}
	return keys, nil
}

// Get a key from redis
func (s *RedisStore) Get(key string, value interface{}) (bool, error) {
	if s.Client == nil {
		return false, sdk.WithStack(fmt.Errorf("redis> cannot get redis client"))
	}

	val, errRedis := s.Client.Get(key).Result()
	if errRedis != nil && errRedis != redis.Nil {
		return false, sdk.WrapError(errRedis, "redis> get error %s", key)
	}
	if val != "" {
		if err := json.Unmarshal([]byte(val), value); err != nil {
			return false, sdk.WrapError(err, "redis> cannot get unmarshal %s", key)
		}
		return true, nil
	}

	return false, nil
}

// SetWithTTL a value in local store (0 for eternity)
func (s *RedisStore) SetWithTTL(key string, value interface{}, ttl int) error {
	if s.Client == nil {
		return sdk.WithStack(fmt.Errorf("redis> cannot get redis client"))
	}

	b, err := json.Marshal(value)
	if err != nil {
		return sdk.WrapError(err, "redis> error caching %s", key)
	}

	if err := s.Client.Set(key, string(b), time.Duration(ttl)*time.Second).Err(); err != nil {
		return sdk.WrapError(err, "redis> set error %s", key)
	}
	return nil
}

// SetWithDuration a value in local store (0 for eternity)
func (s *RedisStore) SetWithDuration(key string, value interface{}, duration time.Duration) error {
	if s.Client == nil {
		return nil
	}

	b, err := json.Marshal(value)
	if err != nil {
		return sdk.WithStack(err)
	}

	if err := s.Client.Set(key, string(b), duration).Err(); err != nil {
		return sdk.WrapError(err, "set error %s", key)
	}

	return nil
}

// UpdateTTL update the ttl linked to the key
func (s *RedisStore) UpdateTTL(key string, ttl int) error {
	if s.Client == nil {
		return sdk.WithStack(fmt.Errorf("redis> cannot get redis client"))
	}

	if err := s.Client.Expire(key, time.Duration(ttl)*time.Second).Err(); err != nil {
		return sdk.WrapError(err, "redis>UpdateTTL> set error %s", key)
	}
	return nil
}

// Set a value in redis
func (s *RedisStore) Set(key string, value interface{}) error {
	return s.SetWithTTL(key, value, s.ttl)
}

// Delete a key in redis
func (s *RedisStore) Delete(key string) error {
	if s.Client == nil {
		return sdk.WithStack(fmt.Errorf("redis> cannot get redis client"))
	}

	if err := s.Client.Del(key).Err(); err != nil {
		return sdk.WrapError(err, "redis> error deleting %s", key)
	}
	return nil
}

// DeleteAll delete all mathing keys in redis
func (s *RedisStore) DeleteAll(pattern string) error {
	if s.Client == nil {
		return sdk.WithStack(fmt.Errorf("redis> cannot get redis client"))
	}
	keys, err := s.Client.Keys(pattern).Result()
	if err != nil {
		return sdk.WrapError(err, "redis> Error deleting %s", pattern)
	}
	if len(keys) == 0 {
		return nil
	}
	if err := s.Client.Del(keys...).Err(); err != nil {
		return sdk.WrapError(err, "redis> Error deleting %s", pattern)
	}
	return nil
}

// Exist test is key exists
func (s *RedisStore) Exist(key string) (bool, error) {
	if s.Client == nil {
		return false, sdk.WithStack(fmt.Errorf("redis> cannot get redis client"))
	}
	ok, err := s.Client.Exists(key).Result()
	if err != nil {
		return false, sdk.WrapError(err, "unable to test if key %s exists", key)
	}
	return ok == 1, nil
}

// Enqueue pushes to queue
func (s *RedisStore) Enqueue(queueName string, value interface{}) error {
	if s.Client == nil {
		return sdk.WithStack(fmt.Errorf("redis> cannot get redis client"))
	}
	b, err := json.Marshal(value)
	if err != nil {
		return sdk.WrapError(err, "error queueing %s:%s", queueName, err)
	}
	if err := s.Client.LPush(queueName, string(b)).Err(); err != nil {
		return sdk.WrapError(err, "error while LPUSH to %s: %s", queueName, err)
	}
	return nil
}

// QueueLen returns the length of a queue
func (s *RedisStore) QueueLen(queueName string) (int, error) {
	if s.Client == nil {
		return 0, sdk.WithStack(fmt.Errorf("redis> cannot get redis client"))
	}
	var errRedis error
	var res int64
	res, errRedis = s.Client.LLen(queueName).Result()
	if errRedis != nil {
		return 0, sdk.WrapError(errRedis, "redis> Cannot read %s", queueName)
	}
	return int(res), nil
}

// DequeueWithContext gets from queue This is blocking while there is nothing in the queue, it can be cancelled with a context.Context
<<<<<<< HEAD
func (s *RedisStore) DequeueWithContext(c context.Context, queueName string, waitDuration int64, value interface{}) error {
=======
func (s *RedisStore) DequeueWithContext(c context.Context, queueName string, waitDuration time.Duration, value interface{}) error {
>>>>>>> 10e3e4be
	if s.Client == nil {
		return sdk.WithStack(fmt.Errorf("redis> cannot get redis client"))
	}

	var elem string
<<<<<<< HEAD
	ticker := time.NewTicker(time.Duration(waitDuration) * time.Millisecond).C
=======
	ticker := time.NewTicker(waitDuration).C
>>>>>>> 10e3e4be
	for elem == "" {
		select {
		case <-ticker:
			if c.Err() != nil {
				return c.Err()
			}
			res, err := s.Client.BRPop(time.Second, queueName).Result()
			if err == redis.Nil {
				continue
			}
			if err == io.EOF {
				time.Sleep(1 * time.Second)
				continue
			}
			if err == nil && len(res) == 2 {
				elem = res[1]
				break
			}
		case <-c.Done():
			return nil
		}
	}
	if elem != "" {
		b := []byte(elem)
		if err := json.Unmarshal(b, value); err != nil {
			return sdk.WrapError(err, "redis.DequeueWithContext> error on unmarshal value on queue:%s", queueName)
		}
	}
	return nil
}

// Publish a msg in a channel
func (s *RedisStore) Publish(ctx context.Context, channel string, value interface{}) error {
	if s.Client == nil {
		return sdk.WithStack(fmt.Errorf("redis> cannot get redis client"))
	}

	msg, err := json.Marshal(value)
	if err != nil {
		return sdk.WrapError(err, "redis.Publish> Marshall error, cannot push in channel %s", channel)
	}

	iUnquoted, err := strconv.Unquote(string(msg))
	if err != nil {
		return sdk.WrapError(err, "redis.Publish> Unquote error, cannot push in channel %s", channel)
	}

	for i := 0; i < 10; i++ {
		_, errP := s.Client.Publish(channel, iUnquoted).Result()
		if errP == nil {
			break
		}
		log.Warning(ctx, "redis.Publish> Unable to publish in channel %s: %v", channel, errP)
		time.Sleep(100 * time.Millisecond)
	}
	return nil
}

// Subscribe to a channel
func (s *RedisStore) Subscribe(channel string) (PubSub, error) {
	if s.Client == nil {
		return nil, fmt.Errorf("redis> cannot get redis client")
	}
	return s.Client.Subscribe(channel), nil
}

// GetMessageFromSubscription from a redis PubSub
func (s *RedisStore) GetMessageFromSubscription(c context.Context, pb PubSub) (string, error) {
	if s.Client == nil {
		return "", sdk.WithStack(fmt.Errorf("redis> cannot get redis client"))
	}

	rps, ok := pb.(*redis.PubSub)
	if !ok {
		return "", fmt.Errorf("redis.GetMessage> PubSub is not a redis.PubSub. Got %T", pb)
	}

	msg, _ := rps.ReceiveTimeout(time.Second)
	redisMsg, ok := msg.(*redis.Message)
	if msg != nil {
		if ok {
			return redisMsg.Payload, nil
		}
	}

	ticker := time.NewTicker(250 * time.Millisecond).C
	for redisMsg == nil {
		select {
		case <-ticker:
			msg, _ := rps.ReceiveTimeout(time.Second)
			if msg == nil {
				continue
			}

			var ok bool
			redisMsg, ok = msg.(*redis.Message)
			if !ok {
				continue
			}
		case <-c.Done():
			return "", nil
		}
	}
	return redisMsg.Payload, nil
}

// RemoveFromQueue removes a member from a list
func (s *RedisStore) RemoveFromQueue(rootKey string, memberKey string) error {
	if err := s.Client.LRem(rootKey, 0, memberKey).Err(); err != nil {
		return sdk.WrapError(err, "error on RemoveFromQueue: rooKey:%v memberKey:%v", rootKey, memberKey)
	}
	return nil
}

// SetAdd add a member (identified by a key) in the cached set
func (s *RedisStore) SetAdd(rootKey string, memberKey string, member interface{}) error {
	err := s.Client.ZAdd(rootKey, redis.Z{
		Member: memberKey,
		Score:  float64(time.Now().UnixNano()),
	}).Err()
	if err != nil {
		return sdk.WrapError(err, "error on SetAdd")
	}
	return s.SetWithTTL(Key(rootKey, memberKey), member, -1)
}

// SetRemove removes a member from a set
func (s *RedisStore) SetRemove(rootKey string, memberKey string, member interface{}) error {
	if err := s.Client.ZRem(rootKey, memberKey).Err(); err != nil {
		return sdk.WrapError(err, "error on SetRemove")
	}
	return s.Delete(Key(rootKey, memberKey))
}

// SetCard returns the cardinality of a ZSet
func (s *RedisStore) SetCard(key string) (int, error) {
	v := s.Client.ZCard(key)
	return int(v.Val()), v.Err()
}

// SetScan scans a ZSet
func (s *RedisStore) SetScan(ctx context.Context, key string, members ...interface{}) error {
	values, err := s.Client.ZRangeByScore(key, redis.ZRangeBy{
		Min: "-inf",
		Max: "+inf",
	}).Result()
	if err != nil {
		return fmt.Errorf("redis zrange error: %v", err)
	}

	keys := make([]string, len(values))
	for i, v := range values {
		keys[i] = Key(key, v)
	}

	if len(keys) > 0 {
		res, err := s.Client.MGet(keys...).Result()
		if err != nil {
			return fmt.Errorf("redis mget error: %v", err)
		}

		for i := range members {
			if i >= len(values) {
				break
			}

			if res[i] == nil {
				//If the member is not found, return an error because the members are inconsistents
				// but try to delete the member from the Redis ZSET
				log.Error(ctx, "redis>SetScan member %s not found", keys[i])
				if err := s.Client.ZRem(key, values[i]).Err(); err != nil {
					return sdk.WrapError(err, "redis>SetScan unable to delete member %s", keys[i])
				}
				log.Info(ctx, "redis> member %s deleted", keys[i])
				return sdk.WithStack(fmt.Errorf("SetScan member %s not found", keys[i]))
			}

			if err := json.Unmarshal([]byte(res[i].(string)), members[i]); err != nil {
				return sdk.WrapError(err, "redis> cannot unmarshal %s", keys[i])
			}
		}
	}
	return nil
}

func (s *RedisStore) ZScan(key, pattern string) ([]string, error) {
	keys, _, err := s.Client.ZScan(key, 0, pattern, 0).Result()
	if err != nil {
		return nil, sdk.WithStack(err)
	}

	return keys, nil
}

func (s *RedisStore) Lock(key string, expiration time.Duration, retrywdMillisecond int, retryCount int) (bool, error) {
	var errRedis error
	var res bool
	if retrywdMillisecond == -1 {
		retrywdMillisecond = 30
	}
	if retryCount == -1 {
		retryCount = 3
	}
	for i := 0; i < retryCount; i++ {
		res, errRedis = s.Client.SetNX(key, "true", expiration).Result()
		if errRedis == nil && res {
			break
		}
		time.Sleep(time.Duration(retrywdMillisecond) * time.Millisecond)
	}
	return res, sdk.WrapError(errRedis, "redis> set error %s", key)
}

// Unlock deletes a key from cache
func (s *RedisStore) Unlock(key string) error {
	return s.Delete(key)
}<|MERGE_RESOLUTION|>--- conflicted
+++ resolved
@@ -227,21 +227,13 @@
 }
 
 // DequeueWithContext gets from queue This is blocking while there is nothing in the queue, it can be cancelled with a context.Context
-<<<<<<< HEAD
-func (s *RedisStore) DequeueWithContext(c context.Context, queueName string, waitDuration int64, value interface{}) error {
-=======
 func (s *RedisStore) DequeueWithContext(c context.Context, queueName string, waitDuration time.Duration, value interface{}) error {
->>>>>>> 10e3e4be
 	if s.Client == nil {
 		return sdk.WithStack(fmt.Errorf("redis> cannot get redis client"))
 	}
 
 	var elem string
-<<<<<<< HEAD
-	ticker := time.NewTicker(time.Duration(waitDuration) * time.Millisecond).C
-=======
 	ticker := time.NewTicker(waitDuration).C
->>>>>>> 10e3e4be
 	for elem == "" {
 		select {
 		case <-ticker:
