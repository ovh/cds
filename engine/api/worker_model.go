--- conflicted
+++ resolved
@@ -22,11 +22,7 @@
 		// Unmarshal body
 		var model sdk.Model
 		if err := service.UnmarshalBody(r, &model); err != nil {
-<<<<<<< HEAD
-			return sdk.WrapError(err, "addWorkerModel> cannot unmarshal body")
-=======
 			return sdk.WrapError(err, "Cannot unmarshal body")
->>>>>>> 079815ae
 		}
 
 		if model.Type == "" {
@@ -152,11 +148,7 @@
 	return func(ctx context.Context, w http.ResponseWriter, r *http.Request) error {
 		spawnErrorForm := &sdk.SpawnErrorForm{}
 		if err := service.UnmarshalBody(r, spawnErrorForm); err != nil {
-<<<<<<< HEAD
-			return sdk.WrapError(err, "spawnErrorWorkerModelHandler> Unable to parse spawn error form")
-=======
 			return sdk.WrapError(err, "Unable to parse spawn error form")
->>>>>>> 079815ae
 		}
 
 		workerModelID, errr := requestVarInt(r, "permModelID")
@@ -205,11 +197,7 @@
 		// Unmarshal body
 		var model sdk.Model
 		if err := service.UnmarshalBody(r, &model); err != nil {
-<<<<<<< HEAD
-			return sdk.WrapError(err, "updateWorkerModel> cannot unmarshal body")
-=======
 			return sdk.WrapError(err, "Cannot unmarshal body")
->>>>>>> 079815ae
 		}
 
 		//If the model name has not been set, keep the old name
@@ -498,11 +486,7 @@
 		// Unmarshal body
 		var modelPattern sdk.ModelPattern
 		if err := service.UnmarshalBody(r, &modelPattern); err != nil {
-<<<<<<< HEAD
-			return sdk.WrapError(err, "putWorkerModelPatternHandler> cannot unmarshal body")
-=======
 			return sdk.WrapError(err, "Cannot unmarshal body")
->>>>>>> 079815ae
 		}
 
 		if !sdk.NamePatternRegex.MatchString(modelPattern.Name) {
@@ -595,11 +579,7 @@
 		// Unmarshal body
 		var modelPattern sdk.ModelPattern
 		if err := service.UnmarshalBody(r, &modelPattern); err != nil {
-<<<<<<< HEAD
-			return sdk.WrapError(err, "postAddWorkerModelPatternHandler> cannot unmarshal body")
-=======
 			return sdk.WrapError(err, "Cannot unmarshal body")
->>>>>>> 079815ae
 		}
 
 		if !sdk.NamePatternRegex.MatchString(modelPattern.Name) {
