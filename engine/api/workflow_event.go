--- conflicted
+++ resolved
@@ -40,7 +40,6 @@
 			}
 		}
 
-<<<<<<< HEAD
 		nr, err := workflow.LoadNodeRunByID(db, wnr.ID, workflow.LoadRunOptions{
 			DisableDetailledNodeRun: true,
 		})
@@ -50,13 +49,10 @@
 		}
 
 		event.PublishWorkflowNodeRun(ctx, db, store, *nr, wr.Workflow, &previousNodeRun)
-=======
-		event.PublishWorkflowNodeRun(ctx, db, store, wnr, wr.Workflow, &previousNodeRun)
 		e := &workflow.VCSEventMessenger{}
 		if err := e.SendVCSEvent(ctx, db, store, proj, *wr, wnr); err != nil {
 			log.Warning(ctx, "WorkflowSendEvent> Cannot send vcs notification")
 		}
->>>>>>> 53fb4a2e
 	}
 
 	for _, jobrun := range report.Jobs() {
