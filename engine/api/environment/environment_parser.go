--- conflicted
+++ resolved
@@ -39,11 +39,7 @@
 	// If the environment exists and we don't want to force, raise an error
 	var exist bool
 	if oldEnv != nil && !opts.Force {
-<<<<<<< HEAD
-		return nil, nil, nil, sdk.ErrEnvironmentExist
-=======
-		return nil, nil, sdk.WithStack(sdk.ErrEnvironmentExist)
->>>>>>> a0a09665
+		return nil, nil, nil, sdk.WithStack(sdk.ErrEnvironmentExist)
 	}
 	if oldEnv != nil {
 		exist = true
