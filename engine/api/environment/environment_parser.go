--- conflicted
+++ resolved
@@ -78,7 +78,10 @@
 
 	//Compute keys
 	for kname, kval := range eenv.Keys {
-<<<<<<< HEAD
+		if !strings.HasPrefix(kname, "env-") {
+			return nil, sdk.WrapError(sdk.ErrInvalidKeyName, "ParseAndImport>> Unable to parse key")
+		}
+
 		var oldKey *sdk.EnvironmentKey
 		var keepOldValue bool
 		//If env doesn't exist, skip the regen mecanism to generate key
@@ -97,11 +100,6 @@
 			keepOldValue = true
 		}
 
-=======
-		if !strings.HasPrefix(kname, "env-") {
-			return nil, sdk.WrapError(sdk.ErrInvalidKeyName, "ParseAndImport>> Unable to parse key")
-		}
->>>>>>> 9a3452f6
 		kk, err := keys.Parse(db, proj.ID, kname, kval, decryptFunc)
 		if err != nil {
 			return nil, sdk.WrapError(err, "ParseAndImport>> Unable to parse key")
