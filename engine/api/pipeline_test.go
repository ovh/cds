--- conflicted
+++ resolved
@@ -14,29 +14,15 @@
 	"github.com/ovh/cds/engine/api/application"
 	"github.com/ovh/cds/engine/api/auth"
 	"github.com/ovh/cds/engine/api/pipeline"
-<<<<<<< HEAD
-	"github.com/ovh/cds/engine/api/project"
 	"github.com/ovh/cds/engine/api/sessionstore"
 	"github.com/ovh/cds/engine/api/testwithdb"
 	"github.com/ovh/cds/engine/api/trigger"
-=======
-	"github.com/ovh/cds/engine/api/test"
-	"github.com/ovh/cds/engine/api/testwithdb"
->>>>>>> 7649dc4f
 	"github.com/ovh/cds/sdk"
 )
 
 func insertTestPipeline(db *sql.DB, t *testing.T, name string) (*sdk.Project, *sdk.Pipeline, *sdk.Application) {
-<<<<<<< HEAD
-	projectFoo := &sdk.Project{
-		Name: "Foo",
-		Key:  "FOO",
-	}
-	err := project.InsertProject(db, projectFoo)
-=======
 	pkey := testwithdb.RandomString(t, 10)
 	projectFoo, err := testwithdb.InsertTestProject(t, db, pkey, pkey)
->>>>>>> 7649dc4f
 	if err != nil {
 		t.Fatalf("cannot insert project: %s", err)
 	}
@@ -44,6 +30,7 @@
 	p := &sdk.Pipeline{
 		Name:      name,
 		ProjectID: projectFoo.ID,
+		Type:      sdk.BuildPipeline,
 	}
 
 	app := &sdk.Application{
@@ -65,7 +52,6 @@
 	return projectFoo, p, app
 }
 
-<<<<<<< HEAD
 func Test_runPipelineHandler(t *testing.T) {
 	if testwithdb.DBDriver == "" {
 		t.SkipNow()
@@ -77,26 +63,6 @@
 	if err != nil {
 		t.FailNow()
 		return
-=======
-func TestInsertAndDeletePipeline(t *testing.T) {
-	db := test.Setup("TestInsertAndDeletePipeline", t)
-
-	pkey := testwithdb.RandomString(t, 10)
-	projectFoo, err := testwithdb.InsertTestProject(t, db, pkey, pkey)
-	if err != nil {
-		t.Fatalf("cannot insert project: %s", err)
-	}
-
-	p := &sdk.Pipeline{
-		Name:       "Foo",
-		Type:       sdk.BuildPipeline,
-		ProjectID:  projectFoo.ID,
-		ProjectKey: projectFoo.Key,
-	}
-
-	if err := pipeline.InsertPipeline(db, p); err != nil {
-		t.Fatalf("cannot insert pipeline: %s", err)
->>>>>>> 7649dc4f
 	}
 
 	authDriver, _ := auth.GetDriver("local", nil, sessionstore.Options{Mode: "local"})
