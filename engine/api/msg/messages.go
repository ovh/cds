--- conflicted
+++ resolved
@@ -38,8 +38,6 @@
 	EnvironmentGroupCannotBeCreated    = &Message{trad{FR: "Le groupe %s de l'environnement %s n'a pu être ajouté : %s", EN: "Group %s on environment %s cannot be added: %s"}, nil}
 	JobNotValidActionNotFound          = &Message{trad{FR: "Erreur de validation du Job %s : L'action %s à l'étape %d n'a pas été trouvée", EN: "Job %s validation Failure: Unknown action %s on step #%d"}, nil}
 	JobNotValidInvalidActionParameter  = &Message{trad{FR: "Erreur de validation du Job %s : Le paramètre %s de l'étape %d - %s est invalide", EN: "Job %s validation Failure: Invalid parameter %s on step #%d %s"}, nil}
-<<<<<<< HEAD
-=======
 	PipelineGroupUpdated               = &Message{trad{FR: "Les permissions du groupe %s sur le pipeline %s on été mises à jour", EN: "Permission for group %s on pipeline %s has been updated"}, nil}
 	PipelineGroupAdded                 = &Message{trad{FR: "Les permissions du groupe %s sur le pipeline %s on été ajoutées", EN: "Permission for group %s on pipeline %s has been added"}, nil}
 	PipelineGroupDeleted               = &Message{trad{FR: "Les permissions du groupe %s sur le pipeline %s on été supprimées", EN: "Permission for group %s on pipeline %s has been deleted"}, nil}
@@ -49,7 +47,6 @@
 	PipelineJobUpdated                 = &Message{trad{FR: "Le job %s du stage %s a été mis à jour", EN: "Job %s in stage %s updated"}, nil}
 	PipelineJobAdded                   = &Message{trad{FR: "Le job %s du stage %s a été ajouté", EN: "Job %s in stage %s added"}, nil}
 	PipelineJobDeleted                 = &Message{trad{FR: "Le job %s du stage %s a été supprimé", EN: "Job %s in stage %s deleted"}, nil}
->>>>>>> 5f94f461
 )
 
 //Message represent a struc format translated messages
