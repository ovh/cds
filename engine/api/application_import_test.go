package api

import (
	"io/ioutil"
	"net/http/httptest"
	"strings"
	"testing"

	"github.com/stretchr/testify/assert"
	yaml "gopkg.in/yaml.v2"

	"github.com/ovh/cds/engine/api/application"
	"github.com/ovh/cds/engine/api/integration"
	"github.com/ovh/cds/engine/api/keys"
	"github.com/ovh/cds/engine/api/test"
	"github.com/ovh/cds/engine/api/test/assets"
	"github.com/ovh/cds/sdk"
	"github.com/ovh/cds/sdk/exportentities"
)

func Test_postApplicationImportHandler_NewAppFromYAMLWithoutSecret(t *testing.T) {
	api, db, _, end := newTestAPI(t)
	defer end()

	u, pass := assets.InsertAdminUser(db)
	proj := assets.InsertTestProject(t, db, api.Cache, sdk.RandomString(10), sdk.RandomString(10), u)
	test.NotNil(t, proj)

	//Prepare request
	vars := map[string]string{
		"permProjectKey": proj.Key,
	}
	uri := api.Router.GetRoute("POST", api.postApplicationImportHandler, vars)
	test.NotEmpty(t, uri)
	req := assets.NewAuthentifiedRequest(t, u, pass, "POST", uri, nil)

	body := `version: v1.0
name: myNewApp
variables:
  var1:
    value: value 1
  var2:
    type: text
    value: value 2
  var3:
    type: boolean
    value: true
  var4:
    type: number
    value: 42`
	req.Body = ioutil.NopCloser(strings.NewReader(body))
	req.Header.Set("Content-Type", "application/x-yaml")

	//Do the request
	rec := httptest.NewRecorder()
	api.Router.Mux.ServeHTTP(rec, req)
	assert.Equal(t, 200, rec.Code)

	//Check result
	t.Logf(">>%s", rec.Body.String())

	app, err := application.LoadByName(db, api.Cache, proj.Key, "myNewApp", nil, application.LoadOptions.WithVariables)
	test.NoError(t, err)

	assert.NotNil(t, app)
	assert.Equal(t, "myNewApp", app.Name)

	//Check variables
	for _, v := range app.Variable {
		switch v.Name {
		case "var1":
			assert.True(t, v.Type == sdk.StringVariable, "var1.type should be type string")
			assert.True(t, v.Value == "value 1", "var1.value is wrong")
		case "var2":
			assert.True(t, v.Type == sdk.TextVariable, "var2.type should be type text")
			assert.True(t, v.Value == "value 2", "var2.value is wrong")
		case "var3":
			assert.True(t, v.Type == sdk.BooleanVariable, "var3.type should be type bool")
			assert.True(t, v.Value == "true", "var3.value is wrong")
		case "var4":
			assert.True(t, v.Type == sdk.NumberParameter, "var4.type should be type number")
			assert.True(t, v.Value == "42", "var4.value is wrong")
		default:
			t.Errorf("Unexpected variable %+v", v)
		}
	}

}

func Test_postApplicationImportHandler_NewAppFromYAMLWithKeysAndSecrets(t *testing.T) {
	api, db, _, end := newTestAPI(t)
	defer end()

	u, pass := assets.InsertAdminUser(db)
	proj := assets.InsertTestProject(t, db, api.Cache, sdk.RandomString(10), sdk.RandomString(10), u)
	test.NotNil(t, proj)

	//We will create an app, with a pgp key, export it then import as a new application(with a different name)
	//This is also a good test for export secrets

	app := &sdk.Application{
		Name: "myNewApp",
	}
	test.NoError(t, application.Insert(db, api.Cache, proj, app, u))

	k := &sdk.ApplicationKey{
		Key: sdk.Key{
			Name: "app-mykey",
			Type: "pgp",
		},
		ApplicationID: app.ID,
	}

	kpgp, err := keys.GeneratePGPKeyPair(k.Name)
	test.NoError(t, err)
	k.Public = kpgp.Public
	k.Private = kpgp.Private
	k.KeyID = kpgp.KeyID
	if err := application.InsertKey(api.mustDB(), k); err != nil {
		t.Fatal(err)
	}

	test.NoError(t, application.InsertVariable(api.mustDB(), api.Cache, app, sdk.Variable{
		Name:  "myPassword",
		Type:  sdk.SecretVariable,
		Value: "MySecretValue",
	}, u))

	//Export all the things
	vars := map[string]string{
<<<<<<< HEAD
		"permProjectKey":  proj.Key,
		"applicationName": app.Name,
=======
		"key":                 proj.Key,
		"permApplicationName": app.Name,
>>>>>>> ef478700
	}
	uri := api.Router.GetRoute("GET", api.getApplicationExportHandler, vars)
	test.NotEmpty(t, uri)
	req := assets.NewAuthentifiedRequest(t, u, pass, "GET", uri, nil)

	//Do the request
	rec := httptest.NewRecorder()
	api.Router.Mux.ServeHTTP(rec, req)
	assert.Equal(t, 200, rec.Code)

	//Check result
	body := rec.Body.String()
	t.Logf(">>%s", body)

	//Change the name of the application
	body = strings.Replace(body, app.Name, "myNewApp-1", 1)

	//Import the new application
	vars = map[string]string{
		"permProjectKey": proj.Key,
	}
	uri = api.Router.GetRoute("POST", api.postApplicationImportHandler, vars)
	test.NotEmpty(t, uri)
	req = assets.NewAuthentifiedRequest(t, u, pass, "POST", uri, nil)
	req.Body = ioutil.NopCloser(strings.NewReader(body))
	req.Header.Set("Content-Type", "application/x-yaml")

	//Do the request
	rec = httptest.NewRecorder()
	api.Router.Mux.ServeHTTP(rec, req)
	assert.Equal(t, 200, rec.Code)

	//Check result
	t.Logf(">>%s", rec.Body.String())

	app, err = application.LoadByName(db, api.Cache, proj.Key, "myNewApp", nil, application.LoadOptions.WithKeys, application.LoadOptions.WithVariablesWithClearPassword)
	test.NoError(t, err)

	//Reload the application to check the keys
	app1, err := application.LoadByName(db, api.Cache, proj.Key, "myNewApp-1", nil, application.LoadOptions.WithKeys, application.LoadOptions.WithVariablesWithClearPassword)
	test.NoError(t, err)

	assert.NotNil(t, app1)
	assert.Equal(t, "myNewApp-1", app1.Name)

	//Check keys
	for _, k := range app.Keys {
		var keyFound bool
		for _, kk := range app1.Keys {
			assert.Equal(t, k.Name, kk.Name)
			assert.Equal(t, k.Public, kk.Public)
			assert.Equal(t, k.Private, kk.Private)
			assert.Equal(t, k.Type, kk.Type)
			keyFound = true
			break
		}
		assert.True(t, keyFound)
	}

	//Check variables
	for _, v := range app1.Variable {
		switch v.Name {
		case "myPassword":
			assert.True(t, v.Type == sdk.SecretVariable, "myPassword.type should be type password")
			assert.True(t, v.Value == "MySecretValue", "myPassword.value is wrong")
		default:
			t.Errorf("Unexpected variable %+v", v)
		}
	}
}

func Test_postApplicationImportHandler_NewAppFromYAMLWithKeysAndSecretsAndReImport(t *testing.T) {
	api, db, _, end := newTestAPI(t)
	defer end()

	u, pass := assets.InsertAdminUser(db)
	proj := assets.InsertTestProject(t, db, api.Cache, sdk.RandomString(10), sdk.RandomString(10), u)
	test.NotNil(t, proj)

	app := &sdk.Application{
		Name: "myNewApp",
	}
	test.NoError(t, application.Insert(db, api.Cache, proj, app, u))

	k := &sdk.ApplicationKey{
		Key: sdk.Key{
			Name: "app-mykey",
			Type: "pgp",
		},
		ApplicationID: app.ID,
	}

	kpgp, err := keys.GeneratePGPKeyPair(k.Name)
	test.NoError(t, err)
	k.Public = kpgp.Public
	k.Private = kpgp.Private
	k.KeyID = kpgp.KeyID
	if err := application.InsertKey(api.mustDB(), k); err != nil {
		t.Fatal(err)
	}

	test.NoError(t, application.InsertVariable(api.mustDB(), api.Cache, app, sdk.Variable{
		Name:  "myPassword",
		Type:  sdk.SecretVariable,
		Value: "MySecretValue",
	}, u))

	//Export all the things
	vars := map[string]string{
<<<<<<< HEAD
		"permProjectKey":  proj.Key,
		"applicationName": app.Name,
=======
		"key":                 proj.Key,
		"permApplicationName": app.Name,
>>>>>>> ef478700
	}
	uri := api.Router.GetRoute("GET", api.getApplicationExportHandler, vars)
	test.NotEmpty(t, uri)
	req := assets.NewAuthentifiedRequest(t, u, pass, "GET", uri, nil)

	//Do the request
	rec := httptest.NewRecorder()
	api.Router.Mux.ServeHTTP(rec, req)
	assert.Equal(t, 200, rec.Code)

	//Check result
	body := rec.Body.String()
	t.Logf(">>%s", body)

	//Change the name of the application
	body = strings.Replace(body, app.Name, "myNewApp-1", 1)

	//Import the new application
	vars = map[string]string{
		"permProjectKey": proj.Key,
	}
	uri = api.Router.GetRoute("POST", api.postApplicationImportHandler, vars)
	test.NotEmpty(t, uri)
	req = assets.NewAuthentifiedRequest(t, u, pass, "POST", uri, nil)
	req.Body = ioutil.NopCloser(strings.NewReader(body))
	req.Header.Set("Content-Type", "application/x-yaml")

	//Do the request
	rec = httptest.NewRecorder()
	api.Router.Mux.ServeHTTP(rec, req)
	assert.Equal(t, 200, rec.Code)

	//Check result
	t.Logf(">>%s", rec.Body.String())

	app, err = application.LoadByName(db, api.Cache, proj.Key, "myNewApp", nil, application.LoadOptions.WithKeys, application.LoadOptions.WithVariablesWithClearPassword)
	test.NoError(t, err)

	//Reload the application to check the keys
	app1, err := application.LoadByName(db, api.Cache, proj.Key, "myNewApp-1", nil, application.LoadOptions.WithKeys, application.LoadOptions.WithVariablesWithClearPassword)
	test.NoError(t, err)

	assert.NotNil(t, app1)
	assert.Equal(t, "myNewApp-1", app1.Name)

	//Check keys
	for _, k := range app.Keys {
		var keyFound bool
		for _, kk := range app1.Keys {
			assert.Equal(t, k.Name, kk.Name)
			assert.Equal(t, k.Public, kk.Public)
			assert.Equal(t, k.Private, kk.Private)
			assert.Equal(t, k.Type, kk.Type)
			keyFound = true
			break
		}
		assert.True(t, keyFound)
	}

	//Check variables
	for _, v := range app1.Variable {
		switch v.Name {
		case "myPassword":
			assert.True(t, v.Type == sdk.SecretVariable, "myPassword.type should be type password")
			assert.True(t, v.Value == "MySecretValue", "myPassword.value is wrong")
		default:
			t.Errorf("Unexpected variable %+v", v)
		}
	}

	//Reimport
	//Import the new application
	vars = map[string]string{
		"permProjectKey": proj.Key,
	}
	uri = api.Router.GetRoute("POST", api.postApplicationImportHandler, vars)
	test.NotEmpty(t, uri)
	req = assets.NewAuthentifiedRequest(t, u, pass, "POST", uri+"?force=true", nil)
	req.Body = ioutil.NopCloser(strings.NewReader(body))
	req.Header.Set("Content-Type", "application/x-yaml")

	//Do the request
	rec = httptest.NewRecorder()
	api.Router.Mux.ServeHTTP(rec, req)
	assert.Equal(t, 200, rec.Code)

	//Check result
	t.Logf(">>%s", rec.Body.String())

	app, err = application.LoadByName(db, api.Cache, proj.Key, "myNewApp", nil, application.LoadOptions.WithKeys, application.LoadOptions.WithVariablesWithClearPassword)
	test.NoError(t, err)

	//Reload the application to check the keys
	app1, err = application.LoadByName(db, api.Cache, proj.Key, "myNewApp-1", nil, application.LoadOptions.WithKeys, application.LoadOptions.WithVariablesWithClearPassword)
	test.NoError(t, err)

	assert.NotNil(t, app1)
	assert.Equal(t, "myNewApp-1", app1.Name)

	//Check keys
	for _, k := range app.Keys {
		var keyFound bool
		for _, kk := range app1.Keys {
			assert.Equal(t, k.Name, kk.Name)
			assert.Equal(t, k.Public, kk.Public)
			assert.Equal(t, k.Private, kk.Private)
			assert.Equal(t, k.Type, kk.Type)
			keyFound = true
			break
		}
		assert.True(t, keyFound)
	}

	//Check variables
	for _, v := range app1.Variable {
		switch v.Name {
		case "myPassword":
			assert.True(t, v.Type == sdk.SecretVariable, "myPassword.type should be type password")
			assert.True(t, v.Value == "MySecretValue", "myPassword.value is wrong")
		default:
			t.Errorf("Unexpected variable %+v", v)
		}
	}
}

func Test_postApplicationImportHandler_NewAppFromYAMLWithKeysAndSecretsAndReImportWithRegen(t *testing.T) {
	api, db, _, end := newTestAPI(t)
	defer end()

	u, pass := assets.InsertAdminUser(db)
	proj := assets.InsertTestProject(t, db, api.Cache, sdk.RandomString(10), sdk.RandomString(10), u)
	test.NotNil(t, proj)

	app := &sdk.Application{
		Name: "myNewApp",
	}
	test.NoError(t, application.Insert(db, api.Cache, proj, app, u))

	k := &sdk.ApplicationKey{
		Key: sdk.Key{
			Name: "app-mykey",
			Type: "pgp",
		},
		ApplicationID: app.ID,
	}

	kpgp, err := keys.GeneratePGPKeyPair(k.Name)
	test.NoError(t, err)
	k.Public = kpgp.Public
	k.Private = kpgp.Private
	k.KeyID = kpgp.KeyID
	if err := application.InsertKey(api.mustDB(), k); err != nil {
		t.Fatal(err)
	}

	test.NoError(t, application.InsertVariable(api.mustDB(), api.Cache, app, sdk.Variable{
		Name:  "myPassword",
		Type:  sdk.SecretVariable,
		Value: "MySecretValue",
	}, u))

	//Export all the things
	vars := map[string]string{
<<<<<<< HEAD
		"permProjectKey":  proj.Key,
		"applicationName": app.Name,
=======
		"key":                 proj.Key,
		"permApplicationName": app.Name,
>>>>>>> ef478700
	}
	uri := api.Router.GetRoute("GET", api.getApplicationExportHandler, vars)
	test.NotEmpty(t, uri)
	req := assets.NewAuthentifiedRequest(t, u, pass, "GET", uri, nil)

	//Do the request
	rec := httptest.NewRecorder()
	api.Router.Mux.ServeHTTP(rec, req)
	assert.Equal(t, 200, rec.Code)

	//Check result
	body := rec.Body.String()
	t.Logf(">>%s", body)

	eapp := &exportentities.Application{}
	test.NoError(t, yaml.Unmarshal([]byte(body), eapp))

	False := false
	ek := eapp.Keys[k.Name]
	ek.Regen = &False
	ek.Value = ""
	eapp.Keys[k.Name] = ek

	btes, err := yaml.Marshal(eapp)
	body = string(btes)

	t.Log(body)

	//Import the new application
	vars = map[string]string{
		"permProjectKey": proj.Key,
	}
	uri = api.Router.GetRoute("POST", api.postApplicationImportHandler, vars)
	test.NotEmpty(t, uri)
	uri += "?force=true"
	req = assets.NewAuthentifiedRequest(t, u, pass, "POST", uri, nil)
	req.Body = ioutil.NopCloser(strings.NewReader(body))
	req.Header.Set("Content-Type", "application/x-yaml")

	//Do the request
	rec = httptest.NewRecorder()
	api.Router.Mux.ServeHTTP(rec, req)
	assert.Equal(t, 200, rec.Code)

	//Check result
	t.Logf(">>%s", rec.Body.String())

	app, err = application.LoadByName(db, api.Cache, proj.Key, "myNewApp", nil, application.LoadOptions.WithKeys, application.LoadOptions.WithVariablesWithClearPassword)
	test.NoError(t, err)
	//Check keys
	for _, k := range app.Keys {
		assert.NotEmpty(t, k.Private)
		assert.NotEmpty(t, k.Public)
	}
}

func Test_postApplicationImportHandler_NewAppFromYAMLWithEmptyKey(t *testing.T) {
	api, db, _, end := newTestAPI(t)
	defer end()

	u, pass := assets.InsertAdminUser(db)
	proj := assets.InsertTestProject(t, db, api.Cache, sdk.RandomString(10), sdk.RandomString(10), u)
	test.NotNil(t, proj)

	//Prepare request
	vars := map[string]string{
		"permProjectKey": proj.Key,
	}
	uri := api.Router.GetRoute("POST", api.postApplicationImportHandler, vars)
	test.NotEmpty(t, uri)
	req := assets.NewAuthentifiedRequest(t, u, pass, "POST", uri, nil)

	body := `version: v1.0
name: myNewApp
keys:
  app-myPGPkey:
    type: pgp
    regen: true
  app-mySSHKey:
    type: ssh`
	req.Body = ioutil.NopCloser(strings.NewReader(body))
	req.Header.Set("Content-Type", "application/x-yaml")

	//Do the request
	rec := httptest.NewRecorder()
	api.Router.Mux.ServeHTTP(rec, req)
	assert.Equal(t, 200, rec.Code)

	//Check result
	t.Logf(">>%s", rec.Body.String())

	app, err := application.LoadByName(db, api.Cache, proj.Key, "myNewApp", nil, application.LoadOptions.WithKeys)
	test.NoError(t, err)

	assert.NotNil(t, app)
	assert.Equal(t, "myNewApp", app.Name)

	var myPGPkey, mySSHKey bool
	for _, k := range app.Keys {
		switch k.Name {
		case "app-myPGPkey":
			myPGPkey = true
			assert.NotEmpty(t, k.KeyID)
			assert.NotEmpty(t, k.Private)
			assert.NotEmpty(t, k.Public)
			assert.NotEmpty(t, k.Type)
		case "app-mySSHKey":
			mySSHKey = true
			assert.NotEmpty(t, k.Private)
			assert.NotEmpty(t, k.Public)
			assert.NotEmpty(t, k.Type)
		default:
			t.Errorf("Unexpected variable %+v", k)
		}
	}
	assert.True(t, myPGPkey, "myPGPkey not found")
	assert.True(t, mySSHKey, "mySSHKey not found")

}

func Test_postApplicationImportHandler_ExistingAppFromYAMLWithoutForce(t *testing.T) {
	api, db, _, end := newTestAPI(t)
	defer end()

	u, pass := assets.InsertAdminUser(db)
	proj := assets.InsertTestProject(t, db, api.Cache, sdk.RandomString(10), sdk.RandomString(10), u)
	test.NotNil(t, proj)

	app := sdk.Application{
		Name: "myNewApp",
	}
	test.NoError(t, application.Insert(db, api.Cache, proj, &app, u))

	//Prepare request
	vars := map[string]string{
		"permProjectKey": proj.Key,
	}
	uri := api.Router.GetRoute("POST", api.postApplicationImportHandler, vars)
	test.NotEmpty(t, uri)
	req := assets.NewAuthentifiedRequest(t, u, pass, "POST", uri, nil)

	body := `version: v1.0
name: myNewApp`
	req.Body = ioutil.NopCloser(strings.NewReader(body))
	req.Header.Set("Content-Type", "application/x-yaml")

	//Do the request
	rec := httptest.NewRecorder()
	api.Router.Mux.ServeHTTP(rec, req)
	assert.Equal(t, 409, rec.Code)

	//Check result
	t.Logf(">>%s", rec.Body.String())
}

func Test_postApplicationImportHandler_ExistingAppFromYAMLInheritPermissions(t *testing.T) {
	api, db, _, end := newTestAPI(t)
	defer end()

	u, pass := assets.InsertAdminUser(db)
	proj := assets.InsertTestProject(t, db, api.Cache, sdk.RandomString(10), sdk.RandomString(10), u)
	test.NotNil(t, proj)

	app := sdk.Application{
		Name: "myNewApp",
	}
	test.NoError(t, application.Insert(db, api.Cache, proj, &app, u))

	//Prepare request
	vars := map[string]string{
		"permProjectKey": proj.Key,
	}
	uri := api.Router.GetRoute("POST", api.postApplicationImportHandler, vars)
	test.NotEmpty(t, uri)
	req := assets.NewAuthentifiedRequest(t, u, pass, "POST", uri+"?force=true", nil)

	body := `version: v1.0
name: myNewApp`
	req.Body = ioutil.NopCloser(strings.NewReader(body))
	req.Header.Set("Content-Type", "application/x-yaml")

	//Do the request
	rec := httptest.NewRecorder()
	api.Router.Mux.ServeHTTP(rec, req)
	assert.Equal(t, 200, rec.Code)

	//Check result
	t.Logf(">>%s", rec.Body.String())
}

func Test_postApplicationImportHandler_ExistingAppWithDeploymentStrategy(t *testing.T) {
	api, db, _, end := newTestAPI(t)
	defer end()

	u, pass := assets.InsertAdminUser(db)
	proj := assets.InsertTestProject(t, db, api.Cache, sdk.RandomString(10), sdk.RandomString(10), u)
	test.NotNil(t, proj)

	pfname := sdk.RandomString(10)
	pf := sdk.IntegrationModel{
		Name:       pfname,
		Deployment: true,
		DeploymentDefaultConfig: sdk.IntegrationConfig{
			"token": sdk.IntegrationConfigValue{
				Type:  sdk.IntegrationConfigTypePassword,
				Value: "my-secret-token",
			},
			"url": sdk.IntegrationConfigValue{
				Type:  sdk.IntegrationConfigTypeString,
				Value: "my-url",
			},
		},
	}
	test.NoError(t, integration.InsertModel(db, &pf))
	defer func() { _ = integration.DeleteModel(db, pf.ID) }()

	pp := sdk.ProjectIntegration{
		Model:              pf,
		Name:               pf.Name,
		IntegrationModelID: pf.ID,
		ProjectID:          proj.ID,
	}
	test.NoError(t, integration.InsertIntegration(db, &pp))

	app := sdk.Application{
		Name: "myNewApp",
	}
	test.NoError(t, application.Insert(db, api.Cache, proj, &app, u))

	test.NoError(t, application.SetDeploymentStrategy(db, proj.ID, app.ID, pf.ID, pp.Name, sdk.IntegrationConfig{
		"token": sdk.IntegrationConfigValue{
			Type:  sdk.IntegrationConfigTypePassword,
			Value: "my-secret-token-2",
		},
		"url": sdk.IntegrationConfigValue{
			Type:  sdk.IntegrationConfigTypeString,
			Value: "my-url-2",
		},
	}))

	vars := map[string]string{
<<<<<<< HEAD
		"permProjectKey":  proj.Key,
		"applicationName": app.Name,
=======
		"key":                 proj.Key,
		"permApplicationName": app.Name,
>>>>>>> ef478700
	}
	uri := api.Router.GetRoute("GET", api.getApplicationExportHandler, vars)
	test.NotEmpty(t, uri)
	req := assets.NewAuthentifiedRequest(t, u, pass, "GET", uri, nil)

	//Do the request
	rec := httptest.NewRecorder()
	api.Router.Mux.ServeHTTP(rec, req)
	assert.Equal(t, 200, rec.Code)

	body := rec.Body.String()

	//Prepare request
	vars = map[string]string{
		"permProjectKey": proj.Key,
	}
	uri = api.Router.GetRoute("POST", api.postApplicationImportHandler, vars)
	test.NotEmpty(t, uri)
	req = assets.NewAuthentifiedRequest(t, u, pass, "POST", uri+"?force=true", nil)

	body = strings.Replace(body, "my-url-2", "my-url-3", 1)

	req.Body = ioutil.NopCloser(strings.NewReader(body))
	req.Header.Set("Content-Type", "application/x-yaml")

	//Do the request
	rec = httptest.NewRecorder()
	api.Router.Mux.ServeHTTP(rec, req)
	assert.Equal(t, 200, rec.Code)

	//Check result
	t.Logf(">>%s", rec.Body.String())

	//Now get it !

	//Prepare request
	vars = map[string]string{
<<<<<<< HEAD
		"permProjectKey":  proj.Key,
		"applicationName": app.Name,
=======
		"key":                 proj.Key,
		"permApplicationName": app.Name,
>>>>>>> ef478700
	}
	uri = api.Router.GetRoute("GET", api.getApplicationExportHandler, vars)
	test.NotEmpty(t, uri)
	req = assets.NewAuthentifiedRequest(t, u, pass, "GET", uri, nil)

	//Do the request
	rec = httptest.NewRecorder()
	api.Router.Mux.ServeHTTP(rec, req)
	assert.Equal(t, 200, rec.Code)

	//Check result
	t.Logf(">>%s", rec.Body.String())

	actualApp, err := application.LoadByName(api.mustDB(), api.Cache, proj.Key, app.Name, u, application.LoadOptions.WithClearDeploymentStrategies)
	test.NoError(t, err)
	assert.Equal(t, "my-secret-token-2", actualApp.DeploymentStrategies[pfname]["token"].Value)
	assert.Equal(t, "my-url-3", actualApp.DeploymentStrategies[pfname]["url"].Value)

}<|MERGE_RESOLUTION|>--- conflicted
+++ resolved
@@ -128,13 +128,8 @@
 
 	//Export all the things
 	vars := map[string]string{
-<<<<<<< HEAD
 		"permProjectKey":  proj.Key,
 		"applicationName": app.Name,
-=======
-		"key":                 proj.Key,
-		"permApplicationName": app.Name,
->>>>>>> ef478700
 	}
 	uri := api.Router.GetRoute("GET", api.getApplicationExportHandler, vars)
 	test.NotEmpty(t, uri)
@@ -244,13 +239,8 @@
 
 	//Export all the things
 	vars := map[string]string{
-<<<<<<< HEAD
 		"permProjectKey":  proj.Key,
 		"applicationName": app.Name,
-=======
-		"key":                 proj.Key,
-		"permApplicationName": app.Name,
->>>>>>> ef478700
 	}
 	uri := api.Router.GetRoute("GET", api.getApplicationExportHandler, vars)
 	test.NotEmpty(t, uri)
@@ -414,13 +404,8 @@
 
 	//Export all the things
 	vars := map[string]string{
-<<<<<<< HEAD
 		"permProjectKey":  proj.Key,
 		"applicationName": app.Name,
-=======
-		"key":                 proj.Key,
-		"permApplicationName": app.Name,
->>>>>>> ef478700
 	}
 	uri := api.Router.GetRoute("GET", api.getApplicationExportHandler, vars)
 	test.NotEmpty(t, uri)
@@ -662,13 +647,8 @@
 	}))
 
 	vars := map[string]string{
-<<<<<<< HEAD
 		"permProjectKey":  proj.Key,
 		"applicationName": app.Name,
-=======
-		"key":                 proj.Key,
-		"permApplicationName": app.Name,
->>>>>>> ef478700
 	}
 	uri := api.Router.GetRoute("GET", api.getApplicationExportHandler, vars)
 	test.NotEmpty(t, uri)
@@ -706,13 +686,8 @@
 
 	//Prepare request
 	vars = map[string]string{
-<<<<<<< HEAD
 		"permProjectKey":  proj.Key,
 		"applicationName": app.Name,
-=======
-		"key":                 proj.Key,
-		"permApplicationName": app.Name,
->>>>>>> ef478700
 	}
 	uri = api.Router.GetRoute("GET", api.getApplicationExportHandler, vars)
 	test.NotEmpty(t, uri)
