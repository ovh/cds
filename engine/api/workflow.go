--- conflicted
+++ resolved
@@ -74,11 +74,8 @@
 		}
 
 		opts := workflow.LoadOptions{
-<<<<<<< HEAD
-=======
 			Minimal:               minimal, // if true, load only data from table workflow, not pipelines, app, env...
 			WithFavorites:         true,
->>>>>>> 37d64a8d
 			DeepPipeline:          withDeepPipelines,
 			WithIcon:              true,
 			WithLabels:            withLabels,
