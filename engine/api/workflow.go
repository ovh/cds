--- conflicted
+++ resolved
@@ -9,6 +9,8 @@
 	"github.com/go-gorp/gorp"
 	"github.com/gorilla/mux"
 
+	"bytes"
+	"github.com/fsamin/go-dump"
 	"github.com/ovh/cds/engine/api/application"
 	"github.com/ovh/cds/engine/api/cache"
 	"github.com/ovh/cds/engine/api/environment"
@@ -19,6 +21,7 @@
 	"github.com/ovh/cds/engine/api/services"
 	"github.com/ovh/cds/engine/api/workflow"
 	"github.com/ovh/cds/sdk"
+	"github.com/ovh/cds/sdk/log"
 )
 
 // getWorkflowsHandler returns ID and name of workflows for a given project/user
@@ -112,8 +115,6 @@
 		}
 		defer tx.Rollback()
 
-<<<<<<< HEAD
-=======
 		if wf.Root != nil && wf.Root.Context != nil && (wf.Root.Context.Application != nil || wf.Root.Context.ApplicationID != 0) {
 			var err error
 			if wf.Root.Context.DefaultPayload, err = getDefaultPayload(tx, api.Cache, p, getUser(ctx), &wf); err != nil {
@@ -121,15 +122,6 @@
 			}
 		}
 
-		defaultPayload, errHr := workflow.HookRegistration(tx, api.Cache, nil, wf, p)
-		if errHr != nil {
-			return sdk.WrapError(errHr, "postWorkflowHandler")
-		}
-		if defaultPayload != nil && isDefaultPayloadEmpty(wf) {
-			wf.Root.Context.DefaultPayload = *defaultPayload
-		}
-
->>>>>>> 10ebd780
 		if err := workflow.Insert(tx, api.Cache, &wf, p, getUser(ctx)); err != nil {
 			return sdk.WrapError(err, "Cannot insert workflow")
 		}
@@ -216,26 +208,16 @@
 		}
 
 		// HookRegistration after workflow.Update.  It needs hooks to be created on DB
-<<<<<<< HEAD
+
 		if errHr := workflow.HookRegistration(tx, api.Cache, oldW, wf, p); errHr != nil {
-			return sdk.WrapError(errHr, "putWorkflowHandler>")
-=======
-		defaultPayload, errHr := workflow.HookRegistration(tx, api.Cache, oldW, wf, p)
-		if errHr != nil {
 			return sdk.WrapError(errHr, "putWorkflowHandler")
 		}
 
-		if defaultPayload != nil && isDefaultPayloadEmpty(wf) {
-			wf.Root.Context.DefaultPayload = *defaultPayload
-			if err := workflow.UpdateNodeContext(tx, wf.Root.Context); err != nil {
-				return sdk.WrapError(err, "putWorkflowHandler> updateNodeContext")
-			}
-		} else if defaultPayload != nil || (wf.Root.Context != nil && wf.Root.Context.Application != nil && wf.Root.Context.Application.RepositoryFullname != "") {
+		if wf.Root.Context.DefaultPayload != nil || (wf.Root.Context.Application != nil && wf.Root.Context.Application.RepositoryFullname != "") {
 			wf.Metadata = getUpdatedMetadata(wf.Metadata)
 			if err := workflow.UpdateMetadata(tx, wf.ID, wf.Metadata); err != nil {
 				return sdk.WrapError(err, "putWorkflowHandler> cannot update metadata")
 			}
->>>>>>> 10ebd780
 		}
 
 		if err := workflow.UpdateLastModifiedDate(tx, api.Cache, getUser(ctx), p.Key, oldW); err != nil {
@@ -270,8 +252,6 @@
 	}
 }
 
-<<<<<<< HEAD
-=======
 func isDefaultPayloadEmpty(wf sdk.Workflow) bool {
 	e := dump.NewDefaultEncoder(new(bytes.Buffer))
 	e.Formatters = []dump.KeyFormatterFunc{dump.WithDefaultLowerCaseFormatter()}
@@ -320,7 +300,6 @@
 	return metadata
 }
 
->>>>>>> 10ebd780
 // putWorkflowHandler deletes a workflow
 func (api *API) deleteWorkflowHandler() Handler {
 	return func(ctx context.Context, w http.ResponseWriter, r *http.Request) error {
