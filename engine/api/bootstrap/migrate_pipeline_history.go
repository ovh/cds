package bootstrap

import (
	"database/sql"
	"encoding/json"
	"fmt"
	"time"

	"github.com/go-gorp/gorp"
	"github.com/lib/pq"

	"github.com/ovh/cds/engine/api/database"
	"github.com/ovh/cds/engine/log"
	"github.com/ovh/cds/sdk"
)

func MigratePipelineHistory(_db *sql.DB) error {
	db := database.DBMap(_db)

	// Get all distinct app/pip/env/branch
	queryDistinct := `
		SELECT distinct application_id, pipeline_id, environment_id, vcs_changes_branch
		FROM pipeline_history_old
		ORDER by application_id, pipeline_id, environment_id, vcs_changes_branch
	`
	rows, errDistinct := db.Query(queryDistinct)
	if errDistinct != nil {
		log.Critical("MigratePipelineHistory>  Cannot select distinct pipeline history: %s", errDistinct)
		return errDistinct
	}

	pbHistoryMigrated := 0
	defer rows.Close()
	for rows.Next() {
		var appID, pipID, envID int64
		var branchName sql.NullString
		if err := rows.Scan(&appID, &pipID, &envID, &branchName); err != nil {
			log.Critical("MigratePipelineHistory>  Cannot get rows for distinct pipeline history: %s", err)
			continue
		}

		// Select the 10 last
		querySelectByCriteria := `
			SELECT pipeline_build_id FROM pipeline_history_old
			WHERE application_id = $1 AND pipeline_id = $2 AND environment_id = $3 AND vcs_changes_branch = $4
			ORDER BY version DESC
			LIMIT 5
		`

		rowsSelectCriteria, errCriteria := db.Query(querySelectByCriteria, appID, pipID, envID, branchName)
		if errCriteria != nil {
			log.Critical("MigratePipelineHistory>  Cannot get pipeline history by criteria: %s", errCriteria)
			continue
		}

		for rowsSelectCriteria.Next() {
			var pbHistoryID int64
			if err := rowsSelectCriteria.Scan(&pbHistoryID); err != nil {
				log.Critical("MigratePipelineHistory>  Cannot get pipeline history ID %s", errCriteria)
				continue
			}

			// Check if pipeline build already exist
			queryCount := "SELECT count(1) FROM pipeline_build where id = $1"
			var nb int
			if err := db.QueryRow(queryCount, pbHistoryID).Scan(&nb); err != nil {
				log.Critical("MigratePipelineHistory>  Cannot count pipeline build %d: %s", pbHistoryID, err)
				return err
			}
			if nb != 0 {
				continue
			}

			// Begin working on 1 pipHistory
			tx, errBegin := db.Begin()
			if errBegin != nil {
				log.Critical("MigratePipelineHistory>  Cannot start transaction: %s", errBegin)
				continue
			}

			errGetPB := createAndInsert(tx, pbHistoryID)
			if errGetPB != nil {
				log.Critical("MigratePipelineHistory>  Erreur creating pipeline builds: %s", errGetPB)
				tx.Rollback()
				continue
			}

			if err := tx.Commit(); err != nil {
				log.Critical("MigratePipelineHistory>  Cannot commit transaction: %s", err)
				tx.Rollback()
				continue
			}

			pbHistoryMigrated++
			if pbHistoryMigrated%200 == 0 {
				log.Notice("Migration %d", pbHistoryMigrated)
			}
		}
		rowsSelectCriteria.Close()

	}
	log.Notice("END MIGRATE Pipeline History")
	return nil
}

func createAndInsert(db gorp.SqlExecutor, pbHistoryID int64) error {
	// Get json DATA
	queryForUpdate := `SELECT data FROM pipeline_history_old WHERE pipeline_build_id = $1 FOR UPDATE NOWAIT`
	var data string
	if err := db.QueryRow(queryForUpdate, pbHistoryID).Scan(&data); err != nil {
		pqerr, ok := err.(*pq.Error)
		// Cannot get lock (FOR UPDATE NOWAIT), someone else is on it
		if ok && pqerr.Code == "55P03" {
			return nil
		}
		log.Critical("MigratePipelineHistory>  Cannot select data from  pipeline history %d: %s", pbHistoryID, err)
		return err
	}

	// Unmarshal in pipeline BUILD struct
	var pb sdk.PipelineBuild
	if err := json.Unmarshal([]byte(data), &pb); err != nil {
		log.Critical("MigratePipelineHistory>  Cannot unmarshal pipeline History %d: %s", pbHistoryID, err)
		return err
	}

	// Start rebuilding stages struct

	var mapPB map[string]interface{}
	if err := json.Unmarshal([]byte(data), &mapPB); err != nil {
		log.Critical("MigratePipelineHistory>  Cannot unmarshal mapStringInterface pipeline History %d: %s", pbHistoryID, err)
		return err
	}

	if _, ok := mapPB["stages"]; !ok {
		log.Critical("MigratePipelineHistory>  No stages on pipeline build %d", pb.ID)
		return nil
	}

	// Get stages
	if mapPB["stages"] != nil {

		for _, jsonStageString := range mapPB["stages"].([]interface{}) {
			stageString := jsonStageString.(map[string]interface{})

<<<<<<< HEAD
			// Get stages
			if mapPB["stages"] != nil {

				for _, jsonStageString := range mapPB["stages"].([]interface{}) {
					stageString := jsonStageString.(map[string]interface{})

					sID := stageString["id"].(float64)

					// retrieve stage in Pipeline Build
					var stageToUpdate *sdk.Stage
					for i := range pb.Stages {
						if pb.Stages[i].ID == int64(sID) {
							stageToUpdate = &pb.Stages[i]
							stageToUpdate.PipelineBuildJobs = []sdk.PipelineBuildJob{}
							stageToUpdate.Jobs = []sdk.Job{}
						}
					}

					if stageToUpdate == nil {
						log.Critical("MigratePipelineHistory>  Cannot get stage to update %d", sID)
						tx.Rollback()
						continue rowsLoop
					}

					for _, buildString := range stageString["builds"].([]interface{}) {
						bString := buildString.(map[string]interface{})

						startTimeS := bString["start"].(string)
						doneTimeS := bString["done"].(string)

						start := time.Now()
						start.Format(startTimeS)
						done := time.Now()
						done.Format(doneTimeS)

						parameterJSON, errJSON := json.Marshal(bString["args"])
						if errJSON != nil {
							log.Critical("MigratePipelineHistory>  Cannot marshall parameters: %s", errJSON)
							tx.Rollback()
							continue rowsLoop
						}
						var parameters []sdk.Parameter
						if errParam := json.Unmarshal([]byte(parameterJSON), &parameters); errParam != nil {
							log.Critical("MigratePipelineHistory>  Cannot unmarshall parameters: %s", errParam)
							tx.Rollback()
							continue rowsLoop
						}

						j := sdk.Job{
							Action: sdk.Action{
								Name: bString["action_name"].(string),
							},
							Enabled:          true,
							PipelineActionID: int64(bString["pipeline_action_id"].(float64)),
						}
						pbJob := sdk.PipelineBuildJob{
							ID:              int64(bString["id"].(float64)),
							Parameters:      parameters,
							PipelineBuildID: pb.ID,
							Model:           "",
							Status:          bString["status"].(string),
							Job: sdk.ExecutedJob{
								Job: j,
							},
							Start: start,
							Done:  done,
						}
						stageToUpdate.Jobs = append(stageToUpdate.Jobs, j)
						stageToUpdate.PipelineBuildJobs = append(stageToUpdate.PipelineBuildJobs, pbJob)
					}
=======
			sID := stageString["id"].(float64)

			// retrieve stage in Pipeline Build
			var stageToUpdate *sdk.Stage
			for i := range pb.Stages {
				if pb.Stages[i].ID == int64(sID) {
					stageToUpdate = &pb.Stages[i]
					stageToUpdate.PipelineBuildJobs = []sdk.PipelineBuildJob{}
					stageToUpdate.Jobs = []sdk.Job{}
>>>>>>> 13761f5b
				}
			}

			if stageToUpdate == nil {
				log.Critical("MigratePipelineHistory>  Cannot get stage to update %d", pb.ID)
				return fmt.Errorf("Cannot get stage to update %d", pb.ID)
			}

			for _, buildString := range stageString["builds"].([]interface{}) {
				bString := buildString.(map[string]interface{})

				startTimeS := bString["start"].(string)
				doneTimeS := bString["done"].(string)

				start := time.Now()
				start.Format(startTimeS)
				done := time.Now()
				done.Format(doneTimeS)

				parameterJSON, errJSON := json.Marshal(bString["args"])
				if errJSON != nil {
					log.Critical("MigratePipelineHistory>  Cannot marshall parameters: %s", errJSON)
					return errJSON
				}
				var parameters []sdk.Parameter
				if errParam := json.Unmarshal([]byte(parameterJSON), &parameters); errParam != nil {
					log.Critical("MigratePipelineHistory>  Cannot unmarshall parameters: %s", errParam)
					return errParam
				}

				pbJob := sdk.PipelineBuildJob{
					ID:              int64(bString["id"].(float64)),
					Parameters:      parameters,
					PipelineBuildID: pb.ID,
					Model:           "",
					Status:          bString["status"].(string),
					Job: sdk.Job{
						Action: sdk.Action{
							Name: bString["action_name"].(string),
						},
						Enabled:          true,
						PipelineActionID: int64(bString["pipeline_action_id"].(float64)),
					},
					Start: start,
					Done:  done,
				}
				stageToUpdate.Jobs = append(stageToUpdate.Jobs, pbJob.Job)
				stageToUpdate.PipelineBuildJobs = append(stageToUpdate.PipelineBuildJobs, pbJob)
			}
		}
	} else {
		pb.Stages = []sdk.Stage{}
	}

	args, errArgs := json.Marshal(pb.Parameters)
	if errArgs != nil {
		log.Critical("MigratePipelineHistory>  Cannot Marshal pb parameter: %s", errArgs)
		return errArgs
	}

	parentID := sql.NullInt64{
		Valid: false,
	}
	if pb.PreviousPipelineBuild != nil && pb.PreviousPipelineBuild.ID != 0 {
		parentID.Int64 = pb.PreviousPipelineBuild.ID
		parentID.Valid = true
		log.Notice("Getting parent %d for %d", pb.PreviousPipelineBuild.ID, pb.ID)
		if err := createAndInsert(db, pb.PreviousPipelineBuild.ID); err != nil {
			return fmt.Errorf("Cannot get parent pipeline %d: %s", pb.PreviousPipelineBuild.ID, err)
		}
	}
	userID := sql.NullInt64{
		Valid: false,
	}
	if pb.Trigger.TriggeredBy != nil && pb.Trigger.TriggeredBy.ID != 0 {
		userID.Int64 = pb.Trigger.TriggeredBy.ID
		userID.Valid = true
	}

	// Calcul stage status
	for i := range pb.Stages {
		stage := &pb.Stages[i]
		finalStatus := sdk.StatusSuccess
		for _, pbJob := range stage.PipelineBuildJobs {
			if pbJob.Status == sdk.StatusFail.String() {
				finalStatus = sdk.StatusFail
				break
			}
		}
		stage.Status = finalStatus
	}

	stagesJSONByte, errSJSON := json.Marshal(pb.Stages)
	if errSJSON != nil {
		log.Critical("MigratePipelineHistory>  Cannot Marshal pb stages: %s", errSJSON)
		return errSJSON
	}
	return insertPipelineBuild(db, &pb, args, parentID, userID, stagesJSONByte)
}

func insertPipelineBuild(db gorp.SqlExecutor, pb *sdk.PipelineBuild, args []byte, parentID sql.NullInt64, userID sql.NullInt64, stagesJSONByte []byte) error {
	queryInsert := `INSERT INTO pipeline_build (id, pipeline_id, build_number, version, status, args, start,
			application_id,environment_id, done, manual_trigger, triggered_by,
			parent_pipeline_build_id, vcs_changes_branch, vcs_changes_hash, vcs_changes_author,
			scheduled_trigger, stages)
			VALUES ($1, $2, $3, $4, $5, $6, $7, $8, $9, $10, $11, $12, $13, $14, $15, $16, $17, $18)`
	var errInsert error
	_, errInsert = db.Exec(queryInsert, pb.ID, pb.Pipeline.ID, pb.BuildNumber, pb.Version, pb.Status.String(), string(args), pb.Start,
		pb.Application.ID, pb.Environment.ID, pb.Done, pb.Trigger.ManualTrigger, userID,
		parentID, pb.Trigger.VCSChangesBranch, pb.Trigger.VCSChangesHash, pb.Trigger.VCSChangesAuthor,
		pb.Trigger.ScheduledTrigger, string(stagesJSONByte))
	if errInsert != nil {
		log.Critical("MigratePipelineHistory>  Cannot insert pipeline build (parent %s): %s", parentID, errInsert)
		return errInsert
	}
	return nil
}<|MERGE_RESOLUTION|>--- conflicted
+++ resolved
@@ -143,78 +143,6 @@
 		for _, jsonStageString := range mapPB["stages"].([]interface{}) {
 			stageString := jsonStageString.(map[string]interface{})
 
-<<<<<<< HEAD
-			// Get stages
-			if mapPB["stages"] != nil {
-
-				for _, jsonStageString := range mapPB["stages"].([]interface{}) {
-					stageString := jsonStageString.(map[string]interface{})
-
-					sID := stageString["id"].(float64)
-
-					// retrieve stage in Pipeline Build
-					var stageToUpdate *sdk.Stage
-					for i := range pb.Stages {
-						if pb.Stages[i].ID == int64(sID) {
-							stageToUpdate = &pb.Stages[i]
-							stageToUpdate.PipelineBuildJobs = []sdk.PipelineBuildJob{}
-							stageToUpdate.Jobs = []sdk.Job{}
-						}
-					}
-
-					if stageToUpdate == nil {
-						log.Critical("MigratePipelineHistory>  Cannot get stage to update %d", sID)
-						tx.Rollback()
-						continue rowsLoop
-					}
-
-					for _, buildString := range stageString["builds"].([]interface{}) {
-						bString := buildString.(map[string]interface{})
-
-						startTimeS := bString["start"].(string)
-						doneTimeS := bString["done"].(string)
-
-						start := time.Now()
-						start.Format(startTimeS)
-						done := time.Now()
-						done.Format(doneTimeS)
-
-						parameterJSON, errJSON := json.Marshal(bString["args"])
-						if errJSON != nil {
-							log.Critical("MigratePipelineHistory>  Cannot marshall parameters: %s", errJSON)
-							tx.Rollback()
-							continue rowsLoop
-						}
-						var parameters []sdk.Parameter
-						if errParam := json.Unmarshal([]byte(parameterJSON), &parameters); errParam != nil {
-							log.Critical("MigratePipelineHistory>  Cannot unmarshall parameters: %s", errParam)
-							tx.Rollback()
-							continue rowsLoop
-						}
-
-						j := sdk.Job{
-							Action: sdk.Action{
-								Name: bString["action_name"].(string),
-							},
-							Enabled:          true,
-							PipelineActionID: int64(bString["pipeline_action_id"].(float64)),
-						}
-						pbJob := sdk.PipelineBuildJob{
-							ID:              int64(bString["id"].(float64)),
-							Parameters:      parameters,
-							PipelineBuildID: pb.ID,
-							Model:           "",
-							Status:          bString["status"].(string),
-							Job: sdk.ExecutedJob{
-								Job: j,
-							},
-							Start: start,
-							Done:  done,
-						}
-						stageToUpdate.Jobs = append(stageToUpdate.Jobs, j)
-						stageToUpdate.PipelineBuildJobs = append(stageToUpdate.PipelineBuildJobs, pbJob)
-					}
-=======
 			sID := stageString["id"].(float64)
 
 			// retrieve stage in Pipeline Build
@@ -224,7 +152,6 @@
 					stageToUpdate = &pb.Stages[i]
 					stageToUpdate.PipelineBuildJobs = []sdk.PipelineBuildJob{}
 					stageToUpdate.Jobs = []sdk.Job{}
->>>>>>> 13761f5b
 				}
 			}
 
@@ -261,17 +188,19 @@
 					PipelineBuildID: pb.ID,
 					Model:           "",
 					Status:          bString["status"].(string),
-					Job: sdk.Job{
-						Action: sdk.Action{
-							Name: bString["action_name"].(string),
+					Job: sdk.ExecutedJob {
+						Job: sdk.Job {
+							Action: sdk.Action{
+								Name: bString["action_name"].(string),
+							},
+							Enabled:          true,
+							PipelineActionID: int64(bString["pipeline_action_id"].(float64)),
 						},
-						Enabled:          true,
-						PipelineActionID: int64(bString["pipeline_action_id"].(float64)),
 					},
 					Start: start,
 					Done:  done,
 				}
-				stageToUpdate.Jobs = append(stageToUpdate.Jobs, pbJob.Job)
+				stageToUpdate.Jobs = append(stageToUpdate.Jobs, pbJob.Job.Job)
 				stageToUpdate.PipelineBuildJobs = append(stageToUpdate.PipelineBuildJobs, pbJob)
 			}
 		}
