--- conflicted
+++ resolved
@@ -37,11 +37,7 @@
 
 		var ppBody sdk.ProjectPlatform
 		if err := service.UnmarshalBody(r, &ppBody); err != nil {
-<<<<<<< HEAD
-			return sdk.WrapError(err, "putProjectPlatformHandler> Cannot read body")
-=======
 			return sdk.WrapError(err, "Cannot read body")
->>>>>>> 079815ae
 		}
 
 		p, err := project.Load(api.mustDB(), api.Cache, projectKey, getUser(ctx))
@@ -160,11 +156,7 @@
 
 		var pp sdk.ProjectPlatform
 		if err := service.UnmarshalBody(r, &pp); err != nil {
-<<<<<<< HEAD
-			return sdk.WrapError(err, "postProjectPlatformHandler> Cannot read body")
-=======
 			return sdk.WrapError(err, "Cannot read body")
->>>>>>> 079815ae
 		}
 
 		pp.ProjectID = p.ID
