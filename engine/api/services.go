package api

import (
	"context"
	"encoding/base64"
	"encoding/json"
	"net/http"
	"time"

	"github.com/go-gorp/gorp"
	"github.com/gorilla/mux"

	"github.com/ovh/cds/engine/api/event"
	"github.com/ovh/cds/engine/api/services"
	"github.com/ovh/cds/engine/service"
	"github.com/ovh/cds/sdk"
	"github.com/ovh/cds/sdk/log"
)

func (api *API) getServiceHandler() service.Handler {
	return func(ctx context.Context, w http.ResponseWriter, r *http.Request) error {
		vars := mux.Vars(r)
		typeService := vars["type"]

		var servicesConf []sdk.ServiceConfiguration
		for _, s := range api.Config.Services {
			if s.Type == typeService {
				servicesConf = append(servicesConf, s)
			}
		}
		if len(servicesConf) != 0 {
			return service.WriteJSON(w, servicesConf, http.StatusOK)
		}

		// Try to load from DB
		var srvs []sdk.Service
		var err error
		if isAdmin(ctx) || isMaintainer(ctx) {
			srvs, err = services.LoadAllByType(ctx, api.mustDB(), typeService)
		} else {
			c := getAPIConsumer(ctx)
			srvs, err = services.LoadAllByTypeAndUserID(ctx, api.mustDB(), typeService, c.AuthentifiedUserID)
		}
		if err != nil {
			return err
		}
		for _, s := range srvs {
			servicesConf = append(servicesConf, sdk.ServiceConfiguration{
				URL:       s.HTTPURL,
				Name:      s.Name,
				ID:        s.ID,
				PublicKey: base64.StdEncoding.EncodeToString(s.PublicKey),
				Type:      s.Type,
			})
		}
		if len(servicesConf) == 0 {
			return sdk.WrapError(sdk.ErrNotFound, "service %s not found", typeService)
		}
		return service.WriteJSON(w, servicesConf, http.StatusOK)
	}
}

func (api *API) postServiceRegisterHandler() service.Handler {
	return func(ctx context.Context, w http.ResponseWriter, r *http.Request) error {
		consumer := getAPIConsumer(ctx)

		var data sdk.Service
		if err := service.UnmarshalBody(r, &data); err != nil {
			return sdk.WithStack(err)
		}
		data.LastHeartbeat = time.Now()

		// Service that are not hatcheries should be started as an admin
		if data.Type != sdk.TypeHatchery && !isAdmin(ctx) {
			return sdk.WrapError(sdk.ErrForbidden, "cannot register service of type %s for consumer %s", data.Type, consumer.ID)
		}

		// Insert or update the service
		tx, err := api.mustDB().Begin()
		if err != nil {
			return sdk.WithStack(err)
		}
		defer tx.Rollback() // nolint

		// Try to find the service, and keep; else generate a new one
		srv, err := services.LoadByConsumerID(ctx, tx, consumer.ID)
		if err != nil && !sdk.ErrorIs(err, sdk.ErrNotFound) {
			return err
		}
		if srv != nil && !(srv.Type == data.Type) {
			return sdk.WrapError(sdk.ErrForbidden, "cannot register service %s of type %s for consumer %s while existing service type is different", data.Name, data.Type, consumer.ID)
		}

		// Update or create the service
		if srv != nil {
			srv.Update(data)
			if err := services.Update(ctx, tx, srv); err != nil {
				return err
			}
			log.Debug("postServiceRegisterHandler> update existing service %s(%d) registered for consumer %s", srv.Name, srv.ID, *srv.ConsumerID)
		} else {
			srv = &data
			srv.ConsumerID = &consumer.ID
			if err := services.Insert(ctx, tx, srv); err != nil {
				return sdk.WithStack(err)
			}
			log.Debug("postServiceRegisterHandler> insert new service %s(%d) registered for consumer %s", srv.Name, srv.ID, *srv.ConsumerID)
		}

		if len(srv.PublicKey) > 0 {
			log.Debug("postServiceRegisterHandler> service %s registered with public key: %s", srv.Name, string(srv.PublicKey))
		}

		if srv.Type == sdk.TypeHatchery {
			addr, err := services.GetCDNPublicTCPAdress(ctx, tx)
			if err != nil {
				return err
			}
<<<<<<< HEAD
			srv.LogServerAdress = addr
=======

			for _, s := range srvs {
				var tcpConfig sdk.TCPServer
				if err := s.Config.Get("tcp", &tcpConfig); err != nil {
					log.Error(ctx, "unable to get tcp configuration from cdn uservice: %v", err)
					continue
				}
				srv.LogServer = tcpConfig
				break
			}
			if srv.LogServer.Addr == "" || srv.LogServer.Port == 0 {
				return sdk.WrapError(sdk.ErrNotFound, "unable to find any tcp server configuration in CDN")
			}
>>>>>>> 35fe0086
		}

		if err := tx.Commit(); err != nil {
			return sdk.WithStack(err)
		}

		srv.Uptodate = data.Version == sdk.VERSION

		return service.WriteJSON(w, srv, http.StatusOK)
	}
}

func (api *API) postServiceHearbeatHandler() service.Handler {
	return func(ctx context.Context, w http.ResponseWriter, r *http.Request) error {
		if ok := isService(ctx); !ok {
			return sdk.WithStack(sdk.ErrForbidden)
		}

		s, err := services.LoadByID(ctx, api.mustDB(), getAPIConsumer(ctx).Service.ID)
		if err != nil {
			return err
		}

		var mon sdk.MonitoringStatus
		if err := service.UnmarshalBody(r, &mon); err != nil {
			return err
		}

		// Update status to warn if service version != api version
		for i := range mon.Lines {
			if mon.Lines[i].Component == "Version" {
				if sdk.VERSION != mon.Lines[i].Value {
					mon.Lines[i].Status = sdk.MonitoringStatusWarn
				} else {
					mon.Lines[i].Status = sdk.MonitoringStatusOK
				}
				break
			}
		}

		tx, err := api.mustDB().Begin()
		if err != nil {
			return sdk.WithStack(err)
		}
		defer tx.Rollback() // nolint

		s.LastHeartbeat = time.Now()
		s.MonitoringStatus = mon

		if err := services.Update(ctx, tx, s); err != nil {
			return err
		}

		if err := tx.Commit(); err != nil {
			return sdk.WithStack(err)
		}

		return nil
	}
}

func (api *API) serviceAPIHeartbeat(ctx context.Context) {
	tick := time.NewTicker(30 * time.Second).C

	// first call
	api.serviceAPIHeartbeatUpdate(ctx, api.mustDB())

	for {
		select {
		case <-ctx.Done():
			if ctx.Err() != nil {
				log.Error(ctx, "Exiting serviceAPIHeartbeat: %v", ctx.Err())
				return
			}
		case <-tick:
			api.serviceAPIHeartbeatUpdate(ctx, api.mustDB())
		}
	}
}

func (api *API) serviceAPIHeartbeatUpdate(ctx context.Context, db *gorp.DbMap) {
	tx, err := db.Begin()
	if err != nil {
		log.Error(ctx, "serviceAPIHeartbeat> error on repo.Begin:%v", err)
		return
	}
	defer tx.Rollback() // nolint

	var srvConfig sdk.ServiceConfig
	b, _ := json.Marshal(api.Config)
	json.Unmarshal(b, &srvConfig) // nolint

	srv := &sdk.Service{
		CanonicalService: sdk.CanonicalService{
			Name:   event.GetCDSName(),
			Type:   sdk.TypeAPI,
			Config: srvConfig,
		},
		MonitoringStatus: api.Status(ctx),
		LastHeartbeat:    time.Now(),
	}

	//Try to find the service, and keep; else generate a new one
	oldSrv, errOldSrv := services.LoadByName(ctx, tx, srv.Name)
	if errOldSrv != nil && !sdk.ErrorIs(errOldSrv, sdk.ErrNotFound) {
		log.Error(ctx, "serviceAPIHeartbeat> Unable to find by name:%v", errOldSrv)
		return
	}

	if oldSrv != nil {
		srv.ID = oldSrv.ID
		if err := services.Update(ctx, tx, srv); err != nil {
			log.Error(ctx, "serviceAPIHeartbeat> Unable to update service %s: %v", srv.Name, err)
			return
		}
	} else {
		if err := services.Insert(ctx, tx, srv); err != nil {
			log.Error(ctx, "serviceAPIHeartbeat> Unable to insert service %s: %v", srv.Name, err)
			return
		}
	}

	if err := tx.Commit(); err != nil {
		log.Error(ctx, "serviceAPIHeartbeat> error on repo.Commit: %v", err)
		return
	}
}<|MERGE_RESOLUTION|>--- conflicted
+++ resolved
@@ -116,23 +116,7 @@
 			if err != nil {
 				return err
 			}
-<<<<<<< HEAD
 			srv.LogServerAdress = addr
-=======
-
-			for _, s := range srvs {
-				var tcpConfig sdk.TCPServer
-				if err := s.Config.Get("tcp", &tcpConfig); err != nil {
-					log.Error(ctx, "unable to get tcp configuration from cdn uservice: %v", err)
-					continue
-				}
-				srv.LogServer = tcpConfig
-				break
-			}
-			if srv.LogServer.Addr == "" || srv.LogServer.Port == 0 {
-				return sdk.WrapError(sdk.ErrNotFound, "unable to find any tcp server configuration in CDN")
-			}
->>>>>>> 35fe0086
 		}
 
 		if err := tx.Commit(); err != nil {
