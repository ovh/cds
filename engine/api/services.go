--- conflicted
+++ resolved
@@ -118,15 +118,12 @@
 			}
 
 			for _, s := range srvs {
-				var tcpConfig sdk.TCPServer
-				if err := s.Config.Get("tcp", &tcpConfig); err != nil {
-					log.Error(ctx, "unable to get tcp configudation from cdn uservice: %v", err)
-					continue
+				if addr, ok := s.Config["public_tcp"]; ok {
+					srv.LogServerAdress = addr.(string)
+					break
 				}
-				srv.LogServer = tcpConfig
-				break
-			}
-			if srv.LogServer.Addr == "" || srv.LogServer.Port == 0 {
+			}
+			if srv.LogServerAdress == "" {
 				return sdk.WrapError(sdk.ErrNotFound, "unable to find any tcp server configuration in CDN")
 			}
 		}
@@ -136,10 +133,6 @@
 		}
 
 		srv.Uptodate = data.Version == sdk.VERSION
-<<<<<<< HEAD
-=======
-		srv.LogServerAdress = api.Config.CDN.PublicTCP
->>>>>>> e0842e5e
 
 		return service.WriteJSON(w, srv, http.StatusOK)
 	}
