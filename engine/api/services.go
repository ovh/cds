--- conflicted
+++ resolved
@@ -112,21 +112,17 @@
 			log.Debug("postServiceRegisterHandler> service %s registered with public key: %s", srv.Name, string(srv.PublicKey))
 		}
 
-<<<<<<< HEAD
+		// For hatchery service we need to check if there are workers that are not attached to an existing hatchery
+		// If some worker's parent consumer match current hatchery consumer we will attach this worker to the new hatchery.
 		if srv.Type == sdk.TypeHatchery {
+			if err := worker.ReAttachAllToHatchery(ctx, tx, *srv); err != nil {
+				return err
+			}
 			addr, err := services.GetCDNPublicTCPAdress(ctx, tx)
 			if err != nil {
 				return err
 			}
 			srv.LogServerAdress = addr
-=======
-		// For hatchery service we need to check if there are workers that are not attached to an existing hatchery
-		// If some worker's parent consumer match current hatchery consumer we will attach this worker to the new hatchery.
-		if srv.Type == services.TypeHatchery {
-			if err := worker.ReAttachAllToHatchery(ctx, tx, *srv); err != nil {
-				return err
-			}
->>>>>>> c6150a2a
 		}
 
 		if err := tx.Commit(); err != nil {
