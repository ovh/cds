--- conflicted
+++ resolved
@@ -30,29 +30,16 @@
 	return nil
 }
 
-<<<<<<< HEAD
 // GlobalPermissionManage return nil if the current AuthConsumer have the ProjectRoleManage on current project KEY
-func GlobalPermissionManage(ctx context.Context, auth *sdk.AuthConsumer, store cache.Store, db gorp.SqlExecutor, _ map[string]string) error {
+func GlobalPermissionManage(ctx context.Context, auth *sdk.AuthUserConsumer, store cache.Store, db gorp.SqlExecutor, _ map[string]string) error {
 	return hasGlobalRole(ctx, auth, store, db, sdk.GlobalRoleManagePermission)
 }
 
-func GlobalOrganizationManage(ctx context.Context, auth *sdk.AuthConsumer, store cache.Store, db gorp.SqlExecutor, _ map[string]string) error {
+func GlobalOrganizationManage(ctx context.Context, auth *sdk.AuthUserConsumer, store cache.Store, db gorp.SqlExecutor, _ map[string]string) error {
 	return hasGlobalRole(ctx, auth, store, db, sdk.GlobalRoleManageOrganization)
 }
 
-func GlobalRegionManage(ctx context.Context, auth *sdk.AuthConsumer, store cache.Store, db gorp.SqlExecutor, _ map[string]string) error {
-=======
-// PermissionManage return nil if the current AuthUserConsumer have the ProjectRoleManage on current project KEY
-func PermissionManage(ctx context.Context, auth *sdk.AuthUserConsumer, store cache.Store, db gorp.SqlExecutor, _ map[string]string) error {
-	return hasGlobalRole(ctx, auth, store, db, sdk.GlobalRoleManagePermission)
-}
-
-func OrganizationManage(ctx context.Context, auth *sdk.AuthUserConsumer, store cache.Store, db gorp.SqlExecutor, _ map[string]string) error {
-	return hasGlobalRole(ctx, auth, store, db, sdk.GlobalRoleManageOrganization)
-}
-
-func RegionManage(ctx context.Context, auth *sdk.AuthUserConsumer, store cache.Store, db gorp.SqlExecutor, _ map[string]string) error {
->>>>>>> 84bb0d60
+func GlobalRegionManage(ctx context.Context, auth *sdk.AuthUserConsumer, store cache.Store, db gorp.SqlExecutor, _ map[string]string) error {
 	return hasGlobalRole(ctx, auth, store, db, sdk.GlobalRoleManageRegion)
 }
 
