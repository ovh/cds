--- conflicted
+++ resolved
@@ -218,36 +218,11 @@
 	}
 	apiRefHash := strconv.FormatUint(apiRefHashU, 10)
 
-<<<<<<< HEAD
-	srvs, err := services.LoadAllByType(ctx, api.mustDB(), sdk.TypeCDN)
-	if err != nil {
-		return err
-	}
-	if len(srvs) == 0 {
-		return sdk.WrapError(sdk.ErrNotFound, "no cdn service found")
-	}
-
-	var item sdk.CDNItem
-	if _, _, err := services.NewClient(api.mustDB(), srvs).DoJSONRequest(ctx, http.MethodGet, fmt.Sprintf("/item/%s/%s", itemType, apiRefHash), nil, &item); err != nil {
-		if sdk.ErrorIs(err, sdk.ErrNotFound) {
-			return service.WriteJSON(w, sdk.CDNLogLink{}, http.StatusOK)
-		}
-		return err
-	}
-
-	link := sdk.CDNLogLink{
-		Exists:       true,
-=======
 	return service.WriteJSON(w, sdk.CDNLogLink{
->>>>>>> da1cba96
 		DownloadPath: fmt.Sprintf("/item/%s/%s/download", itemType, apiRefHash),
+		StreamPath:   fmt.Sprintf("/item/%s/%s/stream", itemType, apiRefHash),
 		CDNURL:       httpURL,
-	}
-	if item.Status == sdk.CDNStatusItemIncoming {
-		link.StreamPath = fmt.Sprintf("/item/%s/%s/stream", itemType, apiRefHash)
-	}
-
-	return service.WriteJSON(w, link, http.StatusOK)
+	}, http.StatusOK)
 }
 
 func (api *API) getWorkflowLogAccessHandler() service.Handler {
