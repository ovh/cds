--- conflicted
+++ resolved
@@ -144,21 +144,8 @@
 					err = sdk.ErrUnknownError
 				}
 
-<<<<<<< HEAD
 				log.Error(context.TODO(), "[PANIC_RECOVERY] Panic occurred on %s:%s, recover %s", req.Method, req.URL.String(), err)
-=======
-				// the SSE handler can panic, and it's the way gorilla/mux works :(
-				if strings.HasPrefix(req.URL.String(), "/events") {
-					msg := fmt.Sprintf("%v", err)
-					for _, s := range handledEventErrors {
-						if strings.Contains(msg, s) {
-							return
-						}
-					}
-				}
-
-				log.Error(req.Context(), "[PANIC_RECOVERY] Panic occurred on %s:%s", req.Method, req.URL.String())
->>>>>>> a83e1a29
+
 				trace := make([]byte, 4096)
 				count := runtime.Stack(trace, true)
 				log.Error(req.Context(), "[PANIC_RECOVERY] Stacktrace of %d bytes\n%s\n", count, trace)
