--- conflicted
+++ resolved
@@ -207,15 +207,12 @@
 	f := func(w http.ResponseWriter, req *http.Request) {
 		ctx, cancel := context.WithCancel(req.Context())
 		defer cancel()
-<<<<<<< HEAD
 
 		dateRFC5322 := req.Header.Get("Date")
 		dateReq, err := sdk.ParseDateRFC5322(dateRFC5322)
 		if err == nil {
 			ctx = context.WithValue(ctx, contextDate, dateReq)
 		}
-=======
->>>>>>> e1e201e0
 
 		responseWriter := &trackingResponseWriter{
 			writer: w,
@@ -242,10 +239,6 @@
 			w.WriteHeader(http.StatusOK)
 			return
 		}
-<<<<<<< HEAD
-=======
-		observability.Record(r.Background, r.Stats.Hits, 1)
->>>>>>> e1e201e0
 
 		//Get route configuration
 		rc := cfg.Config[req.Method]
