--- conflicted
+++ resolved
@@ -25,11 +25,7 @@
 		u := getUser(ctx)
 
 		if err := service.UnmarshalBody(r, &p); err != nil {
-<<<<<<< HEAD
-			return sdk.WrapError(err, "postPGRPCluginHandler>")
-=======
 			return sdk.WithStack(err)
->>>>>>> 079815ae
 		}
 		p.Binaries = nil
 
@@ -99,11 +95,7 @@
 		db := api.mustDB()
 		var p sdk.GRPCPlugin
 		if err := service.UnmarshalBody(r, &p); err != nil {
-<<<<<<< HEAD
-			return sdk.WrapError(err, "putGRPCluginHandler>")
-=======
 			return sdk.WithStack(err)
->>>>>>> 079815ae
 		}
 
 		var name = mux.Vars(r)["name"]
