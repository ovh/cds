--- conflicted
+++ resolved
@@ -22,10 +22,7 @@
 	return func(ctx context.Context, w http.ResponseWriter, r *http.Request) error {
 		var p sdk.GRPCPlugin
 		db := api.mustDB()
-<<<<<<< HEAD
-=======
 		u := getUser(ctx)
->>>>>>> 15998bf0
 
 		if err := UnmarshalBody(r, &p); err != nil {
 			return sdk.WrapError(err, "postPGRPCluginHandler>")
@@ -45,14 +42,6 @@
 				return sdk.WrapError(err, "postPGRPCluginHandler> %v", err)
 			}
 			if conflict {
-<<<<<<< HEAD
-				return sdk.ErrConflict
-			}
-
-			//Insert in database
-			if _, err := actionplugin.InsertWithGRPCPlugin(tx, &p, p.Parameters); err != nil {
-				return sdk.WrapError(err, "postPGRPCluginHandler> Error while inserting action %s in database", p.Name)
-=======
 				if _, err := actionplugin.UpdateGRPCPlugin(tx, &p, p.Parameters, u.ID); err != nil {
 					return sdk.WrapError(err, "postPGRPCluginHandler> Error while updating action %s in database", p.Name)
 				}
@@ -61,7 +50,6 @@
 				if _, err := actionplugin.InsertWithGRPCPlugin(tx, &p, p.Parameters); err != nil {
 					return sdk.WrapError(err, "postPGRPCluginHandler> Error while inserting action %s in database", p.Name)
 				}
->>>>>>> 15998bf0
 			}
 		}
 
