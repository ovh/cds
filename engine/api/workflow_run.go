package api

import (
	"context"
	"fmt"
	"io"
	"net/http"
	"runtime"
	"sort"
	"strconv"
	"sync"
	"time"

	"github.com/go-gorp/gorp"
	"github.com/gorilla/mux"

	"github.com/ovh/cds/engine/api/cache"
	"github.com/ovh/cds/engine/api/feature"
	"github.com/ovh/cds/engine/api/objectstore"
	"github.com/ovh/cds/engine/api/permission"
	"github.com/ovh/cds/engine/api/project"
	"github.com/ovh/cds/engine/api/workflow"
	"github.com/ovh/cds/sdk"
	"github.com/ovh/cds/sdk/log"
)

const (
	rangeMax     = 50
	defaultLimit = 10
)

func (api *API) searchWorkflowRun(ctx context.Context, w http.ResponseWriter, r *http.Request, vars map[string]string, route, key, name string) error {
	// About pagination: [FR] http://blog.octo.com/designer-une-api-rest/#pagination
	var limit, offset int

	offsetS := r.FormValue("offset")
	var errAtoi error
	if offsetS != "" {
		offset, errAtoi = strconv.Atoi(offsetS)
		if errAtoi != nil {
			return sdk.ErrWrongRequest
		}
	}
	limitS := r.FormValue("limit")
	if limitS != "" {
		limit, errAtoi = strconv.Atoi(limitS)
		if errAtoi != nil {
			return sdk.ErrWrongRequest
		}
	}

	if offset < 0 {
		offset = 0
	}
	if limit == 0 {
		limit = defaultLimit
	}

	//Parse all form values
	mapFilters := map[string]string{}
	for k := range r.Form {
		if k != "offset" && k != "limit" && k != "workflow" {
			mapFilters[k] = r.FormValue(k)
		}
	}

	//Maximim range is set to 50
	w.Header().Add("Accept-Range", "run 50")
	if limit-offset > rangeMax {
		return sdk.WrapError(sdk.ErrWrongRequest, "searchWorkflowRun> Requested range %d not allowed", (limit - offset))
	}

	runs, offset, limit, count, err := workflow.LoadRuns(api.mustDB(), key, name, offset, limit, mapFilters)
	if err != nil {
		return sdk.WrapError(err, "searchWorkflowRun> Unable to load workflow runs")
	}

	if offset > count {
		return sdk.WrapError(sdk.ErrWrongRequest, "searchWorkflowRun> Requested range %d not allowed", (limit - offset))
	}

	code := http.StatusOK

	//RFC5988: Link : <https://api.fakecompany.com/v1/orders?range=0-7>; rel="first", <https://api.fakecompany.com/v1/orders?range=40-47>; rel="prev", <https://api.fakecompany.com/v1/orders?range=56-64>; rel="next", <https://api.fakecompany.com/v1/orders?range=968-975>; rel="last"
	if len(runs) < count {
		baseLinkURL := api.Router.URL + route
		code = http.StatusPartialContent

		//First page
		firstLimit := limit - offset
		if firstLimit > count {
			firstLimit = count
		}
		firstLink := fmt.Sprintf(`<%s?offset=0&limit=%d>; rel="first"`, baseLinkURL, firstLimit)
		link := firstLink

		//Prev page
		if offset != 0 {
			prevOffset := offset - (limit - offset)
			prevLimit := offset
			if prevOffset < 0 {
				prevOffset = 0
			}
			prevLink := fmt.Sprintf(`<%s?offset=%d&limit=%d>; rel="prev"`, baseLinkURL, prevOffset, prevLimit)
			link = link + ", " + prevLink
		}

		//Next page
		if limit < count {
			nextOffset := limit
			nextLimit := limit + (limit - offset)

			if nextLimit >= count {
				nextLimit = count
			}

			nextLink := fmt.Sprintf(`<%s?offset=%d&limit=%d>; rel="next"`, baseLinkURL, nextOffset, nextLimit)
			link = link + ", " + nextLink
		}

		//Last page
		lastOffset := count - (limit - offset)
		if lastOffset < 0 {
			lastOffset = 0
		}
		lastLimit := count
		lastLink := fmt.Sprintf(`<%s?offset=%d&limit=%d>; rel="last"`, baseLinkURL, lastOffset, lastLimit)
		link = link + ", " + lastLink

		w.Header().Add("Link", link)
	}

	w.Header().Add("Content-Range", fmt.Sprintf("%d-%d/%d", offset, limit, count))

	for i := range runs {
		runs[i].Translate(r.Header.Get("Accept-Language"))
	}

	// Return empty array instead of nil
	if runs == nil {
		runs = []sdk.WorkflowRun{}
	}
	return WriteJSON(w, runs, code)
}

func (api *API) getWorkflowAllRunsHandler() Handler {
	return func(ctx context.Context, w http.ResponseWriter, r *http.Request) error {
		vars := mux.Vars(r)
		key := vars["permProjectKey"]
		name := r.FormValue("workflow")
		route := api.Router.GetRoute("GET", api.getWorkflowAllRunsHandler, map[string]string{
			"permProjectKey": key,
		})
		return api.searchWorkflowRun(ctx, w, r, vars, route, key, name)
	}
}

func (api *API) getWorkflowRunsHandler() Handler {
	return func(ctx context.Context, w http.ResponseWriter, r *http.Request) error {
		vars := mux.Vars(r)
		key := vars["key"]
		name := vars["permWorkflowName"]
		route := api.Router.GetRoute("GET", api.getWorkflowRunsHandler, map[string]string{
			"key":          key,
			"workflowName": name,
		})
		return api.searchWorkflowRun(ctx, w, r, vars, route, key, name)
	}
}

// getWorkflowRunNumHandler returns the last run number for the given workflow
func (api *API) getWorkflowRunNumHandler() Handler {
	return func(ctx context.Context, w http.ResponseWriter, r *http.Request) error {
		vars := mux.Vars(r)
		key := vars["key"]
		name := vars["permWorkflowName"]

		num, err := workflow.LoadCurrentRunNum(api.mustDB(), key, name)
		if err != nil {
			return sdk.WrapError(err, "getWorkflowRunNumHandler> Cannot load current run num")
		}

		return WriteJSON(w, sdk.WorkflowRunNumber{Num: num}, http.StatusOK)
	}
}

// postWorkflowRunNumHandler updates the current run number for the given workflow
func (api *API) postWorkflowRunNumHandler() Handler {
	return func(ctx context.Context, w http.ResponseWriter, r *http.Request) error {
		vars := mux.Vars(r)
		key := vars["key"]
		name := vars["permWorkflowName"]

		m := struct {
			Num int64 `json:"num"`
		}{}

		if err := UnmarshalBody(r, &m); err != nil {
			return sdk.WrapError(err, "postWorkflowRunNumHandler>")
		}

		num, err := workflow.LoadCurrentRunNum(api.mustDB(), key, name)
		if err != nil {
			return sdk.WrapError(err, "postWorkflowRunNumHandler> Cannot load current run num")
		}

		if m.Num < num {
			return sdk.WrapError(sdk.ErrWrongRequest, "postWorkflowRunNumHandler> Cannot num must be > %d, got %d", num, m.Num)
		}

		proj, err := project.Load(api.mustDB(), api.Cache, key, getUser(ctx), project.LoadOptions.WithPlatforms)
		if err != nil {
			return sdk.WrapError(err, "postWorkflowRunNumHandler> unable to load projet")
		}

		options := workflow.LoadOptions{
			WithoutNode: true,
		}
		wf, errW := workflow.Load(api.mustDB(), api.Cache, proj, name, getUser(ctx), options)
		if errW != nil {
			return sdk.WrapError(errW, "postWorkflowRunNumHandler > Cannot load workflow")
		}

		var errDb error
		if num == 0 {
			errDb = workflow.InsertRunNum(api.mustDB(), wf, m.Num)
		} else {
			errDb = workflow.UpdateRunNum(api.mustDB(), wf, m.Num)
		}

		if errDb != nil {
			return sdk.WrapError(errDb, "postWorkflowRunNumHandler> ")
		}

		return WriteJSON(w, m, http.StatusOK)
	}
}

func (api *API) getLatestWorkflowRunHandler() Handler {
	return func(ctx context.Context, w http.ResponseWriter, r *http.Request) error {
		vars := mux.Vars(r)
		key := vars["key"]
		name := vars["permWorkflowName"]
		run, err := workflow.LoadLastRun(api.mustDB(), key, name, workflow.LoadRunOptions{WithArtifacts: true})
		if err != nil {
			return sdk.WrapError(err, "getLatestWorkflowRunHandler> Unable to load last workflow run")
		}
		run.Translate(r.Header.Get("Accept-Language"))
		return WriteJSON(w, run, http.StatusOK)
	}
}

func (api *API) resyncWorkflowRunHandler() Handler {
	return func(ctx context.Context, w http.ResponseWriter, r *http.Request) error {
		vars := mux.Vars(r)
		key := vars["key"]
		name := vars["permWorkflowName"]
		number, err := requestVarInt(r, "number")
		if err != nil {
			return err
		}

		proj, err := project.Load(api.mustDB(), api.Cache, key, getUser(ctx), project.LoadOptions.WithPlatforms)
		if err != nil {
			return sdk.WrapError(err, "resyncWorkflowRunHandler> unable to load projet")
		}

		run, err := workflow.LoadRun(api.mustDB(), key, name, number, workflow.LoadRunOptions{})
		if err != nil {
			return sdk.WrapError(err, "resyncWorkflowRunHandler> Unable to load last workflow run [%s/%d]", name, number)
		}

		tx, errT := api.mustDB().Begin()
		if errT != nil {
			return sdk.WrapError(errT, "resyncWorkflowRunHandler> Cannot start transaction")
		}

		if err := workflow.Resync(tx, api.Cache, proj, run, getUser(ctx)); err != nil {
			return sdk.WrapError(err, "resyncWorkflowRunHandler> Cannot resync pipelines")
		}

		if err := tx.Commit(); err != nil {
			return sdk.WrapError(err, "resyncWorkflowRunHandler> Cannot commit transaction")
		}
		return WriteJSON(w, run, http.StatusOK)
	}
}

func (api *API) getWorkflowRunHandler() Handler {
	return func(ctx context.Context, w http.ResponseWriter, r *http.Request) error {
		vars := mux.Vars(r)
		key := vars["key"]
		name := vars["permWorkflowName"]
		number, err := requestVarInt(r, "number")
		if err != nil {
			return err
		}
		run, err := workflow.LoadRun(api.mustDB(), key, name, number, workflow.LoadRunOptions{WithArtifacts: true, WithLightTests: true})
		if err != nil {
			return sdk.WrapError(err, "getWorkflowRunHandler> Unable to load workflow %s run number %d", name, number)
		}
		run.Translate(r.Header.Get("Accept-Language"))
		return WriteJSON(w, run, http.StatusOK)
	}
}

func (api *API) stopWorkflowRunHandler() Handler {
	return func(ctx context.Context, w http.ResponseWriter, r *http.Request) error {
		vars := mux.Vars(r)
		key := vars["key"]
		name := vars["permWorkflowName"]
		number, err := requestVarInt(r, "number")
		if err != nil {
			return err
		}

		run, errL := workflow.LoadRun(api.mustDB(), key, name, number, workflow.LoadRunOptions{})
		if errL != nil {
			return sdk.WrapError(errL, "stopWorkflowRunHandler> Unable to load last workflow run")
		}

		proj, errP := project.Load(api.mustDB(), api.Cache, key, getUser(ctx))
		if errP != nil {
			return sdk.WrapError(errP, "stopWorkflowRunHandler> Unable to load project")
		}

		chanEvent := make(chan interface{}, 1)
		chanError := make(chan error, 1)

		go stopWorkflowRun(chanEvent, chanError, api.mustDB(), api.Cache, proj, run, getUser(ctx))

		workflowRuns, workflowNodeRuns, workflowNodeJobRuns, err := workflow.GetWorkflowRunEventData(chanError, chanEvent, proj.Key)
		if err != nil {
			return err
		}
		go workflow.SendEvent(api.mustDB(), workflowRuns, workflowNodeRuns, workflowNodeJobRuns, proj.Key)

		return WriteJSON(w, run, http.StatusOK)
	}
}

func stopWorkflowRun(chEvent chan<- interface{}, chError chan<- error, db *gorp.DbMap, store cache.Store, p *sdk.Project, run *sdk.WorkflowRun, u *sdk.User) {
	defer close(chEvent)
	defer close(chError)

	tx, errTx := db.Begin()
	if errTx != nil {
		chError <- sdk.WrapError(errTx, "stopWorkflowRunHandler> Unable to create transaction")
	}
	defer tx.Rollback()

	spwnMsg := sdk.SpawnMsg{ID: sdk.MsgWorkflowNodeStop.ID, Args: []interface{}{u.Username}}

	stopInfos := sdk.SpawnInfo{
		APITime:    time.Now(),
		RemoteTime: time.Now(),
		Message:    spwnMsg,
	}

	workflow.AddWorkflowRunInfo(run, false, spwnMsg)

	for _, wn := range run.WorkflowNodeRuns {
		for _, wnr := range wn {
			if wnr.SubNumber != run.LastSubNumber || (wnr.Status == sdk.StatusSuccess.String() ||
				wnr.Status == sdk.StatusFail.String() || wnr.Status == sdk.StatusSkipped.String()) {
				log.Debug("stopWorkflowRunHandler> cannot stop this workflow node run with current status %s", wnr.Status)
				continue
			}

			if errS := workflow.StopWorkflowNodeRun(db, store, p, wnr, stopInfos, chEvent); errS != nil {
				chError <- sdk.WrapError(errS, "stopWorkflowRunHandler> Unable to stop workflow node run %d", wnr.ID)
				tx.Rollback()
			}
			wnr.Status = sdk.StatusStopped.String()
		}
	}

	run.LastExecution = time.Now()
	run.Status = sdk.StatusStopped.String()
	if errU := workflow.UpdateWorkflowRun(tx, run); errU != nil {
		chError <- sdk.WrapError(errU, "stopWorkflowRunHandler> Unable to update workflow run %d", run.ID)
		return
	}
	chEvent <- *run

	if err := tx.Commit(); err != nil {
		chError <- sdk.WrapError(err, "stopWorkflowRunHandler> Cannot commit transaction")
		return
	}
}

func (api *API) getWorkflowNodeRunHistoryHandler() Handler {
	return func(ctx context.Context, w http.ResponseWriter, r *http.Request) error {
		vars := mux.Vars(r)
		key := vars["key"]
		name := vars["permWorkflowName"]
		number, err := requestVarInt(r, "number")
		if err != nil {
			return err
		}
		nodeID, err := requestVarInt(r, "nodeID")
		if err != nil {
			return err
		}

		run, errR := workflow.LoadRun(api.mustDB(), key, name, number, workflow.LoadRunOptions{})
		if errR != nil {
			return sdk.WrapError(errR, "getWorkflowNodeRunHistoryHandler")
		}

		nodeRuns, ok := run.WorkflowNodeRuns[nodeID]
		if !ok {
			return sdk.WrapError(sdk.ErrWorkflowNodeNotFound, "getWorkflowNodeRunHistoryHandler")
		}
		return WriteJSON(w, nodeRuns, http.StatusOK)
	}
}

func (api *API) getWorkflowCommitsHandler() Handler {
	return func(ctx context.Context, w http.ResponseWriter, r *http.Request) error {
		vars := mux.Vars(r)
		key := vars["key"]
		name := vars["permWorkflowName"]
		nodeName := vars["nodeName"]
		branch := FormString(r, "branch")
		hash := FormString(r, "hash")
		number, err := requestVarInt(r, "number")
		if err != nil {
			return err
		}

		proj, errP := project.Load(api.mustDB(), api.Cache, key, getUser(ctx), project.LoadOptions.WithPlatforms)
		if errP != nil {
			return sdk.WrapError(errP, "getWorkflowCommitsHandler> Unable to load project %s", key)
		}

		wf, errW := workflow.Load(api.mustDB(), api.Cache, proj, name, getUser(ctx), workflow.LoadOptions{})
		if errW != nil {
			return sdk.WrapError(errW, "getWorkflowCommitsHandler> Unable to load workflow %s", name)
		}

		var errCtx error
		var nodeCtx *sdk.WorkflowNodeContext
		var wNode *sdk.WorkflowNode
		wfRun, errW := workflow.LoadRun(api.mustDB(), key, name, number, workflow.LoadRunOptions{})
		if errW == nil {
			wNode = wfRun.Workflow.GetNodeByName(nodeName)
		}

		if wNode == nil || errW != nil {
			nodeCtx, errCtx = workflow.LoadNodeContextByNodeName(api.mustDB(), api.Cache, proj, getUser(ctx), name, nodeName, workflow.LoadOptions{})
			if errCtx != nil {
				return sdk.WrapError(errCtx, "getWorkflowCommitsHandler> Unable to load workflow node context")
			}
		} else if wNode != nil {
			nodeCtx = wNode.Context
		} else {
			return sdk.WrapError(errW, "getWorkflowCommitsHandler> Unable to load workflow node run")
		}

		if nodeCtx == nil || nodeCtx.Application == nil {
			return WriteJSON(w, []sdk.VCSCommit{}, http.StatusOK)
		}

		if wfRun == nil {
			wfRun = &sdk.WorkflowRun{Number: number}
		}
		wfNodeRun := &sdk.WorkflowNodeRun{}
		if branch != "" {
			wfNodeRun.VCSBranch = branch
		}
		if hash != "" {
			wfNodeRun.VCSHash = hash
		} else if wNode != nil && errW == nil {
			// Find hash and branch of ancestor node run
			nodeIDsAncestors := wNode.Ancestors(&wfRun.Workflow, false)
			for _, ancestorID := range nodeIDsAncestors {
				if wfRun.WorkflowNodeRuns[ancestorID][0].VCSRepository == nodeCtx.Application.RepositoryFullname {
					wfNodeRun.VCSHash = wfRun.WorkflowNodeRuns[ancestorID][0].VCSHash
					wfNodeRun.VCSBranch = wfRun.WorkflowNodeRuns[ancestorID][0].VCSBranch
					break
				}
			}
		}

		commits, _, errC := workflow.GetNodeRunBuildCommits(api.mustDB(), api.Cache, proj, wf, nodeName, wfRun.Number, wfNodeRun, nodeCtx.Application, nodeCtx.Environment)
		if errC != nil {
			return sdk.WrapError(errC, "getWorkflowCommitsHandler> Unable to load commits")
		}

		return WriteJSON(w, commits, http.StatusOK)
	}
}

func (api *API) stopWorkflowNodeRunHandler() Handler {
	return func(ctx context.Context, w http.ResponseWriter, r *http.Request) error {
		vars := mux.Vars(r)
		key := vars["key"]
		name := vars["permWorkflowName"]
		number, err := requestVarInt(r, "number")
		if err != nil {
			return err
		}
		id, err := requestVarInt(r, "nodeRunID")
		if err != nil {
			return err
		}

		p, errP := project.Load(api.mustDB(), api.Cache, key, getUser(ctx), project.LoadOptions.WithVariables)
		if errP != nil {
			return sdk.WrapError(errP, "stopWorkflowNodeRunHandler> Cannot load project")
		}

		// Load node run
		nodeRun, err := workflow.LoadNodeRun(api.mustDB(), key, name, number, id, workflow.LoadRunOptions{})
		if err != nil {
			return sdk.WrapError(err, "stopWorkflowNodeRunHandler> Unable to load last workflow run")
		}

		chanEvent := make(chan interface{}, 1)
		chanError := make(chan error, 1)

		go stopWorkflowNodeRun(chanEvent, chanError, api.mustDB(), api.Cache, p, nodeRun, name, getUser(ctx))

		workflowRuns, workflowNodeRuns, workflowNodeJobRuns, err := workflow.GetWorkflowRunEventData(chanError, chanEvent, p.Key)
		if err != nil {
			return err
		}
		go workflow.SendEvent(api.mustDB(), workflowRuns, workflowNodeRuns, workflowNodeJobRuns, p.Key)

		return WriteJSON(w, nodeRun, http.StatusOK)
	}
}

func stopWorkflowNodeRun(chEvent chan<- interface{}, chError chan<- error, db *gorp.DbMap, store cache.Store, p *sdk.Project, nodeRun *sdk.WorkflowNodeRun, workflowName string, u *sdk.User) {
	defer close(chEvent)
	defer close(chError)

	tx, errTx := db.Begin()
	if errTx != nil {
		chError <- sdk.WrapError(errTx, "stopWorkflowNodeRunHandler> Unable to create transaction")
		return
	}
	defer tx.Rollback()

	stopInfos := sdk.SpawnInfo{
		APITime:    time.Now(),
		RemoteTime: time.Now(),
		Message:    sdk.SpawnMsg{ID: sdk.MsgWorkflowNodeStop.ID, Args: []interface{}{u.Username}},
	}
	if errS := workflow.StopWorkflowNodeRun(db, store, p, *nodeRun, stopInfos, chEvent); errS != nil {
		chError <- sdk.WrapError(errS, "stopWorkflowNodeRunHandler> Unable to stop workflow node run")
		return
	}

	wr, errLw := workflow.LoadRun(tx, p.Key, workflowName, nodeRun.Number, workflow.LoadRunOptions{})
	if errLw != nil {
		chError <- sdk.WrapError(errLw, "stopWorkflowNodeRunHandler> Unable to load workflow run %s", workflowName)
		return
	}

	if errR := workflow.ResyncWorkflowRunStatus(tx, wr, chEvent); errR != nil {
		chError <- sdk.WrapError(errR, "stopWorkflowNodeRunHandler> Unable to resync workflow run status")
		return
	}

	if errC := tx.Commit(); errC != nil {
		chError <- sdk.WrapError(errC, "stopWorkflowNodeRunHandler> Unable to commit")
	}
}

func (api *API) getWorkflowNodeRunHandler() Handler {
	return func(ctx context.Context, w http.ResponseWriter, r *http.Request) error {
		vars := mux.Vars(r)
		key := vars["key"]
		name := vars["permWorkflowName"]
		number, err := requestVarInt(r, "number")
		if err != nil {
			return err
		}
		id, err := requestVarInt(r, "nodeRunID")
		if err != nil {
			return err
		}
		run, err := workflow.LoadNodeRun(api.mustDB(), key, name, number, id, workflow.LoadRunOptions{WithTests: true, WithArtifacts: true})
		if err != nil {
			return sdk.WrapError(err, "getWorkflowRunHandler> Unable to load last workflow run")
		}

		run.Translate(r.Header.Get("Accept-Language"))
		return WriteJSON(w, run, http.StatusOK)
	}
}

func (api *API) postWorkflowRunHandler() Handler {
	return func(ctx context.Context, w http.ResponseWriter, r *http.Request) error {
		vars := mux.Vars(r)
		key := vars["key"]
		name := vars["permWorkflowName"]
		u := getUser(ctx)

<<<<<<< HEAD
		p, errP := project.Load(api.mustDB(), api.Cache, key, getUser(ctx), project.LoadOptions.WithVariables, project.LoadOptions.WithFeatures, project.LoadOptions.WithPlatforms)
=======
		p, errP := project.Load(api.mustDB(), api.Cache, key, u, project.LoadOptions.WithVariables, project.LoadOptions.WithFeatures)
>>>>>>> 1cadb337
		if errP != nil {
			return sdk.WrapError(errP, "postWorkflowRunHandler> Cannot load project")
		}

		opts := &sdk.WorkflowRunPostHandlerOption{}
		if err := UnmarshalBody(r, opts); err != nil {
			return err
		}

		var lastRun *sdk.WorkflowRun
		var asCodeInfosMsg []sdk.Message
		if opts.Number != nil {
			var errlr error
			lastRun, errlr = workflow.LoadRun(api.mustDB(), key, name, *opts.Number, workflow.LoadRunOptions{})
			if errlr != nil {
				return sdk.WrapError(errlr, "postWorkflowRunHandler> Unable to load workflow run")
			}
		}

		var wf *sdk.Workflow
		if lastRun != nil {
			wf = &lastRun.Workflow
		} else {
			// Test workflow as code or not
			options := workflow.LoadOptions{
				OnlyRootNode: true,
				DeepPipeline: false,
			}
			var errW error
<<<<<<< HEAD
			wf, errW = workflow.Load(api.mustDB(), api.Cache, p, name, getUser(ctx), options)
=======
			wf, errW = workflow.Load(api.mustDB(), api.Cache, key, name, u, options)
>>>>>>> 1cadb337
			if errW != nil {
				return sdk.WrapError(errW, "postWorkflowRunHandler> Unable to load workflow %s", name)
			}

			enabled, has := p.Features[feature.FeatWorkflowAsCode]
			if wf.FromRepository != "" {
				if has && !enabled {
					return sdk.WrapError(sdk.ErrForbidden, "postWorkflowRunHandler> %s not allowed for project %s", feature.FeatWorkflowAsCode, p.Key)
				}
				proj, errp := project.Load(api.mustDB(), api.Cache, key, u,
					project.LoadOptions.WithGroups,
					project.LoadOptions.WithApplications,
					project.LoadOptions.WithEnvironments,
					project.LoadOptions.WithPipelines)

				if errp != nil {
					return sdk.WrapError(errp, "postWorkflowRunHandler> Cannot load project %s", key)
				}
				// Get workflow from repository
				var errCreate error
				asCodeInfosMsg, errCreate = workflow.CreateFromRepository(ctx, api.mustDB(), api.Cache, proj, wf, *opts, u, project.DecryptWithBuiltinKey)
				if errCreate != nil {
					return sdk.WrapError(errCreate, "postWorkflowRunHandler> Unable to get workflow from repository")
				}
			} else {
				var errl error
				options := workflow.LoadOptions{
					DeepPipeline: true,
					Base64Keys:   true,
				}
<<<<<<< HEAD
				wf, errl = workflow.Load(api.mustDB(), api.Cache, p, name, getUser(ctx), options)
=======
				wf, errl = workflow.Load(api.mustDB(), api.Cache, key, name, u, options)
>>>>>>> 1cadb337
				if errl != nil {
					return sdk.WrapError(errl, "postWorkflowRunHandler> Unable to load workflow %s/%s", key, name)
				}
			}
		}

		chanEvent := make(chan interface{}, 1)
		chanError := make(chan error, 1)

		go func() {
			defer func() {
				if r := recover(); r != nil {
					buf := make([]byte, 1<<16)
					runtime.Stack(buf, true)
					log.Error("[PANIC] workflow.startWorkflowRun> %s", string(buf))
				}
			}()

			startWorkflowRun(chanEvent, chanError, api.mustDB(), api.Cache, p, wf, lastRun, opts, u, asCodeInfosMsg)
		}()

		workflowRuns, workflowNodeRuns, workflowNodeJobRuns, err := workflow.GetWorkflowRunEventData(chanError, chanEvent, p.Key)
		if err != nil {
			return err
		}
		workflow.ResyncNodeRunsWithCommits(api.mustDB(), api.Cache, p, workflowNodeRuns)
		go workflow.SendEvent(api.mustDB(), workflowRuns, workflowNodeRuns, workflowNodeJobRuns, p.Key)

		// Purge workflow run
		go func() {
			defer func() {
				if r := recover(); r != nil {
					buf := make([]byte, 1<<16)
					runtime.Stack(buf, true)
					log.Error("[PANIC] workflow.PurgeWorkflowRun> %s", string(buf))
				}
			}()
			workflow.PurgeWorkflowRun(api.mustDB(), *wf)
		}()

		var wr *sdk.WorkflowRun
		if len(workflowRuns) > 0 {
			wr = &workflowRuns[0]
			wr.Translate(r.Header.Get("Accept-Language"))
		}
		return WriteJSON(w, wr, http.StatusAccepted)
	}
}

type workerOpts struct {
	wg             *sync.WaitGroup
	chanNodesToRun chan sdk.WorkflowNode
	chanNodeRun    chan bool
	chanError      chan error
	chanEvent      chan<- interface{}
}

func startWorkflowRun(chEvent chan<- interface{}, chError chan<- error, db *gorp.DbMap, store cache.Store, p *sdk.Project, wf *sdk.Workflow, lastRun *sdk.WorkflowRun, opts *sdk.WorkflowRunPostHandlerOption, u *sdk.User, asCodeInfos []sdk.Message) {
	const nbWorker int = 5
	defer close(chEvent)
	defer close(chError)
	errorOccured := false

	tx, errb := db.Begin()
	if errb != nil {
		chError <- sdk.WrapError(errb, "startWorkflowRun> Cannot start transaction")
	}
	defer tx.Rollback()

	//Run from hook
	if opts.Hook != nil {
		var errfh error
		_, errfh = workflow.RunFromHook(db, tx, store, p, wf, opts.Hook, chEvent, asCodeInfos)
		if errfh != nil {
			errorOccured = true
			chError <- sdk.WrapError(errfh, "startWorkflowRun> Unable to run workflow from hook")
		}
	} else {
		//Default manual run
		if opts.Manual == nil {
			opts.Manual = &sdk.WorkflowNodeRunManual{}
		}
		opts.Manual.User = *u
		//Copy the user but empty groups and permissions
		opts.Manual.User.Groups = nil
		//Clean all permissions except for environments
		opts.Manual.User.Permissions = sdk.UserPermissions{
			EnvironmentsPerm: opts.Manual.User.Permissions.EnvironmentsPerm,
		}

		fromNodes := []*sdk.WorkflowNode{}
		if len(opts.FromNodeIDs) > 0 {
			for _, fromNodeID := range opts.FromNodeIDs {
				fromNode := lastRun.Workflow.GetNode(fromNodeID)
				if fromNode == nil {
					errorOccured = true
					chError <- sdk.WrapError(sdk.ErrWorkflowNodeNotFound, "postWorkflowRunHandler> Payload: Unable to get node %d", fromNodeID)
				}
				fromNodes = append(fromNodes, fromNode)
			}
		} else {
			fromNodes = append(fromNodes, wf.Root)
		}

		var wg sync.WaitGroup
		workerOptions := &workerOpts{
			wg:             &wg,
			chanNodesToRun: make(chan sdk.WorkflowNode, nbWorker),
			chanNodeRun:    make(chan bool, nbWorker),
			chanError:      make(chan error, nbWorker),
			chanEvent:      chEvent,
		}
		wg.Add(len(fromNodes))
		for i := 0; i < nbWorker && i < len(fromNodes); i++ {
			optsCopy := sdk.WorkflowRunPostHandlerOption{
				FromNodeIDs: opts.FromNodeIDs,
				Number:      opts.Number,
			}
			if opts.Manual != nil {
				optsCopy.Manual = &sdk.WorkflowNodeRunManual{
					PipelineParameters: opts.Manual.PipelineParameters,
					User:               opts.Manual.User,
					Payload:            opts.Manual.Payload,
				}
			}
			if opts.Hook != nil {
				optsCopy.Hook = &sdk.WorkflowNodeRunHookEvent{
					Payload:              opts.Hook.Payload,
					WorkflowNodeHookUUID: opts.Hook.WorkflowNodeHookUUID,
				}
			}
			go runFromNode(db, store, optsCopy, p, wf, lastRun, u, workerOptions)
		}
		for _, fromNode := range fromNodes {
			workerOptions.chanNodesToRun <- *fromNode
		}
		close(workerOptions.chanNodesToRun)

		for i := 0; i < len(fromNodes); i++ {
			select {
			case <-workerOptions.chanNodeRun:
			case err := <-workerOptions.chanError:
				if err == nil {
					continue
				}
				if chError != nil {
					errorOccured = true
					chError <- err
				} else {
					log.Warning("postWorkflowRunHandler> Cannot run from node %v", err)
				}
			}
		}
		wg.Wait()

		if lastRun == nil {
			var errmr error
			_, errmr = workflow.ManualRun(db, tx, store, p, wf, opts.Manual, chEvent, asCodeInfos)
			if errmr != nil {
				errorOccured = true
				chError <- sdk.WrapError(errmr, "postWorkflowRunHandler> Unable to run workflow")
			}
		}
	}

	if !errorOccured {
		//Commit and return success
		if err := tx.Commit(); err != nil {
			chError <- sdk.WrapError(err, "postWorkflowRunHandler> Unable to commit transaction")
		}
	}
}

func runFromNode(db *gorp.DbMap, store cache.Store, opts sdk.WorkflowRunPostHandlerOption, p *sdk.Project, wf *sdk.Workflow, lastRun *sdk.WorkflowRun, u *sdk.User, workerOptions *workerOpts) {
	for fromNode := range workerOptions.chanNodesToRun {
		tx, errb := db.Begin()
		if errb != nil {
			workerOptions.chanError <- sdk.WrapError(errb, "runFromNode> Cannot start transaction")
			workerOptions.wg.Done()
			return
		}

		// Check Env Permission
		if fromNode.Context.Environment != nil {
			if !permission.AccessToEnvironment(p.Key, fromNode.Context.Environment.Name, u, permission.PermissionReadExecute) {
				workerOptions.chanError <- sdk.WrapError(sdk.ErrNoEnvExecution, "runFromNode> Not enough right to run on environment %s", fromNode.Context.Environment.Name)
				tx.Rollback()
				workerOptions.wg.Done()
				return
			}
		}

		//If payload is not set, keep the default payload
		if opts.Manual.Payload == interface{}(nil) {
			opts.Manual.Payload = fromNode.Context.DefaultPayload
		}

		//If PipelineParameters are not set, keep the default PipelineParameters
		if len(opts.Manual.PipelineParameters) == 0 {
			opts.Manual.PipelineParameters = fromNode.Context.DefaultPipelineParameters
		}
		log.Debug("Manual run: %+v", opts.Manual)

		//Manual run
		if lastRun != nil {
			_, errmr := workflow.ManualRunFromNode(db, tx, store, p, wf, lastRun.Number, opts.Manual, fromNode.ID, workerOptions.chanEvent)
			if errmr != nil {
				workerOptions.chanError <- sdk.WrapError(errmr, "runFromNode> Unable to run workflow from node")
				tx.Rollback()
				workerOptions.wg.Done()
				return
			}
		}
		workerOptions.chanNodeRun <- true

		if err := tx.Commit(); err != nil {
			workerOptions.chanError <- sdk.WrapError(err, "runFromNode> Unable to commit transaction")
			tx.Rollback()
			workerOptions.wg.Done()
			return
		}

		workerOptions.wg.Done()
	}
}

func (api *API) downloadworkflowArtifactDirectHandler() Handler {
	return func(ctx context.Context, w http.ResponseWriter, r *http.Request) error {
		vars := mux.Vars(r)
		hash := vars["hash"]

		art, err := workflow.LoadWorkfowArtifactByHash(api.mustDB(), hash)
		if err != nil {
			return sdk.WrapError(err, "downloadworkflowArtifactDirectHandler> Could not load artifact with hash %s", hash)
		}

		w.Header().Add("Content-Type", "application/octet-stream")
		w.Header().Add("Content-Disposition", fmt.Sprintf("attachment; filename=\"%s\"", art.Name))

		f, err := objectstore.Fetch(art)
		if err != nil {
			return sdk.WrapError(err, "downloadArtifactDirectHandler> Cannot fetch artifact")
		}

		if _, err := io.Copy(w, f); err != nil {
			_ = f.Close()
			return sdk.WrapError(err, "downloadPluginHandler> Cannot stream artifact")
		}

		if err := f.Close(); err != nil {
			return sdk.WrapError(err, "downloadPluginHandler> Cannot close artifact")
		}
		return nil
	}
}

func (api *API) getDownloadArtifactHandler() Handler {
	return func(ctx context.Context, w http.ResponseWriter, r *http.Request) error {
		vars := mux.Vars(r)
		key := vars["key"]
		name := vars["permWorkflowName"]

		id, errI := requestVarInt(r, "artifactId")
		if errI != nil {
			return sdk.WrapError(sdk.ErrInvalidID, "getDownloadArtifactHandler> Invalid node job run ID")
		}

		proj, err := project.Load(api.mustDB(), api.Cache, key, getUser(ctx), project.LoadOptions.WithPlatforms)
		if err != nil {
			return sdk.WrapError(err, "getDownloadArtifactHandler> unable to load projet")
		}

		options := workflow.LoadOptions{
			WithoutNode: true,
		}
		work, errW := workflow.Load(api.mustDB(), api.Cache, proj, name, getUser(ctx), options)
		if errW != nil {
			return sdk.WrapError(errW, "getDownloadArtifactHandler> Cannot load workflow")
		}

		art, errA := workflow.LoadArtifactByIDs(api.mustDB(), work.ID, id)
		if errA != nil {
			return sdk.WrapError(errA, "getDownloadArtifactHandler> Cannot load artifacts")
		}

		w.Header().Add("Content-Type", "application/octet-stream")
		w.Header().Add("Content-Disposition", fmt.Sprintf("attachment; filename=\"%s\"", art.Name))

		f, err := objectstore.Fetch(art)
		if err != nil {
			_ = f.Close()
			return sdk.WrapError(err, "getDownloadArtifactHandler> Cannot fetch artifact")
		}

		if _, err := io.Copy(w, f); err != nil {
			_ = f.Close()
			return sdk.WrapError(err, "getDownloadArtifactHandler> Cannot stream artifact")
		}

		if err := f.Close(); err != nil {
			return sdk.WrapError(err, "getDownloadArtifactHandler> Cannot close artifact")
		}
		return nil
	}
}

func (api *API) getWorkflowRunArtifactsHandler() Handler {
	return func(ctx context.Context, w http.ResponseWriter, r *http.Request) error {
		vars := mux.Vars(r)
		key := vars["key"]
		name := vars["permWorkflowName"]

		number, errNu := requestVarInt(r, "number")
		if errNu != nil {
			return sdk.WrapError(errNu, "getWorkflowJobArtifactsHandler> Invalid node job run ID")
		}

		wr, errW := workflow.LoadRun(api.mustDB(), key, name, number, workflow.LoadRunOptions{WithArtifacts: true})
		if errW != nil {
			return errW
		}

		arts := []sdk.WorkflowNodeRunArtifact{}
		for _, runs := range wr.WorkflowNodeRuns {
			if len(runs) == 0 {
				continue
			}

			sort.Slice(runs, func(i, j int) bool {
				return runs[i].SubNumber > runs[j].SubNumber
			})

			wg := &sync.WaitGroup{}
			for i := range runs[0].Artifacts {
				wg.Add(1)
				go func(a *sdk.WorkflowNodeRunArtifact) {
					defer wg.Done()
					url, _ := objectstore.FetchTempURL(a)
					if url != "" {
						a.TempURL = url
					}
				}(&runs[0].Artifacts[i])
			}
			wg.Wait()
			arts = append(arts, runs[0].Artifacts...)
		}

		return WriteJSON(w, arts, http.StatusOK)
	}
}

func (api *API) getWorkflowNodeRunJobStepHandler() Handler {
	return func(ctx context.Context, w http.ResponseWriter, r *http.Request) error {
		vars := mux.Vars(r)
		projectKey := vars["key"]
		workflowName := vars["permWorkflowName"]
		number, errN := requestVarInt(r, "number")
		if errN != nil {
			return sdk.WrapError(errN, "getWorkflowNodeRunJobBuildLogsHandler> Number: invalid number")
		}
		nodeRunID, errNI := requestVarInt(r, "nodeRunID")
		if errNI != nil {
			return sdk.WrapError(errNI, "getWorkflowNodeRunJobBuildLogsHandler> id: invalid number")
		}
		runJobID, errJ := requestVarInt(r, "runJobId")
		if errJ != nil {
			return sdk.WrapError(errJ, "getWorkflowNodeRunJobBuildLogsHandler> runJobId: invalid number")
		}
		stepOrder, errS := requestVarInt(r, "stepOrder")
		if errS != nil {
			return sdk.WrapError(errS, "getWorkflowNodeRunJobBuildLogsHandler> stepOrder: invalid number")
		}

		// Check nodeRunID is link to workflow
		nodeRun, errNR := workflow.LoadNodeRun(api.mustDB(), projectKey, workflowName, number, nodeRunID, workflow.LoadRunOptions{})
		if errNR != nil {
			return sdk.WrapError(errNR, "getWorkflowNodeRunJobBuildLogsHandler> Cannot find nodeRun %d/%d for workflow %s in project %s", nodeRunID, number, workflowName, projectKey)
		}

		var stepStatus string
		// Find job/step in nodeRun
	stageLoop:
		for _, s := range nodeRun.Stages {
			for _, rj := range s.RunJobs {
				if rj.ID != runJobID {
					continue
				}
				ss := rj.Job.StepStatus
				for _, sss := range ss {
					if int64(sss.StepOrder) == stepOrder {
						stepStatus = sss.Status
						break
					}
				}
				break stageLoop
			}
		}

		if stepStatus == "" {
			return sdk.WrapError(sdk.ErrStepNotFound, "getWorkflowNodeRunJobStepHandler> Cannot find step %d on job %d in nodeRun %d/%d for workflow %s in project %s",
				stepOrder, runJobID, nodeRunID, number, workflowName, projectKey)
		}

		logs, errL := workflow.LoadStepLogs(api.mustDB(), runJobID, stepOrder)
		if errL != nil {
			return sdk.WrapError(errL, "getWorkflowNodeRunJobStepHandler> Cannot load log for runJob %d on step %d", runJobID, stepOrder)
		}

		ls := &sdk.Log{}
		if logs != nil {
			ls = logs
		}
		result := &sdk.BuildState{
			Status:   sdk.StatusFromString(stepStatus),
			StepLogs: *ls,
		}

		return WriteJSON(w, result, http.StatusOK)
	}
}

func (api *API) getWorkflowRunTagsHandler() Handler {
	return func(ctx context.Context, w http.ResponseWriter, r *http.Request) error {
		vars := mux.Vars(r)
		projectKey := vars["key"]
		workflowName := vars["permWorkflowName"]

		res, err := workflow.GetTagsAndValue(api.mustDB(), projectKey, workflowName)
		if err != nil {
			return sdk.WrapError(err, "getWorkflowRunTagsHandler> Error")
		}

		return WriteJSON(w, res, http.StatusOK)
	}
}<|MERGE_RESOLUTION|>--- conflicted
+++ resolved
@@ -599,11 +599,7 @@
 		name := vars["permWorkflowName"]
 		u := getUser(ctx)
 
-<<<<<<< HEAD
-		p, errP := project.Load(api.mustDB(), api.Cache, key, getUser(ctx), project.LoadOptions.WithVariables, project.LoadOptions.WithFeatures, project.LoadOptions.WithPlatforms)
-=======
-		p, errP := project.Load(api.mustDB(), api.Cache, key, u, project.LoadOptions.WithVariables, project.LoadOptions.WithFeatures)
->>>>>>> 1cadb337
+		p, errP := project.Load(api.mustDB(), api.Cache, key, u, project.LoadOptions.WithVariables, project.LoadOptions.WithFeatures, project.LoadOptions.WithPlatforms)
 		if errP != nil {
 			return sdk.WrapError(errP, "postWorkflowRunHandler> Cannot load project")
 		}
@@ -633,11 +629,7 @@
 				DeepPipeline: false,
 			}
 			var errW error
-<<<<<<< HEAD
-			wf, errW = workflow.Load(api.mustDB(), api.Cache, p, name, getUser(ctx), options)
-=======
 			wf, errW = workflow.Load(api.mustDB(), api.Cache, key, name, u, options)
->>>>>>> 1cadb337
 			if errW != nil {
 				return sdk.WrapError(errW, "postWorkflowRunHandler> Unable to load workflow %s", name)
 			}
@@ -668,11 +660,7 @@
 					DeepPipeline: true,
 					Base64Keys:   true,
 				}
-<<<<<<< HEAD
-				wf, errl = workflow.Load(api.mustDB(), api.Cache, p, name, getUser(ctx), options)
-=======
 				wf, errl = workflow.Load(api.mustDB(), api.Cache, key, name, u, options)
->>>>>>> 1cadb337
 				if errl != nil {
 					return sdk.WrapError(errl, "postWorkflowRunHandler> Unable to load workflow %s/%s", key, name)
 				}
