--- conflicted
+++ resolved
@@ -190,11 +190,7 @@
 		}{}
 
 		if err := service.UnmarshalBody(r, &m); err != nil {
-<<<<<<< HEAD
-			return sdk.WrapError(err, "postWorkflowRunNumHandler>")
-=======
 			return sdk.WithStack(err)
->>>>>>> 079815ae
 		}
 
 		num, err := workflow.LoadCurrentRunNum(api.mustDB(), key, name)
@@ -427,74 +423,19 @@
 		}
 	}
 
-	for _, hrs := range run.WorkflowNodeOutgoingHookRuns {
-		for i := range hrs {
-			hr := &hrs[i]
-			if hr.SubNumber != run.LastSubNumber || (hr.Status == sdk.StatusSuccess.String() ||
-				hr.Status == sdk.StatusFail.String() || hr.Status == sdk.StatusSkipped.String()) {
-				log.Debug("stopWorkflowRun> cannot stop this outgoing run with current status %s", hr.Status)
-				continue
-			}
-
-			r1, errS := workflow.StopWorkflowNodeOutgoingHookRun(ctx, tx, store, p, run, hr)
-			if errS != nil {
-				return nil, sdk.WrapError(errS, "stopWorkflowRun> Unable to stop outgoing hook run %d", hr.HookRunID)
-			}
-			_, _ = report.Merge(r1, nil)
-			hr.Status = sdk.StatusStopped.String()
-
-			if hr.Hook.WorkflowHookModel.Name == sdk.WorkflowModelName && hr.Callback != nil && hr.Callback.WorkflowRunNumber != nil {
-				//Stop trigggered workflow
-				targetProject := hr.Hook.Config[sdk.HookConfigTargetProject].Value
-				targetWorkflow := hr.Hook.Config[sdk.HookConfigTargetWorkflow].Value
-
-				targetRun, errL := workflow.LoadRun(dbFunc(), targetProject, targetWorkflow, *hr.Callback.WorkflowRunNumber, workflow.LoadRunOptions{})
-				if errL != nil {
-					log.Error("stopWorkflowRunHandler> Unable to load last workflow run: %v", errL)
-					continue
-				}
-
-				targetProj, errP := project.Load(dbFunc(), store, targetProject, u)
-				if errP != nil {
-					log.Error("stopWorkflowRunHandler> Unable to load project", errP)
-					continue
-				}
-
-				r2, err := stopWorkflowRun(ctx, dbFunc, store, targetProj, targetRun, u)
-				if err != nil {
-					log.Error("stopWorkflowRun> Unable to stop workflow", err)
-					continue
-				}
-				report.Merge(r2, nil) // nolint
-			}
-		}
-	}
-
 	run.LastExecution = time.Now()
 	run.Status = sdk.StatusStopped.String()
 	if errU := workflow.UpdateWorkflowRun(ctx, tx, run); errU != nil {
-<<<<<<< HEAD
-		return nil, sdk.WrapError(errU, "stopWorkflowRun> Unable to update workflow run %d", run.ID)
-=======
 		return nil, sdk.WrapError(errU, "Unable to update workflow run %d", run.ID)
->>>>>>> 079815ae
 	}
 	report.Add(*run)
 
 	if err := tx.Commit(); err != nil {
-<<<<<<< HEAD
-		return nil, sdk.WrapError(err, "stopWorkflowRun> Cannot commit transaction")
-	}
-
-	if err := updateParentWorkflowRun(ctx, dbFunc, store, run); err != nil {
-		return nil, sdk.WrapError(err, "stopWorkflowRun")
-=======
 		return nil, sdk.WrapError(err, "Cannot commit transaction")
 	}
 
 	if err := updateParentWorkflowRun(ctx, dbFunc, store, run); err != nil {
 		return nil, sdk.WithStack(err)
->>>>>>> 079815ae
 	}
 
 	return report, nil
@@ -505,15 +446,8 @@
 		return nil
 	}
 
-	tx, err := dbFunc().Begin()
-	if err != nil {
-		return err
-	}
-
-	defer tx.Rollback() //nolint
-
 	parentProj, err := project.Load(
-		tx, store, run.RootRun().HookEvent.ParentWorkflow.Key,
+		dbFunc(), store, run.RootRun().HookEvent.ParentWorkflow.Key,
 		getUser(ctx),
 		project.LoadOptions.WithVariables,
 		project.LoadOptions.WithFeatures,
@@ -522,41 +456,19 @@
 		project.LoadOptions.WithApplicationWithDeploymentStrategies,
 	)
 	if err != nil {
-<<<<<<< HEAD
 		return sdk.WrapError(err, "updateParentWorkflowRun> Cannot load project")
-	}
-
-	if err := tx.Commit(); err != nil {
-		return err
 	}
 
 	parentWR, err := workflow.LoadRun(
 		dbFunc(),
-=======
-		return sdk.WrapError(err, "Cannot load project")
-	}
-	parentWR, err := workflow.LoadRun(
-		tx,
->>>>>>> 079815ae
 		run.RootRun().HookEvent.ParentWorkflow.Key,
 		run.RootRun().HookEvent.ParentWorkflow.Name,
 		run.RootRun().HookEvent.ParentWorkflow.Run,
 		workflow.LoadRunOptions{
-<<<<<<< HEAD
 			DisableDetailledNodeRun: false,
 		})
 	if err != nil {
 		return sdk.WrapError(err, "Unable to load parent run: %v", run.RootRun().HookEvent)
-=======
-			DisableDetailledNodeRun: true,
-		})
-	if err != nil {
-		return err
-	}
-
-	if err := tx.Commit(); err != nil {
-		return err
->>>>>>> 079815ae
 	}
 
 	if err := workflow.UpdateParentWorkflowRun(ctx, dbFunc, store, run, parentProj, parentWR); err != nil {
