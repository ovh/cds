package api

import (
	"context"
	"fmt"
	"io"
	"net/http"
	"sort"
	"strconv"
	"strings"
	"sync"
	"time"

	"github.com/go-gorp/gorp"
	"github.com/gorilla/mux"
	"github.com/sirupsen/logrus"

	"github.com/ovh/cds/engine/api/ascode"
	"github.com/ovh/cds/engine/api/authentication"
	"github.com/ovh/cds/engine/api/event"
	"github.com/ovh/cds/engine/api/integration"
	"github.com/ovh/cds/engine/api/objectstore"
	"github.com/ovh/cds/engine/api/permission"
	"github.com/ovh/cds/engine/api/project"
	"github.com/ovh/cds/engine/api/services"
	"github.com/ovh/cds/engine/api/workflow"
	"github.com/ovh/cds/engine/service"
	"github.com/ovh/cds/sdk"
	"github.com/ovh/cds/sdk/log"
	"github.com/ovh/cds/sdk/luascript"
	"github.com/ovh/cds/sdk/telemetry"
)

const (
	defaultLimit = 10
)

func (api *API) searchWorkflowRun(w http.ResponseWriter, r *http.Request, route, key, name string) error {
	// About pagination: [FR] http://blog.octo.com/designer-une-api-rest/#pagination
	var limit, offset int

	offsetS := r.FormValue("offset")
	var errAtoi error
	if offsetS != "" {
		offset, errAtoi = strconv.Atoi(offsetS)
		if errAtoi != nil {
			return sdk.WithStack(sdk.ErrWrongRequest)
		}
	}
	limitS := r.FormValue("limit")
	if limitS != "" {
		limit, errAtoi = strconv.Atoi(limitS)
		if errAtoi != nil {
			return sdk.WithStack(sdk.ErrWrongRequest)
		}
	}

	if offset < 0 {
		offset = 0
	}
	if limit == 0 {
		limit = defaultLimit
	}

	//Parse all form values
	mapFilters := map[string]string{}
	for k := range r.Form {
		if k != "offset" && k != "limit" && k != "workflow" {
			mapFilters[k] = r.FormValue(k)
		}
	}

	//Maximim range is set to 50
	w.Header().Add("Accept-Range", "run 50")
	runs, offset, limit, count, err := workflow.LoadRuns(api.mustDB(), key, name, offset, limit, mapFilters)
	if err != nil {
		return sdk.WrapError(err, "Unable to load workflow runs")
	}

	code := http.StatusOK

	//RFC5988: Link : <https://api.fakecompany.com/v1/orders?range=0-7>; rel="first", <https://api.fakecompany.com/v1/orders?range=40-47>; rel="prev", <https://api.fakecompany.com/v1/orders?range=56-64>; rel="next", <https://api.fakecompany.com/v1/orders?range=968-975>; rel="last"
	if len(runs) < count {
		baseLinkURL := api.Router.URL + route
		code = http.StatusPartialContent

		//First page
		firstLimit := limit - offset
		if firstLimit > count {
			firstLimit = count
		}
		firstLink := fmt.Sprintf(`<%s?offset=0&limit=%d>; rel="first"`, baseLinkURL, firstLimit)
		link := firstLink

		//Prev page
		if offset != 0 {
			prevOffset := offset - (limit - offset)
			prevLimit := offset
			if prevOffset < 0 {
				prevOffset = 0
			}
			prevLink := fmt.Sprintf(`<%s?offset=%d&limit=%d>; rel="prev"`, baseLinkURL, prevOffset, prevLimit)
			link = link + ", " + prevLink
		}

		//Next page
		if limit < count {
			nextOffset := limit
			nextLimit := limit + (limit - offset)

			if nextLimit >= count {
				nextLimit = count
			}

			nextLink := fmt.Sprintf(`<%s?offset=%d&limit=%d>; rel="next"`, baseLinkURL, nextOffset, nextLimit)
			link = link + ", " + nextLink
		}

		//Last page
		lastOffset := count - (limit - offset)
		if lastOffset < 0 {
			lastOffset = 0
		}
		lastLimit := count
		lastLink := fmt.Sprintf(`<%s?offset=%d&limit=%d>; rel="last"`, baseLinkURL, lastOffset, lastLimit)
		link = link + ", " + lastLink

		w.Header().Add("Link", link)
	}

	w.Header().Add("Content-Range", fmt.Sprintf("%d-%d/%d", offset, limit, count))

	for i := range runs {
		runs[i].Translate(r.Header.Get("Accept-Language"))
	}

	// Return empty array instead of nil
	if runs == nil {
		runs = []sdk.WorkflowRun{}
	}
	return service.WriteJSON(w, runs, code)
}

func (api *API) getWorkflowAllRunsHandler() service.Handler {
	return func(ctx context.Context, w http.ResponseWriter, r *http.Request) error {
		vars := mux.Vars(r)
		key := vars[permProjectKey]
		name := r.FormValue("workflow")
		route := api.Router.GetRoute("GET", api.getWorkflowAllRunsHandler, map[string]string{
			"permProjectKey": key,
		})
		return api.searchWorkflowRun(w, r, route, key, name)
	}
}

func (api *API) getWorkflowRunsHandler() service.Handler {
	return func(ctx context.Context, w http.ResponseWriter, r *http.Request) error {
		vars := mux.Vars(r)
		key := vars["key"]
		name := vars["permWorkflowName"]
		route := api.Router.GetRoute("GET", api.getWorkflowRunsHandler, map[string]string{
			"key":          key,
			"workflowName": name,
		})
		return api.searchWorkflowRun(w, r, route, key, name)
	}
}

func (api *API) deleteWorkflowRunsBranchHandler() service.Handler {
	return func(ctx context.Context, w http.ResponseWriter, r *http.Request) error {
		vars := mux.Vars(r)
		key := vars["key"]
		name := vars["permWorkflowName"]
		branch := vars["branch"]

		wfIDs, err := workflow.LoadRunsIDByTag(api.mustDB(), key, name, "git.branch", branch)
		if err != nil {
			return err
		}

		if err := workflow.MarkWorkflowRunsAsDelete(api.mustDB(), wfIDs); err != nil {
			return err
		}

		workflow.CountWorkflowRunsMarkToDelete(ctx, api.mustDB(), api.Metrics.WorkflowRunsMarkToDelete)

		return service.WriteJSON(w, nil, http.StatusOK)
	}
}

// getWorkflowRunNumHandler returns the last run number for the given workflow
func (api *API) getWorkflowRunNumHandler() service.Handler {
	return func(ctx context.Context, w http.ResponseWriter, r *http.Request) error {
		vars := mux.Vars(r)
		key := vars["key"]
		name := vars["permWorkflowName"]

		num, err := workflow.LoadCurrentRunNum(api.mustDB(), key, name)
		if err != nil {
			return sdk.WrapError(err, "Cannot load current run num")
		}

		return service.WriteJSON(w, sdk.WorkflowRunNumber{Num: num}, http.StatusOK)
	}
}

// postWorkflowRunNumHandler updates the current run number for the given workflow
func (api *API) postWorkflowRunNumHandler() service.Handler {
	return func(ctx context.Context, w http.ResponseWriter, r *http.Request) error {
		vars := mux.Vars(r)
		key := vars["key"]
		name := vars["permWorkflowName"]

		m := struct {
			Num int64 `json:"num"`
		}{}

		if err := service.UnmarshalBody(r, &m); err != nil {
			return sdk.WithStack(err)
		}

		num, err := workflow.LoadCurrentRunNum(api.mustDB(), key, name)
		if err != nil {
			return sdk.WrapError(err, "cannot load current run num")
		}

		if m.Num < num {
			return sdk.WrapError(sdk.ErrWrongRequest, "cannot num must be > %d, got %d", num, m.Num)
		}

		proj, err := project.Load(ctx, api.mustDB(), key)
		if err != nil {
			return sdk.WrapError(err, "unable to load projet")
		}

		projIdent := proj.Identifiers()
		options := workflow.LoadOptions{}
		wf, err := workflow.Load(ctx, api.mustDB(), projIdent, name, options)
		if err != nil {
			return sdk.WrapError(err, "cannot load workflow")
		}

		if num == 0 {
			err = workflow.InsertRunNum(api.mustDB(), wf, m.Num)
		} else {
			err = workflow.UpdateRunNum(api.mustDB(), wf, m.Num)
		}
		if err != nil {
			return sdk.WithStack(err)
		}

		return service.WriteJSON(w, m, http.StatusOK)
	}
}

func (api *API) getLatestWorkflowRunHandler() service.Handler {
	return func(ctx context.Context, w http.ResponseWriter, r *http.Request) error {
		vars := mux.Vars(r)
		key := vars["key"]
		name := vars["permWorkflowName"]
		run, err := workflow.LoadLastRun(api.mustDB(), key, name, workflow.LoadRunOptions{WithArtifacts: true})
		if err != nil {
			return sdk.WrapError(err, "Unable to load last workflow run")
		}
		run.Translate(r.Header.Get("Accept-Language"))
		return service.WriteJSON(w, run, http.StatusOK)
	}
}

func (api *API) getWorkflowRunHandler() service.Handler {
	return func(ctx context.Context, w http.ResponseWriter, r *http.Request) error {
		vars := mux.Vars(r)
		key := vars["key"]
		name := vars["permWorkflowName"]
		number, err := requestVarInt(r, "number")
		if err != nil {
			return err
		}

		withDetailledNodeRun := QueryString(r, "withDetails")

		isService := isService(ctx)

		// loadRun, DisableDetailledNodeRun = false for calls from CDS Service
		// as hook service. It's needed to have the buildParameters.
		run, err := workflow.LoadRun(ctx, api.mustDB(), key, name, number,
			workflow.LoadRunOptions{
				WithDeleted:             false,
				WithArtifacts:           true,
				WithLightTests:          true,
				DisableDetailledNodeRun: !isService && withDetailledNodeRun != "true",
				Language:                r.Header.Get("Accept-Language"),
			},
		)
		if err != nil {
			return sdk.WrapError(err, "Unable to load workflow %s run number %d", name, number)
		}

		// Remove unused data
		for i := range run.WorkflowNodeRuns {
			for j := range run.WorkflowNodeRuns[i] {
				nr := &run.WorkflowNodeRuns[i][j]
				for si := range nr.Stages {
					s := &nr.Stages[si]
					for rji := range s.RunJobs {
						rj := &s.RunJobs[rji]
						rj.Parameters = nil
					}
				}
			}
		}

		run.Translate(r.Header.Get("Accept-Language"))

		return service.WriteJSON(w, run, http.StatusOK)
	}
}

func (api *API) deleteWorkflowRunHandler() service.Handler {
	return func(ctx context.Context, w http.ResponseWriter, r *http.Request) error {
		vars := mux.Vars(r)
		key := vars["key"]
		name := vars["permWorkflowName"]
		number, err := requestVarInt(r, "number")
		if err != nil {
			return err
		}

		run, err := workflow.LoadRun(ctx, api.mustDB(), key, name, number,
			workflow.LoadRunOptions{
				DisableDetailledNodeRun: true,
			},
		)
		if err != nil {
			return sdk.WrapError(err, "Unable to load workflow %s run number %d", name, number)
		}

		if err := workflow.MarkWorkflowRunsAsDelete(api.mustDB(), []int64{run.ID}); err != nil {
			return sdk.WrapError(err, "cannot mark workflow run %d as delete", run.ID)
		}

		workflow.CountWorkflowRunsMarkToDelete(ctx, api.mustDB(), api.Metrics.WorkflowRunsMarkToDelete)

		return service.WriteJSON(w, nil, http.StatusAccepted)
	}
}

func (api *API) stopWorkflowRunHandler() service.Handler {
	return func(ctx context.Context, w http.ResponseWriter, r *http.Request) error {
		vars := mux.Vars(r)
		key := vars["key"]
		name := vars["permWorkflowName"]
		number, err := requestVarInt(r, "number")
		if err != nil {
			return err
		}

		run, err := workflow.LoadRun(ctx, api.mustDB(), key, name, number, workflow.LoadRunOptions{
			WithDeleted: true,
		})
		if err != nil {
			return sdk.WrapError(err, "unable to load last workflow run")
		}

		proj, err := project.Load(ctx, api.mustDB(), key)
		if err != nil {
			return sdk.WrapError(err, "unable to load project")
		}
		projIdent := proj.Identifiers()

		report, err := api.stopWorkflowRun(ctx, proj, run, 0)
		if err != nil {
			return sdk.WrapError(err, "unable to stop workflow")
		}

<<<<<<< HEAD
		go WorkflowSendEvent(context.Background(), api.mustDB(), api.Cache, projIdent, report)
=======
		go api.WorkflowSendEvent(context.Background(), *proj, report)
>>>>>>> 7ed8d516

		go func(ID int64) {
			wRun, err := workflow.LoadRunByID(api.mustDB(), ID, workflow.LoadRunOptions{DisableDetailledNodeRun: true})
			if err != nil {
				log.Error(ctx, "workflow.stopWorkflowNodeRun> Cannot load run for resync commit status %v", err)
				return
			}
			// The function could be called with nil project so we need to test if project is not nil
			if sdk.StatusIsTerminated(wRun.Status) && proj != nil {
				wRun.LastExecution = time.Now()
				if err := workflow.ResyncCommitStatus(context.Background(), api.mustDB(), api.Cache, projIdent, wRun); err != nil {
					log.Error(ctx, "workflow.UpdateNodeJobRunStatus> %v", err)
				}
			}
		}(run.ID)

		workflowRuns := report.WorkflowRuns()
		if len(workflowRuns) > 0 {
			telemetry.Current(ctx,
				telemetry.Tag(telemetry.TagProjectKey, proj.Key),
				telemetry.Tag(telemetry.TagWorkflow, workflowRuns[0].Workflow.Name),
			)
			if workflowRuns[0].Status == sdk.StatusFail {
				telemetry.Record(api.Router.Background, api.Metrics.WorkflowRunFailed, 1)
			}
		}

		return service.WriteJSON(w, run, http.StatusOK)
	}
}

func (api *API) stopWorkflowRun(ctx context.Context, p *sdk.Project, run *sdk.WorkflowRun, parentWorkflowRunID int64) (*workflow.ProcessorReport, error) {
	ident := getAPIConsumer(ctx)
	report := new(workflow.ProcessorReport)

<<<<<<< HEAD
	projIdent := p.Identifiers()

	tx, err := dbFunc().Begin()
=======
	tx, err := api.mustDB().Begin()
>>>>>>> 7ed8d516
	if err != nil {
		return nil, sdk.WrapError(err, "unable to create transaction")
	}
	defer tx.Rollback() //nolint

	spwnMsg := sdk.SpawnMsg{ID: sdk.MsgWorkflowNodeStop.ID, Args: []interface{}{ident.GetUsername()}, Type: sdk.MsgWorkflowNodeStop.Type}

	stopInfos := sdk.SpawnInfo{
		APITime:     time.Now(),
		RemoteTime:  time.Now(),
		Message:     spwnMsg,
		UserMessage: spwnMsg.DefaultUserMessage(),
	}

	workflow.AddWorkflowRunInfo(run, spwnMsg)

	for _, wn := range run.WorkflowNodeRuns {
		for _, wnr := range wn {
			if wnr.SubNumber != run.LastSubNumber || (wnr.Status == sdk.StatusSuccess ||
				wnr.Status == sdk.StatusFail || wnr.Status == sdk.StatusSkipped) {
				log.Debug("stopWorkflowRun> cannot stop this workflow node run with current status %s", wnr.Status)
				continue
			}

			r1, err := workflow.StopWorkflowNodeRun(ctx, api.mustDB, api.Cache, *p, *run, wnr, stopInfos)
			if err != nil {
				return nil, sdk.WrapError(err, "unable to stop workflow node run %d", wnr.ID)
			}
			report.Merge(ctx, r1)
			wnr.Status = sdk.StatusStopped

			// If it's a outgoing hook, we stop the child
			if wnr.OutgoingHook != nil {
				if run.Workflow.OutGoingHookModels == nil {
					run.Workflow.OutGoingHookModels = make(map[int64]sdk.WorkflowHookModel)
				}
				model, has := run.Workflow.OutGoingHookModels[wnr.OutgoingHook.HookModelID]
				if !has {
					m, errM := workflow.LoadOutgoingHookModelByID(api.mustDB(), wnr.OutgoingHook.HookModelID)
					if errM != nil {
						log.Error(ctx, "stopWorkflowRun> Unable to load outgoing hook model: %v", errM)
						continue
					}
					model = *m
					run.Workflow.OutGoingHookModels[wnr.OutgoingHook.HookModelID] = *m
				}
				if model.Name == sdk.WorkflowModelName && wnr.Callback != nil && wnr.Callback.WorkflowRunNumber != nil {
					//Stop trigggered workflow
					targetProject := wnr.OutgoingHook.Config[sdk.HookConfigTargetProject].Value
					targetWorkflow := wnr.OutgoingHook.Config[sdk.HookConfigTargetWorkflow].Value

					targetRun, errL := workflow.LoadRun(ctx, api.mustDB(), targetProject, targetWorkflow, *wnr.Callback.WorkflowRunNumber, workflow.LoadRunOptions{})
					if errL != nil {
						log.Error(ctx, "stopWorkflowRun> Unable to load last workflow run: %v", errL)
						continue
					}

					targetProj, errP := project.Load(ctx, api.mustDB(), targetProject)
					if errP != nil {
						log.Error(ctx, "stopWorkflowRun> Unable to load project %v", errP)
						continue
					}

					r2, err := api.stopWorkflowRun(ctx, targetProj, targetRun, run.ID)
					if err != nil {
						log.Error(ctx, "stopWorkflowRun> Unable to stop workflow %v", err)
						continue
					}
					report.Merge(ctx, r2)
				}
			}
		}
	}

	run.LastExecution = time.Now()
	run.Status = sdk.StatusStopped
	if errU := workflow.UpdateWorkflowRun(ctx, tx, run); errU != nil {
		return nil, sdk.WrapError(errU, "Unable to update workflow run %d", run.ID)
	}
	report.Add(ctx, *run)

	if err := tx.Commit(); err != nil {
		return nil, sdk.WithStack(err)
	}

	if parentWorkflowRunID == 0 {
		report, err := api.updateParentWorkflowRun(ctx, run)
		if err != nil {
			return nil, sdk.WithStack(err)
		}
<<<<<<< HEAD
		go WorkflowSendEvent(context.Background(), dbFunc(), store, projIdent, report)
=======
		go api.WorkflowSendEvent(context.Background(), *p, report)
>>>>>>> 7ed8d516
	}

	return report, nil
}

func (api *API) updateParentWorkflowRun(ctx context.Context, run *sdk.WorkflowRun) (*workflow.ProcessorReport, error) {
	if !run.HasParentWorkflow() {
		return nil, nil
	}

	parentProj, err := project.Load(context.Background(),
<<<<<<< HEAD
		dbFunc(), run.RootRun().HookEvent.ParentWorkflow.Key)
=======
		api.mustDB(), run.RootRun().HookEvent.ParentWorkflow.Key,
		project.LoadOptions.WithVariables,
		project.LoadOptions.WithIntegrations,
		project.LoadOptions.WithApplicationVariables,
		project.LoadOptions.WithApplicationWithDeploymentStrategies,
	)
>>>>>>> 7ed8d516
	if err != nil {
		return nil, sdk.WrapError(err, "cannot load project")
	}

	parentWR, err := workflow.LoadRun(ctx,
		api.mustDB(),
		run.RootRun().HookEvent.ParentWorkflow.Key,
		run.RootRun().HookEvent.ParentWorkflow.Name,
		run.RootRun().HookEvent.ParentWorkflow.Run,
		workflow.LoadRunOptions{
			DisableDetailledNodeRun: false,
		})
	if err != nil {
		return nil, sdk.WrapError(err, "unable to load parent run: %v", run.RootRun().HookEvent)
	}

	report, err := workflow.UpdateParentWorkflowRun(ctx, api.mustDB, api.Cache, run, *parentProj, parentWR)
	if err != nil {
		return nil, sdk.WithStack(err)
	}
<<<<<<< HEAD
	projParentIdent := parentProj.Identifiers()
	go WorkflowSendEvent(context.Background(), dbFunc(), store, projParentIdent, report)
=======
	go api.WorkflowSendEvent(context.Background(), *parentProj, report)
>>>>>>> 7ed8d516

	return report, nil
}

func (api *API) getWorkflowNodeRunHistoryHandler() service.Handler {
	return func(ctx context.Context, w http.ResponseWriter, r *http.Request) error {
		vars := mux.Vars(r)
		key := vars["key"]
		name := vars["permWorkflowName"]
		number, err := requestVarInt(r, "number")
		if err != nil {
			return err
		}
		nodeID, err := requestVarInt(r, "nodeID")
		if err != nil {
			return err
		}

		run, errR := workflow.LoadRun(ctx, api.mustDB(), key, name, number, workflow.LoadRunOptions{DisableDetailledNodeRun: true})
		if errR != nil {
			return sdk.WrapError(errR, "getWorkflowNodeRunHistoryHandler")
		}

		nodeRuns, ok := run.WorkflowNodeRuns[nodeID]
		if !ok {
			return sdk.WrapError(sdk.ErrWorkflowNodeNotFound, "getWorkflowNodeRunHistoryHandler")
		}
		return service.WriteJSON(w, nodeRuns, http.StatusOK)
	}
}

func (api *API) getWorkflowCommitsHandler() service.Handler {
	return func(ctx context.Context, w http.ResponseWriter, r *http.Request) error {
		vars := mux.Vars(r)
		key := vars["key"]
		name := vars["permWorkflowName"]
		nodeName := vars["nodeName"]
		remote := FormString(r, "remote")
		branch := FormString(r, "branch")
		hash := FormString(r, "hash")
		number, err := requestVarInt(r, "number")
		if err != nil {
			return err
		}

		proj, errP := project.Load(ctx, api.mustDB(), key)
		if errP != nil {
			return sdk.WrapError(errP, "getWorkflowCommitsHandler> Unable to load project %s", key)
		}

		projIdent := proj.Identifiers()
		var wf *sdk.Workflow
		wfRun, err := workflow.LoadRun(ctx, api.mustDB(), key, name, number, workflow.LoadRunOptions{DisableDetailledNodeRun: true})
		if err != nil {
			wf, err = workflow.Load(ctx, api.mustDB(), projIdent, name, workflow.LoadOptions{})
			if err != nil {
				return sdk.WrapError(err, "unable to load workflow %s", name)
			}
		} else {
			wf = &wfRun.Workflow
		}

		var app sdk.Application
		var env sdk.Environment
		var node *sdk.Node
		if wf != nil {
			node = wf.WorkflowData.NodeByName(nodeName)
			if node == nil {
				return sdk.WrapError(sdk.ErrNotFound, "unable to load workflow data node")
			}
			if node.Context != nil && node.Context.ApplicationID == 0 {
				return service.WriteJSON(w, []sdk.VCSCommit{}, http.StatusOK)
			}
			if node.Context != nil && node.Context.ApplicationID != 0 {
				app = wf.Applications[node.Context.ApplicationID]
			}
			if node.Context != nil && node.Context.EnvironmentID != 0 {
				env = wf.Environments[node.Context.EnvironmentID]
			}
		}

		wfNodeRun := &sdk.WorkflowNodeRun{}
		if branch != "" {
			wfNodeRun.VCSBranch = branch
		}
		if remote != "" {
			wfNodeRun.VCSRepository = remote
		}
		if hash != "" {
			wfNodeRun.VCSHash = hash
		} else {
			// Find hash and branch of ancestor node run
			var nodeIDsAncestors []int64
			if node != nil {
				nodeIDsAncestors = node.Ancestors(wf.WorkflowData)
			}

			if wfRun != nil && wfRun.WorkflowNodeRuns != nil {
				for _, ancestorID := range nodeIDsAncestors {
					nodeRuns, ok := wfRun.WorkflowNodeRuns[ancestorID]
					if !ok || len(nodeRuns) == 0 {
						continue
					}
					if nodeRuns[0].VCSRepository == app.RepositoryFullname {
						wfNodeRun.VCSHash = nodeRuns[0].VCSHash
						wfNodeRun.VCSBranch = nodeRuns[0].VCSBranch
						break
					}
				}
			}
		}

		tx, err := api.mustDB().Begin()
		if err != nil {
			return sdk.WithStack(err)
		}
		defer tx.Rollback() // nolint

		log.Debug("getWorkflowCommitsHandler> VCSHash: %s VCSBranch: %s", wfNodeRun.VCSHash, wfNodeRun.VCSBranch)
		commits, _, err := workflow.GetNodeRunBuildCommits(ctx, tx, api.Cache, projIdent, wf, nodeName, number, wfNodeRun, &app, &env)
		if err != nil {
			return sdk.WrapError(err, "unable to load commits")
		}

		if err := tx.Commit(); err != nil {
			return sdk.WithStack(err)
		}

		return service.WriteJSON(w, commits, http.StatusOK)
	}
}

func (api *API) stopWorkflowNodeRunHandler() service.Handler {
	return func(ctx context.Context, w http.ResponseWriter, r *http.Request) error {
		vars := mux.Vars(r)
		key := vars["key"]
		workflowName := vars["permWorkflowName"]
		workflowRunNumber, err := requestVarInt(r, "number")
		if err != nil {
			return err
		}
		workflowNodeRunID, err := requestVarInt(r, "nodeRunID")
		if err != nil {
			return err
		}

		p, err := project.Load(ctx, api.mustDB(), key)
		if err != nil {
			return sdk.WrapError(err, "cannot load project")
		}
		projIdent := p.Identifiers()

		workflowRun, err := workflow.LoadRun(ctx, api.mustDB(), p.Key, workflowName, workflowRunNumber, workflow.LoadRunOptions{
			WithDeleted: true,
		})
		if err != nil {
			return sdk.WrapError(err, "unable to load workflow run with number %d for workflow %s", workflowRunNumber, workflowName)
		}

		workflowNodeRun, err := workflow.LoadNodeRun(api.mustDB(), key, workflowName, workflowRun.Number, workflowNodeRunID, workflow.LoadRunOptions{
			WithDeleted: true,
		})
		if err != nil {
			return sdk.WrapError(err, "unable to load workflow node run with id %d for workflow %s and run with number %d", workflowNodeRunID, workflowName, workflowRun.Number)
		}

		sp := sdk.SpawnMsg{ID: sdk.MsgWorkflowNodeStop.ID, Args: []interface{}{getAPIConsumer(ctx).GetUsername()}}
		r1, err := workflow.StopWorkflowNodeRun(ctx, api.mustDB, api.Cache, *p, *workflowRun, *workflowNodeRun, sdk.SpawnInfo{
			APITime:     time.Now(),
			RemoteTime:  time.Now(),
			Message:     sp,
			UserMessage: sp.DefaultUserMessage(),
		})
		if err != nil {
			return sdk.WrapError(err, "unable to stop workflow node run")
		}

		sdk.GoRoutine(context.Background(), fmt.Sprintf("stopWorkflowNodeRunHandler-%d", workflowNodeRunID), func(ctx context.Context) {
<<<<<<< HEAD
			WorkflowSendEvent(context.Background(), api.mustDB(), api.Cache, projIdent, r1)
=======
			api.WorkflowSendEvent(context.Background(), *p, r1)
>>>>>>> 7ed8d516
		})

		tx, err := api.mustDB().Begin()
		if err != nil {
			return sdk.WithStack(err)
		}
		defer tx.Rollback() // nolint

		workflowRun, err = workflow.LoadRun(ctx, tx, p.Key, workflowName, workflowRunNumber, workflow.LoadRunOptions{
			WithDeleted: true,
		})
		if err != nil {
			return sdk.WrapError(err, "unable to load workflow run with number %d for workflow %s", workflowRunNumber, workflowName)
		}

		r2, err := workflow.ResyncWorkflowRunStatus(ctx, tx, workflowRun)
		if err != nil {
			return sdk.WrapError(err, "unable to resync workflow run status")
		}

		telemetry.Current(ctx,
			telemetry.Tag(telemetry.TagProjectKey, p.Key),
			telemetry.Tag(telemetry.TagWorkflow, workflowRun.Workflow.Name),
		)
		if workflowRun.Status == sdk.StatusFail {
			telemetry.Record(api.Router.Background, api.Metrics.WorkflowRunFailed, 1)
		}

		if err := tx.Commit(); err != nil {
			return sdk.WithStack(err)
		}

		sdk.GoRoutine(context.Background(), fmt.Sprintf("stopWorkflowNodeRunHandler-%d-resync-run-%d", workflowNodeRunID, workflowRun.ID), func(ctx context.Context) {
<<<<<<< HEAD
			WorkflowSendEvent(context.Background(), api.mustDB(), api.Cache, projIdent, r2)
=======
			api.WorkflowSendEvent(context.Background(), *p, r2)
>>>>>>> 7ed8d516
		})

		go func(ID int64) {
			wRun, err := workflow.LoadRunByID(api.mustDB(), ID, workflow.LoadRunOptions{DisableDetailledNodeRun: true})
			if err != nil {
				log.Error(ctx, "workflow.stopWorkflowNodeRun> Cannot load run for resync commit status %v", err)
				return
			}
			//The function could be called with nil project so we need to test if project is not nil
			if sdk.StatusIsTerminated(wRun.Status) && p != nil {
				wRun.LastExecution = time.Now()
				if err := workflow.ResyncCommitStatus(context.Background(), api.mustDB(), api.Cache, projIdent, wRun); err != nil {
					log.Error(ctx, "workflow.stopWorkflowNodeRun> %v", err)
				}
			}
		}(workflowRun.ID)

		return service.WriteJSON(w, workflowNodeRun, http.StatusOK)
	}
}

func (api *API) getWorkflowNodeRunHandler() service.Handler {
	return func(ctx context.Context, w http.ResponseWriter, r *http.Request) error {
		vars := mux.Vars(r)
		key := vars["key"]
		name := vars["permWorkflowName"]
		number, err := requestVarInt(r, "number")
		if err != nil {
			return err
		}
		id, err := requestVarInt(r, "nodeRunID")
		if err != nil {
			return err
		}
		run, err := workflow.LoadNodeRun(api.mustDB(), key, name, number, id, workflow.LoadRunOptions{
			WithTests:           true,
			WithArtifacts:       true,
			WithStaticFiles:     true,
			WithCoverage:        true,
			WithVulnerabilities: true,
		})
		if err != nil {
			return sdk.WrapError(err, "Unable to load last workflow run")
		}

		run.Translate(r.Header.Get("Accept-Language"))
		return service.WriteJSON(w, run, http.StatusOK)
	}
}

func (api *API) postWorkflowRunHandler() service.Handler {
	return func(ctx context.Context, w http.ResponseWriter, r *http.Request) error {
		vars := mux.Vars(r)
		key := vars["key"]
		name := vars["permWorkflowName"]

		consumer := getAPIConsumer(ctx)

		telemetry.Current(ctx,
			telemetry.Tag(telemetry.TagProjectKey, key),
			telemetry.Tag(telemetry.TagWorkflow, name),
		)
		telemetry.Record(api.Router.Background, api.Metrics.WorkflowRunStarted, 1)

		// LOAD PROJECT
		_, next := telemetry.Span(ctx, "project.Load")
		p, errP := project.Load(ctx, api.mustDB(), key)

		next()
		if errP != nil {
			return sdk.WrapError(errP, "cannot load project")
		}

<<<<<<< HEAD
		projIdent := p.Identifiers()
		// GET BODY
		opts := &sdk.WorkflowRunPostHandlerOption{}
		if err := service.UnmarshalBody(r, opts); err != nil {
=======
		opts := sdk.WorkflowRunPostHandlerOption{}
		if err := service.UnmarshalBody(r, &opts); err != nil {
>>>>>>> 7ed8d516
			return err
		}
		opts.AuthConsumerID = getAPIConsumer(ctx).ID

		// Request check
		if opts.Manual != nil && opts.Manual.OnlyFailedJobs && opts.Manual.Resync {
			return sdk.WrapError(sdk.ErrWrongRequest, "You cannot resync workflow and run only failed jobs")
		}

		// CHECK IF IT S AN EXISTING RUN
		var lastRun *sdk.WorkflowRun
		if opts.Number != nil {
			var errlr error
			lastRun, errlr = workflow.LoadRun(ctx, api.mustDB(), key, name, *opts.Number, workflow.LoadRunOptions{})
			if errlr != nil {
				return sdk.WrapError(errlr, "unable to load workflow run")
			}
		}

		// To handle conditions on hooks
		if opts.Hook != nil {
			hook, errH := workflow.LoadHookByUUID(api.mustDB(), opts.Hook.WorkflowNodeHookUUID)
			if errH != nil {
				return sdk.WrapError(errH, "cannot load hook for uuid %s", opts.Hook.WorkflowNodeHookUUID)
			}
			conditions := hook.Conditions
			params := sdk.ParametersFromMap(opts.Hook.Payload)

			var errc error
			var conditionsOK bool
			if conditions.LuaScript == "" {
				conditionsOK, errc = sdk.WorkflowCheckConditions(conditions.PlainConditions, params)
			} else {
				luacheck, err := luascript.NewCheck()
				if err != nil {
					return sdk.WrapError(err, "cannot check lua script")
				}
				luacheck.SetVariables(sdk.ParametersToMap(params))
				errc = luacheck.Perform(conditions.LuaScript)
				conditionsOK = luacheck.Result
			}
			if errc != nil {
				return sdk.WrapError(errc, "cannot check conditions")
			}

			if !conditionsOK {
				return sdk.WithStack(sdk.ErrConditionsNotOk)
			}
		}

		var wf *sdk.Workflow
		// IF CONTINUE EXISTING RUN
		if lastRun != nil {
			if lastRun.ReadOnly {
				return sdk.NewErrorFrom(sdk.ErrForbidden, "this workflow execution is on read only mode, it cannot be run anymore")
			}

			if opts.Manual != nil && opts.Manual.Resync {
				log.Debug("Resync workflow %d for run %d", lastRun.Workflow.ID, lastRun.ID)
				if err := workflow.Resync(ctx, api.mustDB(), projIdent, lastRun); err != nil {
					return err
				}
			}

			wf = &lastRun.Workflow
			// Check workflow name in case of rename
			if wf.Name != name {
				wf.Name = name
			}

			for _, id := range opts.FromNodeIDs {
				fromNode := lastRun.Workflow.WorkflowData.NodeByID(opts.FromNodeIDs[0])
				if fromNode == nil {
					return sdk.WrapError(sdk.ErrWorkflowNodeNotFound, "unable to find node %d", id)
				}

				if !permission.AccessToWorkflowNode(ctx, api.mustDB(), &lastRun.Workflow, fromNode, *consumer, sdk.PermissionReadExecute) {
					return sdk.WrapError(sdk.ErrNoPermExecution, "not enough right on node %s", fromNode.Name)
				}
			}

			lastRun.Status = sdk.StatusWaiting
			// Workflow Run initialization
			sdk.GoRoutine(context.Background(), fmt.Sprintf("api.initWorkflowRun-%d", lastRun.ID), func(ctx context.Context) {
				api.initWorkflowRun(ctx, p.Key, wf, lastRun, opts)
			}, api.PanicDump())

		} else {
<<<<<<< HEAD
			var errWf error
			wf, errWf = workflow.Load(ctx, api.mustDB(), projIdent, name, workflow.LoadOptions{
=======
			var err error
			wf, err = workflow.Load(ctx, api.mustDB(), api.Cache, *p, name, workflow.LoadOptions{
>>>>>>> 7ed8d516
				DeepPipeline:          true,
				WithAsCodeUpdateEvent: true,
				WithIcon:              true,
				WithIntegrations:      true,
				WithTemplate:          true,
			})
			if err != nil {
				return sdk.WrapError(err, "unable to load workflow %s", name)
			}

			// Check node permission
			if isService := isService(ctx); !isService && !permission.AccessToWorkflowNode(ctx, api.mustDB(), wf, &wf.WorkflowData.Node, *consumer, sdk.PermissionReadExecute) {
				return sdk.WrapError(sdk.ErrNoPermExecution, "not enough right on node %s", wf.WorkflowData.Node.Name)
			}

			// CREATE WORKFLOW RUN
			var errCreateRun error
			lastRun, errCreateRun = workflow.CreateRun(api.mustDB(), wf, opts)
			if errCreateRun != nil {
				return errCreateRun
			}
		}

<<<<<<< HEAD
		// Workflow Run initialization
		sdk.GoRoutine(context.Background(), fmt.Sprintf("api.initWorkflowRun-%d", lastRun.ID), func(ctx context.Context) {
			api.initWorkflowRun(ctx, projIdent.Key, wf, lastRun, opts, c)
		}, api.PanicDump())

=======
>>>>>>> 7ed8d516
		return service.WriteJSON(w, lastRun, http.StatusAccepted)
	}
}

func (api *API) initWorkflowRun(ctx context.Context, projKey string, wf *sdk.Workflow, wfRun *sdk.WorkflowRun, opts sdk.WorkflowRunPostHandlerOption) {
	ctx, end := telemetry.Span(ctx, "api.initWorkflowRun",
		telemetry.Tag(telemetry.TagProjectKey, projKey),
		telemetry.Tag(telemetry.TagWorkflow, wf.Name),
	)
	defer end()

	var asCodeInfosMsg []sdk.Message
	var report = new(workflow.ProcessorReport)

	c, err := authentication.LoadConsumerByID(ctx, api.mustDB(), opts.AuthConsumerID,
		authentication.LoadConsumerOptions.WithAuthentifiedUserWithContacts,
		authentication.LoadConsumerOptions.WithConsumerGroups)
	if err != nil {
		r := failInitWorkflowRun(ctx, api.mustDB(), wfRun, err)
		report.Merge(ctx, r)
		return
	}

	// Add service for consumer if exists
	s, err := services.LoadByConsumerID(context.Background(), api.mustDB(), c.ID)
	if err != nil && !sdk.ErrorIs(err, sdk.ErrNotFound) {
		r := failInitWorkflowRun(ctx, api.mustDB(), wfRun, err)
		report.Merge(ctx, r)
		return
	}
	c.Service = s

	// Need variable/key/integration for run parameter process
	p, err := project.Load(ctx, api.mustDB(), projKey,
		project.LoadOptions.WithVariables,
		project.LoadOptions.WithKeys,
	)
	projIdent := p.Identifiers()
	if err != nil {
		r := failInitWorkflowRun(ctx, api.mustDB(), wfRun, sdk.WrapError(err, "cannot load project for as code workflow creation"))
		report.Merge(ctx, r)
		return
	}

	defer func() {
<<<<<<< HEAD
		go WorkflowSendEvent(context.Background(), api.mustDB(), api.Cache, projIdent, report)
=======
		go api.WorkflowSendEvent(context.Background(), *p, report)
>>>>>>> 7ed8d516
	}()

	var workflowSecrets *workflow.PushSecrets
	if wfRun.Status == sdk.StatusPending {
		// Sync as code event to remove events in case where a PR was merged
		if len(wf.AsCodeEvent) > 0 {
<<<<<<< HEAD
			res, err := ascode.SyncEvents(ctx, api.mustDB(), api.Cache, projIdent, *wf, u.AuthentifiedUser)
=======
			res, err := ascode.SyncEvents(ctx, api.mustDB(), api.Cache, *p, *wf, c)
>>>>>>> 7ed8d516
			if err != nil {
				r := failInitWorkflowRun(ctx, api.mustDB(), wfRun, sdk.WrapError(err, "unable to sync as code event"))
				report.Merge(ctx, r)
				return
			}
			if res.Merged {
				if err := workflow.UpdateFromRepository(api.mustDB(), wf.ID, res.FromRepository); err != nil {
					r := failInitWorkflowRun(ctx, api.mustDB(), wfRun, sdk.WrapError(err, "unable to sync as code event"))
					report.Merge(ctx, r)
					return
				}
				wf.FromRepository = res.FromRepository
				event.PublishWorkflowUpdate(ctx, p.Key, *wf, *wf, c)
			}
		}

		// If the workflow is as code we need to reimport it.
		// NOTICE: Only repository webhooks and manual run will perform the repository analysis.
		workflowStartedByRepoWebHook := opts.Hook != nil && wf.WorkflowData.Node.GetHook(opts.Hook.WorkflowNodeHookUUID) != nil &&
			wf.WorkflowData.Node.GetHook(opts.Hook.WorkflowNodeHookUUID).HookModelName == sdk.RepositoryWebHookModelName

		if wf.FromRepository != "" && (workflowStartedByRepoWebHook || opts.Manual != nil) {
			log.Debug("initWorkflowRun> rebuild workflow %s/%s from as code configuration", p.Key, wf.Name)
			p1, err := project.Load(ctx, api.mustDB(), projKey,
				project.LoadOptions.WithGroups,
				project.LoadOptions.WithClearKeys,
				project.LoadOptions.WithIntegrations,
			)
			if err != nil {
				r := failInitWorkflowRun(ctx, api.mustDB(), wfRun, sdk.WrapError(err, "cannot load project for as code workflow creation"))
				report.Merge(ctx, r)
				return
			}
			projPushData := sdk.ProjectForWorkflowPush{
				ProjectGroups: p1.ProjectGroups,
				Integrations:  p1.Integrations,
			}

			// Get workflow from repository
			log.Debug("workflow.CreateFromRepository> %s", wf.Name)
			oldWf := *wf
			var asCodeInfosMsg []sdk.Message
<<<<<<< HEAD
			workflowSecrets, asCodeInfosMsg, err = workflow.CreateFromRepository(ctx, api.mustDB(), api.Cache, projIdent, projPushData, p1.Keys, p1.VCSServers, wf, *opts, *u, project.DecryptWithBuiltinKey)
=======
			workflowSecrets, asCodeInfosMsg, err = workflow.CreateFromRepository(ctx, api.mustDB(), api.Cache, p1, wf, opts, *c, project.DecryptWithBuiltinKey)
>>>>>>> 7ed8d516
			infos := make([]sdk.SpawnMsg, len(asCodeInfosMsg))
			for i, msg := range asCodeInfosMsg {
				infos[i] = sdk.SpawnMsg{
					ID:   msg.ID,
					Args: msg.Args,
					Type: msg.Type,
				}
			}
			workflow.AddWorkflowRunInfo(wfRun, infos...)
			if err != nil {
				r1 := failInitWorkflowRun(ctx, api.mustDB(), wfRun, sdk.WrapError(err, "unable to get workflow from repository"))
				report.Merge(ctx, r1)
				return
			}

			event.PublishWorkflowUpdate(ctx, p.Key, *wf, oldWf, c)
		} else {
			// Get all secrets for non ascode run
			workflowSecrets, err = workflow.RetrieveSecrets(api.mustDB(), *wf)
			if err != nil {
				r1 := failInitWorkflowRun(ctx, api.mustDB(), wfRun, sdk.WrapError(err, "unable to retrieve workflow secret"))
				report.Merge(ctx, r1)
				return
			}
		}

		wfRun.Workflow = *wf

		if err := saveWorkflowRunSecrets(ctx, api.mustDB(), p.ID, *wfRun, workflowSecrets); err != nil {
			r := failInitWorkflowRun(ctx, api.mustDB(), wfRun, sdk.WrapError(err, "unable to compute workflow secrets %s/%s", p.Key, wf.Name))
			report.Merge(ctx, r)
			return
		}
	}

	tx, err := api.mustDB().Begin()
	if err != nil {
		_ = tx.Rollback()
		r := failInitWorkflowRun(ctx, api.mustDB(), wfRun, sdk.WrapError(err, "unable to start workflow %s/%s", p.Key, wf.Name))
		report.Merge(ctx, r)
		return
	}
<<<<<<< HEAD
	r, err := workflow.StartWorkflowRun(ctx, tx, api.Cache, *p, wfRun, opts, u, asCodeInfosMsg)
=======

	r, err := workflow.StartWorkflowRun(ctx, tx, api.Cache, *p, wfRun, &opts, *c, asCodeInfosMsg)
>>>>>>> 7ed8d516
	report.Merge(ctx, r)
	if err != nil {
		_ = tx.Rollback()
		r := failInitWorkflowRun(ctx, api.mustDB(), wfRun, sdk.WrapError(err, "unable to start workflow %s/%s", p.Key, wf.Name))
		report.Merge(ctx, r)
		return
	}
	if err := tx.Commit(); err != nil {
		_ = tx.Rollback()
		r := failInitWorkflowRun(ctx, api.mustDB(), wfRun, sdk.WrapError(err, "unable to start workflow %s/%s", p.Key, wf.Name))
		report.Merge(ctx, r)
		return
	}
	workflow.ResyncNodeRunsWithCommits(ctx, api.mustDB(), api.Cache, projIdent, report)

	// Purge workflow run
	sdk.GoRoutine(ctx, "workflow.PurgeWorkflowRun", func(ctx context.Context) {

		tx, err := api.mustDB().Begin()
		defer tx.Rollback() // nolint
		if err != nil {
			log.Error(ctx, "workflow.PurgeWorkflowRun> error %v", err)
			return
		}
		if err := workflow.PurgeWorkflowRun(ctx, tx, *wf); err != nil {
			log.Error(ctx, "workflow.PurgeWorkflowRun> error %v", err)
			return
		}
		if err := tx.Commit(); err != nil {
			log.Error(ctx, "workflow.PurgeWorkflowRun> unable to commit transaction:  %v", err)
			return
		}

		workflow.CountWorkflowRunsMarkToDelete(ctx, api.mustDB(), api.Metrics.WorkflowRunsMarkToDelete)

	}, api.PanicDump())

	// Update parent
	for i := range report.WorkflowRuns() {
		run := &report.WorkflowRuns()[i]
		reportParent, err := api.updateParentWorkflowRun(ctx, run)
		if err != nil {
			log.Error(ctx, "unable to update parent workflow run: %v", err)
		}
<<<<<<< HEAD
		go WorkflowSendEvent(context.Background(), api.mustDB(), api.Cache, projIdent, reportParent)
=======
		go api.WorkflowSendEvent(context.Background(), *p, reportParent)
>>>>>>> 7ed8d516
	}
}

func saveWorkflowRunSecrets(ctx context.Context, db *gorp.DbMap, projID int64, wr sdk.WorkflowRun, secrets *workflow.PushSecrets) error {
	tx, err := db.Begin()
	if err != nil {
		return sdk.WithStack(err)
	}
	defer tx.Rollback() // nolint

	// Get project secrets
	p, err := project.LoadByID(tx, projID, project.LoadOptions.WithVariablesWithClearPassword, project.LoadOptions.WithClearKeys)
	if err != nil {
		return err
	}

	// Create a snapshot of project secrets and keys
	pv := sdk.VariablesFilter(sdk.FromProjectVariables(p.Variables), sdk.SecretVariable, sdk.KeyVariable)
	pv = sdk.VariablesPrefix(pv, "cds.proj.")
	for _, v := range pv {
		wrSecret := sdk.WorkflowRunSecret{
			WorkflowRunID: wr.ID,
			Context:       workflow.SecretProjContext,
			Name:          v.Name,
			Type:          v.Type,
			Value:         []byte(v.Value),
		}
		if err := workflow.InsertRunSecret(ctx, tx, &wrSecret); err != nil {
			return err
		}
	}

	for _, k := range p.Keys {
		wrSecret := sdk.WorkflowRunSecret{
			WorkflowRunID: wr.ID,
			Context:       workflow.SecretProjContext,
			Name:          fmt.Sprintf("cds.key.%s.priv", k.Name),
			Type:          string(k.Type),
			Value:         []byte(k.Private),
		}
		if err := workflow.InsertRunSecret(ctx, tx, &wrSecret); err != nil {
			return err
		}
	}

	// Find Needed Project Integrations
	ppIDs := make(map[int64]string, 0)
	for _, n := range wr.Workflow.WorkflowData.Array() {
		if n.Context == nil || n.Context.ProjectIntegrationID == 0 {
			continue
		}
		ppIDs[n.Context.ProjectIntegrationID] = ""
	}
	for ppID := range ppIDs {
		projectIntegration, err := integration.LoadProjectIntegrationByIDWithClearPassword(tx, ppID)
		if err != nil {
			return err
		}
		ppIDs[ppID] = projectIntegration.Name

		// Project integration secret variable
		for k, v := range projectIntegration.Config {
			if v.Type != sdk.SecretVariable {
				continue
			}
			wrSecret := sdk.WorkflowRunSecret{
				WorkflowRunID: wr.ID,
				Context:       fmt.Sprintf(workflow.SecretProjIntegrationContext, ppID),
				Name:          fmt.Sprintf("cds.integration.%s", k),
				Type:          v.Type,
				Value:         []byte(v.Value),
			}
			if err := workflow.InsertRunSecret(ctx, tx, &wrSecret); err != nil {
				return err
			}
		}
	}

	// Application secret
	for id, variables := range secrets.ApplicationsSecrets {
		// Filter to avoid getting cds.deployment variables
		for _, v := range variables {
			var wrSecret sdk.WorkflowRunSecret
			switch {
			case strings.HasPrefix(v.Name, "cds.app.") || strings.HasPrefix(v.Name, "cds.key."):
				wrSecret = sdk.WorkflowRunSecret{
					WorkflowRunID: wr.ID,
					Context:       fmt.Sprintf(workflow.SecretAppContext, id),
					Name:          v.Name,
					Type:          v.Type,
					Value:         []byte(v.Value),
				}
			case strings.Contains(v.Name, ":cds.integration."):
				piName := strings.SplitN(v.Name, ":", 2)
				wrSecret = sdk.WorkflowRunSecret{
					WorkflowRunID: wr.ID,
					Context:       fmt.Sprintf(workflow.SecretApplicationIntegrationContext, id, piName[0]),
					Name:          piName[1],
					Type:          v.Type,
					Value:         []byte(v.Value),
				}
			default:
				continue
			}
			if err := workflow.InsertRunSecret(ctx, tx, &wrSecret); err != nil {
				return err
			}
		}
	}

	// Environment secret
	for id, variables := range secrets.EnvironmentdSecrets {
		for _, v := range variables {
			wrSecret := sdk.WorkflowRunSecret{
				WorkflowRunID: wr.ID,
				Context:       fmt.Sprintf(workflow.SecretEnvContext, id),
				Name:          v.Name,
				Type:          v.Type,
				Value:         []byte(v.Value),
			}
			if err := workflow.InsertRunSecret(ctx, tx, &wrSecret); err != nil {
				return err
			}
		}
	}

	if err := tx.Commit(); err != nil {
		return sdk.WithStack(err)
	}

	return nil
}
func failInitWorkflowRun(ctx context.Context, db *gorp.DbMap, wfRun *sdk.WorkflowRun, err error) *workflow.ProcessorReport {
	report := new(workflow.ProcessorReport)

	var info sdk.SpawnMsg
	if sdk.ErrorIs(err, sdk.ErrConditionsNotOk) {
		info = sdk.SpawnMsg{
			ID:   sdk.MsgWorkflowConditionError.ID,
			Type: sdk.MsgWorkflowConditionError.Type,
		}
		if len(wfRun.WorkflowNodeRuns) == 0 {
			wfRun.Status = sdk.StatusNeverBuilt
		}
	} else {
		httpErr := sdk.ExtractHTTPError(err, "")
		isErrWithStack := sdk.IsErrorWithStack(err)
		fields := logrus.Fields{}
		if isErrWithStack {
			fields["stack_trace"] = fmt.Sprintf("%+v", err)
		}
		log.ErrorWithFields(ctx, fields, "failInitWorkflowRun error: %v", err)
		wfRun.Status = sdk.StatusFail
		info = sdk.SpawnMsg{
			ID:   sdk.MsgWorkflowError.ID,
			Args: []interface{}{httpErr.Error()},
			Type: sdk.MsgWorkflowError.Type,
		}
	}

	workflow.AddWorkflowRunInfo(wfRun, info)
	if errU := workflow.UpdateWorkflowRun(ctx, db, wfRun); errU != nil {
		log.Error(ctx, "unable to fail workflow run %v", errU)
	}
	report.Add(ctx, wfRun)
	return report
}

func (api *API) downloadworkflowArtifactDirectHandler() service.Handler {
	return func(ctx context.Context, w http.ResponseWriter, r *http.Request) error {
		vars := mux.Vars(r)
		hash := vars["hash"]

		art, err := workflow.LoadWorkfowArtifactByHash(api.mustDB(), hash)
		if err != nil {
			return sdk.WrapError(err, "Could not load artifact with hash %s", hash)
		}

		w.Header().Add("Content-Type", "application/octet-stream")
		w.Header().Add("Content-Disposition", fmt.Sprintf("attachment; filename=\"%s\"", art.Name))

		f, err := api.SharedStorage.Fetch(ctx, art)
		if err != nil {
			return sdk.WrapError(err, "Cannot fetch artifact")
		}

		if _, err := io.Copy(w, f); err != nil {
			_ = f.Close()
			return sdk.WrapError(err, "Cannot stream artifact")
		}

		if err := f.Close(); err != nil {
			return sdk.WrapError(err, "Cannot close artifact")
		}
		return nil
	}
}

func (api *API) getDownloadArtifactHandler() service.Handler {
	return func(ctx context.Context, w http.ResponseWriter, r *http.Request) error {
		vars := mux.Vars(r)
		key := vars["key"]
		name := vars["permWorkflowName"]

		id, errI := requestVarInt(r, "artifactId")
		if errI != nil {
			return sdk.NewErrorFrom(sdk.ErrInvalidID, "invalid node job run ID")
		}

		proj, err := project.Load(ctx, api.mustDB(), key)
		if err != nil {
			return sdk.WrapError(err, "unable to load projet")
		}

		projIdent := proj.Identifiers()
		options := workflow.LoadOptions{}
		work, err := workflow.Load(ctx, api.mustDB(), projIdent, name, options)
		if err != nil {
			return sdk.WrapError(err, "cannot load workflow")
		}

		art, err := workflow.LoadArtifactByIDs(api.mustDB(), work.ID, id)
		if err != nil {
			return sdk.WrapError(err, "cannot load artifacts")
		}

		w.Header().Add("Content-Type", "application/octet-stream")
		w.Header().Add("Content-Disposition", fmt.Sprintf("attachment; filename=\"%s\"", art.Name))

		var integrationName string
		if art.ProjectIntegrationID != nil && *art.ProjectIntegrationID > 0 {
			projectIntegration, err := integration.LoadProjectIntegrationByID(api.mustDB(), *art.ProjectIntegrationID)
			if err != nil {
				return sdk.WrapError(err, "cannot load project integration %s/%d", projIdent.Key, *art.ProjectIntegrationID)
			}
			integrationName = projectIntegration.Name
		} else {
			integrationName = sdk.DefaultStorageIntegrationName
		}

		storageDriver, err := objectstore.GetDriver(ctx, api.mustDB(), api.SharedStorage, projIdent.Key, integrationName)
		if err != nil {
			return err
		}

		f, err := storageDriver.Fetch(ctx, art)
		if err != nil {
			_ = f.Close()
			return sdk.WrapError(err, "cannot fetch artifact")
		}

		if _, err := io.Copy(w, f); err != nil {
			_ = f.Close()
			return sdk.WrapError(err, "cannot stream artifact")
		}

		if err := f.Close(); err != nil {
			return sdk.WrapError(err, "cannot close artifact")
		}
		return nil
	}
}

func (api *API) getWorkflowRunArtifactsHandler() service.Handler {
	return func(ctx context.Context, w http.ResponseWriter, r *http.Request) error {
		vars := mux.Vars(r)
		key := vars["key"]
		name := vars["permWorkflowName"]

		number, err := requestVarInt(r, "number")
		if err != nil {
			return err
		}

		wr, err := workflow.LoadRun(ctx, api.mustDB(), key, name, number, workflow.LoadRunOptions{WithArtifacts: true})
		if err != nil {
			return err
		}

		arts := []sdk.WorkflowNodeRunArtifact{}
		for _, runs := range wr.WorkflowNodeRuns {
			if len(runs) == 0 {
				continue
			}

			sort.Slice(runs, func(i, j int) bool {
				return runs[i].SubNumber > runs[j].SubNumber
			})

			artifacts := workflow.MergeArtifactWithPreviousSubRun(runs)

			wg := &sync.WaitGroup{}
			for i := range artifacts {
				wg.Add(1)
				go func(art *sdk.WorkflowNodeRunArtifact) {
					defer wg.Done()

					var integrationName string
					if art.ProjectIntegrationID != nil && *art.ProjectIntegrationID > 0 {
						projectIntegration, err := integration.LoadProjectIntegrationByID(api.mustDB(), *art.ProjectIntegrationID)
						if err != nil {
							log.Error(ctx, "Cannot load LoadProjectIntegrationByID %s/%d: err: %v", key, *art.ProjectIntegrationID, err)
							return
						}
						integrationName = projectIntegration.Name
					} else {
						integrationName = sdk.DefaultStorageIntegrationName
					}

					storageDriver, err := objectstore.GetDriver(ctx, api.mustDB(), api.SharedStorage, key, integrationName)
					if err != nil {
						log.Error(ctx, "Cannot load storage driver: %v", err)
						return
					}

					s, temporaryURLSupported := storageDriver.(objectstore.DriverWithRedirect)
					if temporaryURLSupported { // with temp URL
						fURL, _, err := s.FetchURL(art)
						if err != nil {
							log.Error(ctx, "Cannot fetch cache object: %v", err)
						} else if fURL != "" {
							art.TempURL = fURL
						}
					}
				}(&artifacts[i])
			}
			wg.Wait()
			arts = append(arts, artifacts...)
		}

		return service.WriteJSON(w, arts, http.StatusOK)
	}
}

func (api *API) getWorkflowNodeRunJobSpawnInfosHandler() service.Handler {
	return func(ctx context.Context, w http.ResponseWriter, r *http.Request) error {
		runJobID, errJ := requestVarInt(r, "runJobId")
		if errJ != nil {
			return sdk.WrapError(errJ, "getWorkflowNodeRunJobSpawnInfosHandler> runJobId: invalid number")
		}
		db := api.mustDB()

		spawnInfos, err := workflow.LoadNodeRunJobInfo(ctx, db, runJobID)
		if err != nil {
			return sdk.WrapError(err, "cannot load spawn infos for node run job id %d", runJobID)
		}

		l := r.Header.Get("Accept-Language")
		for ki, info := range spawnInfos {
			if _, ok := sdk.Messages[info.Message.ID]; ok {
				m := sdk.NewMessage(sdk.Messages[info.Message.ID], info.Message.Args...)
				spawnInfos[ki].UserMessage = m.String(l)
			}
		}
		return service.WriteJSON(w, spawnInfos, http.StatusOK)
	}
}

func (api *API) getWorkflowNodeRunJobServiceLogsHandler() service.Handler {
	return func(ctx context.Context, w http.ResponseWriter, r *http.Request) error {
		runJobID, errJ := requestVarInt(r, "runJobId")
		if errJ != nil {
			return sdk.WrapError(errJ, "runJobId: invalid number")
		}
		db := api.mustDB()

		logsServices, err := workflow.LoadServicesLogsByJob(db, runJobID)
		if err != nil {
			return sdk.WrapError(err, "cannot load service logs for node run job id %d", runJobID)
		}

		return service.WriteJSON(w, logsServices, http.StatusOK)
	}
}

func (api *API) getWorkflowNodeRunJobStepHandler() service.Handler {
	return func(ctx context.Context, w http.ResponseWriter, r *http.Request) error {
		vars := mux.Vars(r)
		projectKey := vars["key"]
		workflowName := vars["permWorkflowName"]
		number, errN := requestVarInt(r, "number")
		if errN != nil {
			return sdk.WrapError(errN, "number: invalid number")
		}
		nodeRunID, errNI := requestVarInt(r, "nodeRunID")
		if errNI != nil {
			return sdk.WrapError(errNI, "id: invalid number")
		}
		runJobID, errJ := requestVarInt(r, "runJobId")
		if errJ != nil {
			return sdk.WrapError(errJ, "runJobId: invalid number")
		}
		stepOrder, errS := requestVarInt(r, "stepOrder")
		if errS != nil {
			return sdk.WrapError(errS, "stepOrder: invalid number")
		}

		// Check nodeRunID is link to workflow
		nodeRun, errNR := workflow.LoadNodeRun(api.mustDB(), projectKey, workflowName, number, nodeRunID, workflow.LoadRunOptions{DisableDetailledNodeRun: true})
		if errNR != nil {
			return sdk.WrapError(errNR, "cannot find nodeRun %d/%d for workflow %s in project %s", nodeRunID, number, workflowName, projectKey)
		}

		var stepStatus string
		// Find job/step in nodeRun
	stageLoop:
		for _, s := range nodeRun.Stages {
			for _, rj := range s.RunJobs {
				if rj.ID != runJobID {
					continue
				}
				ss := rj.Job.StepStatus
				for _, sss := range ss {
					if int64(sss.StepOrder) == stepOrder {
						stepStatus = sss.Status
						break
					}
				}
				break stageLoop
			}
		}

		if stepStatus == "" {
			return sdk.WrapError(sdk.ErrStepNotFound, "cannot find step %d on job %d in nodeRun %d/%d for workflow %s in project %s",
				stepOrder, runJobID, nodeRunID, number, workflowName, projectKey)
		}

		logs, errL := workflow.LoadStepLogs(api.mustDB(), runJobID, stepOrder)
		if errL != nil {
			return sdk.WrapError(errL, "cannot load log for runJob %d on step %d", runJobID, stepOrder)
		}

		ls := &sdk.Log{}
		if logs != nil {
			ls = logs
		}
		result := &sdk.BuildState{
			Status:   stepStatus,
			StepLogs: *ls,
		}

		return service.WriteJSON(w, result, http.StatusOK)
	}
}

func (api *API) getWorkflowRunTagsHandler() service.Handler {
	return func(ctx context.Context, w http.ResponseWriter, r *http.Request) error {
		vars := mux.Vars(r)
		projectKey := vars["key"]
		workflowName := vars["permWorkflowName"]

		res, err := workflow.GetTagsAndValue(api.mustDB(), projectKey, workflowName)
		if err != nil {
			return sdk.WrapError(err, "Error")
		}

		return service.WriteJSON(w, res, http.StatusOK)
	}
}

func (api *API) postResyncVCSWorkflowRunHandler() service.Handler {
	return func(ctx context.Context, w http.ResponseWriter, r *http.Request) error {
		vars := mux.Vars(r)
		key := vars["key"]
		name := vars["permWorkflowName"]
		number, err := requestVarInt(r, "number")
		if err != nil {
			return err
		}

		proj, err := project.Load(ctx, api.mustDB(), key)
		if err != nil {
			return sdk.WrapError(err, "cannot load project")
		}
		projIdent := proj.Identifiers()
		wfr, err := workflow.LoadRun(ctx, api.mustDB(), key, name, number, workflow.LoadRunOptions{DisableDetailledNodeRun: true})
		if err != nil {
			return sdk.WrapError(err, "cannot load workflow run")
		}

		if err := workflow.ResyncCommitStatus(ctx, api.mustDB(), api.Cache, projIdent, wfr); err != nil {
			return sdk.WrapError(err, "cannot resync workflow run commit status")
		}

		return nil
	}
}<|MERGE_RESOLUTION|>--- conflicted
+++ resolved
@@ -373,11 +373,7 @@
 			return sdk.WrapError(err, "unable to stop workflow")
 		}
 
-<<<<<<< HEAD
-		go WorkflowSendEvent(context.Background(), api.mustDB(), api.Cache, projIdent, report)
-=======
-		go api.WorkflowSendEvent(context.Background(), *proj, report)
->>>>>>> 7ed8d516
+		go api.WorkflowSendEvent(context.Background(), projIdent, report)
 
 		go func(ID int64) {
 			wRun, err := workflow.LoadRunByID(api.mustDB(), ID, workflow.LoadRunOptions{DisableDetailledNodeRun: true})
@@ -413,13 +409,8 @@
 	ident := getAPIConsumer(ctx)
 	report := new(workflow.ProcessorReport)
 
-<<<<<<< HEAD
 	projIdent := p.Identifiers()
-
-	tx, err := dbFunc().Begin()
-=======
 	tx, err := api.mustDB().Begin()
->>>>>>> 7ed8d516
 	if err != nil {
 		return nil, sdk.WrapError(err, "unable to create transaction")
 	}
@@ -510,11 +501,7 @@
 		if err != nil {
 			return nil, sdk.WithStack(err)
 		}
-<<<<<<< HEAD
-		go WorkflowSendEvent(context.Background(), dbFunc(), store, projIdent, report)
-=======
-		go api.WorkflowSendEvent(context.Background(), *p, report)
->>>>>>> 7ed8d516
+		go api.WorkflowSendEvent(context.Background(), projIdent, report)
 	}
 
 	return report, nil
@@ -525,17 +512,7 @@
 		return nil, nil
 	}
 
-	parentProj, err := project.Load(context.Background(),
-<<<<<<< HEAD
-		dbFunc(), run.RootRun().HookEvent.ParentWorkflow.Key)
-=======
-		api.mustDB(), run.RootRun().HookEvent.ParentWorkflow.Key,
-		project.LoadOptions.WithVariables,
-		project.LoadOptions.WithIntegrations,
-		project.LoadOptions.WithApplicationVariables,
-		project.LoadOptions.WithApplicationWithDeploymentStrategies,
-	)
->>>>>>> 7ed8d516
+	parentProj, err := project.Load(context.Background(), api.mustDB(), run.RootRun().HookEvent.ParentWorkflow.Key)
 	if err != nil {
 		return nil, sdk.WrapError(err, "cannot load project")
 	}
@@ -556,12 +533,9 @@
 	if err != nil {
 		return nil, sdk.WithStack(err)
 	}
-<<<<<<< HEAD
+
 	projParentIdent := parentProj.Identifiers()
-	go WorkflowSendEvent(context.Background(), dbFunc(), store, projParentIdent, report)
-=======
-	go api.WorkflowSendEvent(context.Background(), *parentProj, report)
->>>>>>> 7ed8d516
+	go api.WorkflowSendEvent(context.Background(), projParentIdent, report)
 
 	return report, nil
 }
@@ -740,11 +714,7 @@
 		}
 
 		sdk.GoRoutine(context.Background(), fmt.Sprintf("stopWorkflowNodeRunHandler-%d", workflowNodeRunID), func(ctx context.Context) {
-<<<<<<< HEAD
-			WorkflowSendEvent(context.Background(), api.mustDB(), api.Cache, projIdent, r1)
-=======
-			api.WorkflowSendEvent(context.Background(), *p, r1)
->>>>>>> 7ed8d516
+			api.WorkflowSendEvent(context.Background(), projIdent, r1)
 		})
 
 		tx, err := api.mustDB().Begin()
@@ -778,11 +748,7 @@
 		}
 
 		sdk.GoRoutine(context.Background(), fmt.Sprintf("stopWorkflowNodeRunHandler-%d-resync-run-%d", workflowNodeRunID, workflowRun.ID), func(ctx context.Context) {
-<<<<<<< HEAD
-			WorkflowSendEvent(context.Background(), api.mustDB(), api.Cache, projIdent, r2)
-=======
-			api.WorkflowSendEvent(context.Background(), *p, r2)
->>>>>>> 7ed8d516
+			api.WorkflowSendEvent(context.Background(), projIdent, r2)
 		})
 
 		go func(ID int64) {
@@ -856,15 +822,10 @@
 			return sdk.WrapError(errP, "cannot load project")
 		}
 
-<<<<<<< HEAD
 		projIdent := p.Identifiers()
 		// GET BODY
-		opts := &sdk.WorkflowRunPostHandlerOption{}
-		if err := service.UnmarshalBody(r, opts); err != nil {
-=======
 		opts := sdk.WorkflowRunPostHandlerOption{}
 		if err := service.UnmarshalBody(r, &opts); err != nil {
->>>>>>> 7ed8d516
 			return err
 		}
 		opts.AuthConsumerID = getAPIConsumer(ctx).ID
@@ -953,13 +914,8 @@
 			}, api.PanicDump())
 
 		} else {
-<<<<<<< HEAD
-			var errWf error
-			wf, errWf = workflow.Load(ctx, api.mustDB(), projIdent, name, workflow.LoadOptions{
-=======
 			var err error
-			wf, err = workflow.Load(ctx, api.mustDB(), api.Cache, *p, name, workflow.LoadOptions{
->>>>>>> 7ed8d516
+			wf, err = workflow.Load(ctx, api.mustDB(), projIdent, name, workflow.LoadOptions{
 				DeepPipeline:          true,
 				WithAsCodeUpdateEvent: true,
 				WithIcon:              true,
@@ -982,15 +938,6 @@
 				return errCreateRun
 			}
 		}
-
-<<<<<<< HEAD
-		// Workflow Run initialization
-		sdk.GoRoutine(context.Background(), fmt.Sprintf("api.initWorkflowRun-%d", lastRun.ID), func(ctx context.Context) {
-			api.initWorkflowRun(ctx, projIdent.Key, wf, lastRun, opts, c)
-		}, api.PanicDump())
-
-=======
->>>>>>> 7ed8d516
 		return service.WriteJSON(w, lastRun, http.StatusAccepted)
 	}
 }
@@ -1036,22 +983,14 @@
 	}
 
 	defer func() {
-<<<<<<< HEAD
-		go WorkflowSendEvent(context.Background(), api.mustDB(), api.Cache, projIdent, report)
-=======
-		go api.WorkflowSendEvent(context.Background(), *p, report)
->>>>>>> 7ed8d516
+		go api.WorkflowSendEvent(context.Background(), projIdent, report)
 	}()
 
 	var workflowSecrets *workflow.PushSecrets
 	if wfRun.Status == sdk.StatusPending {
 		// Sync as code event to remove events in case where a PR was merged
 		if len(wf.AsCodeEvent) > 0 {
-<<<<<<< HEAD
-			res, err := ascode.SyncEvents(ctx, api.mustDB(), api.Cache, projIdent, *wf, u.AuthentifiedUser)
-=======
-			res, err := ascode.SyncEvents(ctx, api.mustDB(), api.Cache, *p, *wf, c)
->>>>>>> 7ed8d516
+			res, err := ascode.SyncEvents(ctx, api.mustDB(), api.Cache, projIdent, *wf, c)
 			if err != nil {
 				r := failInitWorkflowRun(ctx, api.mustDB(), wfRun, sdk.WrapError(err, "unable to sync as code event"))
 				report.Merge(ctx, r)
@@ -1094,11 +1033,7 @@
 			log.Debug("workflow.CreateFromRepository> %s", wf.Name)
 			oldWf := *wf
 			var asCodeInfosMsg []sdk.Message
-<<<<<<< HEAD
-			workflowSecrets, asCodeInfosMsg, err = workflow.CreateFromRepository(ctx, api.mustDB(), api.Cache, projIdent, projPushData, p1.Keys, p1.VCSServers, wf, *opts, *u, project.DecryptWithBuiltinKey)
-=======
-			workflowSecrets, asCodeInfosMsg, err = workflow.CreateFromRepository(ctx, api.mustDB(), api.Cache, p1, wf, opts, *c, project.DecryptWithBuiltinKey)
->>>>>>> 7ed8d516
+			workflowSecrets, asCodeInfosMsg, err = workflow.CreateFromRepository(ctx, api.mustDB(), api.Cache, projIdent, projPushData, p1.Keys, p1.VCSServers, wf, opts, *c, project.DecryptWithBuiltinKey)
 			infos := make([]sdk.SpawnMsg, len(asCodeInfosMsg))
 			for i, msg := range asCodeInfosMsg {
 				infos[i] = sdk.SpawnMsg{
@@ -1141,12 +1076,7 @@
 		report.Merge(ctx, r)
 		return
 	}
-<<<<<<< HEAD
-	r, err := workflow.StartWorkflowRun(ctx, tx, api.Cache, *p, wfRun, opts, u, asCodeInfosMsg)
-=======
-
 	r, err := workflow.StartWorkflowRun(ctx, tx, api.Cache, *p, wfRun, &opts, *c, asCodeInfosMsg)
->>>>>>> 7ed8d516
 	report.Merge(ctx, r)
 	if err != nil {
 		_ = tx.Rollback()
@@ -1191,11 +1121,7 @@
 		if err != nil {
 			log.Error(ctx, "unable to update parent workflow run: %v", err)
 		}
-<<<<<<< HEAD
-		go WorkflowSendEvent(context.Background(), api.mustDB(), api.Cache, projIdent, reportParent)
-=======
-		go api.WorkflowSendEvent(context.Background(), *p, reportParent)
->>>>>>> 7ed8d516
+		go api.WorkflowSendEvent(context.Background(), projIdent, reportParent)
 	}
 }
 
