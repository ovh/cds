--- conflicted
+++ resolved
@@ -451,23 +451,21 @@
 			StepLogs: *logs,
 		}
 
-<<<<<<< HEAD
 		return WriteJSON(w, r, result, http.StatusOK)
 	}
-=======
-	return WriteJSON(w, r, result, http.StatusOK)
-}
-
-func getWorkflowRunTagsHandler(w http.ResponseWriter, r *http.Request, db *gorp.DbMap, c *businesscontext.Ctx) error {
-	vars := mux.Vars(r)
-	projectKey := vars["permProjectKey"]
-	workflowName := vars["workflowName"]
-
-	res, err := workflow.GetTagsAndValue(db, projectKey, workflowName)
-	if err != nil {
-		return sdk.WrapError(err, "getWorkflowRunTagsHandler> Error")
-	}
-
-	return WriteJSON(w, r, res, http.StatusOK)
->>>>>>> a152bed0
+}
+
+func (api *API) getWorkflowRunTagsHandler() Handler {
+	return func(ctx context.Context, w http.ResponseWriter, r *http.Request) error {
+		vars := mux.Vars(r)
+		projectKey := vars["permProjectKey"]
+		workflowName := vars["workflowName"]
+
+		res, err := workflow.GetTagsAndValue(api.MustDB(), projectKey, workflowName)
+		if err != nil {
+			return sdk.WrapError(err, "getWorkflowRunTagsHandler> Error")
+		}
+
+		return WriteJSON(w, r, res, http.StatusOK)
+	}
 }