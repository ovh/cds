package api

import (
	"context"
	"fmt"
	"io"
	"net/http"
	"runtime"
	"sort"
	"strconv"
	"sync"
	"time"

	"github.com/go-gorp/gorp"
	"github.com/gorilla/mux"

	"github.com/ovh/cds/engine/api/cache"
	"github.com/ovh/cds/engine/api/feature"
	"github.com/ovh/cds/engine/api/objectstore"
	"github.com/ovh/cds/engine/api/permission"
	"github.com/ovh/cds/engine/api/project"
	"github.com/ovh/cds/engine/api/workflow"
	"github.com/ovh/cds/sdk"
	"github.com/ovh/cds/sdk/log"
)

const (
	rangeMax     = 50
	defaultLimit = 10
)

func (api *API) searchWorkflowRun(ctx context.Context, w http.ResponseWriter, r *http.Request, vars map[string]string, route, key, name string) error {
	// About pagination: [FR] http://blog.octo.com/designer-une-api-rest/#pagination
	var limit, offset int

	offsetS := r.FormValue("offset")
	var errAtoi error
	if offsetS != "" {
		offset, errAtoi = strconv.Atoi(offsetS)
		if errAtoi != nil {
			return sdk.ErrWrongRequest
		}
	}
	limitS := r.FormValue("limit")
	if limitS != "" {
		limit, errAtoi = strconv.Atoi(limitS)
		if errAtoi != nil {
			return sdk.ErrWrongRequest
		}
	}

	if offset < 0 {
		offset = 0
	}
	if limit == 0 {
		limit = defaultLimit
	}

	//Parse all form values
	mapFilters := map[string]string{}
	for k := range r.Form {
		if k != "offset" && k != "limit" && k != "workflow" {
			mapFilters[k] = r.FormValue(k)
		}
	}

	//Maximim range is set to 50
	w.Header().Add("Accept-Range", "run 50")
	if limit-offset > rangeMax {
		return sdk.WrapError(sdk.ErrWrongRequest, "searchWorkflowRun> Requested range %d not allowed", (limit - offset))
	}

	runs, offset, limit, count, err := workflow.LoadRuns(api.mustDB(), key, name, offset, limit, mapFilters)
	if err != nil {
		return sdk.WrapError(err, "searchWorkflowRun> Unable to load workflow runs")
	}

	if offset > count {
		return sdk.WrapError(sdk.ErrWrongRequest, "searchWorkflowRun> Requested range %d not allowed", (limit - offset))
	}

	code := http.StatusOK

	//RFC5988: Link : <https://api.fakecompany.com/v1/orders?range=0-7>; rel="first", <https://api.fakecompany.com/v1/orders?range=40-47>; rel="prev", <https://api.fakecompany.com/v1/orders?range=56-64>; rel="next", <https://api.fakecompany.com/v1/orders?range=968-975>; rel="last"
	if len(runs) < count {
		baseLinkURL := api.Router.URL + route
		code = http.StatusPartialContent

		//First page
		firstLimit := limit - offset
		if firstLimit > count {
			firstLimit = count
		}
		firstLink := fmt.Sprintf(`<%s?offset=0&limit=%d>; rel="first"`, baseLinkURL, firstLimit)
		link := firstLink

		//Prev page
		if offset != 0 {
			prevOffset := offset - (limit - offset)
			prevLimit := offset
			if prevOffset < 0 {
				prevOffset = 0
			}
			prevLink := fmt.Sprintf(`<%s?offset=%d&limit=%d>; rel="prev"`, baseLinkURL, prevOffset, prevLimit)
			link = link + ", " + prevLink
		}

		//Next page
		if limit < count {
			nextOffset := limit
			nextLimit := limit + (limit - offset)

			if nextLimit >= count {
				nextLimit = count
			}

			nextLink := fmt.Sprintf(`<%s?offset=%d&limit=%d>; rel="next"`, baseLinkURL, nextOffset, nextLimit)
			link = link + ", " + nextLink
		}

		//Last page
		lastOffset := count - (limit - offset)
		if lastOffset < 0 {
			lastOffset = 0
		}
		lastLimit := count
		lastLink := fmt.Sprintf(`<%s?offset=%d&limit=%d>; rel="last"`, baseLinkURL, lastOffset, lastLimit)
		link = link + ", " + lastLink

		w.Header().Add("Link", link)
	}

	w.Header().Add("Content-Range", fmt.Sprintf("%d-%d/%d", offset, limit, count))

	for i := range runs {
		runs[i].Translate(r.Header.Get("Accept-Language"))
	}

	// Return empty array instead of nil
	if runs == nil {
		runs = []sdk.WorkflowRun{}
	}
	return WriteJSON(w, runs, code)
}

func (api *API) getWorkflowAllRunsHandler() Handler {
	return func(ctx context.Context, w http.ResponseWriter, r *http.Request) error {
		vars := mux.Vars(r)
		key := vars["permProjectKey"]
		name := r.FormValue("workflow")
		route := api.Router.GetRoute("GET", api.getWorkflowAllRunsHandler, map[string]string{
			"permProjectKey": key,
		})
		return api.searchWorkflowRun(ctx, w, r, vars, route, key, name)
	}
}

func (api *API) getWorkflowRunsHandler() Handler {
	return func(ctx context.Context, w http.ResponseWriter, r *http.Request) error {
		vars := mux.Vars(r)
		key := vars["key"]
		name := vars["permWorkflowName"]
		route := api.Router.GetRoute("GET", api.getWorkflowRunsHandler, map[string]string{
			"key":          key,
			"workflowName": name,
		})
		return api.searchWorkflowRun(ctx, w, r, vars, route, key, name)
	}
}

// getWorkflowRunNumHandler returns the last run number for the given workflow
func (api *API) getWorkflowRunNumHandler() Handler {
	return func(ctx context.Context, w http.ResponseWriter, r *http.Request) error {
		vars := mux.Vars(r)
		key := vars["key"]
		name := vars["permWorkflowName"]

		num, err := workflow.LoadCurrentRunNum(api.mustDB(), key, name)
		if err != nil {
			return sdk.WrapError(err, "getWorkflowRunNumHandler> Cannot load current run num")
		}

		return WriteJSON(w, sdk.WorkflowRunNumber{Num: num}, http.StatusOK)
	}
}

// postWorkflowRunNumHandler updates the current run number for the given workflow
func (api *API) postWorkflowRunNumHandler() Handler {
	return func(ctx context.Context, w http.ResponseWriter, r *http.Request) error {
		vars := mux.Vars(r)
		key := vars["key"]
		name := vars["permWorkflowName"]

		m := struct {
			Num int64 `json:"num"`
		}{}

		if err := UnmarshalBody(r, &m); err != nil {
			return sdk.WrapError(err, "postWorkflowRunNumHandler>")
		}

		num, err := workflow.LoadCurrentRunNum(api.mustDB(), key, name)
		if err != nil {
			return sdk.WrapError(err, "postWorkflowRunNumHandler> Cannot load current run num")
		}

		if m.Num < num {
			return sdk.WrapError(sdk.ErrWrongRequest, "postWorkflowRunNumHandler> Cannot num must be > %d, got %d", num, m.Num)
		}

		proj, err := project.Load(api.mustDB(), api.Cache, key, getUser(ctx), project.LoadOptions.WithPlatforms)
		if err != nil {
			return sdk.WrapError(err, "postWorkflowRunNumHandler> unable to load projet")
		}

		options := workflow.LoadOptions{
			WithoutNode: true,
		}
		wf, errW := workflow.Load(api.mustDB(), api.Cache, proj, name, getUser(ctx), options)
		if errW != nil {
			return sdk.WrapError(errW, "postWorkflowRunNumHandler > Cannot load workflow")
		}

		var errDb error
		if num == 0 {
			errDb = workflow.InsertRunNum(api.mustDB(), wf, m.Num)
		} else {
			errDb = workflow.UpdateRunNum(api.mustDB(), wf, m.Num)
		}

		if errDb != nil {
			return sdk.WrapError(errDb, "postWorkflowRunNumHandler> ")
		}

		return WriteJSON(w, m, http.StatusOK)
	}
}

func (api *API) getLatestWorkflowRunHandler() Handler {
	return func(ctx context.Context, w http.ResponseWriter, r *http.Request) error {
		vars := mux.Vars(r)
		key := vars["key"]
		name := vars["permWorkflowName"]
		run, err := workflow.LoadLastRun(api.mustDB(), key, name, workflow.LoadRunOptions{WithArtifacts: true})
		if err != nil {
			return sdk.WrapError(err, "getLatestWorkflowRunHandler> Unable to load last workflow run")
		}
		run.Translate(r.Header.Get("Accept-Language"))
		return WriteJSON(w, run, http.StatusOK)
	}
}

func (api *API) resyncWorkflowRunHandler() Handler {
	return func(ctx context.Context, w http.ResponseWriter, r *http.Request) error {
		vars := mux.Vars(r)
		key := vars["key"]
		name := vars["permWorkflowName"]
		number, err := requestVarInt(r, "number")
		if err != nil {
			return err
		}
<<<<<<< HEAD

		proj, err := project.Load(api.mustDB(), api.Cache, key, getUser(ctx), project.LoadOptions.WithPlatforms)
		if err != nil {
			return sdk.WrapError(err, "resyncWorkflowRunHandler> unable to load projet")
		}

		run, err := workflow.LoadRun(api.mustDB(), key, name, number, false)
=======
		run, err := workflow.LoadRun(api.mustDB(), key, name, number, workflow.LoadRunOptions{})
>>>>>>> d986645c
		if err != nil {
			return sdk.WrapError(err, "resyncWorkflowRunHandler> Unable to load last workflow run [%s/%d]", name, number)
		}

		tx, errT := api.mustDB().Begin()
		if errT != nil {
			return sdk.WrapError(errT, "resyncWorkflowRunHandler> Cannot start transaction")
		}

		if err := workflow.Resync(tx, api.Cache, proj, run, getUser(ctx)); err != nil {
			return sdk.WrapError(err, "resyncWorkflowRunHandler> Cannot resync pipelines")
		}

		if err := tx.Commit(); err != nil {
			return sdk.WrapError(err, "resyncWorkflowRunHandler> Cannot commit transaction")
		}
		return WriteJSON(w, run, http.StatusOK)
	}
}

func (api *API) getWorkflowRunHandler() Handler {
	return func(ctx context.Context, w http.ResponseWriter, r *http.Request) error {
		vars := mux.Vars(r)
		key := vars["key"]
		name := vars["permWorkflowName"]
		number, err := requestVarInt(r, "number")
		if err != nil {
			return err
		}
		run, err := workflow.LoadRun(api.mustDB(), key, name, number, workflow.LoadRunOptions{WithArtifacts: true, WithLightTests: true})
		if err != nil {
			return sdk.WrapError(err, "getWorkflowRunHandler> Unable to load workflow %s run number %d", name, number)
		}
		run.Translate(r.Header.Get("Accept-Language"))
		return WriteJSON(w, run, http.StatusOK)
	}
}

func (api *API) stopWorkflowRunHandler() Handler {
	return func(ctx context.Context, w http.ResponseWriter, r *http.Request) error {
		vars := mux.Vars(r)
		key := vars["key"]
		name := vars["permWorkflowName"]
		number, err := requestVarInt(r, "number")
		if err != nil {
			return err
		}

		run, errL := workflow.LoadRun(api.mustDB(), key, name, number, workflow.LoadRunOptions{})
		if errL != nil {
			return sdk.WrapError(errL, "stopWorkflowRunHandler> Unable to load last workflow run")
		}

		proj, errP := project.Load(api.mustDB(), api.Cache, key, getUser(ctx))
		if errP != nil {
			return sdk.WrapError(errP, "stopWorkflowRunHandler> Unable to load project")
		}

		chanEvent := make(chan interface{}, 1)
		chanError := make(chan error, 1)

		go stopWorkflowRun(chanEvent, chanError, api.mustDB(), api.Cache, proj, run, getUser(ctx))

		workflowRuns, workflowNodeRuns, workflowNodeJobRuns, err := workflow.GetWorkflowRunEventData(chanError, chanEvent, proj.Key)
		if err != nil {
			return err
		}
		go workflow.SendEvent(api.mustDB(), workflowRuns, workflowNodeRuns, workflowNodeJobRuns, proj.Key)

		return WriteJSON(w, run, http.StatusOK)
	}
}

func stopWorkflowRun(chEvent chan<- interface{}, chError chan<- error, db *gorp.DbMap, store cache.Store, p *sdk.Project, run *sdk.WorkflowRun, u *sdk.User) {
	defer close(chEvent)
	defer close(chError)

	tx, errTx := db.Begin()
	if errTx != nil {
		chError <- sdk.WrapError(errTx, "stopWorkflowRunHandler> Unable to create transaction")
	}
	defer tx.Rollback()

	spwnMsg := sdk.SpawnMsg{ID: sdk.MsgWorkflowNodeStop.ID, Args: []interface{}{u.Username}}

	stopInfos := sdk.SpawnInfo{
		APITime:    time.Now(),
		RemoteTime: time.Now(),
		Message:    spwnMsg,
	}

	workflow.AddWorkflowRunInfo(run, false, spwnMsg)

	for _, wn := range run.WorkflowNodeRuns {
		for _, wnr := range wn {
			if wnr.SubNumber != run.LastSubNumber || (wnr.Status == sdk.StatusSuccess.String() ||
				wnr.Status == sdk.StatusFail.String() || wnr.Status == sdk.StatusSkipped.String()) {
				log.Debug("stopWorkflowRunHandler> cannot stop this workflow node run with current status %s", wnr.Status)
				continue
			}

			if errS := workflow.StopWorkflowNodeRun(db, store, p, wnr, stopInfos, chEvent); errS != nil {
				chError <- sdk.WrapError(errS, "stopWorkflowRunHandler> Unable to stop workflow node run %d", wnr.ID)
				tx.Rollback()
			}
			wnr.Status = sdk.StatusStopped.String()
		}
	}

	run.LastExecution = time.Now()
	run.Status = sdk.StatusStopped.String()
	if errU := workflow.UpdateWorkflowRun(tx, run); errU != nil {
		chError <- sdk.WrapError(errU, "stopWorkflowRunHandler> Unable to update workflow run %d", run.ID)
		return
	}
	chEvent <- *run

	if err := tx.Commit(); err != nil {
		chError <- sdk.WrapError(err, "stopWorkflowRunHandler> Cannot commit transaction")
		return
	}
}

func (api *API) getWorkflowNodeRunHistoryHandler() Handler {
	return func(ctx context.Context, w http.ResponseWriter, r *http.Request) error {
		vars := mux.Vars(r)
		key := vars["key"]
		name := vars["permWorkflowName"]
		number, err := requestVarInt(r, "number")
		if err != nil {
			return err
		}
		nodeID, err := requestVarInt(r, "nodeID")
		if err != nil {
			return err
		}

		run, errR := workflow.LoadRun(api.mustDB(), key, name, number, workflow.LoadRunOptions{})
		if errR != nil {
			return sdk.WrapError(errR, "getWorkflowNodeRunHistoryHandler")
		}

		nodeRuns, ok := run.WorkflowNodeRuns[nodeID]
		if !ok {
			return sdk.WrapError(sdk.ErrWorkflowNodeNotFound, "getWorkflowNodeRunHistoryHandler")
		}
		return WriteJSON(w, nodeRuns, http.StatusOK)
	}
}

func (api *API) getWorkflowCommitsHandler() Handler {
	return func(ctx context.Context, w http.ResponseWriter, r *http.Request) error {
		vars := mux.Vars(r)
		key := vars["key"]
		name := vars["permWorkflowName"]
		nodeName := vars["nodeName"]
		branch := FormString(r, "branch")
		hash := FormString(r, "hash")
		number, err := requestVarInt(r, "number")
		if err != nil {
			return err
		}

		proj, errP := project.Load(api.mustDB(), api.Cache, key, getUser(ctx), project.LoadOptions.WithPlatforms)
		if errP != nil {
			return sdk.WrapError(errP, "getWorkflowCommitsHandler> Unable to load project %s", key)
		}

		wf, errW := workflow.Load(api.mustDB(), api.Cache, proj, name, getUser(ctx), workflow.LoadOptions{})
		if errW != nil {
			return sdk.WrapError(errW, "getWorkflowCommitsHandler> Unable to load workflow %s", name)
		}

		var errCtx error
		var nodeCtx *sdk.WorkflowNodeContext
		var wNode *sdk.WorkflowNode
		wfRun, errW := workflow.LoadRun(api.mustDB(), key, name, number, workflow.LoadRunOptions{})
		if errW == nil {
			wNode = wfRun.Workflow.GetNodeByName(nodeName)
		}

		if wNode == nil || errW != nil {
			nodeCtx, errCtx = workflow.LoadNodeContextByNodeName(api.mustDB(), api.Cache, proj, getUser(ctx), name, nodeName, workflow.LoadOptions{})
			if errCtx != nil {
				return sdk.WrapError(errCtx, "getWorkflowCommitsHandler> Unable to load workflow node context")
			}
		} else if wNode != nil {
			nodeCtx = wNode.Context
		} else {
			return sdk.WrapError(errW, "getWorkflowCommitsHandler> Unable to load workflow node run")
		}

		if nodeCtx == nil || nodeCtx.Application == nil {
			return WriteJSON(w, []sdk.VCSCommit{}, http.StatusOK)
		}

		if wfRun == nil {
			wfRun = &sdk.WorkflowRun{Number: number}
		}
		wfNodeRun := &sdk.WorkflowNodeRun{}
		if branch != "" {
			wfNodeRun.VCSBranch = branch
		}
		if hash != "" {
			wfNodeRun.VCSHash = hash
		} else if wNode != nil && errW == nil {
			// Find hash and branch of ancestor node run
			nodeIDsAncestors := wNode.Ancestors(&wfRun.Workflow, false)
			for _, ancestorID := range nodeIDsAncestors {
				if wfRun.WorkflowNodeRuns[ancestorID][0].VCSRepository == nodeCtx.Application.RepositoryFullname {
					wfNodeRun.VCSHash = wfRun.WorkflowNodeRuns[ancestorID][0].VCSHash
					wfNodeRun.VCSBranch = wfRun.WorkflowNodeRuns[ancestorID][0].VCSBranch
					break
				}
			}
		}

		commits, _, errC := workflow.GetNodeRunBuildCommits(api.mustDB(), api.Cache, proj, wf, nodeName, wfRun.Number, wfNodeRun, nodeCtx.Application, nodeCtx.Environment)
		if errC != nil {
			return sdk.WrapError(errC, "getWorkflowCommitsHandler> Unable to load commits")
		}

		return WriteJSON(w, commits, http.StatusOK)
	}
}

func (api *API) stopWorkflowNodeRunHandler() Handler {
	return func(ctx context.Context, w http.ResponseWriter, r *http.Request) error {
		vars := mux.Vars(r)
		key := vars["key"]
		name := vars["permWorkflowName"]
		number, err := requestVarInt(r, "number")
		if err != nil {
			return err
		}
		id, err := requestVarInt(r, "nodeRunID")
		if err != nil {
			return err
		}

		p, errP := project.Load(api.mustDB(), api.Cache, key, getUser(ctx), project.LoadOptions.WithVariables)
		if errP != nil {
			return sdk.WrapError(errP, "stopWorkflowNodeRunHandler> Cannot load project")
		}

		// Load node run
		nodeRun, err := workflow.LoadNodeRun(api.mustDB(), key, name, number, id, workflow.LoadRunOptions{})
		if err != nil {
			return sdk.WrapError(err, "stopWorkflowNodeRunHandler> Unable to load last workflow run")
		}

		chanEvent := make(chan interface{}, 1)
		chanError := make(chan error, 1)

		go stopWorkflowNodeRun(chanEvent, chanError, api.mustDB(), api.Cache, p, nodeRun, name, getUser(ctx))

		workflowRuns, workflowNodeRuns, workflowNodeJobRuns, err := workflow.GetWorkflowRunEventData(chanError, chanEvent, p.Key)
		if err != nil {
			return err
		}
		go workflow.SendEvent(api.mustDB(), workflowRuns, workflowNodeRuns, workflowNodeJobRuns, p.Key)

		return WriteJSON(w, nodeRun, http.StatusOK)
	}
}

func stopWorkflowNodeRun(chEvent chan<- interface{}, chError chan<- error, db *gorp.DbMap, store cache.Store, p *sdk.Project, nodeRun *sdk.WorkflowNodeRun, workflowName string, u *sdk.User) {
	defer close(chEvent)
	defer close(chError)

	tx, errTx := db.Begin()
	if errTx != nil {
		chError <- sdk.WrapError(errTx, "stopWorkflowNodeRunHandler> Unable to create transaction")
		return
	}
	defer tx.Rollback()

	stopInfos := sdk.SpawnInfo{
		APITime:    time.Now(),
		RemoteTime: time.Now(),
		Message:    sdk.SpawnMsg{ID: sdk.MsgWorkflowNodeStop.ID, Args: []interface{}{u.Username}},
	}
	if errS := workflow.StopWorkflowNodeRun(db, store, p, *nodeRun, stopInfos, chEvent); errS != nil {
		chError <- sdk.WrapError(errS, "stopWorkflowNodeRunHandler> Unable to stop workflow node run")
		return
	}

	wr, errLw := workflow.LoadRun(tx, p.Key, workflowName, nodeRun.Number, workflow.LoadRunOptions{})
	if errLw != nil {
		chError <- sdk.WrapError(errLw, "stopWorkflowNodeRunHandler> Unable to load workflow run %s", workflowName)
		return
	}

	if errR := workflow.ResyncWorkflowRunStatus(tx, wr, chEvent); errR != nil {
		chError <- sdk.WrapError(errR, "stopWorkflowNodeRunHandler> Unable to resync workflow run status")
		return
	}

	if errC := tx.Commit(); errC != nil {
		chError <- sdk.WrapError(errC, "stopWorkflowNodeRunHandler> Unable to commit")
	}
}

func (api *API) getWorkflowNodeRunHandler() Handler {
	return func(ctx context.Context, w http.ResponseWriter, r *http.Request) error {
		vars := mux.Vars(r)
		key := vars["key"]
		name := vars["permWorkflowName"]
		number, err := requestVarInt(r, "number")
		if err != nil {
			return err
		}
		id, err := requestVarInt(r, "nodeRunID")
		if err != nil {
			return err
		}
		run, err := workflow.LoadNodeRun(api.mustDB(), key, name, number, id, workflow.LoadRunOptions{WithTests: true, WithArtifacts: true})
		if err != nil {
			return sdk.WrapError(err, "getWorkflowRunHandler> Unable to load last workflow run")
		}

		run.Translate(r.Header.Get("Accept-Language"))
		return WriteJSON(w, run, http.StatusOK)
	}
}

func (api *API) postWorkflowRunHandler() Handler {
	return func(ctx context.Context, w http.ResponseWriter, r *http.Request) error {
		vars := mux.Vars(r)
		key := vars["key"]
		name := vars["permWorkflowName"]

		p, errP := project.Load(api.mustDB(), api.Cache, key, getUser(ctx), project.LoadOptions.WithVariables, project.LoadOptions.WithFeatures, project.LoadOptions.WithPlatforms)
		if errP != nil {
			return sdk.WrapError(errP, "postWorkflowRunHandler> Cannot load project")
		}

		opts := &sdk.WorkflowRunPostHandlerOption{}
		if err := UnmarshalBody(r, opts); err != nil {
			return err
		}

		var lastRun *sdk.WorkflowRun
		var asCodeInfosMsg []sdk.Message
		if opts.Number != nil {
			var errlr error
			lastRun, errlr = workflow.LoadRun(api.mustDB(), key, name, *opts.Number, workflow.LoadRunOptions{})
			if errlr != nil {
				return sdk.WrapError(errlr, "postWorkflowRunHandler> Unable to load workflow run")
			}
		}

		var wf *sdk.Workflow
		if lastRun != nil {
			wf = &lastRun.Workflow
		} else {
			// Test workflow as code or not
			options := workflow.LoadOptions{
				OnlyRootNode: true,
				DeepPipeline: false,
			}
			var errW error
			wf, errW = workflow.Load(api.mustDB(), api.Cache, p, name, getUser(ctx), options)
			if errW != nil {
				return sdk.WrapError(errW, "postWorkflowRunHandler> Unable to load workflow %s", name)
			}

			enabled, has := p.Features[feature.FeatWorkflowAsCode]
			if wf.FromRepository != "" {
				if has && !enabled {
					return sdk.WrapError(sdk.ErrForbidden, "postWorkflowRunHandler> %s not allowed for project %s", feature.FeatWorkflowAsCode, p.Key)
				}
				proj, errp := project.Load(api.mustDB(), api.Cache, key, getUser(ctx),
					project.LoadOptions.WithGroups,
					project.LoadOptions.WithApplications,
					project.LoadOptions.WithEnvironments,
					project.LoadOptions.WithPipelines)

				if errp != nil {
					return sdk.WrapError(errp, "postWorkflowRunHandler> Cannot load project %s", key)
				}
				// Get workflow from repository
				var errCreate error
				asCodeInfosMsg, errCreate = workflow.CreateFromRepository(ctx, api.mustDB(), api.Cache, proj, wf, *opts, getUser(ctx), project.DecryptWithBuiltinKey)
				if errCreate != nil {
					return sdk.WrapError(errCreate, "postWorkflowRunHandler> Unable to get workflow from repository")
				}
			} else {
				var errl error
				options := workflow.LoadOptions{
					DeepPipeline: true,
					Base64Keys:   true,
				}
				wf, errl = workflow.Load(api.mustDB(), api.Cache, p, name, getUser(ctx), options)
				if errl != nil {
					return sdk.WrapError(errl, "postWorkflowRunHandler> Unable to load workflow %s/%s", key, name)
				}
			}
		}

		chanEvent := make(chan interface{}, 1)
		chanError := make(chan error, 1)

		go func() {
			defer func() {
				if r := recover(); r != nil {
					buf := make([]byte, 1<<16)
					runtime.Stack(buf, true)
					log.Error("[PANIC] workflow.startWorkflowRun> %s", string(buf))
				}
			}()

			startWorkflowRun(chanEvent, chanError, api.mustDB(), api.Cache, p, wf, lastRun, opts, getUser(ctx), asCodeInfosMsg)
		}()

		workflowRuns, workflowNodeRuns, workflowNodeJobRuns, err := workflow.GetWorkflowRunEventData(chanError, chanEvent, p.Key)
		if err != nil {
			return err
		}
		workflow.ResyncNodeRunsWithCommits(api.mustDB(), api.Cache, p, workflowNodeRuns)
		go workflow.SendEvent(api.mustDB(), workflowRuns, workflowNodeRuns, workflowNodeJobRuns, p.Key)

		// Purge workflow run
		go func() {
			defer func() {
				if r := recover(); r != nil {
					buf := make([]byte, 1<<16)
					runtime.Stack(buf, true)
					log.Error("[PANIC] workflow.PurgeWorkflowRun> %s", string(buf))
				}
			}()
			workflow.PurgeWorkflowRun(api.mustDB(), *wf)
		}()

		var wr *sdk.WorkflowRun
		if len(workflowRuns) > 0 {
			wr = &workflowRuns[0]
			wr.Translate(r.Header.Get("Accept-Language"))
		}
		return WriteJSON(w, wr, http.StatusAccepted)
	}
}

type workerOpts struct {
	wg             *sync.WaitGroup
	chanNodesToRun chan sdk.WorkflowNode
	chanNodeRun    chan bool
	chanError      chan error
	chanEvent      chan<- interface{}
}

func startWorkflowRun(chEvent chan<- interface{}, chError chan<- error, db *gorp.DbMap, store cache.Store, p *sdk.Project, wf *sdk.Workflow, lastRun *sdk.WorkflowRun, opts *sdk.WorkflowRunPostHandlerOption, u *sdk.User, asCodeInfos []sdk.Message) {
	const nbWorker int = 5
	defer close(chEvent)
	defer close(chError)
	errorOccured := false

	tx, errb := db.Begin()
	if errb != nil {
		chError <- sdk.WrapError(errb, "startWorkflowRun> Cannot start transaction")
	}
	defer tx.Rollback()

	//Run from hook
	if opts.Hook != nil {
		var errfh error
		_, errfh = workflow.RunFromHook(db, tx, store, p, wf, opts.Hook, chEvent, asCodeInfos)
		if errfh != nil {
			errorOccured = true
			chError <- sdk.WrapError(errfh, "startWorkflowRun> Unable to run workflow from hook")
		}
	} else {
		//Default manual run
		if opts.Manual == nil {
			opts.Manual = &sdk.WorkflowNodeRunManual{}
		}
		opts.Manual.User = *u
		//Copy the user but empty groups and permissions
		opts.Manual.User.Groups = nil
		opts.Manual.User.Permissions = sdk.UserPermissions{}

		fromNodes := []*sdk.WorkflowNode{}
		if len(opts.FromNodeIDs) > 0 {
			for _, fromNodeID := range opts.FromNodeIDs {
				fromNode := lastRun.Workflow.GetNode(fromNodeID)
				if fromNode == nil {
					errorOccured = true
					chError <- sdk.WrapError(sdk.ErrWorkflowNodeNotFound, "postWorkflowRunHandler> Payload: Unable to get node %d", fromNodeID)
				}
				fromNodes = append(fromNodes, fromNode)
			}
		} else {
			fromNodes = append(fromNodes, wf.Root)
		}

		var wg sync.WaitGroup
		workerOptions := &workerOpts{
			wg:             &wg,
			chanNodesToRun: make(chan sdk.WorkflowNode, nbWorker),
			chanNodeRun:    make(chan bool, nbWorker),
			chanError:      make(chan error, nbWorker),
			chanEvent:      chEvent,
		}
		wg.Add(len(fromNodes))
		for i := 0; i < nbWorker && i < len(fromNodes); i++ {
			optsCopy := sdk.WorkflowRunPostHandlerOption{
				FromNodeIDs: opts.FromNodeIDs,
				Number:      opts.Number,
			}
			if opts.Manual != nil {
				optsCopy.Manual = &sdk.WorkflowNodeRunManual{
					PipelineParameters: opts.Manual.PipelineParameters,
					User:               opts.Manual.User,
					Payload:            opts.Manual.Payload,
				}
			}
			if opts.Hook != nil {
				optsCopy.Hook = &sdk.WorkflowNodeRunHookEvent{
					Payload:              opts.Hook.Payload,
					WorkflowNodeHookUUID: opts.Hook.WorkflowNodeHookUUID,
				}
			}
			go runFromNode(db, store, optsCopy, p, wf, lastRun, u, workerOptions)
		}
		for _, fromNode := range fromNodes {
			workerOptions.chanNodesToRun <- *fromNode
		}
		close(workerOptions.chanNodesToRun)

		for i := 0; i < len(fromNodes); i++ {
			select {
			case <-workerOptions.chanNodeRun:
			case err := <-workerOptions.chanError:
				if err == nil {
					continue
				}
				if chError != nil {
					errorOccured = true
					chError <- err
				} else {
					log.Warning("postWorkflowRunHandler> Cannot run from node %v", err)
				}
			}
		}
		wg.Wait()

		if lastRun == nil {
			var errmr error
			_, errmr = workflow.ManualRun(db, tx, store, p, wf, opts.Manual, chEvent, asCodeInfos)
			if errmr != nil {
				errorOccured = true
				chError <- sdk.WrapError(errmr, "postWorkflowRunHandler> Unable to run workflow")
			}
		}
	}

	if !errorOccured {
		//Commit and return success
		if err := tx.Commit(); err != nil {
			chError <- sdk.WrapError(err, "postWorkflowRunHandler> Unable to commit transaction")
		}
	}
}

func runFromNode(db *gorp.DbMap, store cache.Store, opts sdk.WorkflowRunPostHandlerOption, p *sdk.Project, wf *sdk.Workflow, lastRun *sdk.WorkflowRun, u *sdk.User, workerOptions *workerOpts) {
	for fromNode := range workerOptions.chanNodesToRun {
		tx, errb := db.Begin()
		if errb != nil {
			workerOptions.chanError <- sdk.WrapError(errb, "runFromNode> Cannot start transaction")
			workerOptions.wg.Done()
			return
		}

		// Check Env Permission
		if fromNode.Context.Environment != nil {
			if !permission.AccessToEnvironment(p.Key, fromNode.Context.Environment.Name, u, permission.PermissionReadExecute) {
				workerOptions.chanError <- sdk.WrapError(sdk.ErrNoEnvExecution, "runFromNode> Not enough right to run on environment %s", fromNode.Context.Environment.Name)
				tx.Rollback()
				workerOptions.wg.Done()
				return
			}
		}

		//If payload is not set, keep the default payload
		if opts.Manual.Payload == interface{}(nil) {
			opts.Manual.Payload = fromNode.Context.DefaultPayload
		}

		//If PipelineParameters are not set, keep the default PipelineParameters
		if len(opts.Manual.PipelineParameters) == 0 {
			opts.Manual.PipelineParameters = fromNode.Context.DefaultPipelineParameters
		}
		log.Debug("Manual run: %+v", opts.Manual)

		//Manual run
		if lastRun != nil {
			_, errmr := workflow.ManualRunFromNode(db, tx, store, p, wf, lastRun.Number, opts.Manual, fromNode.ID, workerOptions.chanEvent)
			if errmr != nil {
				workerOptions.chanError <- sdk.WrapError(errmr, "runFromNode> Unable to run workflow from node")
				tx.Rollback()
				workerOptions.wg.Done()
				return
			}
		}
		workerOptions.chanNodeRun <- true

		if err := tx.Commit(); err != nil {
			workerOptions.chanError <- sdk.WrapError(err, "runFromNode> Unable to commit transaction")
			tx.Rollback()
			workerOptions.wg.Done()
			return
		}

		workerOptions.wg.Done()
	}
}

func (api *API) downloadworkflowArtifactDirectHandler() Handler {
	return func(ctx context.Context, w http.ResponseWriter, r *http.Request) error {
		vars := mux.Vars(r)
		hash := vars["hash"]

		art, err := workflow.LoadWorkfowArtifactByHash(api.mustDB(), hash)
		if err != nil {
			return sdk.WrapError(err, "downloadworkflowArtifactDirectHandler> Could not load artifact with hash %s", hash)
		}

		w.Header().Add("Content-Type", "application/octet-stream")
		w.Header().Add("Content-Disposition", fmt.Sprintf("attachment; filename=\"%s\"", art.Name))

		f, err := objectstore.Fetch(art)
		if err != nil {
			return sdk.WrapError(err, "downloadArtifactDirectHandler> Cannot fetch artifact")
		}

		if _, err := io.Copy(w, f); err != nil {
			_ = f.Close()
			return sdk.WrapError(err, "downloadPluginHandler> Cannot stream artifact")
		}

		if err := f.Close(); err != nil {
			return sdk.WrapError(err, "downloadPluginHandler> Cannot close artifact")
		}
		return nil
	}
}

func (api *API) getWorkflowNodeRunArtifactsHandler() Handler {
	return func(ctx context.Context, w http.ResponseWriter, r *http.Request) error {
		vars := mux.Vars(r)
		key := vars["key"]
		name := vars["permWorkflowName"]

		number, errNu := requestVarInt(r, "number")
		if errNu != nil {
			return sdk.WrapError(errNu, "getWorkflowJobArtifactsHandler> Invalid node job run ID")
		}

		id, errI := requestVarInt(r, "nodeRunID")
		if errI != nil {
			return sdk.WrapError(sdk.ErrInvalidID, "getWorkflowJobArtifactsHandler> Invalid node job run ID")
		}
		nodeRun, errR := workflow.LoadNodeRun(api.mustDB(), key, name, number, id, workflow.LoadRunOptions{WithArtifacts: true})
		if errR != nil {
			return sdk.WrapError(errR, "getWorkflowJobArtifactsHandler> Cannot load node run")
		}

		//Fetch artifacts
		for i := range nodeRun.Artifacts {
			a := &nodeRun.Artifacts[i]
			url, _ := objectstore.FetchTempURL(a)
			if url != "" {
				a.TempURL = url
			}
		}

		return WriteJSON(w, nodeRun.Artifacts, http.StatusOK)
	}
}

func (api *API) getDownloadArtifactHandler() Handler {
	return func(ctx context.Context, w http.ResponseWriter, r *http.Request) error {
		vars := mux.Vars(r)
		key := vars["key"]
		name := vars["permWorkflowName"]

		id, errI := requestVarInt(r, "artifactId")
		if errI != nil {
			return sdk.WrapError(sdk.ErrInvalidID, "getDownloadArtifactHandler> Invalid node job run ID")
		}

		proj, err := project.Load(api.mustDB(), api.Cache, key, getUser(ctx), project.LoadOptions.WithPlatforms)
		if err != nil {
			return sdk.WrapError(err, "getDownloadArtifactHandler> unable to load projet")
		}

		options := workflow.LoadOptions{
			WithoutNode: true,
		}
		work, errW := workflow.Load(api.mustDB(), api.Cache, proj, name, getUser(ctx), options)
		if errW != nil {
			return sdk.WrapError(errW, "getDownloadArtifactHandler> Cannot load workflow")
		}

		art, errA := workflow.LoadArtifactByIDs(api.mustDB(), work.ID, id)
		if errA != nil {
			return sdk.WrapError(errA, "getDownloadArtifactHandler> Cannot load artifacts")
		}

		w.Header().Add("Content-Type", "application/octet-stream")
		w.Header().Add("Content-Disposition", fmt.Sprintf("attachment; filename=\"%s\"", art.Name))

		f, err := objectstore.Fetch(art)
		if err != nil {
			_ = f.Close()
			return sdk.WrapError(err, "getDownloadArtifactHandler> Cannot fetch artifact")
		}

		if _, err := io.Copy(w, f); err != nil {
			_ = f.Close()
			return sdk.WrapError(err, "getDownloadArtifactHandler> Cannot stream artifact")
		}

		if err := f.Close(); err != nil {
			return sdk.WrapError(err, "getDownloadArtifactHandler> Cannot close artifact")
		}
		return nil
	}
}

func (api *API) getWorkflowRunArtifactsHandler() Handler {
	return func(ctx context.Context, w http.ResponseWriter, r *http.Request) error {
		vars := mux.Vars(r)
		key := vars["key"]
		name := vars["permWorkflowName"]

		number, errNu := requestVarInt(r, "number")
		if errNu != nil {
			return sdk.WrapError(errNu, "getWorkflowJobArtifactsHandler> Invalid node job run ID")
		}

		wr, errW := workflow.LoadRun(api.mustDB(), key, name, number, workflow.LoadRunOptions{WithArtifacts: true})
		if errW != nil {
			return errW
		}

		arts := []sdk.WorkflowNodeRunArtifact{}
		for _, runs := range wr.WorkflowNodeRuns {
			if len(runs) == 0 {
				continue
			}

			sort.Slice(runs, func(i, j int) bool {
				return runs[i].SubNumber > runs[j].SubNumber
			})

			wg := &sync.WaitGroup{}
			for i := range runs[0].Artifacts {
				wg.Add(1)
				go func(a *sdk.WorkflowNodeRunArtifact) {
					defer wg.Done()
					url, _ := objectstore.FetchTempURL(a)
					if url != "" {
						a.TempURL = url
					}
				}(&runs[0].Artifacts[i])
			}
			wg.Wait()
			arts = append(arts, runs[0].Artifacts...)
		}

		return WriteJSON(w, arts, http.StatusOK)
	}
}

func (api *API) getWorkflowNodeRunJobStepHandler() Handler {
	return func(ctx context.Context, w http.ResponseWriter, r *http.Request) error {
		vars := mux.Vars(r)
		projectKey := vars["key"]
		workflowName := vars["permWorkflowName"]
		number, errN := requestVarInt(r, "number")
		if errN != nil {
			return sdk.WrapError(errN, "getWorkflowNodeRunJobBuildLogsHandler> Number: invalid number")
		}
		nodeRunID, errNI := requestVarInt(r, "nodeRunID")
		if errNI != nil {
			return sdk.WrapError(errNI, "getWorkflowNodeRunJobBuildLogsHandler> id: invalid number")
		}
		runJobID, errJ := requestVarInt(r, "runJobId")
		if errJ != nil {
			return sdk.WrapError(errJ, "getWorkflowNodeRunJobBuildLogsHandler> runJobId: invalid number")
		}
		stepOrder, errS := requestVarInt(r, "stepOrder")
		if errS != nil {
			return sdk.WrapError(errS, "getWorkflowNodeRunJobBuildLogsHandler> stepOrder: invalid number")
		}

		// Check nodeRunID is link to workflow
		nodeRun, errNR := workflow.LoadNodeRun(api.mustDB(), projectKey, workflowName, number, nodeRunID, workflow.LoadRunOptions{})
		if errNR != nil {
			return sdk.WrapError(errNR, "getWorkflowNodeRunJobBuildLogsHandler> Cannot find nodeRun %d/%d for workflow %s in project %s", nodeRunID, number, workflowName, projectKey)
		}

		var stepStatus string
		// Find job/step in nodeRun
	stageLoop:
		for _, s := range nodeRun.Stages {
			for _, rj := range s.RunJobs {
				if rj.ID != runJobID {
					continue
				}
				ss := rj.Job.StepStatus
				for _, sss := range ss {
					if int64(sss.StepOrder) == stepOrder {
						stepStatus = sss.Status
						break
					}
				}
				break stageLoop
			}
		}

		if stepStatus == "" {
			return sdk.WrapError(sdk.ErrStepNotFound, "getWorkflowNodeRunJobStepHandler> Cannot find step %d on job %d in nodeRun %d/%d for workflow %s in project %s",
				stepOrder, runJobID, nodeRunID, number, workflowName, projectKey)
		}

		logs, errL := workflow.LoadStepLogs(api.mustDB(), runJobID, stepOrder)
		if errL != nil {
			return sdk.WrapError(errL, "getWorkflowNodeRunJobStepHandler> Cannot load log for runJob %d on step %d", runJobID, stepOrder)
		}

		ls := &sdk.Log{}
		if logs != nil {
			ls = logs
		}
		result := &sdk.BuildState{
			Status:   sdk.StatusFromString(stepStatus),
			StepLogs: *ls,
		}

		return WriteJSON(w, result, http.StatusOK)
	}
}

func (api *API) getWorkflowRunTagsHandler() Handler {
	return func(ctx context.Context, w http.ResponseWriter, r *http.Request) error {
		vars := mux.Vars(r)
		projectKey := vars["key"]
		workflowName := vars["permWorkflowName"]

		res, err := workflow.GetTagsAndValue(api.mustDB(), projectKey, workflowName)
		if err != nil {
			return sdk.WrapError(err, "getWorkflowRunTagsHandler> Error")
		}

		return WriteJSON(w, res, http.StatusOK)
	}
}<|MERGE_RESOLUTION|>--- conflicted
+++ resolved
@@ -259,17 +259,13 @@
 		if err != nil {
 			return err
 		}
-<<<<<<< HEAD
 
 		proj, err := project.Load(api.mustDB(), api.Cache, key, getUser(ctx), project.LoadOptions.WithPlatforms)
 		if err != nil {
 			return sdk.WrapError(err, "resyncWorkflowRunHandler> unable to load projet")
 		}
 
-		run, err := workflow.LoadRun(api.mustDB(), key, name, number, false)
-=======
 		run, err := workflow.LoadRun(api.mustDB(), key, name, number, workflow.LoadRunOptions{})
->>>>>>> d986645c
 		if err != nil {
 			return sdk.WrapError(err, "resyncWorkflowRunHandler> Unable to load last workflow run [%s/%d]", name, number)
 		}
