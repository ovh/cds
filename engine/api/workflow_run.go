--- conflicted
+++ resolved
@@ -227,16 +227,12 @@
 			return sdk.WrapError(sdk.ErrWrongRequest, "cannot num must be > %d, got %d", num, m.Num)
 		}
 
-<<<<<<< HEAD
-		p, err := project.Load(api.mustDB(), key)
-=======
-		proj, err := project.Load(ctx, api.mustDB(), key, project.LoadOptions.WithIntegrations)
->>>>>>> 0d1bd522
+		proj, err := project.Load(ctx, api.mustDB(), key)
 		if err != nil {
 			return sdk.WrapError(err, "unable to load projet")
 		}
 
-		projIdent := sdk.ProjectIdentifiers{ID: p.ID, Key: p.Key}
+		projIdent := sdk.ProjectIdentifiers{ID: proj.ID, Key: proj.Key}
 		options := workflow.LoadOptions{}
 		wf, err := workflow.Load(ctx, api.mustDB(), projIdent, name, options)
 		if err != nil {
@@ -369,13 +365,14 @@
 		if err != nil {
 			return sdk.WrapError(err, "unable to load project")
 		}
+		projIdent := sdk.ProjectIdentifiers{ID: proj.ID, Key: proj.Key}
 
 		report, err := stopWorkflowRun(ctx, api.mustDB, api.Cache, proj, run, getAPIConsumer(ctx), 0)
 		if err != nil {
 			return sdk.WrapError(err, "unable to stop workflow")
 		}
 
-		go WorkflowSendEvent(context.Background(), api.mustDB(), api.Cache, *proj, report)
+		go WorkflowSendEvent(context.Background(), api.mustDB(), api.Cache, projIdent, report)
 
 		go func(ID int64) {
 			wRun, err := workflow.LoadRunByID(api.mustDB(), ID, workflow.LoadRunOptions{DisableDetailledNodeRun: true})
@@ -386,7 +383,7 @@
 			// The function could be called with nil project so we need to test if project is not nil
 			if sdk.StatusIsTerminated(wRun.Status) && proj != nil {
 				wRun.LastExecution = time.Now()
-				if err := workflow.ResyncCommitStatus(context.Background(), api.mustDB(), api.Cache, *proj, wRun); err != nil {
+				if err := workflow.ResyncCommitStatus(context.Background(), api.mustDB(), api.Cache, projIdent, wRun); err != nil {
 					log.Error(ctx, "workflow.UpdateNodeJobRunStatus> %v", err)
 				}
 			}
@@ -410,6 +407,8 @@
 func stopWorkflowRun(ctx context.Context, dbFunc func() *gorp.DbMap, store cache.Store, p *sdk.Project,
 	run *sdk.WorkflowRun, ident sdk.Identifiable, parentWorkflowRunID int64) (*workflow.ProcessorReport, error) {
 	report := new(workflow.ProcessorReport)
+
+	projIdent := sdk.ProjectIdentifiers{ID: p.ID, Key: p.Key}
 
 	tx, err := dbFunc().Begin()
 	if err != nil {
@@ -502,7 +501,7 @@
 		if err != nil {
 			return nil, sdk.WithStack(err)
 		}
-		go WorkflowSendEvent(context.Background(), dbFunc(), store, *p, report)
+		go WorkflowSendEvent(context.Background(), dbFunc(), store, projIdent, report)
 	}
 
 	return report, nil
@@ -540,7 +539,8 @@
 	if err != nil {
 		return nil, sdk.WithStack(err)
 	}
-	go WorkflowSendEvent(context.Background(), dbFunc(), store, *parentProj, report)
+	projParentIdent := sdk.ProjectIdentifiers{ID: parentProj.ID, Key: parentProj.Key}
+	go WorkflowSendEvent(context.Background(), dbFunc(), store, projParentIdent, report)
 
 	return report, nil
 }
@@ -586,16 +586,12 @@
 			return err
 		}
 
-<<<<<<< HEAD
-		p, errP := project.Load(api.mustDB(), key, project.LoadOptions.WithIntegrations)
-=======
-		proj, errP := project.Load(ctx, api.mustDB(), key, project.LoadOptions.WithIntegrations)
->>>>>>> 0d1bd522
+		proj, errP := project.Load(ctx, api.mustDB(), key)
 		if errP != nil {
 			return sdk.WrapError(errP, "getWorkflowCommitsHandler> Unable to load project %s", key)
 		}
 
-		projIdent := sdk.ProjectIdentifiers{ID: p.ID, Key: p.Key}
+		projIdent := sdk.ProjectIdentifiers{ID: proj.ID, Key: proj.Key}
 		var wf *sdk.Workflow
 		wfRun, err := workflow.LoadRun(ctx, api.mustDB(), key, name, number, workflow.LoadRunOptions{DisableDetailledNodeRun: true})
 		if err != nil {
@@ -664,11 +660,7 @@
 		defer tx.Rollback() // nolint
 
 		log.Debug("getWorkflowCommitsHandler> VCSHash: %s VCSBranch: %s", wfNodeRun.VCSHash, wfNodeRun.VCSBranch)
-<<<<<<< HEAD
-		commits, _, err := workflow.GetNodeRunBuildCommits(ctx, api.mustDB(), api.Cache, projIdent, wf, nodeName, number, wfNodeRun, &app, &env)
-=======
-		commits, _, err := workflow.GetNodeRunBuildCommits(ctx, tx, api.Cache, *proj, wf, nodeName, number, wfNodeRun, &app, &env)
->>>>>>> 0d1bd522
+		commits, _, err := workflow.GetNodeRunBuildCommits(ctx, tx, api.Cache, projIdent, wf, nodeName, number, wfNodeRun, &app, &env)
 		if err != nil {
 			return sdk.WrapError(err, "unable to load commits")
 		}
@@ -695,10 +687,11 @@
 			return err
 		}
 
-		p, err := project.Load(ctx, api.mustDB(), key, project.LoadOptions.WithVariables)
+		p, err := project.Load(ctx, api.mustDB(), key, project.LoadOptions.WithVariables, project.LoadOptions.WithKeys, project.LoadOptions.WithIntegrations)
 		if err != nil {
 			return sdk.WrapError(err, "cannot load project")
 		}
+		projIdent := sdk.ProjectIdentifiers{ID: p.ID, Key: p.Key}
 
 		workflowRun, err := workflow.LoadRun(ctx, api.mustDB(), p.Key, workflowName, workflowRunNumber, workflow.LoadRunOptions{
 			WithDeleted: true,
@@ -726,7 +719,7 @@
 		}
 
 		sdk.GoRoutine(context.Background(), fmt.Sprintf("stopWorkflowNodeRunHandler-%d", workflowNodeRunID), func(ctx context.Context) {
-			WorkflowSendEvent(context.Background(), api.mustDB(), api.Cache, *p, r1)
+			WorkflowSendEvent(context.Background(), api.mustDB(), api.Cache, projIdent, r1)
 		})
 
 		tx, err := api.mustDB().Begin()
@@ -760,7 +753,7 @@
 		}
 
 		sdk.GoRoutine(context.Background(), fmt.Sprintf("stopWorkflowNodeRunHandler-%d-resync-run-%d", workflowNodeRunID, workflowRun.ID), func(ctx context.Context) {
-			WorkflowSendEvent(context.Background(), api.mustDB(), api.Cache, *p, r2)
+			WorkflowSendEvent(context.Background(), api.mustDB(), api.Cache, projIdent, r2)
 		})
 
 		go func(ID int64) {
@@ -772,7 +765,7 @@
 			//The function could be called with nil project so we need to test if project is not nil
 			if sdk.StatusIsTerminated(wRun.Status) && p != nil {
 				wRun.LastExecution = time.Now()
-				if err := workflow.ResyncCommitStatus(context.Background(), api.mustDB(), api.Cache, *p, wRun); err != nil {
+				if err := workflow.ResyncCommitStatus(context.Background(), api.mustDB(), api.Cache, projIdent, wRun); err != nil {
 					log.Error(ctx, "workflow.stopWorkflowNodeRun> %v", err)
 				}
 			}
@@ -824,22 +817,15 @@
 		telemetry.Record(api.Router.Background, api.Metrics.WorkflowRunStarted, 1)
 
 		// LOAD PROJECT
-<<<<<<< HEAD
-		_, next := observability.Span(ctx, "project.Load")
-		proj, errP := project.Load(api.mustDB(), key)
-=======
 		_, next := telemetry.Span(ctx, "project.Load")
-		p, errP := project.Load(ctx, api.mustDB(), key,
-			project.LoadOptions.WithVariables,
-			project.LoadOptions.WithIntegrations,
-		)
->>>>>>> 0d1bd522
+		p, errP := project.Load(ctx, api.mustDB(), key)
+
 		next()
 		if errP != nil {
 			return sdk.WrapError(errP, "cannot load project")
 		}
 
-		projIdent := sdk.ProjectIdentifiers{ID: proj.ID, Key: proj.Key}
+		projIdent := sdk.ProjectIdentifiers{ID: p.ID, Key: p.Key}
 		// GET BODY
 		opts := &sdk.WorkflowRunPostHandlerOption{}
 		if err := service.UnmarshalBody(r, opts); err != nil {
@@ -964,13 +950,10 @@
 	var asCodeInfosMsg []sdk.Message
 	report := new(workflow.ProcessorReport)
 
+	// Need variable/key/integration for run parameter process
 	p, err := project.Load(ctx, api.mustDB(), projKey,
 		project.LoadOptions.WithVariables,
 		project.LoadOptions.WithKeys,
-<<<<<<< HEAD
-		project.LoadOptions.WithFeatures(api.Cache),
-=======
->>>>>>> 0d1bd522
 		project.LoadOptions.WithIntegrations,
 	)
 	projIdent := sdk.ProjectIdentifiers{ID: p.ID, Key: p.Key}
@@ -981,7 +964,7 @@
 	}
 
 	defer func() {
-		go WorkflowSendEvent(context.Background(), api.mustDB(), api.Cache, *p, report)
+		go WorkflowSendEvent(context.Background(), api.mustDB(), api.Cache, projIdent, report)
 	}()
 
 	var workflowSecrets *workflow.PushSecrets
@@ -1067,40 +1050,15 @@
 			report.Merge(ctx, r)
 			return
 		}
-<<<<<<< HEAD
-
 	}
 
 	tx, err := api.mustDB().Begin()
-	if err != nil {
-		r := failInitWorkflowRun(ctx, api.mustDB(), wfRun, sdk.WrapError(err, "unable to start workflow %s/%s", p.Key, wf.Name))
-		report.Merge(ctx, r)
-		return
-	}
-
-	r, err := workflow.StartWorkflowRun(ctx, tx, api.Cache, *p, wfRun, opts, u, asCodeInfosMsg)
-	report.Merge(ctx, r)
-=======
-	}
-
-	tx, err := api.mustDB().Begin()
->>>>>>> 0d1bd522
 	if err != nil {
 		_ = tx.Rollback()
 		r := failInitWorkflowRun(ctx, api.mustDB(), wfRun, sdk.WrapError(err, "unable to start workflow %s/%s", p.Key, wf.Name))
 		report.Merge(ctx, r)
 		return
 	}
-	if err := tx.Commit(); err != nil {
-		_ = tx.Rollback()
-		r := failInitWorkflowRun(ctx, api.mustDB(), wfRun, sdk.WrapError(err, "unable to start workflow %s/%s", p.Key, wf.Name))
-		report.Merge(ctx, r)
-		return
-	}
-
-<<<<<<< HEAD
-	workflow.ResyncNodeRunsWithCommits(ctx, api.mustDB(), api.Cache, projIdent, report)
-=======
 	r, err := workflow.StartWorkflowRun(ctx, tx, api.Cache, *p, wfRun, opts, u, asCodeInfosMsg)
 	report.Merge(ctx, r)
 	if err != nil {
@@ -1115,8 +1073,7 @@
 		report.Merge(ctx, r)
 		return
 	}
-	workflow.ResyncNodeRunsWithCommits(ctx, api.mustDB(), api.Cache, *p, report)
->>>>>>> 0d1bd522
+	workflow.ResyncNodeRunsWithCommits(ctx, api.mustDB(), api.Cache, projIdent, report)
 
 	// Purge workflow run
 	sdk.GoRoutine(ctx, "workflow.PurgeWorkflowRun", func(ctx context.Context) {
@@ -1147,7 +1104,7 @@
 		if err != nil {
 			log.Error(ctx, "unable to update parent workflow run: %v", err)
 		}
-		go WorkflowSendEvent(context.Background(), api.mustDB(), api.Cache, *p, reportParent)
+		go WorkflowSendEvent(context.Background(), api.mustDB(), api.Cache, projIdent, reportParent)
 	}
 }
 
@@ -1280,122 +1237,6 @@
 
 	return nil
 }
-
-func saveWorkflowRunSecrets(ctx context.Context, db gorp.SqlExecutor, projID int64, wr sdk.WorkflowRun, secrets *workflow.PushSecrets) error {
-	// Get project secrets
-	p, err := project.LoadByID(db, projID, project.LoadOptions.WithVariablesWithClearPassword, project.LoadOptions.WithClearKeys)
-	if err != nil {
-		return err
-	}
-
-	// Filter on secret and keys
-	pv := sdk.VariablesFilter(p.Variables, sdk.SecretVariable, sdk.KeyVariable)
-	// Add prefix
-	pv = sdk.VariablesPrefix(pv, "cds.proj.")
-	for _, v := range pv {
-		wrSecret := sdk.WorkflowRunSecret{
-			WorkflowRunID: wr.ID,
-			Context:       "proj",
-			Name:          v.Name,
-			Value:         []byte(v.Value),
-		}
-		if err := workflow.InsertRunSecret(ctx, db, &wrSecret); err != nil {
-			return err
-		}
-	}
-
-	for _, k := range p.Keys {
-		wrSecret := sdk.WorkflowRunSecret{
-			WorkflowRunID: wr.ID,
-			Context:       "proj",
-			Name:          fmt.Sprintf("cds.key.%s.priv", k.Name),
-			Value:         []byte(k.Private),
-		}
-		if err := workflow.InsertRunSecret(ctx, db, &wrSecret); err != nil {
-			return err
-		}
-	}
-
-	// Find Needed Project Integrations
-	ppIDs := make(map[int64]string, 0)
-	for _, n := range wr.Workflow.WorkflowData.Array() {
-		if n.Context == nil || n.Context.ProjectIntegrationID == 0 {
-			continue
-		}
-		ppIDs[n.Context.ProjectIntegrationID] = ""
-	}
-	for ppID := range ppIDs {
-		projectIntegration, err := integration.LoadProjectIntegrationByIDWithClearPassword(db, ppID)
-		if err != nil {
-			return err
-		}
-		ppIDs[ppID] = projectIntegration.Name
-
-		// Project integration secret variable
-		for k, v := range projectIntegration.Config {
-			if v.Type != sdk.SecretVariable {
-				continue
-			}
-			wrSecret := sdk.WorkflowRunSecret{
-				WorkflowRunID: wr.ID,
-				Context:       fmt.Sprintf("integration:%d", ppID),
-				Name:          fmt.Sprintf("cds.integration.%s", k),
-				Value:         []byte(v.Value),
-			}
-			if err := workflow.InsertRunSecret(ctx, db, &wrSecret); err != nil {
-				return err
-			}
-
-		}
-	}
-
-	// Application secret
-	for id, variables := range secrets.ApplicationsSecrets {
-		// Filter to avoid getting cds.deployment variables
-		for _, v := range variables {
-			var wrSecret sdk.WorkflowRunSecret
-			switch {
-			case strings.HasPrefix(v.Name, "cds.app.") || strings.HasPrefix(v.Name, "cds.key."):
-				wrSecret = sdk.WorkflowRunSecret{
-					WorkflowRunID: wr.ID,
-					Context:       fmt.Sprintf("app:%d", id),
-					Name:          v.Name,
-					Value:         []byte(v.Value),
-				}
-			case strings.Contains(v.Name, ":cds.integration."):
-				piName := strings.SplitN(v.Name, ":", 2)
-				wrSecret = sdk.WorkflowRunSecret{
-					WorkflowRunID: wr.ID,
-					Context:       fmt.Sprintf("app:%d:integration:%s", id, piName[0]),
-					Name:          piName[1],
-					Value:         []byte(v.Value),
-				}
-			default:
-				continue
-			}
-			if err := workflow.InsertRunSecret(ctx, db, &wrSecret); err != nil {
-				return err
-			}
-		}
-	}
-
-	// Environment secret
-	for id, variables := range secrets.EnvironmentdSecrets {
-		for _, v := range variables {
-			wrSecret := sdk.WorkflowRunSecret{
-				WorkflowRunID: wr.ID,
-				Context:       fmt.Sprintf("env:%d", id),
-				Name:          v.Name,
-				Value:         []byte(v.Value),
-			}
-			if err := workflow.InsertRunSecret(ctx, db, &wrSecret); err != nil {
-				return err
-			}
-		}
-	}
-	return nil
-}
-
 func failInitWorkflowRun(ctx context.Context, db *gorp.DbMap, wfRun *sdk.WorkflowRun, err error) *workflow.ProcessorReport {
 	report := new(workflow.ProcessorReport)
 
@@ -1473,16 +1314,12 @@
 			return sdk.NewErrorFrom(sdk.ErrInvalidID, "invalid node job run ID")
 		}
 
-<<<<<<< HEAD
-		p, err := project.Load(api.mustDB(), key)
-=======
-		proj, err := project.Load(ctx, api.mustDB(), key, project.LoadOptions.WithIntegrations)
->>>>>>> 0d1bd522
+		proj, err := project.Load(ctx, api.mustDB(), key)
 		if err != nil {
 			return sdk.WrapError(err, "unable to load projet")
 		}
 
-		projIdent := sdk.ProjectIdentifiers{ID: p.ID, Key: p.Key}
+		projIdent := sdk.ProjectIdentifiers{ID: proj.ID, Key: proj.Key}
 		options := workflow.LoadOptions{}
 		work, err := workflow.Load(ctx, api.mustDB(), projIdent, name, options)
 		if err != nil {
@@ -1738,17 +1575,17 @@
 			return err
 		}
 
-		proj, err := project.Load(ctx, api.mustDB(), key, project.LoadOptions.WithVariables)
+		proj, err := project.Load(ctx, api.mustDB(), key)
 		if err != nil {
 			return sdk.WrapError(err, "cannot load project")
 		}
-
+		projIdent := sdk.ProjectIdentifiers{ID: proj.ID, Key: proj.Key}
 		wfr, err := workflow.LoadRun(ctx, api.mustDB(), key, name, number, workflow.LoadRunOptions{DisableDetailledNodeRun: true})
 		if err != nil {
 			return sdk.WrapError(err, "cannot load workflow run")
 		}
 
-		if err := workflow.ResyncCommitStatus(ctx, api.mustDB(), api.Cache, *proj, wfr); err != nil {
+		if err := workflow.ResyncCommitStatus(ctx, api.mustDB(), api.Cache, projIdent, wfr); err != nil {
 			return sdk.WrapError(err, "cannot resync workflow run commit status")
 		}
 
