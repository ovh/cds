--- conflicted
+++ resolved
@@ -697,21 +697,14 @@
 			return sdk.WrapError(err, "unable to stop workflow node run")
 		}
 
-<<<<<<< HEAD
 		go WorkflowSendEvent(context.Background(), api.mustDB(), api.Cache, *p, r1)
 
-=======
-		// Reload workflow run then resync its status
->>>>>>> c51b3b36
 		tx, err := api.mustDB().Begin()
 		if err != nil {
 			return sdk.WithStack(err)
 		}
 		defer tx.Rollback() // nolint
 
-<<<<<<< HEAD
-		r2, err := workflow.ResyncWorkflowRunStatus(ctx, tx, workflowRun)
-=======
 		workflowRun, err = workflow.LoadRun(ctx, tx, p.Key, workflowName, workflowRunNumber, workflow.LoadRunOptions{
 			WithDeleted: true,
 		})
@@ -719,9 +712,7 @@
 			return sdk.WrapError(err, "unable to load workflow run with number %d for workflow %s", workflowRunNumber, workflowName)
 		}
 
-		r1, err := workflow.ResyncWorkflowRunStatus(ctx, tx, workflowRun)
-		report.Merge(ctx, r1)
->>>>>>> c51b3b36
+		r2, err := workflow.ResyncWorkflowRunStatus(ctx, tx, workflowRun)
 		if err != nil {
 			return sdk.WrapError(err, "unable to resync workflow run status")
 		}
