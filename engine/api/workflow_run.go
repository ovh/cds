package api

import (
	"context"
	"fmt"
	"io"
	"net/http"
	"runtime"
	"sort"
	"strconv"
	"sync"
	"time"

	"github.com/go-gorp/gorp"
	"github.com/gorilla/mux"

	"github.com/ovh/cds/engine/api/cache"
	"github.com/ovh/cds/engine/api/feature"
	"github.com/ovh/cds/engine/api/objectstore"
	"github.com/ovh/cds/engine/api/permission"
	"github.com/ovh/cds/engine/api/project"
	"github.com/ovh/cds/engine/api/tracing"
	"github.com/ovh/cds/engine/api/workflow"
	"github.com/ovh/cds/sdk"
	"github.com/ovh/cds/sdk/log"
)

const (
	rangeMax     = 50
	defaultLimit = 10
)

func (api *API) searchWorkflowRun(ctx context.Context, w http.ResponseWriter, r *http.Request, vars map[string]string, route, key, name string) error {
	// About pagination: [FR] http://blog.octo.com/designer-une-api-rest/#pagination
	var limit, offset int

	offsetS := r.FormValue("offset")
	var errAtoi error
	if offsetS != "" {
		offset, errAtoi = strconv.Atoi(offsetS)
		if errAtoi != nil {
			return sdk.ErrWrongRequest
		}
	}
	limitS := r.FormValue("limit")
	if limitS != "" {
		limit, errAtoi = strconv.Atoi(limitS)
		if errAtoi != nil {
			return sdk.ErrWrongRequest
		}
	}

	if offset < 0 {
		offset = 0
	}
	if limit == 0 {
		limit = defaultLimit
	}

	//Parse all form values
	mapFilters := map[string]string{}
	for k := range r.Form {
		if k != "offset" && k != "limit" && k != "workflow" {
			mapFilters[k] = r.FormValue(k)
		}
	}

	//Maximim range is set to 50
	w.Header().Add("Accept-Range", "run 50")
	if limit-offset > rangeMax {
		return sdk.WrapError(sdk.ErrWrongRequest, "searchWorkflowRun> Requested range %d not allowed", (limit - offset))
	}

	runs, offset, limit, count, err := workflow.LoadRuns(api.mustDB(), key, name, offset, limit, mapFilters)
	if err != nil {
		return sdk.WrapError(err, "searchWorkflowRun> Unable to load workflow runs")
	}

	if offset > count {
		return sdk.WrapError(sdk.ErrWrongRequest, "searchWorkflowRun> Requested range %d not allowed", (limit - offset))
	}

	code := http.StatusOK

	//RFC5988: Link : <https://api.fakecompany.com/v1/orders?range=0-7>; rel="first", <https://api.fakecompany.com/v1/orders?range=40-47>; rel="prev", <https://api.fakecompany.com/v1/orders?range=56-64>; rel="next", <https://api.fakecompany.com/v1/orders?range=968-975>; rel="last"
	if len(runs) < count {
		baseLinkURL := api.Router.URL + route
		code = http.StatusPartialContent

		//First page
		firstLimit := limit - offset
		if firstLimit > count {
			firstLimit = count
		}
		firstLink := fmt.Sprintf(`<%s?offset=0&limit=%d>; rel="first"`, baseLinkURL, firstLimit)
		link := firstLink

		//Prev page
		if offset != 0 {
			prevOffset := offset - (limit - offset)
			prevLimit := offset
			if prevOffset < 0 {
				prevOffset = 0
			}
			prevLink := fmt.Sprintf(`<%s?offset=%d&limit=%d>; rel="prev"`, baseLinkURL, prevOffset, prevLimit)
			link = link + ", " + prevLink
		}

		//Next page
		if limit < count {
			nextOffset := limit
			nextLimit := limit + (limit - offset)

			if nextLimit >= count {
				nextLimit = count
			}

			nextLink := fmt.Sprintf(`<%s?offset=%d&limit=%d>; rel="next"`, baseLinkURL, nextOffset, nextLimit)
			link = link + ", " + nextLink
		}

		//Last page
		lastOffset := count - (limit - offset)
		if lastOffset < 0 {
			lastOffset = 0
		}
		lastLimit := count
		lastLink := fmt.Sprintf(`<%s?offset=%d&limit=%d>; rel="last"`, baseLinkURL, lastOffset, lastLimit)
		link = link + ", " + lastLink

		w.Header().Add("Link", link)
	}

	w.Header().Add("Content-Range", fmt.Sprintf("%d-%d/%d", offset, limit, count))

	for i := range runs {
		runs[i].Translate(r.Header.Get("Accept-Language"))
	}

	// Return empty array instead of nil
	if runs == nil {
		runs = []sdk.WorkflowRun{}
	}
	return WriteJSON(w, runs, code)
}

func (api *API) getWorkflowAllRunsHandler() Handler {
	return func(ctx context.Context, w http.ResponseWriter, r *http.Request) error {
		vars := mux.Vars(r)
		key := vars["permProjectKey"]
		name := r.FormValue("workflow")
		route := api.Router.GetRoute("GET", api.getWorkflowAllRunsHandler, map[string]string{
			"permProjectKey": key,
		})
		return api.searchWorkflowRun(ctx, w, r, vars, route, key, name)
	}
}

func (api *API) getWorkflowRunsHandler() Handler {
	return func(ctx context.Context, w http.ResponseWriter, r *http.Request) error {
		vars := mux.Vars(r)
		key := vars["key"]
		name := vars["permWorkflowName"]
		route := api.Router.GetRoute("GET", api.getWorkflowRunsHandler, map[string]string{
			"key":          key,
			"workflowName": name,
		})
		return api.searchWorkflowRun(ctx, w, r, vars, route, key, name)
	}
}

// getWorkflowRunNumHandler returns the last run number for the given workflow
func (api *API) getWorkflowRunNumHandler() Handler {
	return func(ctx context.Context, w http.ResponseWriter, r *http.Request) error {
		vars := mux.Vars(r)
		key := vars["key"]
		name := vars["permWorkflowName"]

		num, err := workflow.LoadCurrentRunNum(api.mustDB(), key, name)
		if err != nil {
			return sdk.WrapError(err, "getWorkflowRunNumHandler> Cannot load current run num")
		}

		return WriteJSON(w, sdk.WorkflowRunNumber{Num: num}, http.StatusOK)
	}
}

// postWorkflowRunNumHandler updates the current run number for the given workflow
func (api *API) postWorkflowRunNumHandler() Handler {
	return func(ctx context.Context, w http.ResponseWriter, r *http.Request) error {
		vars := mux.Vars(r)
		key := vars["key"]
		name := vars["permWorkflowName"]

		m := struct {
			Num int64 `json:"num"`
		}{}

		if err := UnmarshalBody(r, &m); err != nil {
			return sdk.WrapError(err, "postWorkflowRunNumHandler>")
		}

		num, err := workflow.LoadCurrentRunNum(api.mustDB(), key, name)
		if err != nil {
			return sdk.WrapError(err, "postWorkflowRunNumHandler> Cannot load current run num")
		}

		if m.Num < num {
			return sdk.WrapError(sdk.ErrWrongRequest, "postWorkflowRunNumHandler> Cannot num must be > %d, got %d", num, m.Num)
		}

		options := workflow.LoadOptions{
			WithoutNode: true,
		}
		wf, errW := workflow.Load(api.mustDB(), api.Cache, key, name, getUser(ctx), options)
		if errW != nil {
			return sdk.WrapError(errW, "postWorkflowRunNumHandler > Cannot load workflow")
		}

		var errDb error
		if num == 0 {
			errDb = workflow.InsertRunNum(api.mustDB(), wf, m.Num)
		} else {
			errDb = workflow.UpdateRunNum(api.mustDB(), wf, m.Num)
		}

		if errDb != nil {
			return sdk.WrapError(errDb, "postWorkflowRunNumHandler> ")
		}

		return WriteJSON(w, m, http.StatusOK)
	}
}

func (api *API) getLatestWorkflowRunHandler() Handler {
	return func(ctx context.Context, w http.ResponseWriter, r *http.Request) error {
		vars := mux.Vars(r)
		key := vars["key"]
		name := vars["permWorkflowName"]
		run, err := workflow.LoadLastRun(api.mustDB(), key, name, workflow.LoadRunOptions{WithArtifacts: true})
		if err != nil {
			return sdk.WrapError(err, "getLatestWorkflowRunHandler> Unable to load last workflow run")
		}
		run.Translate(r.Header.Get("Accept-Language"))
		return WriteJSON(w, run, http.StatusOK)
	}
}

func (api *API) resyncWorkflowRunHandler() Handler {
	return func(ctx context.Context, w http.ResponseWriter, r *http.Request) error {
		vars := mux.Vars(r)
		key := vars["key"]
		name := vars["permWorkflowName"]
		number, err := requestVarInt(r, "number")
		if err != nil {
			return err
		}
		run, err := workflow.LoadRun(api.mustDB(), key, name, number, workflow.LoadRunOptions{})
		if err != nil {
			return sdk.WrapError(err, "resyncWorkflowRunHandler> Unable to load last workflow run [%s/%d]", name, number)
		}

		tx, errT := api.mustDB().Begin()
		if errT != nil {
			return sdk.WrapError(errT, "resyncWorkflowRunHandler> Cannot start transaction")
		}

		if err := workflow.Resync(tx, api.Cache, run, getUser(ctx)); err != nil {
			return sdk.WrapError(err, "resyncWorkflowRunHandler> Cannot resync pipelines")
		}

		if err := tx.Commit(); err != nil {
			return sdk.WrapError(err, "resyncWorkflowRunHandler> Cannot commit transaction")
		}
		return WriteJSON(w, run, http.StatusOK)
	}
}

func (api *API) getWorkflowRunHandler() Handler {
	return func(ctx context.Context, w http.ResponseWriter, r *http.Request) error {
		vars := mux.Vars(r)
		key := vars["key"]
		name := vars["permWorkflowName"]
		number, err := requestVarInt(r, "number")
		if err != nil {
			return err
		}
		run, err := workflow.LoadRun(api.mustDB(), key, name, number, workflow.LoadRunOptions{WithArtifacts: true, WithLightTests: true})
		if err != nil {
			return sdk.WrapError(err, "getWorkflowRunHandler> Unable to load workflow %s run number %d", name, number)
		}
		run.Translate(r.Header.Get("Accept-Language"))
		return WriteJSON(w, run, http.StatusOK)
	}
}

func (api *API) stopWorkflowRunHandler() Handler {
	return func(ctx context.Context, w http.ResponseWriter, r *http.Request) error {
		vars := mux.Vars(r)
		key := vars["key"]
		name := vars["permWorkflowName"]
		number, err := requestVarInt(r, "number")
		if err != nil {
			return err
		}

		run, errL := workflow.LoadRun(api.mustDB(), key, name, number, workflow.LoadRunOptions{})
		if errL != nil {
			return sdk.WrapError(errL, "stopWorkflowRunHandler> Unable to load last workflow run")
		}

		proj, errP := project.Load(api.mustDB(), api.Cache, key, getUser(ctx))
		if errP != nil {
			return sdk.WrapError(errP, "stopWorkflowRunHandler> Unable to load project")
		}

		chanEvent := make(chan interface{}, 1)
		chanError := make(chan error, 1)

		go stopWorkflowRun(ctx, chanEvent, chanError, api.mustDB(), api.Cache, proj, run, getUser(ctx))

		workflowRuns, workflowNodeRuns, workflowNodeJobRuns, err := workflow.GetWorkflowRunEventData(chanError, chanEvent, proj.Key)
		if err != nil {
			return err
		}
		go workflow.SendEvent(api.mustDB(), workflowRuns, workflowNodeRuns, workflowNodeJobRuns, proj.Key)

		return WriteJSON(w, run, http.StatusOK)
	}
}

func stopWorkflowRun(ctx context.Context, chEvent chan<- interface{}, chError chan<- error, db *gorp.DbMap, store cache.Store, p *sdk.Project, run *sdk.WorkflowRun, u *sdk.User) {
	defer close(chEvent)
	defer close(chError)

	tx, errTx := db.Begin()
	if errTx != nil {
		chError <- sdk.WrapError(errTx, "stopWorkflowRunHandler> Unable to create transaction")
	}
	defer tx.Rollback()

	spwnMsg := sdk.SpawnMsg{ID: sdk.MsgWorkflowNodeStop.ID, Args: []interface{}{u.Username}}

	stopInfos := sdk.SpawnInfo{
		APITime:    time.Now(),
		RemoteTime: time.Now(),
		Message:    spwnMsg,
	}

	workflow.AddWorkflowRunInfo(run, false, spwnMsg)

	for _, wn := range run.WorkflowNodeRuns {
		for _, wnr := range wn {
			if wnr.SubNumber != run.LastSubNumber || (wnr.Status == sdk.StatusSuccess.String() ||
				wnr.Status == sdk.StatusFail.String() || wnr.Status == sdk.StatusSkipped.String()) {
				log.Debug("stopWorkflowRunHandler> cannot stop this workflow node run with current status %s", wnr.Status)
				continue
			}

			if errS := workflow.StopWorkflowNodeRun(ctx, db, store, p, wnr, stopInfos, chEvent); errS != nil {
				chError <- sdk.WrapError(errS, "stopWorkflowRunHandler> Unable to stop workflow node run %d", wnr.ID)
				tx.Rollback()
			}
			wnr.Status = sdk.StatusStopped.String()
		}
	}

	run.LastExecution = time.Now()
	run.Status = sdk.StatusStopped.String()
	if errU := workflow.UpdateWorkflowRun(ctx, tx, run); errU != nil {
		chError <- sdk.WrapError(errU, "stopWorkflowRunHandler> Unable to update workflow run %d", run.ID)
		return
	}
	chEvent <- *run

	if err := tx.Commit(); err != nil {
		chError <- sdk.WrapError(err, "stopWorkflowRunHandler> Cannot commit transaction")
		return
	}
}

func (api *API) getWorkflowNodeRunHistoryHandler() Handler {
	return func(ctx context.Context, w http.ResponseWriter, r *http.Request) error {
		vars := mux.Vars(r)
		key := vars["key"]
		name := vars["permWorkflowName"]
		number, err := requestVarInt(r, "number")
		if err != nil {
			return err
		}
		nodeID, err := requestVarInt(r, "nodeID")
		if err != nil {
			return err
		}

		run, errR := workflow.LoadRun(api.mustDB(), key, name, number, workflow.LoadRunOptions{})
		if errR != nil {
			return sdk.WrapError(errR, "getWorkflowNodeRunHistoryHandler")
		}

		nodeRuns, ok := run.WorkflowNodeRuns[nodeID]
		if !ok {
			return sdk.WrapError(sdk.ErrWorkflowNodeNotFound, "getWorkflowNodeRunHistoryHandler")
		}
		return WriteJSON(w, nodeRuns, http.StatusOK)
	}
}

func (api *API) getWorkflowCommitsHandler() Handler {
	return func(ctx context.Context, w http.ResponseWriter, r *http.Request) error {
		vars := mux.Vars(r)
		key := vars["key"]
		name := vars["permWorkflowName"]
		nodeName := vars["nodeName"]
		branch := FormString(r, "branch")
		hash := FormString(r, "hash")
		number, err := requestVarInt(r, "number")
		if err != nil {
			return err
		}

		proj, errP := project.Load(api.mustDB(), api.Cache, key, getUser(ctx))
		if errP != nil {
			return sdk.WrapError(errP, "getWorkflowCommitsHandler> Unable to load project %s", key)
		}

		wf, errW := workflow.Load(api.mustDB(), api.Cache, key, name, getUser(ctx), workflow.LoadOptions{})
		if errW != nil {
			return sdk.WrapError(errW, "getWorkflowCommitsHandler> Unable to load workflow %s", name)
		}

		var errCtx error
		var nodeCtx *sdk.WorkflowNodeContext
		var wNode *sdk.WorkflowNode
		wfRun, errW := workflow.LoadRun(api.mustDB(), key, name, number, workflow.LoadRunOptions{})
		if errW == nil {
			wNode = wfRun.Workflow.GetNodeByName(nodeName)
		}

		if wNode == nil || errW != nil {
			nodeCtx, errCtx = workflow.LoadNodeContextByNodeName(api.mustDB(), api.Cache, proj, getUser(ctx), name, nodeName, workflow.LoadOptions{})
			if errCtx != nil {
				return sdk.WrapError(errCtx, "getWorkflowCommitsHandler> Unable to load workflow node context")
			}
		} else if wNode != nil {
			nodeCtx = wNode.Context
		} else {
			return sdk.WrapError(errW, "getWorkflowCommitsHandler> Unable to load workflow node run")
		}

		if nodeCtx == nil || nodeCtx.Application == nil {
			return WriteJSON(w, []sdk.VCSCommit{}, http.StatusOK)
		}

		if wfRun == nil {
			wfRun = &sdk.WorkflowRun{Number: number}
		}
		wfNodeRun := &sdk.WorkflowNodeRun{}
		if branch != "" {
			wfNodeRun.VCSBranch = branch
		}
		if hash != "" {
			wfNodeRun.VCSHash = hash
		} else if wNode != nil && errW == nil {
			// Find hash and branch of ancestor node run
			nodeIDsAncestors := wNode.Ancestors(&wfRun.Workflow, false)
			for _, ancestorID := range nodeIDsAncestors {
				if wfRun.WorkflowNodeRuns[ancestorID][0].VCSRepository == nodeCtx.Application.RepositoryFullname {
					wfNodeRun.VCSHash = wfRun.WorkflowNodeRuns[ancestorID][0].VCSHash
					wfNodeRun.VCSBranch = wfRun.WorkflowNodeRuns[ancestorID][0].VCSBranch
					break
				}
			}
		}

		commits, _, errC := workflow.GetNodeRunBuildCommits(api.mustDB(), api.Cache, proj, wf, nodeName, wfRun.Number, wfNodeRun, nodeCtx.Application, nodeCtx.Environment)
		if errC != nil {
			return sdk.WrapError(errC, "getWorkflowCommitsHandler> Unable to load commits")
		}

		return WriteJSON(w, commits, http.StatusOK)
	}
}

func (api *API) stopWorkflowNodeRunHandler() Handler {
	return func(ctx context.Context, w http.ResponseWriter, r *http.Request) error {
		vars := mux.Vars(r)
		key := vars["key"]
		name := vars["permWorkflowName"]
		number, err := requestVarInt(r, "number")
		if err != nil {
			return err
		}
		id, err := requestVarInt(r, "nodeRunID")
		if err != nil {
			return err
		}

		p, errP := project.Load(api.mustDB(), api.Cache, key, getUser(ctx), project.LoadOptions.WithVariables)
		if errP != nil {
			return sdk.WrapError(errP, "stopWorkflowNodeRunHandler> Cannot load project")
		}

		// Load node run
		nodeRun, err := workflow.LoadNodeRun(api.mustDB(), key, name, number, id, workflow.LoadRunOptions{})
		if err != nil {
			return sdk.WrapError(err, "stopWorkflowNodeRunHandler> Unable to load last workflow run")
		}

		chanEvent := make(chan interface{}, 1)
		chanError := make(chan error, 1)

		go stopWorkflowNodeRun(ctx, chanEvent, chanError, api.mustDB(), api.Cache, p, nodeRun, name, getUser(ctx))

		workflowRuns, workflowNodeRuns, workflowNodeJobRuns, err := workflow.GetWorkflowRunEventData(chanError, chanEvent, p.Key)
		if err != nil {
			return err
		}
		go workflow.SendEvent(api.mustDB(), workflowRuns, workflowNodeRuns, workflowNodeJobRuns, p.Key)

		return WriteJSON(w, nodeRun, http.StatusOK)
	}
}

func stopWorkflowNodeRun(ctx context.Context, chEvent chan<- interface{}, chError chan<- error, db *gorp.DbMap, store cache.Store, p *sdk.Project, nodeRun *sdk.WorkflowNodeRun, workflowName string, u *sdk.User) {
	defer close(chEvent)
	defer close(chError)

	tx, errTx := db.Begin()
	if errTx != nil {
		chError <- sdk.WrapError(errTx, "stopWorkflowNodeRunHandler> Unable to create transaction")
		return
	}
	defer tx.Rollback()

	stopInfos := sdk.SpawnInfo{
		APITime:    time.Now(),
		RemoteTime: time.Now(),
		Message:    sdk.SpawnMsg{ID: sdk.MsgWorkflowNodeStop.ID, Args: []interface{}{u.Username}},
	}
	if errS := workflow.StopWorkflowNodeRun(ctx, db, store, p, *nodeRun, stopInfos, chEvent); errS != nil {
		chError <- sdk.WrapError(errS, "stopWorkflowNodeRunHandler> Unable to stop workflow node run")
		return
	}

	wr, errLw := workflow.LoadRun(tx, p.Key, workflowName, nodeRun.Number, workflow.LoadRunOptions{})
	if errLw != nil {
		chError <- sdk.WrapError(errLw, "stopWorkflowNodeRunHandler> Unable to load workflow run %s", workflowName)
		return
	}

	if errR := workflow.ResyncWorkflowRunStatus(tx, wr, chEvent); errR != nil {
		chError <- sdk.WrapError(errR, "stopWorkflowNodeRunHandler> Unable to resync workflow run status")
		return
	}

	if errC := tx.Commit(); errC != nil {
		chError <- sdk.WrapError(errC, "stopWorkflowNodeRunHandler> Unable to commit")
	}
}

func (api *API) getWorkflowNodeRunHandler() Handler {
	return func(ctx context.Context, w http.ResponseWriter, r *http.Request) error {
		vars := mux.Vars(r)
		key := vars["key"]
		name := vars["permWorkflowName"]
		number, err := requestVarInt(r, "number")
		if err != nil {
			return err
		}
		id, err := requestVarInt(r, "nodeRunID")
		if err != nil {
			return err
		}
		run, err := workflow.LoadNodeRun(api.mustDB(), key, name, number, id, workflow.LoadRunOptions{WithTests: true, WithArtifacts: true})
		if err != nil {
			return sdk.WrapError(err, "getWorkflowRunHandler> Unable to load last workflow run")
		}

		run.Translate(r.Header.Get("Accept-Language"))
		return WriteJSON(w, run, http.StatusOK)
	}
}

func (api *API) postWorkflowRunHandler() Handler {
	return func(ctx context.Context, w http.ResponseWriter, r *http.Request) error {
		vars := mux.Vars(r)
		key := vars["key"]
		name := vars["permWorkflowName"]
		u := getUser(ctx)

		p, errP := project.Load(api.mustDB(), api.Cache, key, u, project.LoadOptions.WithVariables, project.LoadOptions.WithFeatures)
		if errP != nil {
			return sdk.WrapError(errP, "postWorkflowRunHandler> Cannot load project")
		}

		opts := &sdk.WorkflowRunPostHandlerOption{}
		if err := UnmarshalBody(r, opts); err != nil {
			return err
		}

		var lastRun *sdk.WorkflowRun
		var asCodeInfosMsg []sdk.Message
		if opts.Number != nil {
			var errlr error
			lastRun, errlr = workflow.LoadRun(api.mustDB(), key, name, *opts.Number, workflow.LoadRunOptions{})
			if errlr != nil {
				return sdk.WrapError(errlr, "postWorkflowRunHandler> Unable to load workflow run")
			}
		}

		var wf *sdk.Workflow
		if lastRun != nil {
			wf = &lastRun.Workflow
		} else {
			// Test workflow as code or not
			options := workflow.LoadOptions{
				OnlyRootNode: true,
				DeepPipeline: false,
			}
			var errW error
			wf, errW = workflow.Load(api.mustDB(), api.Cache, key, name, u, options)
			if errW != nil {
				return sdk.WrapError(errW, "postWorkflowRunHandler> Unable to load workflow %s", name)
			}

			enabled, has := p.Features[feature.FeatWorkflowAsCode]
			if wf.FromRepository != "" {
				if has && !enabled {
					return sdk.WrapError(sdk.ErrForbidden, "postWorkflowRunHandler> %s not allowed for project %s", feature.FeatWorkflowAsCode, p.Key)
				}
				proj, errp := project.Load(api.mustDB(), api.Cache, key, u,
					project.LoadOptions.WithGroups,
					project.LoadOptions.WithApplications,
					project.LoadOptions.WithEnvironments,
					project.LoadOptions.WithPipelines)

				if errp != nil {
					return sdk.WrapError(errp, "postWorkflowRunHandler> Cannot load project %s", key)
				}
				// Get workflow from repository
				var errCreate error
				asCodeInfosMsg, errCreate = workflow.CreateFromRepository(ctx, api.mustDB(), api.Cache, proj, wf, *opts, u, project.DecryptWithBuiltinKey)
				if errCreate != nil {
					return sdk.WrapError(errCreate, "postWorkflowRunHandler> Unable to get workflow from repository")
				}
			} else {
				var errl error
				options := workflow.LoadOptions{
					DeepPipeline: true,
					Base64Keys:   true,
				}
				wf, errl = workflow.Load(api.mustDB(), api.Cache, key, name, u, options)
				if errl != nil {
					return sdk.WrapError(errl, "postWorkflowRunHandler> Unable to load workflow %s/%s", key, name)
				}
			}
		}

		chanEvent := make(chan interface{}, 1)
		chanError := make(chan error, 1)

		go func() {
			defer func() {
				if r := recover(); r != nil {
					buf := make([]byte, 1<<16)
					runtime.Stack(buf, true)
					log.Error("[PANIC] workflow.startWorkflowRun> %s", string(buf))
				}
			}()

<<<<<<< HEAD
			startWorkflowRun(ctx, chanEvent, chanError, api.mustDB(), api.Cache, p, wf, lastRun, opts, getUser(ctx), asCodeInfosMsg)
=======
			startWorkflowRun(chanEvent, chanError, api.mustDB(), api.Cache, p, wf, lastRun, opts, u, asCodeInfosMsg)
>>>>>>> 1cadb337
		}()

		workflowRuns, workflowNodeRuns, workflowNodeJobRuns, err := workflow.GetWorkflowRunEventData(chanError, chanEvent, p.Key)
		if err != nil {
			return err
		}
		workflow.ResyncNodeRunsWithCommits(api.mustDB(), api.Cache, p, workflowNodeRuns)
		go workflow.SendEvent(api.mustDB(), workflowRuns, workflowNodeRuns, workflowNodeJobRuns, p.Key)

		// Purge workflow run
		go func() {
			defer func() {
				if r := recover(); r != nil {
					buf := make([]byte, 1<<16)
					runtime.Stack(buf, true)
					log.Error("[PANIC] workflow.PurgeWorkflowRun> %s", string(buf))
				}
			}()
			workflow.PurgeWorkflowRun(api.mustDB(), *wf)
		}()

		var wr *sdk.WorkflowRun
		if len(workflowRuns) > 0 {
			wr = &workflowRuns[0]
			wr.Translate(r.Header.Get("Accept-Language"))
		}
		return WriteJSON(w, wr, http.StatusAccepted)
	}
}

type workerOpts struct {
	wg             *sync.WaitGroup
	chanNodesToRun chan sdk.WorkflowNode
	chanNodeRun    chan bool
	chanError      chan error
	chanEvent      chan<- interface{}
}

func startWorkflowRun(ctx context.Context, chEvent chan<- interface{}, chError chan<- error, db *gorp.DbMap, store cache.Store, p *sdk.Project, wf *sdk.Workflow, lastRun *sdk.WorkflowRun, opts *sdk.WorkflowRunPostHandlerOption, u *sdk.User, asCodeInfos []sdk.Message) {
	const nbWorker int = 5
	defer close(chEvent)
	defer close(chError)
	errorOccured := false

	tx, errb := db.Begin()
	if errb != nil {
		chError <- sdk.WrapError(errb, "startWorkflowRun> Cannot start transaction")
	}
	defer tx.Rollback()

	//Run from hook
	if opts.Hook != nil {
		var errfh error
		_, errfh = workflow.RunFromHook(ctx, db, tx, store, p, wf, opts.Hook, chEvent, asCodeInfos)
		if errfh != nil {
			errorOccured = true
			chError <- sdk.WrapError(errfh, "startWorkflowRun> Unable to run workflow from hook")
		}
	} else {
		//Default manual run
		if opts.Manual == nil {
			opts.Manual = &sdk.WorkflowNodeRunManual{}
		}
		opts.Manual.User = *u
		//Copy the user but empty groups and permissions
		opts.Manual.User.Groups = nil
		//Clean all permissions except for environments
		opts.Manual.User.Permissions = sdk.UserPermissions{
			EnvironmentsPerm: opts.Manual.User.Permissions.EnvironmentsPerm,
		}

		fromNodes := []*sdk.WorkflowNode{}
		if len(opts.FromNodeIDs) > 0 {
			for _, fromNodeID := range opts.FromNodeIDs {
				fromNode := lastRun.Workflow.GetNode(fromNodeID)
				if fromNode == nil {
					errorOccured = true
					chError <- sdk.WrapError(sdk.ErrWorkflowNodeNotFound, "postWorkflowRunHandler> Payload: Unable to get node %d", fromNodeID)
				}
				fromNodes = append(fromNodes, fromNode)
			}
		} else {
			fromNodes = append(fromNodes, wf.Root)
		}

		var wg sync.WaitGroup
		workerOptions := &workerOpts{
			wg:             &wg,
			chanNodesToRun: make(chan sdk.WorkflowNode, nbWorker),
			chanNodeRun:    make(chan bool, nbWorker),
			chanError:      make(chan error, nbWorker),
			chanEvent:      chEvent,
		}
		wg.Add(len(fromNodes))
		for i := 0; i < nbWorker && i < len(fromNodes); i++ {
			optsCopy := sdk.WorkflowRunPostHandlerOption{
				FromNodeIDs: opts.FromNodeIDs,
				Number:      opts.Number,
			}
			if opts.Manual != nil {
				optsCopy.Manual = &sdk.WorkflowNodeRunManual{
					PipelineParameters: opts.Manual.PipelineParameters,
					User:               opts.Manual.User,
					Payload:            opts.Manual.Payload,
				}
			}
			if opts.Hook != nil {
				optsCopy.Hook = &sdk.WorkflowNodeRunHookEvent{
					Payload:              opts.Hook.Payload,
					WorkflowNodeHookUUID: opts.Hook.WorkflowNodeHookUUID,
				}
			}
			go runFromNode(ctx, db, store, optsCopy, p, wf, lastRun, u, workerOptions)
		}
		for _, fromNode := range fromNodes {
			workerOptions.chanNodesToRun <- *fromNode
		}
		close(workerOptions.chanNodesToRun)

		for i := 0; i < len(fromNodes); i++ {
			select {
			case <-workerOptions.chanNodeRun:
			case err := <-workerOptions.chanError:
				if err == nil {
					continue
				}
				if chError != nil {
					errorOccured = true
					chError <- err
				} else {
					log.Warning("postWorkflowRunHandler> Cannot run from node %v", err)
				}
			}
		}
		wg.Wait()

		if lastRun == nil {
			var errmr error
			_, errmr = workflow.ManualRun(ctx, db, tx, store, p, wf, opts.Manual, chEvent, asCodeInfos)
			if errmr != nil {
				errorOccured = true
				chError <- sdk.WrapError(errmr, "postWorkflowRunHandler> Unable to run workflow")
			}
		}
	}

	if !errorOccured {
		//Commit and return success
		if err := tx.Commit(); err != nil {
			chError <- sdk.WrapError(err, "postWorkflowRunHandler> Unable to commit transaction")
		}
	}
}

func runFromNode(ctx context.Context, db *gorp.DbMap, store cache.Store, opts sdk.WorkflowRunPostHandlerOption, p *sdk.Project, wf *sdk.Workflow, lastRun *sdk.WorkflowRun, u *sdk.User, workerOptions *workerOpts) {
	var end func()
	ctx, end = tracing.Span(ctx, "runFromNode")
	defer end()

	for fromNode := range workerOptions.chanNodesToRun {
		tx, errb := db.Begin()
		if errb != nil {
			workerOptions.chanError <- sdk.WrapError(errb, "runFromNode> Cannot start transaction")
			workerOptions.wg.Done()
			return
		}

		// Check Env Permission
		if fromNode.Context.Environment != nil {
			if !permission.AccessToEnvironment(p.Key, fromNode.Context.Environment.Name, u, permission.PermissionReadExecute) {
				workerOptions.chanError <- sdk.WrapError(sdk.ErrNoEnvExecution, "runFromNode> Not enough right to run on environment %s", fromNode.Context.Environment.Name)
				tx.Rollback()
				workerOptions.wg.Done()
				return
			}
		}

		//If payload is not set, keep the default payload
		if opts.Manual.Payload == interface{}(nil) {
			opts.Manual.Payload = fromNode.Context.DefaultPayload
		}

		//If PipelineParameters are not set, keep the default PipelineParameters
		if len(opts.Manual.PipelineParameters) == 0 {
			opts.Manual.PipelineParameters = fromNode.Context.DefaultPipelineParameters
		}
		log.Debug("Manual run: %+v", opts.Manual)

		//Manual run
		if lastRun != nil {
			_, errmr := workflow.ManualRunFromNode(ctx, db, tx, store, p, wf, lastRun.Number, opts.Manual, fromNode.ID, workerOptions.chanEvent)
			if errmr != nil {
				workerOptions.chanError <- sdk.WrapError(errmr, "runFromNode> Unable to run workflow from node")
				tx.Rollback()
				workerOptions.wg.Done()
				return
			}
		}
		workerOptions.chanNodeRun <- true

		if err := tx.Commit(); err != nil {
			workerOptions.chanError <- sdk.WrapError(err, "runFromNode> Unable to commit transaction")
			tx.Rollback()
			workerOptions.wg.Done()
			return
		}

		workerOptions.wg.Done()
	}
}

func (api *API) downloadworkflowArtifactDirectHandler() Handler {
	return func(ctx context.Context, w http.ResponseWriter, r *http.Request) error {
		vars := mux.Vars(r)
		hash := vars["hash"]

		art, err := workflow.LoadWorkfowArtifactByHash(api.mustDB(), hash)
		if err != nil {
			return sdk.WrapError(err, "downloadworkflowArtifactDirectHandler> Could not load artifact with hash %s", hash)
		}

		w.Header().Add("Content-Type", "application/octet-stream")
		w.Header().Add("Content-Disposition", fmt.Sprintf("attachment; filename=\"%s\"", art.Name))

		f, err := objectstore.FetchArtifact(art)
		if err != nil {
			return sdk.WrapError(err, "downloadArtifactDirectHandler> Cannot fetch artifact")
		}

		if _, err := io.Copy(w, f); err != nil {
			_ = f.Close()
			return sdk.WrapError(err, "downloadPluginHandler> Cannot stream artifact")
		}

		if err := f.Close(); err != nil {
			return sdk.WrapError(err, "downloadPluginHandler> Cannot close artifact")
		}
		return nil
	}
}

func (api *API) getDownloadArtifactHandler() Handler {
	return func(ctx context.Context, w http.ResponseWriter, r *http.Request) error {
		vars := mux.Vars(r)
		key := vars["key"]
		name := vars["permWorkflowName"]

		id, errI := requestVarInt(r, "artifactId")
		if errI != nil {
			return sdk.WrapError(sdk.ErrInvalidID, "getDownloadArtifactHandler> Invalid node job run ID")
		}

		options := workflow.LoadOptions{
			WithoutNode: true,
		}
		work, errW := workflow.Load(api.mustDB(), api.Cache, key, name, getUser(ctx), options)
		if errW != nil {
			return sdk.WrapError(errW, "getDownloadArtifactHandler> Cannot load workflow")
		}

		art, errA := workflow.LoadArtifactByIDs(api.mustDB(), work.ID, id)
		if errA != nil {
			return sdk.WrapError(errA, "getDownloadArtifactHandler> Cannot load artifacts")
		}

		w.Header().Add("Content-Type", "application/octet-stream")
		w.Header().Add("Content-Disposition", fmt.Sprintf("attachment; filename=\"%s\"", art.Name))

		f, err := objectstore.FetchArtifact(art)
		if err != nil {
			_ = f.Close()
			return sdk.WrapError(err, "getDownloadArtifactHandler> Cannot fetch artifact")
		}

		if _, err := io.Copy(w, f); err != nil {
			_ = f.Close()
			return sdk.WrapError(err, "getDownloadArtifactHandler> Cannot stream artifact")
		}

		if err := f.Close(); err != nil {
			return sdk.WrapError(err, "getDownloadArtifactHandler> Cannot close artifact")
		}
		return nil
	}
}

func (api *API) getWorkflowRunArtifactsHandler() Handler {
	return func(ctx context.Context, w http.ResponseWriter, r *http.Request) error {
		vars := mux.Vars(r)
		key := vars["key"]
		name := vars["permWorkflowName"]

		number, errNu := requestVarInt(r, "number")
		if errNu != nil {
			return sdk.WrapError(errNu, "getWorkflowJobArtifactsHandler> Invalid node job run ID")
		}

		wr, errW := workflow.LoadRun(api.mustDB(), key, name, number, workflow.LoadRunOptions{WithArtifacts: true})
		if errW != nil {
			return errW
		}

		arts := []sdk.WorkflowNodeRunArtifact{}
		for _, runs := range wr.WorkflowNodeRuns {
			if len(runs) == 0 {
				continue
			}

			sort.Slice(runs, func(i, j int) bool {
				return runs[i].SubNumber > runs[j].SubNumber
			})

			wg := &sync.WaitGroup{}
			for i := range runs[0].Artifacts {
				wg.Add(1)
				go func(a *sdk.WorkflowNodeRunArtifact) {
					defer wg.Done()
					url, _ := objectstore.FetchTempURL(a)
					if url != "" {
						a.TempURL = url
					}
				}(&runs[0].Artifacts[i])
			}
			wg.Wait()
			arts = append(arts, runs[0].Artifacts...)
		}

		return WriteJSON(w, arts, http.StatusOK)
	}
}

func (api *API) getWorkflowNodeRunJobStepHandler() Handler {
	return func(ctx context.Context, w http.ResponseWriter, r *http.Request) error {
		vars := mux.Vars(r)
		projectKey := vars["key"]
		workflowName := vars["permWorkflowName"]
		number, errN := requestVarInt(r, "number")
		if errN != nil {
			return sdk.WrapError(errN, "getWorkflowNodeRunJobBuildLogsHandler> Number: invalid number")
		}
		nodeRunID, errNI := requestVarInt(r, "nodeRunID")
		if errNI != nil {
			return sdk.WrapError(errNI, "getWorkflowNodeRunJobBuildLogsHandler> id: invalid number")
		}
		runJobID, errJ := requestVarInt(r, "runJobId")
		if errJ != nil {
			return sdk.WrapError(errJ, "getWorkflowNodeRunJobBuildLogsHandler> runJobId: invalid number")
		}
		stepOrder, errS := requestVarInt(r, "stepOrder")
		if errS != nil {
			return sdk.WrapError(errS, "getWorkflowNodeRunJobBuildLogsHandler> stepOrder: invalid number")
		}

		// Check nodeRunID is link to workflow
		nodeRun, errNR := workflow.LoadNodeRun(api.mustDB(), projectKey, workflowName, number, nodeRunID, workflow.LoadRunOptions{})
		if errNR != nil {
			return sdk.WrapError(errNR, "getWorkflowNodeRunJobBuildLogsHandler> Cannot find nodeRun %d/%d for workflow %s in project %s", nodeRunID, number, workflowName, projectKey)
		}

		var stepStatus string
		// Find job/step in nodeRun
	stageLoop:
		for _, s := range nodeRun.Stages {
			for _, rj := range s.RunJobs {
				if rj.ID != runJobID {
					continue
				}
				ss := rj.Job.StepStatus
				for _, sss := range ss {
					if int64(sss.StepOrder) == stepOrder {
						stepStatus = sss.Status
						break
					}
				}
				break stageLoop
			}
		}

		if stepStatus == "" {
			return sdk.WrapError(sdk.ErrStepNotFound, "getWorkflowNodeRunJobStepHandler> Cannot find step %d on job %d in nodeRun %d/%d for workflow %s in project %s",
				stepOrder, runJobID, nodeRunID, number, workflowName, projectKey)
		}

		logs, errL := workflow.LoadStepLogs(api.mustDB(), runJobID, stepOrder)
		if errL != nil {
			return sdk.WrapError(errL, "getWorkflowNodeRunJobStepHandler> Cannot load log for runJob %d on step %d", runJobID, stepOrder)
		}

		ls := &sdk.Log{}
		if logs != nil {
			ls = logs
		}
		result := &sdk.BuildState{
			Status:   sdk.StatusFromString(stepStatus),
			StepLogs: *ls,
		}

		return WriteJSON(w, result, http.StatusOK)
	}
}

func (api *API) getWorkflowRunTagsHandler() Handler {
	return func(ctx context.Context, w http.ResponseWriter, r *http.Request) error {
		vars := mux.Vars(r)
		projectKey := vars["key"]
		workflowName := vars["permWorkflowName"]

		res, err := workflow.GetTagsAndValue(api.mustDB(), projectKey, workflowName)
		if err != nil {
			return sdk.WrapError(err, "getWorkflowRunTagsHandler> Error")
		}

		return WriteJSON(w, res, http.StatusOK)
	}
}<|MERGE_RESOLUTION|>--- conflicted
+++ resolved
@@ -669,11 +669,7 @@
 				}
 			}()
 
-<<<<<<< HEAD
-			startWorkflowRun(ctx, chanEvent, chanError, api.mustDB(), api.Cache, p, wf, lastRun, opts, getUser(ctx), asCodeInfosMsg)
-=======
-			startWorkflowRun(chanEvent, chanError, api.mustDB(), api.Cache, p, wf, lastRun, opts, u, asCodeInfosMsg)
->>>>>>> 1cadb337
+			startWorkflowRun(ctx, chanEvent, chanError, api.mustDB(), api.Cache, p, wf, lastRun, opts, u, asCodeInfosMsg)
 		}()
 
 		workflowRuns, workflowNodeRuns, workflowNodeJobRuns, err := workflow.GetWorkflowRunEventData(chanError, chanEvent, p.Key)
