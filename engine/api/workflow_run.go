package api

import (
	"context"
	"fmt"
	"net/http"
	"sort"
	"strconv"

	"github.com/gorilla/mux"

	"github.com/ovh/cds/engine/api/artifact"

	"github.com/ovh/cds/engine/api/workflow"
	"github.com/ovh/cds/sdk"
	"github.com/ovh/cds/sdk/log"
)

const (
	rangeMax     = 50
	defaultLimit = 10
)

func (api *API) getWorkflowRunsHandler() Handler {
	return func(ctx context.Context, w http.ResponseWriter, r *http.Request) error {
		// About pagination: [FR] http://blog.octo.com/designer-une-api-rest/#pagination
		vars := mux.Vars(r)
		var limit, offset int

		offsetS := r.FormValue("offset")
		var errAtoi error
		if offsetS != "" {
			offset, errAtoi = strconv.Atoi(offsetS)
			if errAtoi != nil {
				return sdk.ErrWrongRequest
			}
		}
		limitS := r.FormValue("limit")
		if limitS != "" {
			limit, errAtoi = strconv.Atoi(limitS)
			if errAtoi != nil {
				return sdk.ErrWrongRequest
			}
		}

		if offset < 0 {
			offset = 0
		}
		if limit == 0 {
			limit = defaultLimit
		}

		//Maximim range is set to 50
		w.Header().Add("Accept-Range", "run 50")
		if limit-offset > rangeMax {
			return sdk.WrapError(sdk.ErrWrongRequest, "getWorkflowRunsHandler> Requested range %d not allowed", (limit - offset))
		}

<<<<<<< HEAD
		key := vars["permProjectKey"]
		name := vars["workflowName"]
		runs, offset, limit, count, err := workflow.LoadRuns(api.MustDB(), key, name, offset, limit)
		if err != nil {
			return sdk.WrapError(err, "getWorkflowRunsHandler> Unable to load workflow runs")
		}
=======
	if offset > count {
		return sdk.WrapError(sdk.ErrWrongRequest, "getWorkflowRunsHandler> Requested range %d not allowed", offset)
	}
>>>>>>> 1baba665

		if limit-offset > count {
			return sdk.WrapError(sdk.ErrWrongRequest, "getWorkflowRunsHandler> Requested range %d not allowed", (limit - offset))
		}

		code := http.StatusOK

		//RFC5988: Link : <https://api.fakecompany.com/v1/orders?range=0-7>; rel="first", <https://api.fakecompany.com/v1/orders?range=40-47>; rel="prev", <https://api.fakecompany.com/v1/orders?range=56-64>; rel="next", <https://api.fakecompany.com/v1/orders?range=968-975>; rel="last"
		if len(runs) < count {
			baseLinkURL := api.Router.URL +
				api.Router.GetRoute("GET", api.getWorkflowRunsHandler, map[string]string{
					"permProjectKey": key,
					"workflowName":   name,
				})
			code = http.StatusPartialContent

			//First page
			firstLimit := limit - offset
			if firstLimit > count {
				firstLimit = count
			}
			firstLink := fmt.Sprintf(`<%s?offset=0&limit=%d>; rel="first"`, baseLinkURL, firstLimit)
			link := firstLink

			//Prev page
			if offset != 0 {
				prevOffset := offset - (limit - offset)
				prevLimit := offset
				if prevOffset < 0 {
					prevOffset = 0
				}
				prevLink := fmt.Sprintf(`<%s?offset=%d&limit=%d>; rel="prev"`, baseLinkURL, prevOffset, prevLimit)
				link = link + ", " + prevLink
			}

			//Next page
			if limit < count {
				nextOffset := limit
				nextLimit := limit + (limit - offset)

				if nextLimit >= count {
					nextLimit = count
				}

				nextLink := fmt.Sprintf(`<%s?offset=%d&limit=%d>; rel="next"`, baseLinkURL, nextOffset, nextLimit)
				link = link + ", " + nextLink
			}

			//Last page
			lastOffset := count - (limit - offset)
			if lastOffset < 0 {
				lastOffset = 0
			}
			lastLimit := count
			lastLink := fmt.Sprintf(`<%s?offset=%d&limit=%d>; rel="last"`, baseLinkURL, lastOffset, lastLimit)
			link = link + ", " + lastLink

			w.Header().Add("Link", link)
		}

		w.Header().Add("Content-Range", fmt.Sprintf("%d-%d/%d", offset, limit, count))

		for i := range runs {
			runs[i].Translate(r.Header.Get("Accept-Language"))
		}

		return WriteJSON(w, r, runs, code)
	}
}

func (api *API) getLatestWorkflowRunHandler() Handler {
	return func(ctx context.Context, w http.ResponseWriter, r *http.Request) error {
		vars := mux.Vars(r)
		key := vars["permProjectKey"]
		name := vars["workflowName"]
		run, err := workflow.LoadLastRun(api.MustDB(), key, name)
		if err != nil {
			return sdk.WrapError(err, "getLatestWorkflowRunHandler> Unable to load last workflow run")
		}
		run.Translate(r.Header.Get("Accept-Language"))
		return WriteJSON(w, r, run, http.StatusOK)
	}
}

func (api *API) getWorkflowRunHandler() Handler {
	return func(ctx context.Context, w http.ResponseWriter, r *http.Request) error {
		vars := mux.Vars(r)
		key := vars["permProjectKey"]
		name := vars["workflowName"]
		number, err := requestVarInt(r, "number")
		if err != nil {
			return err
		}
		run, err := workflow.LoadRun(api.MustDB(), key, name, number)
		if err != nil {
			return sdk.WrapError(err, "getWorkflowRunHandler> Unable to load last workflow run")
		}
		run.Translate(r.Header.Get("Accept-Language"))
		return WriteJSON(w, r, run, http.StatusOK)
	}
}

func (api *API) getWorkflowNodeRunHandler() Handler {
	return func(ctx context.Context, w http.ResponseWriter, r *http.Request) error {
		vars := mux.Vars(r)
		key := vars["permProjectKey"]
		name := vars["workflowName"]
		number, err := requestVarInt(r, "number")
		if err != nil {
			return err
		}
		id, err := requestVarInt(r, "id")
		if err != nil {
			return err
		}
		run, err := workflow.LoadNodeRun(api.MustDB(), key, name, number, id)
		if err != nil {
			return sdk.WrapError(err, "getWorkflowRunHandler> Unable to load last workflow run")
		}
		run.Translate(r.Header.Get("Accept-Language"))
		return WriteJSON(w, r, run, http.StatusOK)
	}
}

type postWorkflowRunHandlerOption struct {
	Hook       *sdk.WorkflowNodeRunHookEvent `json:"hook,omitempty"`
	Manual     *sdk.WorkflowNodeRunManual    `json:"manual,omitempty"`
	Number     *int64                        `json:"number,omitempty"`
	FromNodeID *int64                        `json:"from_node,omitempty"`
}

func (api *API) postWorkflowRunHandler() Handler {
	return func(ctx context.Context, w http.ResponseWriter, r *http.Request) error {
		vars := mux.Vars(r)
		key := vars["permProjectKey"]
		name := vars["workflowName"]

		tx, errb := api.MustDB().Begin()
		if errb != nil {
			return errb
		}
		defer tx.Rollback()

		opts := &postWorkflowRunHandlerOption{}
		if err := UnmarshalBody(r, opts); err != nil {
			return err
		}

		wf, errl := workflow.Load(tx, key, name, getUser(ctx))
		if errl != nil {
			return sdk.WrapError(errl, "postWorkflowRunHandler> Unable to load workflow")
		}

		var lastRun *sdk.WorkflowRun
		if opts.Number != nil {
			var errlr error
			lastRun, errlr = workflow.LoadRun(tx, key, name, *opts.Number)
			if errlr != nil {
				return sdk.WrapError(errlr, "postWorkflowRunHandler> Unable to load workflow run")
			}
		}

		var wr *sdk.WorkflowRun

		//Run from hook
		if opts.Hook != nil {
			var errfh error
			wr, errfh = workflow.RunFromHook(tx, wf, opts.Hook)
			if errfh != nil {
				return sdk.WrapError(errfh, "postWorkflowRunHandler> Unable to run workflow")
			}
		} else {
			//Default manual run
			if opts.Manual == nil {
				opts.Manual = &sdk.WorkflowNodeRunManual{
					User: *getUser(ctx),
				}
			}

			//If payload is not set, keep the default payload
			if opts.Manual.Payload == interface{}(nil) {
				n := wf.Root
				if opts.FromNodeID != nil {
					n = wf.GetNode(*opts.FromNodeID)
					if n == nil {
						return sdk.WrapError(sdk.ErrWorkflowNotFound, "postWorkflowRunHandler> Unable to run workflow")
					}
				}
				opts.Manual.Payload = n.Context.DefaultPayload
			}

			//If PipelineParameters are not set, keep the default PipelineParameters
			if len(opts.Manual.PipelineParameters) == 0 {
				n := wf.Root
				if opts.FromNodeID != nil {
					n = wf.GetNode(*opts.FromNodeID)
					if n == nil {
						return sdk.WrapError(sdk.ErrWorkflowNotFound, "postWorkflowRunHandler> Unable to run workflow")
					}
				}
				opts.Manual.PipelineParameters = n.Context.DefaultPipelineParameters
			}

			log.Debug("Manual run: %#v", opts.Manual)

			//Manual run
			if lastRun != nil {
				if opts.FromNodeID == nil {
					opts.FromNodeID = &lastRun.Workflow.RootID
				}
				var errmr error
				wr, errmr = workflow.ManualRunFromNode(tx, wf, lastRun.Number, opts.Manual, *opts.FromNodeID)
				if errmr != nil {
					return sdk.WrapError(errmr, "postWorkflowRunHandler> Unable to run workflow")
				}
			} else {
				var errmr error
				wr, errmr = workflow.ManualRun(tx, wf, opts.Manual)
				if errmr != nil {
					return sdk.WrapError(errmr, "postWorkflowRunHandler> Unable to run workflow")
				}
			}
		}

		//Commit and return success
		if err := tx.Commit(); err != nil {
			return sdk.WrapError(err, "postWorkflowRunHandler> Unable to run workflow")
		}

		wr.Translate(r.Header.Get("Accept-Language"))
		return WriteJSON(w, r, wr, http.StatusOK)
	}
}

func (api *API) getWorkflowNodeRunArtifactsHandler() Handler {
	return func(ctx context.Context, w http.ResponseWriter, r *http.Request) error {
		vars := mux.Vars(r)
		key := vars["permProjectKey"]
		name := vars["workflowName"]

		number, errNu := requestVarInt(r, "number")
		if errNu != nil {
			return sdk.WrapError(errNu, "getWorkflowJobArtifactsHandler> Invalid node job run ID")
		}

		id, errI := requestVarInt(r, "id")
		if errI != nil {
			return sdk.WrapError(sdk.ErrInvalidID, "getWorkflowJobArtifactsHandler> Invalid node job run ID")
		}
		nodeRun, errR := workflow.LoadNodeRun(api.MustDB(), key, name, number, id)
		if errR != nil {
			return sdk.WrapError(errR, "getWorkflowJobArtifactsHandler> Cannot load node run")
		}

		return WriteJSON(w, r, nodeRun.Artifacts, http.StatusOK)
	}
}

func (api *API) getDownloadArtifactHandler() Handler {
	return func(ctx context.Context, w http.ResponseWriter, r *http.Request) error {
		vars := mux.Vars(r)
		key := vars["permProjectKey"]
		name := vars["workflowName"]

		id, errI := requestVarInt(r, "artifactId")
		if errI != nil {
			return sdk.WrapError(sdk.ErrInvalidID, "getDownloadArtifactHandler> Invalid node job run ID")
		}

		work, errW := workflow.Load(api.MustDB(), key, name, getUser(ctx))
		if errW != nil {
			return sdk.WrapError(errW, "getDownloadArtifactHandler> Cannot load workflow")
		}

		art, errA := workflow.LoadArtifactByIDs(api.MustDB(), work.ID, id)
		if errA != nil {
			return sdk.WrapError(errA, "getDownloadArtifactHandler> Cannot load artifacts")
		}

		w.Header().Add("Content-Type", "application/octet-stream")
		w.Header().Add("Content-Disposition", fmt.Sprintf("attachment; filename=\"%s\"", art.Name))

		if err := artifact.StreamFile(w, art); err != nil {
			return sdk.WrapError(err, "Cannot stream artifact %s", art.Name)
		}
		return nil
	}
}

func (api *API) getWorkflowRunArtifactsHandler() Handler {
	return func(ctx context.Context, w http.ResponseWriter, r *http.Request) error {
		vars := mux.Vars(r)
		key := vars["permProjectKey"]
		name := vars["workflowName"]

		number, errNu := requestVarInt(r, "number")
		if errNu != nil {
			return sdk.WrapError(errNu, "getWorkflowJobArtifactsHandler> Invalid node job run ID")
		}

		wr, errW := workflow.LoadRun(api.MustDB(), key, name, number)
		if errW != nil {
			return errW
		}

		arts := []sdk.WorkflowNodeRunArtifact{}
		for _, runs := range wr.WorkflowNodeRuns {
			if len(runs) == 0 {
				continue
			}

			sort.Slice(runs, func(i, j int) bool {
				return runs[i].SubNumber > runs[j].SubNumber
			})

			arts = append(arts, runs[0].Artifacts...)
		}

<<<<<<< HEAD
		return WriteJSON(w, r, arts, http.StatusOK)
=======
func getWorkflowNodeRunJobStepHandler(w http.ResponseWriter, r *http.Request, db *gorp.DbMap, c *businesscontext.Ctx) error {
	vars := mux.Vars(r)
	projectKey := vars["permProjectKey"]
	workflowName := vars["workflowName"]
	number, errN := requestVarInt(r, "number")
	if errN != nil {
		return sdk.WrapError(errN, "getWorkflowNodeRunJobStepHandler> Number: invalid number")
	}
	nodeRunID, errNI := requestVarInt(r, "id")
	if errNI != nil {
		return sdk.WrapError(errNI, "getWorkflowNodeRunJobStepHandler> id: invalid number")
	}
	runJobID, errJ := requestVarInt(r, "runJobId")
	if errJ != nil {
		return sdk.WrapError(errJ, "getWorkflowNodeRunJobStepHandler> runJobId: invalid number")
	}
	stepOrder, errS := requestVarInt(r, "stepOrder")
	if errS != nil {
		return sdk.WrapError(errS, "getWorkflowNodeRunJobStepHandler> stepOrder: invalid number")
>>>>>>> 1baba665
	}
}

<<<<<<< HEAD
func (api *API) getWorkflowNodeRunJobStepHandler() Handler {
	return func(ctx context.Context, w http.ResponseWriter, r *http.Request) error {
		vars := mux.Vars(r)
		projectKey := vars["permProjectKey"]
		workflowName := vars["workflowName"]
		number, errN := requestVarInt(r, "number")
		if errN != nil {
			return sdk.WrapError(errN, "getWorkflowNodeRunJobBuildLogsHandler> Number: invalid number")
		}
		nodeRunID, errNI := requestVarInt(r, "id")
		if errNI != nil {
			return sdk.WrapError(errNI, "getWorkflowNodeRunJobBuildLogsHandler> id: invalid number")
		}
		runJobID, errJ := requestVarInt(r, "runJobId")
		if errJ != nil {
			return sdk.WrapError(errJ, "getWorkflowNodeRunJobBuildLogsHandler> runJobId: invalid number")
		}
		stepOrder, errS := requestVarInt(r, "stepOrder")
		if errS != nil {
			return sdk.WrapError(errS, "getWorkflowNodeRunJobBuildLogsHandler> stepOrder: invalid number")
		}

		// Check workflow is in project
		if _, errW := workflow.Load(api.MustDB(), projectKey, workflowName, getUser(ctx)); errW != nil {
			return sdk.WrapError(errW, "getWorkflowNodeRunJobBuildLogsHandler> Cannot find workflow %s in project %s", workflowName, projectKey)
		}
=======
	// Check workflow is in project
	if _, errW := workflow.Load(db, projectKey, workflowName, c.User); errW != nil {
		return sdk.WrapError(errW, "getWorkflowNodeRunJobStepHandler> Cannot find workflow %s in project %s", workflowName, projectKey)
	}

	// Check nodeRunID is link to workflow
	nodeRun, errNR := workflow.LoadNodeRun(db, projectKey, workflowName, number, nodeRunID)
	if errNR != nil {
		return sdk.WrapError(errNR, "getWorkflowNodeRunJobStepHandler> Cannot find nodeRun %d/%d for workflow %s in project %s", nodeRunID, number, workflowName, projectKey)
	}
>>>>>>> 1baba665

		// Check nodeRunID is link to workflow
		nodeRun, errNR := workflow.LoadNodeRun(api.MustDB(), projectKey, workflowName, number, nodeRunID)
		if errNR != nil {
			return sdk.WrapError(errNR, "getWorkflowNodeRunJobBuildLogsHandler> Cannot find nodeRun %d/%d for workflow %s in project %s", nodeRunID, number, workflowName, projectKey)
		}

		var stepStatus string
		// Find job/step in nodeRun
	stageLoop:
		for _, s := range nodeRun.Stages {
			for _, rj := range s.RunJobs {
				if rj.ID != runJobID {
					continue
				}
				ss := rj.Job.StepStatus
				for _, sss := range ss {
					if int64(sss.StepOrder) == stepOrder {
						stepStatus = sss.Status
						break
					}
				}
				break stageLoop
			}
		}

<<<<<<< HEAD
		if stepStatus == "" {
			return sdk.WrapError(fmt.Errorf("getWorkflowNodeRunJobBuildLogsHandler> Cannot find step %d on job %d in nodeRun %d/%d for workflow %s in project %s",
				stepOrder, runJobID, nodeRunID, number, workflowName, projectKey), "")
		}

		logs, errL := workflow.LoadStepLogs(api.MustDB(), runJobID, stepOrder)
		if errL != nil {
			return sdk.WrapError(errL, "getWorkflowNodeRunJobBuildLogsHandler> Cannot load log for runJob %d on step %d", runJobID, stepOrder)
		}

		result := &sdk.BuildState{
			Status:   sdk.StatusFromString(stepStatus),
			StepLogs: *logs,
		}
=======
	if stepStatus == "" {
		return sdk.WrapError(fmt.Errorf("getWorkflowNodeRunJobStepHandler> Cannot find step %d on job %d in nodeRun %d/%d for workflow %s in project %s",
			stepOrder, runJobID, nodeRunID, number, workflowName, projectKey), "")
	}

	logs, errL := workflow.LoadStepLogs(db, runJobID, stepOrder)
	if errL != nil {
		return sdk.WrapError(errL, "getWorkflowNodeRunJobStepHandler> Cannot load log for runJob %d on step %d", runJobID, stepOrder)
	}

	ls := &sdk.Log{}
	if logs != nil {
		ls = logs
	}
	result := &sdk.BuildState{
		Status:   sdk.StatusFromString(stepStatus),
		StepLogs: *ls,
	}
>>>>>>> 1baba665

		return WriteJSON(w, r, result, http.StatusOK)
	}
}

func (api *API) getWorkflowRunTagsHandler() Handler {
	return func(ctx context.Context, w http.ResponseWriter, r *http.Request) error {
		vars := mux.Vars(r)
		projectKey := vars["permProjectKey"]
		workflowName := vars["workflowName"]

		res, err := workflow.GetTagsAndValue(api.MustDB(), projectKey, workflowName)
		if err != nil {
			return sdk.WrapError(err, "getWorkflowRunTagsHandler> Error")
		}

		return WriteJSON(w, r, res, http.StatusOK)
	}
}<|MERGE_RESOLUTION|>--- conflicted
+++ resolved
@@ -56,20 +56,14 @@
 			return sdk.WrapError(sdk.ErrWrongRequest, "getWorkflowRunsHandler> Requested range %d not allowed", (limit - offset))
 		}
 
-<<<<<<< HEAD
 		key := vars["permProjectKey"]
 		name := vars["workflowName"]
 		runs, offset, limit, count, err := workflow.LoadRuns(api.MustDB(), key, name, offset, limit)
 		if err != nil {
 			return sdk.WrapError(err, "getWorkflowRunsHandler> Unable to load workflow runs")
 		}
-=======
-	if offset > count {
-		return sdk.WrapError(sdk.ErrWrongRequest, "getWorkflowRunsHandler> Requested range %d not allowed", offset)
-	}
->>>>>>> 1baba665
-
-		if limit-offset > count {
+
+		if offset > count {
 			return sdk.WrapError(sdk.ErrWrongRequest, "getWorkflowRunsHandler> Requested range %d not allowed", (limit - offset))
 		}
 
@@ -386,33 +380,10 @@
 			arts = append(arts, runs[0].Artifacts...)
 		}
 
-<<<<<<< HEAD
 		return WriteJSON(w, r, arts, http.StatusOK)
-=======
-func getWorkflowNodeRunJobStepHandler(w http.ResponseWriter, r *http.Request, db *gorp.DbMap, c *businesscontext.Ctx) error {
-	vars := mux.Vars(r)
-	projectKey := vars["permProjectKey"]
-	workflowName := vars["workflowName"]
-	number, errN := requestVarInt(r, "number")
-	if errN != nil {
-		return sdk.WrapError(errN, "getWorkflowNodeRunJobStepHandler> Number: invalid number")
-	}
-	nodeRunID, errNI := requestVarInt(r, "id")
-	if errNI != nil {
-		return sdk.WrapError(errNI, "getWorkflowNodeRunJobStepHandler> id: invalid number")
-	}
-	runJobID, errJ := requestVarInt(r, "runJobId")
-	if errJ != nil {
-		return sdk.WrapError(errJ, "getWorkflowNodeRunJobStepHandler> runJobId: invalid number")
-	}
-	stepOrder, errS := requestVarInt(r, "stepOrder")
-	if errS != nil {
-		return sdk.WrapError(errS, "getWorkflowNodeRunJobStepHandler> stepOrder: invalid number")
->>>>>>> 1baba665
-	}
-}
-
-<<<<<<< HEAD
+	}
+}
+
 func (api *API) getWorkflowNodeRunJobStepHandler() Handler {
 	return func(ctx context.Context, w http.ResponseWriter, r *http.Request) error {
 		vars := mux.Vars(r)
@@ -439,18 +410,6 @@
 		if _, errW := workflow.Load(api.MustDB(), projectKey, workflowName, getUser(ctx)); errW != nil {
 			return sdk.WrapError(errW, "getWorkflowNodeRunJobBuildLogsHandler> Cannot find workflow %s in project %s", workflowName, projectKey)
 		}
-=======
-	// Check workflow is in project
-	if _, errW := workflow.Load(db, projectKey, workflowName, c.User); errW != nil {
-		return sdk.WrapError(errW, "getWorkflowNodeRunJobStepHandler> Cannot find workflow %s in project %s", workflowName, projectKey)
-	}
-
-	// Check nodeRunID is link to workflow
-	nodeRun, errNR := workflow.LoadNodeRun(db, projectKey, workflowName, number, nodeRunID)
-	if errNR != nil {
-		return sdk.WrapError(errNR, "getWorkflowNodeRunJobStepHandler> Cannot find nodeRun %d/%d for workflow %s in project %s", nodeRunID, number, workflowName, projectKey)
-	}
->>>>>>> 1baba665
 
 		// Check nodeRunID is link to workflow
 		nodeRun, errNR := workflow.LoadNodeRun(api.MustDB(), projectKey, workflowName, number, nodeRunID)
@@ -477,28 +436,12 @@
 			}
 		}
 
-<<<<<<< HEAD
-		if stepStatus == "" {
-			return sdk.WrapError(fmt.Errorf("getWorkflowNodeRunJobBuildLogsHandler> Cannot find step %d on job %d in nodeRun %d/%d for workflow %s in project %s",
-				stepOrder, runJobID, nodeRunID, number, workflowName, projectKey), "")
-		}
-
-		logs, errL := workflow.LoadStepLogs(api.MustDB(), runJobID, stepOrder)
-		if errL != nil {
-			return sdk.WrapError(errL, "getWorkflowNodeRunJobBuildLogsHandler> Cannot load log for runJob %d on step %d", runJobID, stepOrder)
-		}
-
-		result := &sdk.BuildState{
-			Status:   sdk.StatusFromString(stepStatus),
-			StepLogs: *logs,
-		}
-=======
 	if stepStatus == "" {
 		return sdk.WrapError(fmt.Errorf("getWorkflowNodeRunJobStepHandler> Cannot find step %d on job %d in nodeRun %d/%d for workflow %s in project %s",
 			stepOrder, runJobID, nodeRunID, number, workflowName, projectKey), "")
 	}
 
-	logs, errL := workflow.LoadStepLogs(db, runJobID, stepOrder)
+	logs, errL := workflow.LoadStepLogs(api.MustDB(), runJobID, stepOrder)
 	if errL != nil {
 		return sdk.WrapError(errL, "getWorkflowNodeRunJobStepHandler> Cannot load log for runJob %d on step %d", runJobID, stepOrder)
 	}
@@ -511,7 +454,6 @@
 		Status:   sdk.StatusFromString(stepStatus),
 		StepLogs: *ls,
 	}
->>>>>>> 1baba665
 
 		return WriteJSON(w, r, result, http.StatusOK)
 	}
