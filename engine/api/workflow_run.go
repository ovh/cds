--- conflicted
+++ resolved
@@ -932,11 +932,7 @@
 
 	p, err := project.Load(ctx, api.mustDB(), projKey,
 		project.LoadOptions.WithVariables,
-<<<<<<< HEAD
-=======
 		project.LoadOptions.WithKeys,
-		project.LoadOptions.WithFeatures(api.Cache),
->>>>>>> 3ea3a1bd
 		project.LoadOptions.WithIntegrations,
 	)
 	if err != nil {
