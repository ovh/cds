package api

import (
	"context"
	"fmt"
	"io"
	"net/http"
	"runtime"
	"sort"
	"strconv"
	"sync"
	"time"

	"github.com/go-gorp/gorp"
	"github.com/gorilla/mux"

	"github.com/ovh/cds/engine/api/cache"
	"github.com/ovh/cds/engine/api/objectstore"
	"github.com/ovh/cds/engine/api/permission"
	"github.com/ovh/cds/engine/api/project"
	"github.com/ovh/cds/engine/api/workflow"
	"github.com/ovh/cds/sdk"
	"github.com/ovh/cds/sdk/log"
)

const (
	rangeMax     = 50
	defaultLimit = 10
)

func (api *API) searchWorkflowRun(ctx context.Context, w http.ResponseWriter, r *http.Request, vars map[string]string, route, key, name string) error {
	// About pagination: [FR] http://blog.octo.com/designer-une-api-rest/#pagination
	var limit, offset int

	offsetS := r.FormValue("offset")
	var errAtoi error
	if offsetS != "" {
		offset, errAtoi = strconv.Atoi(offsetS)
		if errAtoi != nil {
			return sdk.ErrWrongRequest
		}
	}
	limitS := r.FormValue("limit")
	if limitS != "" {
		limit, errAtoi = strconv.Atoi(limitS)
		if errAtoi != nil {
			return sdk.ErrWrongRequest
		}
	}

	if offset < 0 {
		offset = 0
	}
	if limit == 0 {
		limit = defaultLimit
	}

	//Parse all form values
	mapFilters := map[string]string{}
	for k := range r.Form {
		if k != "offset" && k != "limit" && k != "workflow" {
			mapFilters[k] = r.FormValue(k)
		}
	}

	//Maximim range is set to 50
	w.Header().Add("Accept-Range", "run 50")
	if limit-offset > rangeMax {
		return sdk.WrapError(sdk.ErrWrongRequest, "searchWorkflowRun> Requested range %d not allowed", (limit - offset))
	}

	runs, offset, limit, count, err := workflow.LoadRuns(api.mustDB(), key, name, offset, limit, mapFilters)
	if err != nil {
		return sdk.WrapError(err, "searchWorkflowRun> Unable to load workflow runs")
	}

	if offset > count {
		return sdk.WrapError(sdk.ErrWrongRequest, "searchWorkflowRun> Requested range %d not allowed", (limit - offset))
	}

	code := http.StatusOK

	//RFC5988: Link : <https://api.fakecompany.com/v1/orders?range=0-7>; rel="first", <https://api.fakecompany.com/v1/orders?range=40-47>; rel="prev", <https://api.fakecompany.com/v1/orders?range=56-64>; rel="next", <https://api.fakecompany.com/v1/orders?range=968-975>; rel="last"
	if len(runs) < count {
		baseLinkURL := api.Router.URL + route
		code = http.StatusPartialContent

		//First page
		firstLimit := limit - offset
		if firstLimit > count {
			firstLimit = count
		}
		firstLink := fmt.Sprintf(`<%s?offset=0&limit=%d>; rel="first"`, baseLinkURL, firstLimit)
		link := firstLink

		//Prev page
		if offset != 0 {
			prevOffset := offset - (limit - offset)
			prevLimit := offset
			if prevOffset < 0 {
				prevOffset = 0
			}
			prevLink := fmt.Sprintf(`<%s?offset=%d&limit=%d>; rel="prev"`, baseLinkURL, prevOffset, prevLimit)
			link = link + ", " + prevLink
		}

		//Next page
		if limit < count {
			nextOffset := limit
			nextLimit := limit + (limit - offset)

			if nextLimit >= count {
				nextLimit = count
			}

			nextLink := fmt.Sprintf(`<%s?offset=%d&limit=%d>; rel="next"`, baseLinkURL, nextOffset, nextLimit)
			link = link + ", " + nextLink
		}

		//Last page
		lastOffset := count - (limit - offset)
		if lastOffset < 0 {
			lastOffset = 0
		}
		lastLimit := count
		lastLink := fmt.Sprintf(`<%s?offset=%d&limit=%d>; rel="last"`, baseLinkURL, lastOffset, lastLimit)
		link = link + ", " + lastLink

		w.Header().Add("Link", link)
	}

	w.Header().Add("Content-Range", fmt.Sprintf("%d-%d/%d", offset, limit, count))

	for i := range runs {
		runs[i].Translate(r.Header.Get("Accept-Language"))
	}

	// Return empty array instead of nil
	if runs == nil {
		runs = []sdk.WorkflowRun{}
	}
	return WriteJSON(w, runs, code)
}

func (api *API) getWorkflowAllRunsHandler() Handler {
	return func(ctx context.Context, w http.ResponseWriter, r *http.Request) error {
		vars := mux.Vars(r)
		key := vars["permProjectKey"]
		name := r.FormValue("workflow")
		route := api.Router.GetRoute("GET", api.getWorkflowAllRunsHandler, map[string]string{
			"permProjectKey": key,
		})
		return api.searchWorkflowRun(ctx, w, r, vars, route, key, name)
	}
}

func (api *API) getWorkflowRunsHandler() Handler {
	return func(ctx context.Context, w http.ResponseWriter, r *http.Request) error {
		vars := mux.Vars(r)
		key := vars["key"]
		name := vars["permWorkflowName"]
		route := api.Router.GetRoute("GET", api.getWorkflowRunsHandler, map[string]string{
			"key":          key,
			"workflowName": name,
		})
		return api.searchWorkflowRun(ctx, w, r, vars, route, key, name)
	}
}

// getWorkflowRunNumHandler returns the last run number for the given workflow
func (api *API) getWorkflowRunNumHandler() Handler {
	return func(ctx context.Context, w http.ResponseWriter, r *http.Request) error {
		vars := mux.Vars(r)
		key := vars["key"]
		name := vars["permWorkflowName"]

		num, err := workflow.LoadCurrentRunNum(api.mustDB(), key, name)
		if err != nil {
			return sdk.WrapError(err, "getWorkflowRunNumHandler> Cannot load current run num")
		}

		return WriteJSON(w, sdk.WorkflowRunNumber{Num: num}, http.StatusOK)
	}
}

// postWorkflowRunNumHandler updates the current run number for the given workflow
func (api *API) postWorkflowRunNumHandler() Handler {
	return func(ctx context.Context, w http.ResponseWriter, r *http.Request) error {
		vars := mux.Vars(r)
		key := vars["key"]
		name := vars["permWorkflowName"]

		m := struct {
			Num int64 `json:"num"`
		}{}

		if err := UnmarshalBody(r, &m); err != nil {
			return sdk.WrapError(err, "postWorkflowRunNumHandler>")
		}

		num, err := workflow.LoadCurrentRunNum(api.mustDB(), key, name)
		if err != nil {
			return sdk.WrapError(err, "postWorkflowRunNumHandler> Cannot load current run num")
		}

		if m.Num < num {
			return sdk.WrapError(sdk.ErrWrongRequest, "postWorkflowRunNumHandler> Cannot num must be > %d, got %d", num, m.Num)
		}

		options := workflow.LoadOptions{
			WithoutNode: true,
		}
		wf, errW := workflow.Load(api.mustDB(), api.Cache, key, name, getUser(ctx), options)
		if errW != nil {
			return sdk.WrapError(errW, "postWorkflowRunNumHandler > Cannot load workflow")
		}

		var errDb error
		if num == 0 {
			errDb = workflow.InsertRunNum(api.mustDB(), wf, m.Num)
		} else {
			errDb = workflow.UpdateRunNum(api.mustDB(), wf, m.Num)
		}

		if errDb != nil {
			return sdk.WrapError(errDb, "postWorkflowRunNumHandler> ")
		}

		return WriteJSON(w, m, http.StatusOK)
	}
}

func (api *API) getLatestWorkflowRunHandler() Handler {
	return func(ctx context.Context, w http.ResponseWriter, r *http.Request) error {
		vars := mux.Vars(r)
		key := vars["key"]
		name := vars["permWorkflowName"]
		run, err := workflow.LoadLastRun(api.mustDB(), key, name, true)
		if err != nil {
			return sdk.WrapError(err, "getLatestWorkflowRunHandler> Unable to load last workflow run")
		}
		run.Translate(r.Header.Get("Accept-Language"))
		return WriteJSON(w, run, http.StatusOK)
	}
}

func (api *API) resyncWorkflowRunHandler() Handler {
	return func(ctx context.Context, w http.ResponseWriter, r *http.Request) error {
		vars := mux.Vars(r)
		key := vars["key"]
		name := vars["permWorkflowName"]
		number, err := requestVarInt(r, "number")
		if err != nil {
			return err
		}
		run, err := workflow.LoadRun(api.mustDB(), key, name, number, false)
		if err != nil {
			return sdk.WrapError(err, "resyncWorkflowRunHandler> Unable to load last workflow run [%s/%d]", name, number)
		}

		tx, errT := api.mustDB().Begin()
		if errT != nil {
			return sdk.WrapError(errT, "resyncWorkflowRunHandler> Cannot start transaction")
		}

		if err := workflow.Resync(tx, api.Cache, run, getUser(ctx)); err != nil {
			return sdk.WrapError(err, "resyncWorkflowRunHandler> Cannot resync pipelines")
		}

		if err := tx.Commit(); err != nil {
			return sdk.WrapError(err, "resyncWorkflowRunHandler> Cannot commit transaction")
		}
		return WriteJSON(w, run, http.StatusOK)
	}
}

func (api *API) getWorkflowRunHandler() Handler {
	return func(ctx context.Context, w http.ResponseWriter, r *http.Request) error {
		vars := mux.Vars(r)
		key := vars["key"]
		name := vars["permWorkflowName"]
		number, err := requestVarInt(r, "number")
		if err != nil {
			return err
		}
		run, err := workflow.LoadRun(api.mustDB(), key, name, number, true)
		if err != nil {
			return sdk.WrapError(err, "getWorkflowRunHandler> Unable to load workflow %s run number %d", name, number)
		}
		run.Translate(r.Header.Get("Accept-Language"))
		return WriteJSON(w, run, http.StatusOK)
	}
}

func (api *API) stopWorkflowRunHandler() Handler {
	return func(ctx context.Context, w http.ResponseWriter, r *http.Request) error {
		vars := mux.Vars(r)
		key := vars["key"]
		name := vars["permWorkflowName"]
		number, err := requestVarInt(r, "number")
		if err != nil {
			return err
		}

		run, errL := workflow.LoadRun(api.mustDB(), key, name, number, false)
		if errL != nil {
			return sdk.WrapError(errL, "stopWorkflowRunHandler> Unable to load last workflow run")
		}

		proj, errP := project.Load(api.mustDB(), api.Cache, key, getUser(ctx))
		if errP != nil {
			return sdk.WrapError(errP, "stopWorkflowRunHandler> Unable to load project")
		}

		chanEvent := make(chan interface{}, 1)
		chanError := make(chan error, 1)

		go stopWorkflowRun(chanEvent, chanError, api.mustDB(), api.Cache, proj, run, getUser(ctx))

		workflowRuns, workflowNodeRuns, workflowNodeJobRuns, err := workflow.GetWorkflowRunEventData(chanError, chanEvent)
		if err != nil {
			return err
		}
		go workflow.SendEvent(api.mustDB(), workflowRuns, workflowNodeRuns, workflowNodeJobRuns, proj.Key)

		return WriteJSON(w, run, http.StatusOK)
	}
}

func stopWorkflowRun(chEvent chan<- interface{}, chError chan<- error, db *gorp.DbMap, store cache.Store, p *sdk.Project, run *sdk.WorkflowRun, u *sdk.User) {
	defer close(chEvent)
	defer close(chError)

	tx, errTx := db.Begin()
	if errTx != nil {
		chError <- sdk.WrapError(errTx, "stopWorkflowRunHandler> Unable to create transaction")
	}
	defer tx.Rollback()

	spwnMsg := sdk.SpawnMsg{ID: sdk.MsgWorkflowNodeStop.ID, Args: []interface{}{u.Username}}

	stopInfos := sdk.SpawnInfo{
		APITime:    time.Now(),
		RemoteTime: time.Now(),
		Message:    spwnMsg,
	}

	workflow.AddWorkflowRunInfo(run, false, spwnMsg)

	for _, wn := range run.WorkflowNodeRuns {
		for _, wnr := range wn {
			if wnr.SubNumber != run.LastSubNumber || (wnr.Status == sdk.StatusSuccess.String() ||
				wnr.Status == sdk.StatusFail.String() || wnr.Status == sdk.StatusSkipped.String()) {
				log.Debug("stopWorkflowRunHandler> cannot stop this workflow node run with current status %s", wnr.Status)
				continue
			}

			if errS := workflow.StopWorkflowNodeRun(db, store, p, wnr, stopInfos, chEvent); errS != nil {
				chError <- sdk.WrapError(errS, "stopWorkflowRunHandler> Unable to stop workflow node run %d", wnr.ID)
				tx.Rollback()
			}
			wnr.Status = sdk.StatusStopped.String()
		}
	}

	run.LastExecution = time.Now()
	run.Status = sdk.StatusStopped.String()
	if errU := workflow.UpdateWorkflowRun(tx, run); errU != nil {
		chError <- sdk.WrapError(errU, "stopWorkflowRunHandler> Unable to update workflow run %d", run.ID)
		return
	}
	chEvent <- *run

	if err := tx.Commit(); err != nil {
		chError <- sdk.WrapError(err, "stopWorkflowRunHandler> Cannot commit transaction")
		return
	}
}

func (api *API) getWorkflowNodeRunHistoryHandler() Handler {
	return func(ctx context.Context, w http.ResponseWriter, r *http.Request) error {
		vars := mux.Vars(r)
		key := vars["key"]
		name := vars["permWorkflowName"]
		number, err := requestVarInt(r, "number")
		if err != nil {
			return err
		}
		nodeID, err := requestVarInt(r, "nodeID")
		if err != nil {
			return err
		}

		run, errR := workflow.LoadRun(api.mustDB(), key, name, number, false)
		if errR != nil {
			return sdk.WrapError(errR, "getWorkflowNodeRunHistoryHandler")
		}

		nodeRuns, ok := run.WorkflowNodeRuns[nodeID]
		if !ok {
			return sdk.WrapError(sdk.ErrWorkflowNodeNotFound, "getWorkflowNodeRunHistoryHandler")
		}
		return WriteJSON(w, nodeRuns, http.StatusOK)
	}
}

func (api *API) getWorkflowCommitsHandler() Handler {
	return func(ctx context.Context, w http.ResponseWriter, r *http.Request) error {
		vars := mux.Vars(r)
		key := vars["key"]
		name := vars["permWorkflowName"]
		nodeName := vars["nodeName"]
		branch := FormString(r, "branch")
		hash := FormString(r, "hash")
		number, err := requestVarInt(r, "number")
		if err != nil {
			return err
		}

		proj, errP := project.Load(api.mustDB(), api.Cache, key, getUser(ctx))
		if errP != nil {
			return sdk.WrapError(errP, "getWorkflowCommitsHandler> Unable to load project %s", key)
		}

		wf, errW := workflow.Load(api.mustDB(), api.Cache, key, name, getUser(ctx), workflow.LoadOptions{})
		if errW != nil {
			return sdk.WrapError(errW, "getWorkflowCommitsHandler> Unable to load workflow %s", name)
		}

		var errCtx error
		var nodeCtx *sdk.WorkflowNodeContext
		var wNode *sdk.WorkflowNode
		wfRun, errW := workflow.LoadRun(api.mustDB(), key, name, number, false)
		if errW == nil {
			wNode = wfRun.Workflow.GetNodeByName(nodeName)
		}

		if wNode == nil || errW != nil {
			nodeCtx, errCtx = workflow.LoadNodeContextByNodeName(api.mustDB(), api.Cache, proj, getUser(ctx), name, nodeName, workflow.LoadOptions{})
			if errCtx != nil {
				return sdk.WrapError(errCtx, "getWorkflowCommitsHandler> Unable to load workflow node context")
			}
		} else if wNode != nil {
			nodeCtx = wNode.Context
		} else {
			return sdk.WrapError(errW, "getWorkflowCommitsHandler> Unable to load workflow node run")
		}

		if nodeCtx == nil || nodeCtx.Application == nil {
			return WriteJSON(w, []sdk.VCSCommit{}, http.StatusOK)
		}

		if wfRun == nil {
			wfRun = &sdk.WorkflowRun{Number: number}
		}
		wfNodeRun := &sdk.WorkflowNodeRun{}
		if branch != "" {
			wfNodeRun.VCSBranch = branch
		}
		if hash != "" {
			wfNodeRun.VCSHash = hash
		} else if wNode != nil && errW == nil {
			// Find hash and branch of ancestor node run
			nodeIDsAncestors := wNode.Ancestors(&wfRun.Workflow, false)
			for _, ancestorID := range nodeIDsAncestors {
				if wfRun.WorkflowNodeRuns[ancestorID][0].VCSRepository == nodeCtx.Application.RepositoryFullname {
					wfNodeRun.VCSHash = wfRun.WorkflowNodeRuns[ancestorID][0].VCSHash
					wfNodeRun.VCSBranch = wfRun.WorkflowNodeRuns[ancestorID][0].VCSBranch
					break
				}
			}
		}

		commits, _, errC := workflow.GetNodeRunBuildCommits(api.mustDB(), api.Cache, proj, wf, nodeName, wfRun.Number, wfNodeRun, nodeCtx.Application, nodeCtx.Environment)
		if errC != nil {
			return sdk.WrapError(errC, "getWorkflowCommitsHandler> Unable to load commits")
		}

		return WriteJSON(w, commits, http.StatusOK)
	}
}

func (api *API) stopWorkflowNodeRunHandler() Handler {
	return func(ctx context.Context, w http.ResponseWriter, r *http.Request) error {
		vars := mux.Vars(r)
		key := vars["key"]
		name := vars["permWorkflowName"]
		number, err := requestVarInt(r, "number")
		if err != nil {
			return err
		}
		id, err := requestVarInt(r, "nodeRunID")
		if err != nil {
			return err
		}

		p, errP := project.Load(api.mustDB(), api.Cache, key, getUser(ctx), project.LoadOptions.WithVariables)
		if errP != nil {
			return sdk.WrapError(errP, "stopWorkflowNodeRunHandler> Cannot load project")
		}

		// Load node run
		nodeRun, err := workflow.LoadNodeRun(api.mustDB(), key, name, number, id, false)
		if err != nil {
			return sdk.WrapError(err, "stopWorkflowNodeRunHandler> Unable to load last workflow run")
		}

		chanEvent := make(chan interface{}, 1)
		chanError := make(chan error, 1)

		go stopWorkflowNodeRun(chanEvent, chanError, api.mustDB(), api.Cache, p, nodeRun, name, getUser(ctx))

		workflowRuns, workflowNodeRuns, workflowNodeJobRuns, err := workflow.GetWorkflowRunEventData(chanError, chanEvent)
		if err != nil {
			return err
		}
		go workflow.SendEvent(api.mustDB(), workflowRuns, workflowNodeRuns, workflowNodeJobRuns, p.Key)

		return WriteJSON(w, nodeRun, http.StatusOK)
	}
}

func stopWorkflowNodeRun(chEvent chan<- interface{}, chError chan<- error, db *gorp.DbMap, store cache.Store, p *sdk.Project, nodeRun *sdk.WorkflowNodeRun, workflowName string, u *sdk.User) {
	defer close(chEvent)
	defer close(chError)

	tx, errTx := db.Begin()
	if errTx != nil {
		chError <- sdk.WrapError(errTx, "stopWorkflowNodeRunHandler> Unable to create transaction")
		return
	}
	defer tx.Rollback()

	stopInfos := sdk.SpawnInfo{
		APITime:    time.Now(),
		RemoteTime: time.Now(),
		Message:    sdk.SpawnMsg{ID: sdk.MsgWorkflowNodeStop.ID, Args: []interface{}{u.Username}},
	}
	if errS := workflow.StopWorkflowNodeRun(db, store, p, *nodeRun, stopInfos, chEvent); errS != nil {
		chError <- sdk.WrapError(errS, "stopWorkflowNodeRunHandler> Unable to stop workflow node run")
		return
	}

	wr, errLw := workflow.LoadRun(tx, p.Key, workflowName, nodeRun.Number, false)
	if errLw != nil {
		chError <- sdk.WrapError(errLw, "stopWorkflowNodeRunHandler> Unable to load workflow run %s", workflowName)
		return
	}

	if errR := workflow.ResyncWorkflowRunStatus(tx, wr, chEvent); errR != nil {
		chError <- sdk.WrapError(errR, "stopWorkflowNodeRunHandler> Unable to resync workflow run status")
		return
	}

	if errC := tx.Commit(); errC != nil {
		chError <- sdk.WrapError(errC, "stopWorkflowNodeRunHandler> Unable to commit")
	}
}

func (api *API) getWorkflowNodeRunHandler() Handler {
	return func(ctx context.Context, w http.ResponseWriter, r *http.Request) error {
		vars := mux.Vars(r)
		key := vars["key"]
		name := vars["permWorkflowName"]
		number, err := requestVarInt(r, "number")
		if err != nil {
			return err
		}
		id, err := requestVarInt(r, "nodeRunID")
		if err != nil {
			return err
		}
		run, err := workflow.LoadNodeRun(api.mustDB(), key, name, number, id, true)
		if err != nil {
			return sdk.WrapError(err, "getWorkflowRunHandler> Unable to load last workflow run")
		}

		run.Translate(r.Header.Get("Accept-Language"))
		return WriteJSON(w, run, http.StatusOK)
	}
}

func (api *API) postWorkflowRunHandler() Handler {
	return func(ctx context.Context, w http.ResponseWriter, r *http.Request) error {
		vars := mux.Vars(r)
		key := vars["key"]
		name := vars["permWorkflowName"]

		p, errP := project.Load(api.mustDB(), api.Cache, key, getUser(ctx), project.LoadOptions.WithVariables)
		if errP != nil {
			return sdk.WrapError(errP, "postWorkflowRunHandler> Cannot load project")
		}

		opts := &sdk.WorkflowRunPostHandlerOption{}
		if err := UnmarshalBody(r, opts); err != nil {
			return err
		}

		var lastRun *sdk.WorkflowRun
		var asCodeInfosMsg []sdk.Message
		if opts.Number != nil {
			var errlr error
			lastRun, errlr = workflow.LoadRun(api.mustDB(), key, name, *opts.Number, false)
			if errlr != nil {
				return sdk.WrapError(errlr, "postWorkflowRunHandler> Unable to load workflow run")
			}
		}

		var wf *sdk.Workflow
		if lastRun != nil {
			wf = &lastRun.Workflow
		} else {
			// Test workflow as code or not
			options := workflow.LoadOptions{
				OnlyRootNode: true,
				DeepPipeline: false,
			}
			var errW error
			wf, errW = workflow.Load(api.mustDB(), api.Cache, key, name, getUser(ctx), options)
			if errW != nil {
				return sdk.WrapError(errW, "postWorkflowRunHandler> Unable to load workflow %s", name)
			}

			if wf.FromRepository != "" {
				proj, errp := project.Load(api.mustDB(), api.Cache, key, getUser(ctx),
					project.LoadOptions.WithGroups,
					project.LoadOptions.WithApplications,
					project.LoadOptions.WithEnvironments,
					project.LoadOptions.WithPipelines)

				if errp != nil {
					return sdk.WrapError(errp, "postWorkflowRunHandler> Cannot load project %s", key)
				}
				// Get workflow from repository
				var errCreate error
				asCodeInfosMsg, errCreate = workflow.CreateFromRepository(ctx, api.mustDB(), api.Cache, proj, wf, *opts, getUser(ctx), project.DecryptWithBuiltinKey)
				if errCreate != nil {
					return sdk.WrapError(errCreate, "postWorkflowRunHandler> Unable to get workflow from repository")
				}
			} else {
				var errl error
				options := workflow.LoadOptions{
					DeepPipeline: true,
					Base64Keys:   true,
				}
				wf, errl = workflow.Load(api.mustDB(), api.Cache, key, name, getUser(ctx), options)
				if errl != nil {
					return sdk.WrapError(errl, "postWorkflowRunHandler> Unable to load workflow %s/%s", key, name)
				}
			}
		}

		chanEvent := make(chan interface{}, 1)
		chanError := make(chan error, 1)
<<<<<<< HEAD
		go startWorkflowRun(chanEvent, chanError, api.mustDB(), api.Cache, p, wf, lastRun, opts, getUser(ctx), asCodeInfosMsg)
=======

		go func() {
			defer func() {
				if r := recover(); r != nil {
					buf := make([]byte, 1<<16)
					runtime.Stack(buf, true)
					log.Error("[PANIC] workflow.startWorkflowRun> %s", string(buf))
				}
			}()

			startWorkflowRun(chanEvent, chanError, api.mustDB(), api.Cache, p, wf, lastRun, opts, getUser(ctx))
		}()
>>>>>>> 67416c8b

		workflowRuns, workflowNodeRuns, workflowNodeJobRuns, err := workflow.GetWorkflowRunEventData(chanError, chanEvent)
		if err != nil {
			return err
		}
		workflow.ResyncNodeRunsWithCommits(api.mustDB(), api.Cache, p, workflowNodeRuns)
		go workflow.SendEvent(api.mustDB(), workflowRuns, workflowNodeRuns, workflowNodeJobRuns, p.Key)

		// Purge workflow run
		go func() {
			defer func() {
				if r := recover(); r != nil {
					buf := make([]byte, 1<<16)
					runtime.Stack(buf, true)
					log.Error("[PANIC] workflow.PurgeWorkflowRun> %s", string(buf))
				}
			}()
			workflow.PurgeWorkflowRun(api.mustDB(), *wf)
		}()

		var wr *sdk.WorkflowRun
		if len(workflowRuns) > 0 {
			wr = &workflowRuns[0]
			wr.Translate(r.Header.Get("Accept-Language"))
		}
		return WriteJSON(w, wr, http.StatusAccepted)
	}
}

type workerOpts struct {
	wg             *sync.WaitGroup
	chanNodesToRun chan sdk.WorkflowNode
	chanNodeRun    chan bool
	chanError      chan error
	chanEvent      chan<- interface{}
}

func startWorkflowRun(chEvent chan<- interface{}, chError chan<- error, db *gorp.DbMap, store cache.Store, p *sdk.Project, wf *sdk.Workflow, lastRun *sdk.WorkflowRun, opts *sdk.WorkflowRunPostHandlerOption, u *sdk.User, asCodeInfos []sdk.Message) {
	const nbWorker int = 5
	defer close(chEvent)
	defer close(chError)
	errorOccured := false

	tx, errb := db.Begin()
	if errb != nil {
		chError <- sdk.WrapError(errb, "startWorkflowRun> Cannot start transaction")
	}
	defer tx.Rollback()

	//Run from hook
	if opts.Hook != nil {
		var errfh error
		_, errfh = workflow.RunFromHook(db, tx, store, p, wf, opts.Hook, chEvent, asCodeInfos)
		if errfh != nil {
			errorOccured = true
			chError <- sdk.WrapError(errfh, "startWorkflowRun> Unable to run workflow from hook")
		}
	} else {
		//Default manual run
		if opts.Manual == nil {
			opts.Manual = &sdk.WorkflowNodeRunManual{}
		}
		opts.Manual.User = *u
		//Copy the user but empty groups and permissions
		opts.Manual.User.Groups = nil
		opts.Manual.User.Permissions = sdk.UserPermissions{}

		fromNodes := []*sdk.WorkflowNode{}
		if len(opts.FromNodeIDs) > 0 {
			for _, fromNodeID := range opts.FromNodeIDs {
				fromNode := lastRun.Workflow.GetNode(fromNodeID)
				if fromNode == nil {
					errorOccured = true
					chError <- sdk.WrapError(sdk.ErrWorkflowNodeNotFound, "postWorkflowRunHandler> Payload: Unable to get node %d", fromNodeID)
				}
				fromNodes = append(fromNodes, fromNode)
			}
		} else {
			fromNodes = append(fromNodes, wf.Root)
		}

		var wg sync.WaitGroup
		workerOptions := &workerOpts{
			wg:             &wg,
			chanNodesToRun: make(chan sdk.WorkflowNode, nbWorker),
			chanNodeRun:    make(chan bool, nbWorker),
			chanError:      make(chan error, nbWorker),
			chanEvent:      chEvent,
		}
		wg.Add(len(fromNodes))
		for i := 0; i < nbWorker && i < len(fromNodes); i++ {
			optsCopy := sdk.WorkflowRunPostHandlerOption{
				FromNodeIDs: opts.FromNodeIDs,
				Number:      opts.Number,
			}
			if opts.Manual != nil {
				optsCopy.Manual = &sdk.WorkflowNodeRunManual{
					PipelineParameters: opts.Manual.PipelineParameters,
					User:               opts.Manual.User,
					Payload:            opts.Manual.Payload,
				}
			}
			if opts.Hook != nil {
				optsCopy.Hook = &sdk.WorkflowNodeRunHookEvent{
					Payload:              opts.Hook.Payload,
					WorkflowNodeHookUUID: opts.Hook.WorkflowNodeHookUUID,
				}
			}
			go runFromNode(db, store, optsCopy, p, wf, lastRun, u, workerOptions)
		}
		for _, fromNode := range fromNodes {
			workerOptions.chanNodesToRun <- *fromNode
		}
		close(workerOptions.chanNodesToRun)

		for i := 0; i < len(fromNodes); i++ {
			select {
			case <-workerOptions.chanNodeRun:
			case err := <-workerOptions.chanError:
				if err == nil {
					continue
				}
				if chError != nil {
					errorOccured = true
					chError <- err
				} else {
					log.Warning("postWorkflowRunHandler> Cannot run from node %v", err)
				}
			}
		}
		wg.Wait()

		if lastRun == nil {
			var errmr error
			_, errmr = workflow.ManualRun(db, tx, store, p, wf, opts.Manual, chEvent, asCodeInfos)
			if errmr != nil {
				errorOccured = true
				chError <- sdk.WrapError(errmr, "postWorkflowRunHandler> Unable to run workflow")
			}
		}
	}

	if !errorOccured {
		//Commit and return success
		if err := tx.Commit(); err != nil {
			chError <- sdk.WrapError(err, "postWorkflowRunHandler> Unable to commit transaction")
		}
	}
}

func runFromNode(db *gorp.DbMap, store cache.Store, opts sdk.WorkflowRunPostHandlerOption, p *sdk.Project, wf *sdk.Workflow, lastRun *sdk.WorkflowRun, u *sdk.User, workerOptions *workerOpts) {
	for fromNode := range workerOptions.chanNodesToRun {
		tx, errb := db.Begin()
		if errb != nil {
			workerOptions.chanError <- sdk.WrapError(errb, "runFromNode> Cannot start transaction")
			workerOptions.wg.Done()
			return
		}

		// Check Env Permission
		if fromNode.Context.Environment != nil {
			if !permission.AccessToEnvironment(p.Key, fromNode.Context.Environment.Name, u, permission.PermissionReadExecute) {
				workerOptions.chanError <- sdk.WrapError(sdk.ErrNoEnvExecution, "runFromNode> Not enough right to run on environment %s", fromNode.Context.Environment.Name)
				tx.Rollback()
				workerOptions.wg.Done()
				return
			}
		}

		//If payload is not set, keep the default payload
		if opts.Manual.Payload == interface{}(nil) {
			opts.Manual.Payload = fromNode.Context.DefaultPayload
		}

		//If PipelineParameters are not set, keep the default PipelineParameters
		if len(opts.Manual.PipelineParameters) == 0 {
			opts.Manual.PipelineParameters = fromNode.Context.DefaultPipelineParameters
		}
		log.Debug("Manual run: %+v", opts.Manual)

		//Manual run
		if lastRun != nil {
			_, errmr := workflow.ManualRunFromNode(db, tx, store, p, wf, lastRun.Number, opts.Manual, fromNode.ID, workerOptions.chanEvent)
			if errmr != nil {
				workerOptions.chanError <- sdk.WrapError(errmr, "runFromNode> Unable to run workflow from node")
				tx.Rollback()
				workerOptions.wg.Done()
				return
			}
		}
		workerOptions.chanNodeRun <- true

		if err := tx.Commit(); err != nil {
			workerOptions.chanError <- sdk.WrapError(err, "runFromNode> Unable to commit transaction")
			tx.Rollback()
			workerOptions.wg.Done()
			return
		}

		workerOptions.wg.Done()
	}
}

func (api *API) downloadworkflowArtifactDirectHandler() Handler {
	return func(ctx context.Context, w http.ResponseWriter, r *http.Request) error {
		vars := mux.Vars(r)
		hash := vars["hash"]

		art, err := workflow.LoadWorkfowArtifactByHash(api.mustDB(), hash)
		if err != nil {
			return sdk.WrapError(err, "downloadworkflowArtifactDirectHandler> Could not load artifact with hash %s", hash)
		}

		w.Header().Add("Content-Type", "application/octet-stream")
		w.Header().Add("Content-Disposition", fmt.Sprintf("attachment; filename=\"%s\"", art.Name))

		f, err := objectstore.FetchArtifact(art)
		if err != nil {
			return sdk.WrapError(err, "downloadArtifactDirectHandler> Cannot fetch artifact")
		}

		if _, err := io.Copy(w, f); err != nil {
			_ = f.Close()
			return sdk.WrapError(err, "downloadPluginHandler> Cannot stream artifact")
		}

		if err := f.Close(); err != nil {
			return sdk.WrapError(err, "downloadPluginHandler> Cannot close artifact")
		}
		return nil
	}
}

func (api *API) getWorkflowNodeRunArtifactsHandler() Handler {
	return func(ctx context.Context, w http.ResponseWriter, r *http.Request) error {
		vars := mux.Vars(r)
		key := vars["key"]
		name := vars["permWorkflowName"]

		number, errNu := requestVarInt(r, "number")
		if errNu != nil {
			return sdk.WrapError(errNu, "getWorkflowJobArtifactsHandler> Invalid node job run ID")
		}

		id, errI := requestVarInt(r, "nodeRunID")
		if errI != nil {
			return sdk.WrapError(sdk.ErrInvalidID, "getWorkflowJobArtifactsHandler> Invalid node job run ID")
		}
		nodeRun, errR := workflow.LoadNodeRun(api.mustDB(), key, name, number, id, true)
		if errR != nil {
			return sdk.WrapError(errR, "getWorkflowJobArtifactsHandler> Cannot load node run")
		}

		//Fetch artifacts
		for i := range nodeRun.Artifacts {
			a := &nodeRun.Artifacts[i]
			url, _ := objectstore.FetchTempURL(a)
			if url != "" {
				a.TempURL = url
			}
		}

		return WriteJSON(w, nodeRun.Artifacts, http.StatusOK)
	}
}

func (api *API) getDownloadArtifactHandler() Handler {
	return func(ctx context.Context, w http.ResponseWriter, r *http.Request) error {
		vars := mux.Vars(r)
		key := vars["key"]
		name := vars["permWorkflowName"]

		id, errI := requestVarInt(r, "artifactId")
		if errI != nil {
			return sdk.WrapError(sdk.ErrInvalidID, "getDownloadArtifactHandler> Invalid node job run ID")
		}

		options := workflow.LoadOptions{
			WithoutNode: true,
		}
		work, errW := workflow.Load(api.mustDB(), api.Cache, key, name, getUser(ctx), options)
		if errW != nil {
			return sdk.WrapError(errW, "getDownloadArtifactHandler> Cannot load workflow")
		}

		art, errA := workflow.LoadArtifactByIDs(api.mustDB(), work.ID, id)
		if errA != nil {
			return sdk.WrapError(errA, "getDownloadArtifactHandler> Cannot load artifacts")
		}

		w.Header().Add("Content-Type", "application/octet-stream")
		w.Header().Add("Content-Disposition", fmt.Sprintf("attachment; filename=\"%s\"", art.Name))

		f, err := objectstore.FetchArtifact(art)
		if err != nil {
			_ = f.Close()
			return sdk.WrapError(err, "getDownloadArtifactHandler> Cannot fetch artifact")
		}

		if _, err := io.Copy(w, f); err != nil {
			_ = f.Close()
			return sdk.WrapError(err, "getDownloadArtifactHandler> Cannot stream artifact")
		}

		if err := f.Close(); err != nil {
			return sdk.WrapError(err, "getDownloadArtifactHandler> Cannot close artifact")
		}
		return nil
	}
}

func (api *API) getWorkflowRunArtifactsHandler() Handler {
	return func(ctx context.Context, w http.ResponseWriter, r *http.Request) error {
		vars := mux.Vars(r)
		key := vars["key"]
		name := vars["permWorkflowName"]

		number, errNu := requestVarInt(r, "number")
		if errNu != nil {
			return sdk.WrapError(errNu, "getWorkflowJobArtifactsHandler> Invalid node job run ID")
		}

		wr, errW := workflow.LoadRun(api.mustDB(), key, name, number, true)
		if errW != nil {
			return errW
		}

		arts := []sdk.WorkflowNodeRunArtifact{}
		for _, runs := range wr.WorkflowNodeRuns {
			if len(runs) == 0 {
				continue
			}

			sort.Slice(runs, func(i, j int) bool {
				return runs[i].SubNumber > runs[j].SubNumber
			})

			wg := &sync.WaitGroup{}
			for i := range runs[0].Artifacts {
				wg.Add(1)
				go func(a *sdk.WorkflowNodeRunArtifact) {
					defer wg.Done()
					url, _ := objectstore.FetchTempURL(a)
					if url != "" {
						a.TempURL = url
					}
				}(&runs[0].Artifacts[i])
			}
			wg.Wait()
			arts = append(arts, runs[0].Artifacts...)
		}

		return WriteJSON(w, arts, http.StatusOK)
	}
}

func (api *API) getWorkflowNodeRunJobStepHandler() Handler {
	return func(ctx context.Context, w http.ResponseWriter, r *http.Request) error {
		vars := mux.Vars(r)
		projectKey := vars["key"]
		workflowName := vars["permWorkflowName"]
		number, errN := requestVarInt(r, "number")
		if errN != nil {
			return sdk.WrapError(errN, "getWorkflowNodeRunJobBuildLogsHandler> Number: invalid number")
		}
		nodeRunID, errNI := requestVarInt(r, "nodeRunID")
		if errNI != nil {
			return sdk.WrapError(errNI, "getWorkflowNodeRunJobBuildLogsHandler> id: invalid number")
		}
		runJobID, errJ := requestVarInt(r, "runJobId")
		if errJ != nil {
			return sdk.WrapError(errJ, "getWorkflowNodeRunJobBuildLogsHandler> runJobId: invalid number")
		}
		stepOrder, errS := requestVarInt(r, "stepOrder")
		if errS != nil {
			return sdk.WrapError(errS, "getWorkflowNodeRunJobBuildLogsHandler> stepOrder: invalid number")
		}

		// Check nodeRunID is link to workflow
		nodeRun, errNR := workflow.LoadNodeRun(api.mustDB(), projectKey, workflowName, number, nodeRunID, false)
		if errNR != nil {
			return sdk.WrapError(errNR, "getWorkflowNodeRunJobBuildLogsHandler> Cannot find nodeRun %d/%d for workflow %s in project %s", nodeRunID, number, workflowName, projectKey)
		}

		var stepStatus string
		// Find job/step in nodeRun
	stageLoop:
		for _, s := range nodeRun.Stages {
			for _, rj := range s.RunJobs {
				if rj.ID != runJobID {
					continue
				}
				ss := rj.Job.StepStatus
				for _, sss := range ss {
					if int64(sss.StepOrder) == stepOrder {
						stepStatus = sss.Status
						break
					}
				}
				break stageLoop
			}
		}

		if stepStatus == "" {
			return sdk.WrapError(sdk.ErrStepNotFound, "getWorkflowNodeRunJobStepHandler> Cannot find step %d on job %d in nodeRun %d/%d for workflow %s in project %s",
				stepOrder, runJobID, nodeRunID, number, workflowName, projectKey)
		}

		logs, errL := workflow.LoadStepLogs(api.mustDB(), runJobID, stepOrder)
		if errL != nil {
			return sdk.WrapError(errL, "getWorkflowNodeRunJobStepHandler> Cannot load log for runJob %d on step %d", runJobID, stepOrder)
		}

		ls := &sdk.Log{}
		if logs != nil {
			ls = logs
		}
		result := &sdk.BuildState{
			Status:   sdk.StatusFromString(stepStatus),
			StepLogs: *ls,
		}

		return WriteJSON(w, result, http.StatusOK)
	}
}

func (api *API) getWorkflowRunTagsHandler() Handler {
	return func(ctx context.Context, w http.ResponseWriter, r *http.Request) error {
		vars := mux.Vars(r)
		projectKey := vars["key"]
		workflowName := vars["permWorkflowName"]

		res, err := workflow.GetTagsAndValue(api.mustDB(), projectKey, workflowName)
		if err != nil {
			return sdk.WrapError(err, "getWorkflowRunTagsHandler> Error")
		}

		return WriteJSON(w, res, http.StatusOK)
	}
}<|MERGE_RESOLUTION|>--- conflicted
+++ resolved
@@ -652,9 +652,6 @@
 
 		chanEvent := make(chan interface{}, 1)
 		chanError := make(chan error, 1)
-<<<<<<< HEAD
-		go startWorkflowRun(chanEvent, chanError, api.mustDB(), api.Cache, p, wf, lastRun, opts, getUser(ctx), asCodeInfosMsg)
-=======
 
 		go func() {
 			defer func() {
@@ -667,7 +664,6 @@
 
 			startWorkflowRun(chanEvent, chanError, api.mustDB(), api.Cache, p, wf, lastRun, opts, getUser(ctx))
 		}()
->>>>>>> 67416c8b
 
 		workflowRuns, workflowNodeRuns, workflowNodeJobRuns, err := workflow.GetWorkflowRunEventData(chanError, chanEvent)
 		if err != nil {
