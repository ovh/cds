--- conflicted
+++ resolved
@@ -818,8 +818,10 @@
 				}
 			}
 		}
-
-<<<<<<< HEAD
+		if name != wf.Name {
+			return sdk.WrapError(sdk.ErrWorkflowInvalid, "workflow %s asked, but workflow %s found", name, wf.Name)
+		}
+
 		var errS error
 		var report *workflow.ProcessorReport
 		if lastRun != nil && lastRun.Version == 2 {
@@ -828,13 +830,6 @@
 			report, errS = startWorkflowRun(ctx, api.mustDB(), api.Cache, p, wf, lastRun, opts, u, asCodeInfosMsg)
 		}
 
-=======
-		if name != wf.Name {
-			return sdk.WrapError(sdk.ErrWorkflowInvalid, "workflow %s asked, but workflow %s found", name, wf.Name)
-		}
-
-		report, errS := startWorkflowRun(ctx, api.mustDB(), api.Cache, p, wf, lastRun, opts, u, asCodeInfosMsg)
->>>>>>> b808ed5d
 		if errS != nil {
 			return sdk.WrapError(errS, "postWorkflowRunHandler> Unable to start workflow %s/%s", key, name)
 		}
