--- conflicted
+++ resolved
@@ -45,11 +45,7 @@
 		return errload
 	}
 	for _, pip := range pips {
-<<<<<<< HEAD
-		if err := pipeline.DeletePipeline(api.mustDB(), pip.ID); err != nil {
-=======
-		if err := pipeline.DeletePipeline(context.TODO(), api.mustDB(), pip.ID, 1); err != nil {
->>>>>>> a74896d3
+		if err := pipeline.DeletePipeline(context.TODO(), api.mustDB(), pip.ID); err != nil {
 			t.Logf("DeletePipeline: %s", err)
 			return err
 		}
@@ -119,11 +115,7 @@
 
 	//Delete pipeline
 	t.Logf("Delete Pipeline %s for Project %s", pip.Name, proj.Name)
-<<<<<<< HEAD
-	err = pipeline.DeletePipeline(api.mustDB(), pip.ID)
-=======
-	err = pipeline.DeletePipeline(context.TODO(), api.mustDB(), pip.ID, 1)
->>>>>>> a74896d3
+	err = pipeline.DeletePipeline(context.TODO(), api.mustDB(), pip.ID)
 	test.NoError(t, err)
 
 	//Delete Project
@@ -194,11 +186,7 @@
 
 	//Delete pipeline
 	t.Logf("Delete Pipeline %s for Project %s", pip.Name, proj.Name)
-<<<<<<< HEAD
-	err = pipeline.DeletePipeline(api.mustDB(), pip.ID)
-=======
-	err = pipeline.DeletePipeline(context.TODO(), api.mustDB(), pip.ID, 1)
->>>>>>> a74896d3
+	err = pipeline.DeletePipeline(context.TODO(), api.mustDB(), pip.ID)
 	test.NoError(t, err)
 
 	//Delete Project
@@ -304,11 +292,7 @@
 
 	//Delete pipeline
 	t.Logf("Delete Pipeline %s for Project %s", pip.Name, proj.Name)
-<<<<<<< HEAD
-	err = pipeline.DeletePipeline(api.mustDB(), pip.ID)
-=======
-	err = pipeline.DeletePipeline(context.TODO(), api.mustDB(), pip.ID, 1)
->>>>>>> a74896d3
+	err = pipeline.DeletePipeline(context.TODO(), api.mustDB(), pip.ID)
 	test.NoError(t, err)
 
 	//Delete Project
@@ -441,11 +425,7 @@
 
 	//Delete pipeline
 	t.Logf("Delete Pipeline %s for Project %s", pip.Name, proj.Name)
-<<<<<<< HEAD
-	err = pipeline.DeletePipeline(api.mustDB(), pip.ID)
-=======
-	err = pipeline.DeletePipeline(context.TODO(), api.mustDB(), pip.ID, 1)
->>>>>>> a74896d3
+	err = pipeline.DeletePipeline(context.TODO(), api.mustDB(), pip.ID)
 	test.NoError(t, err)
 
 	//Delete Project
@@ -490,11 +470,7 @@
 	test.NoError(t, pipeline.InsertStage(api.mustDB(), stage))
 
 	t.Logf("Delete Stage %s for Pipeline %s of Project %s", stage.Name, pip.Name, proj.Name)
-<<<<<<< HEAD
-	test.NoError(t, pipeline.DeleteStageByID(api.mustDB(), stage))
-=======
-	test.NoError(t, pipeline.DeleteStageByID(context.TODO(), api.mustDB(), stage, 1))
->>>>>>> a74896d3
+	test.NoError(t, pipeline.DeleteStageByID(context.TODO(), api.mustDB(), stage))
 
 	//Loading Pipeline
 	t.Logf("Reload Pipeline %s for Project %s", pip.Name, proj.Name)
@@ -507,11 +483,7 @@
 
 	//Delete pipeline
 	t.Logf("Delete Pipeline %s for Project %s", pip.Name, proj.Name)
-<<<<<<< HEAD
-	err = pipeline.DeletePipeline(api.mustDB(), pip.ID)
-=======
-	err = pipeline.DeletePipeline(context.TODO(), api.mustDB(), pip.ID, 1)
->>>>>>> a74896d3
+	err = pipeline.DeletePipeline(context.TODO(), api.mustDB(), pip.ID)
 	test.NoError(t, err)
 
 	//Delete Project
@@ -596,11 +568,7 @@
 
 	//Delete pipeline
 	t.Logf("Delete Pipeline %s for Project %s", pip.Name, proj.Name)
-<<<<<<< HEAD
-	err = pipeline.DeletePipeline(api.mustDB(), pip.ID)
-=======
-	err = pipeline.DeletePipeline(context.TODO(), api.mustDB(), pip.ID, 1)
->>>>>>> a74896d3
+	err = pipeline.DeletePipeline(context.TODO(), api.mustDB(), pip.ID)
 	test.NoError(t, err)
 
 	//Delete Project
