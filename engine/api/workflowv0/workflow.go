package workflowv0

import (
	"encoding/json"
	"fmt"

	"github.com/go-gorp/gorp"

	"github.com/ovh/cds/engine/api/cache"
	"github.com/ovh/cds/engine/api/hook"
	"github.com/ovh/cds/engine/api/permission"
	"github.com/ovh/cds/engine/api/pipeline"
	"github.com/ovh/cds/engine/api/poller"
	"github.com/ovh/cds/engine/api/project"
	"github.com/ovh/cds/engine/api/scheduler"
	"github.com/ovh/cds/sdk"
)

// GetWorkflowStatus Get workflow updated builds status + scheduler and poller executions
func GetWorkflowStatus(db gorp.SqlExecutor, store cache.Store, projectkey, appName string, user *sdk.User, branchName, remote string, version int64) ([]sdk.PipelineBuild, []sdk.PipelineScheduler, []sdk.RepositoryPoller, []sdk.Hook, error) {
	cdPipelines, err := LoadCDTree(db, store, projectkey, appName, user, branchName, remote, version)
	if err != nil {
		return nil, nil, nil, nil, sdk.WrapError(err, "GetWorkflowStatus> Cannot load workflow")
	}

	var pbs []sdk.PipelineBuild
	var schedulers []sdk.PipelineScheduler
	var pollers []sdk.RepositoryPoller
	var hooks []sdk.Hook

	for _, cdp := range cdPipelines {
		getWorkflowStatus(&pbs, &schedulers, &pollers, &hooks, cdp)
	}

	return pbs, schedulers, pollers, hooks, nil
}

func getWorkflowStatus(pbs *[]sdk.PipelineBuild, schedulers *[]sdk.PipelineScheduler, pollers *[]sdk.RepositoryPoller, hooks *[]sdk.Hook, cdPip sdk.CDPipeline) {
	if len(cdPip.Application.PipelinesBuild) > 0 {
		*pbs = append(*pbs, cdPip.Application.PipelinesBuild...)
	} else if cdPip.Pipeline.LastPipelineBuild != nil {
		*pbs = append(*pbs, *cdPip.Pipeline.LastPipelineBuild)
	}

	if cdPip.Schedulers != nil {
		*schedulers = append(*schedulers, cdPip.Schedulers...)
	}
	if cdPip.Poller != nil {
		*pollers = append(*pollers, *cdPip.Poller)
	}
	if cdPip.Hooks != nil {
		*hooks = append(*hooks, cdPip.Hooks...)
	}
	for _, sub := range cdPip.SubPipelines {
		getWorkflowStatus(pbs, schedulers, pollers, hooks, sub)
	}
}

// LoadCDTree Load the continuous delivery pipeline tree for the given application
func LoadCDTree(db gorp.SqlExecutor, store cache.Store, projectkey, appName string, user *sdk.User, branchName, remote string, version int64) ([]sdk.CDPipeline, error) {
	cdTrees := []sdk.CDPipeline{}

	// Select root trigger element + non triggered pipeline
	query := `
		SELECT  projID, projName,
			appID, appName, appRepoName,
			pipID, pipName, pipType,
			envID, envName,
			hasHook, hasScheduler, hasPoller, hasChild
		FROM
		      -- SELECT FROM scheduler
		      (
			SELECT project.id as projID, project.name as projName,
			     s.application_id as appID, application.name as appName, application.repo_fullname as appRepoName,
			     s.pipeline_id as pipID, pipeline.name as pipName, pipeline.type as pipType,
			     s.environment_id as envID, environment.name as envName,
			     false as hasHook, true as hasScheduler, false as hasPoller, true as hasChild
			FROM pipeline_scheduler s
			JOIN application ON s.application_id = application.id
			JOIN pipeline ON s.pipeline_id = pipeline.id
			JOIN project ON project.id = application.project_id
			JOIN environment ON environment.id = s.environment_id
			WHERE application.name = $2 and project.projectkey = $1
			-- AND NOT TRIGGERED
			AND s.pipeline_id || '-' || s.environment_id  NOT IN (
				SELECT pipID || '-' || envID
				FROM
				(
					SELECT src_pipeline_id as pipID, src_environment_id as envID
					FROM pipeline_trigger
					WHERE src_pipeline_id = s.pipeline_id AND src_environment_id = s.environment_id AND src_application_id = s.application_id
				UNION
					SELECT dest_pipeline_id as pipID, dest_environment_id as envID
					FROM pipeline_trigger
					WHERE dest_pipeline_id = s.pipeline_id AND dest_environment_id = s.environment_id AND src_application_id = s.application_id
				) a
			)
		     ) withScheduler

		     UNION
		     -- SELECT FROM HOOK
		     (
			SELECT project.id as projID, project.name as projName,
			     h.application_id as appID, application.name as appName, application.repo_fullname as appRepoName,
			     h.pipeline_id as pipID, pipeline.name as pipName, pipeline.type as pipType,
			     environment.id as envID, environment.name as envName,
			     true as hasHook, false as hasScheduler, false as hasPoller, true as hasChild
			FROM hook h
			JOIN application ON h.application_id = application.id
			JOIN pipeline ON h.pipeline_id = pipeline.id
			JOIN project ON project.id = application.project_id
			JOIN environment ON environment.id = 1
			WHERE application.name = $2 and project.projectkey = $1
			-- AND NOT TRIGGERED
			AND h.pipeline_id || '-' || environment.id  NOT IN (
				SELECT pipID || '-' || envID
				FROM
				(
					SELECT src_pipeline_id as pipID, src_environment_id as envID
					FROM pipeline_trigger
					WHERE src_pipeline_id = h.pipeline_id AND src_environment_id = environment.id AND src_application_id = h.application_id
				UNION
					SELECT dest_pipeline_id as pipID, dest_environment_id as envID
					FROM pipeline_trigger
					WHERE dest_pipeline_id = h.pipeline_id AND dest_environment_id = environment.id AND src_application_id = h.application_id
				) a
			)
		     )
		     UNION
		     -- SELECT FROM POLLER
		     (
			SELECT project.id as projID, project.name as projName,
			     p.application_id as appID, application.name as appName, application.repo_fullname as appRepoName,
			     p.pipeline_id as pipID, pipeline.name as pipName, pipeline.type as pipType,
			     environment.id as envID, environment.name as envName,
			     false as hasHook, false as hasScheduler, true as hasPoller, true as hasChild
			FROM poller p
			JOIN application ON p.application_id = application.id
			JOIN pipeline ON p.pipeline_id = pipeline.id
			JOIN project ON project.id = application.project_id
			JOIN environment ON environment.id = 1
			WHERE application.name = $2 and project.projectkey = $1
			-- AND NOT TRIGGERED
			AND p.pipeline_id || '-' || environment.id  NOT IN (
				SELECT pipID || '-' || envID
				FROM
				(
					SELECT src_pipeline_id as pipID, src_environment_id as envID
					FROM pipeline_trigger
					WHERE src_pipeline_id = p.pipeline_id AND src_environment_id = environment.id AND src_application_id = p.application_id
				UNION
					SELECT dest_pipeline_id as pipID, dest_environment_id as envID
					FROM pipeline_trigger
					WHERE dest_pipeline_id = p.pipeline_id AND dest_environment_id = environment.id AND src_application_id = p.application_id
				) a
			)
		     )
		     UNION
		     -- ROOT PIPELINE WITH NO TRIGGER
		     (
			SELECT project.id as projID, project.name as projName,
			       application.id as appID, application.name as appName, application.repo_fullname as appRepoName,
			       pipeline.id as pipID, pipeline.name as pipName, pipeline.type as pipType,
			       environment.id as envID, environment.name as EnvName,
			       CASE WHEN COALESCE (count(h.id), 0)>0 THEN true ELSE false END as hasHook,
			       CASE WHEN COALESCE (count(sc.id), 0)>0 THEN true ELSE false END as hasScheduler,
			       CASE WHEN COALESCE (count(p.application_id), 0)>0 THEN true ELSE false END as hasPoller,
			       false as hasChild
			FROM pipeline
			JOIN application_pipeline ON application_pipeline.pipeline_id = pipeline.id
			JOIN application ON application.id = application_pipeline.application_id
			JOIN project ON project.id = application.project_id
			JOIN environment ON environment.id = 1
			LEFT JOIN pipeline_scheduler sc ON sc.application_id = application.id AND sc.pipeline_id = pipeline.id AND sc.environment_id = 1
			LEFT JOIN hook h ON h.application_id = application.id AND h.pipeline_id = pipeline.id
			LEFT JOIN poller p ON p.application_id = application.id AND p.pipeline_id = pipeline.id
			WHERE application.name = $2 and project.projectkey = $1 AND pipeline.id NOT IN (
				select src_pipeline_id
				FROM pipeline_trigger
				WHERE src_application_id = application.id

				UNION

				select dest_pipeline_id
				FROM pipeline_trigger
				WHERE dest_application_id = application.id
				AND src_application_id = application.id
			)
			GROUP by project.id, application.id, pipeline.id, environment.id
		     )
		     UNION
		     (
		     -- ROOT PIPELINE WITH TRIGGER
			SELECT projID, projName,
			       appID, appName, appRepoName,
			       pipID, pipName, pipType,
			       envID, envName,
			       CASE WHEN COALESCE (count(h.id), 0)>0 THEN true ELSE false END as hasHook,
			       CASE WHEN COALESCE (count(sc.id), 0)>0 THEN true ELSE false END as hasScheduler,
			       CASE WHEN COALESCE (count(p.application_id), 0)>0 THEN true ELSE false END as hasPoller,
			       true as hasChild
			FROM (
				-- SELECT ALL SRC APP/PIP/ENV
				SELECT
					distinct on (src_pipeline_id, src_environment_id) src_pipeline_id as pipID, pipeline.name as pipName, pipeline.type as pipType,
					application.project_id as projID, project.name as projName,
					application.id as appID, application.name as appName, application.repo_fullname as appRepoName,
					COALESCE(src_environment_id,1) as envID, environment.name as envName,
					(src_pipeline_id || '-' || COALESCE(src_environment_id,1) ) as dis
				FROM pipeline_trigger
				JOIN application ON src_application_id = application.id
				JOIN project ON project.id = application.project_id
				JOIN pipeline ON pipeline.id = src_pipeline_id
				JOIN environment ON environment.id = src_environment_id
				WHERE src_application_id = (
					SELECT application.id from application
					JOIN project ON project.id = application.project_id
					WHERE project.projectkey = $1 AND application.name = $2
				)
			) roots
			LEFT JOIN pipeline_scheduler sc ON sc.application_id = appID AND sc.pipeline_id = pipID AND sc.environment_id = envID
			LEFT JOIN hook h ON h.application_id = appID AND h.pipeline_id = pipID
			LEFT JOIN poller p ON p.application_id = appID AND p.pipeline_id = pipID
			WHERE (
				dis not in (
					select
						dest_pipeline_id || '-' || COALESCE(dest_environment_id,1)
					FROM pipeline_trigger
					WHERE
						dest_application_id = appID
						AND src_application_id = appID

				)
			)
			GROUP BY projID, projName, appID, appName, appRepoName, pipID, pipName, pipType, envID, envName
		)
		order by
		appID, pipID, envID`

	rows, err := db.Query(query, projectkey, appName)
	if err != nil {
		return nil, sdk.WrapError(err, "LoadCDTree> Cannot load root elements")
	}
	defer rows.Close()

	for rows.Next() {
		var root sdk.CDPipeline
		var typePipeline string
		var hasHook, hasScheduler, hasPoller, hasChild bool

		if err = rows.Scan(&root.Project.ID, &root.Project.Name,
			&root.Application.ID, &root.Application.Name, &root.Application.RepositoryFullname,
			&root.Pipeline.ID, &root.Pipeline.Name, &typePipeline,
			&root.Environment.ID, &root.Environment.Name,
			&hasHook, &hasScheduler, &hasPoller, &hasChild); err != nil {
			return nil, sdk.WrapError(err, "LoadCDTree> Cannot scan load root result")
		}
		root.Pipeline.Type = typePipeline
		if root.Environment.ID == 0 {
			root.Environment = sdk.DefaultEnv
		}

		// Check duplicate pipeline
		var lastTree *sdk.CDPipeline
		if len(cdTrees) > 0 {
			lastTree = &cdTrees[len(cdTrees)-1]
		}

		if lastTree == nil || lastTree.Application.ID != root.Application.ID ||
			lastTree.Pipeline.ID != root.Pipeline.ID || lastTree.Environment.ID != root.Environment.ID {
			if permission.AccessToPipeline(root.Environment.ID, root.Pipeline.ID, user, permission.PermissionRead) {
				if hasChild {
					if err := getChild(db, &root, user, branchName, remote, version); err != nil {
						return nil, sdk.WrapError(err, "LoadCDTree> Cannot get child")
					}
				}
				root.Project.Key = projectkey
				root.Application.Permission = permission.ApplicationPermission(root.Application.ID, user)
				root.Pipeline.Permission = permission.PipelinePermission(root.Pipeline.ID, user)
				if root.Environment.ID != sdk.DefaultEnv.ID {
					root.Environment.Permission = permission.EnvironmentPermission(root.Environment.ID, user)
				}

				pipParams, errP := pipeline.GetAllParametersInPipeline(db, root.Pipeline.ID)
				if errP != nil {
					return nil, sdk.WrapError(err, "LoadCDTree> Cannot get pipeline parameters")
				}
				root.Pipeline.Parameter = pipParams

				// Load Status
				if branchName != "" {
					var pbs []sdk.PipelineBuild
					if version == 0 {
						if root.Pipeline.Type != sdk.BuildPipeline {
							p, errP := project.Load(db, store, projectkey, user, project.LoadOptions.WithEnvironments)
							if errP != nil {
								return nil, sdk.WrapError(errP, "LoadCDTree> Cannot load project")
							}
							for _, e := range p.Environments {
<<<<<<< HEAD
								fmt.Println("iciii !!!!!!!!!!!!!!!!!!!!!! ", remote, root.Application.RepositoryFullname)

=======
>>>>>>> 200bc0f8
								opts := []pipeline.ExecOptionFunc{
									pipeline.LoadPipelineBuildOpts.WithBranchName(branchName),
								}

								if remote == "" || remote == root.Application.RepositoryFullname {
									opts = append(opts, pipeline.LoadPipelineBuildOpts.WithEmptyRemote(root.Application.RepositoryFullname))
								} else {
									opts = append(opts, pipeline.LoadPipelineBuildOpts.WithRemoteName(remote))
								}

								builds, errPB := pipeline.LoadPipelineBuildsByApplicationAndPipeline(db, root.Application.ID, root.Pipeline.ID, e.ID, 1, opts...)

								if errPB != nil {
									return nil, sdk.WrapError(errPB, "LoadCDTree> Cannot load last pipeline build for env %s", e.Name)
								}
								pbs = append(pbs, builds...)
							}
						} else {
<<<<<<< HEAD
							fmt.Println("iciii !!!!!!!!!!!!!!!!!!!!!! else ", remote, root.Application.RepositoryFullname)
=======
>>>>>>> 200bc0f8
							opts := []pipeline.ExecOptionFunc{
								pipeline.LoadPipelineBuildOpts.WithBranchName(branchName),
							}

							if remote == "" || remote == root.Application.RepositoryFullname {
								opts = append(opts, pipeline.LoadPipelineBuildOpts.WithEmptyRemote(root.Application.RepositoryFullname))
							} else {
								opts = append(opts, pipeline.LoadPipelineBuildOpts.WithRemoteName(remote))
							}

							builds, errPB := pipeline.LoadPipelineBuildsByApplicationAndPipeline(db, root.Application.ID, root.Pipeline.ID, root.Environment.ID, 1, opts...)
							if errPB != nil {
								return nil, sdk.WrapError(errPB, "LoadCDTree> Cannot load last pipeline build")
							}
							pbs = builds
						}

					} else {
						if root.Pipeline.Type != sdk.BuildPipeline {
							p, errP := project.Load(db, store, projectkey, user, project.LoadOptions.WithEnvironments)
							if errP != nil {
								return nil, sdk.WrapError(errP, "LoadCDTree> Cannot load project")
							}
							for _, e := range p.Environments {
								builds, errPB := pipeline.LoadPipelineBuildByApplicationPipelineEnvVersion(db, root.Application.ID, root.Pipeline.ID, e.ID, version, 1)
								if errPB != nil {
									return nil, sdk.WrapError(errPB, "LoadCDTree> Cannot load last pipeline build for env %s", e.Name)
								}
								pbs = append(pbs, builds...)
							}
						} else {
							builds, errPB := pipeline.LoadPipelineBuildByApplicationPipelineEnvVersion(db, root.Application.ID, root.Pipeline.ID, root.Environment.ID, version, 1)
							if errPB != nil {
								return nil, sdk.WrapError(errPB, "LoadCDTree> Cannot load last pipeline build")
							}
							pbs = builds
						}
					}

					if len(pbs) > 0 {
						root.Pipeline.LastPipelineBuild = &pbs[0]
						root.Application.PipelinesBuild = pbs
					}
				}

				cdTrees = append(cdTrees, root)
				lastTree = &cdTrees[len(cdTrees)-1]
			}
		}

		if lastTree != nil {
			if err := fetchTriggers(db, lastTree, hasScheduler, hasPoller, hasHook); err != nil {
				return nil, sdk.WrapError(err, "LoadCDTree> Cannot fetch triggers")
			}
		}
	}
	return cdTrees, nil
}

func getChild(db gorp.SqlExecutor, parent *sdk.CDPipeline, user *sdk.User, branchName, remote string, version int64) error {
	listTrigger := []sdk.CDPipeline{}

	query := `
	WITH RECURSIVE parent(id, src_application_id, dest_application_id, src_pipeline_id, src_environment_id, dest_pipeline_id, dest_environment_id) AS (
		SELECT
			pt.id, pt.src_application_id, pt.dest_application_id, pt.src_pipeline_id, COALESCE(pt.src_environment_id,1), pt.dest_pipeline_id, COALESCE(pt.dest_environment_id,1), pt.manual,
			srcPip.name as srcPipName, srcPip.type as srcPipType, destPip.name as destPipName, destPip.type as destpipType,
			srcApp.name as srcAppName, destApp.name as destAppName,
			srcEnv.name as srcEnvName, destEnv.name as destEnvName,
			srcProj.id as srcProjID, srcProj.projectkey as srcProjKey, srcProj.name as srcProjName,
			destProj.id as destProjID, destProj.projectkey as destProjKey, destProj.name as destProjName,
			ptp.name as paramName, ptp.type as paramType, ptp.value as paramValue, ptp.description as paramDescription,
			pre.parameter as prerequisiteName, pre.expected_value as prerequisiteValue
		FROM pipeline_trigger as pt
		JOIN pipeline srcPip ON srcPip.id = src_pipeline_id
		JOIN pipeline destPip ON destPip.id = dest_pipeline_id
		JOIN application srcApp ON srcApp.id = src_application_id
		JOIN application destApp ON destApp.id = dest_application_id
		JOIN environment srcEnv ON srcEnv.id = COALESCE(src_environment_id,1)
		JOIN environment destEnv ON destEnv.id = COALESCE(dest_environment_id,1)
		JOIN project as srcProj ON srcProj.id = srcApp.project_id
		JOIN project as destProj ON destProj.id = destApp.project_id
		LEFT JOIN pipeline_trigger_parameter AS ptp ON ptp.pipeline_trigger_id = pt.id
		LEFT JOIN pipeline_trigger_prerequisite pre ON pre.pipeline_trigger_id = pt.id
		WHERE pt.src_application_id = $1 AND pt.src_pipeline_id = $2 AND COALESCE(pt.src_environment_id,1) = $3
		UNION
			SELECT pt.id, pt.src_application_id, pt.dest_application_id, pt.src_pipeline_id, COALESCE(pt.src_environment_id,1), pt.dest_pipeline_id, COALESCE(pt.dest_environment_id,1), pt.manual,
			srcPip.name as srcPipName, srcPip.type as srcPipType, destPip.name as destPipName, destPip.type as destpipType,
			srcApp.name as srcAppName, destApp.name as destAppName,
			srcEnv.name as srcEnvName, destEnv.name as destEnvName,
			srcProj.id as srcProjID, srcProj.projectkey as srcProjKey, srcProj.name as srcProjName,
			destProj.id as destProjID, destProj.projectkey as destProjKey, destProj.name as destProjName,
			ptp.name as paramName, ptp.type as paramType, ptp.value as paramValue, ptp.description as paramDescription,
			pre.parameter as prerequisiteName, pre.expected_value as prerequisiteValue
			FROM parent pr, pipeline_trigger pt
			JOIN pipeline srcPip ON srcPip.id = src_pipeline_id
			JOIN pipeline destPip ON destPip.id = dest_pipeline_id
			JOIN application srcApp ON srcApp.id = src_application_id
			JOIN application destApp ON destApp.id = dest_application_id
			JOIN environment srcEnv ON srcEnv.id = COALESCE(src_environment_id,1)
			JOIN environment destEnv ON destEnv.id = COALESCE(dest_environment_id,1)
			JOIN project as srcProj ON srcProj.id = srcApp.project_id
			JOIN project as destProj ON destProj.id = destApp.project_id
			LEFT JOIN pipeline_trigger_parameter AS ptp ON ptp.pipeline_trigger_id = pt.id
			LEFT JOIN pipeline_trigger_prerequisite pre ON pre.pipeline_trigger_id = pt.id
			WHERE pt.src_pipeline_id = pr.dest_pipeline_id AND COALESCE(pt.src_environment_id,1) = COALESCE(pr.dest_environment_id,1)
	)
	SELECT  parent.id,
		src_application_id, dest_application_id,
		src_pipeline_id, src_environment_id, dest_pipeline_id, dest_environment_id,
		manual,
		srcPipName, srcPipType, destPipName, destPipType,
		srcAppName, destAppName,
		srcEnvName, destEnvName,
		srcProjId, srcProjkey, srcProjName, destProjId, destProjKey, destProjName,
		COALESCE(
			json_agg(json_build_object('name', paramName, 'type', paramType, 'value', paramValue, 'description', paramDescription ))
			FILTER (WHERE paramName IS NOT NULL), '[]'
		),
		COALESCE(
			json_agg(json_build_object('parameter', prerequisiteName, 'expected_value', prerequisiteValue))
			FILTER (WHERE prerequisiteName IS NOT NULL), '[]'
		),
		CASE WHEN COALESCE (count(sc.id), 0)>0 THEN true ELSE false END as hasSchedulers,
		CASE WHEN COALESCE (count(h.id), 0)>0 THEN true ELSE false END as hasHooks,
		CASE WHEN COALESCE (count(p.application_id), 0)>0 THEN true ELSE false END as hasPoller
	FROM parent
	LEFT JOIN pipeline_scheduler sc ON sc.application_id = dest_application_id AND sc.pipeline_id = dest_pipeline_id AND sc.environment_id = dest_environment_id
	LEFT JOIN hook h ON h.application_id = dest_application_id AND h.pipeline_id = dest_pipeline_id
	LEFT JOIN poller p ON p.application_id = dest_application_id AND p.pipeline_id = dest_pipeline_id
	GROUP BY
		parent.id,
		src_application_id, dest_application_id, srcAppName, destAppName,
		src_pipeline_id, dest_pipeline_id,
		src_environment_id, dest_environment_id, srcEnvName, destEnvName,
		srcProjId, destProjId, srcProjkey, destProjKey, srcProjName, destProjName,
		manual, srcpipname, destpipname, srcpiptype, destpiptype
	ORDER BY srcEnvName;
	`
	rows, errQuery := db.Query(query, parent.Application.ID, parent.Pipeline.ID, parent.Environment.ID)
	if errQuery != nil {
		return sdk.WrapError(errQuery, "getChild> Cannot load child for root: %d-%d-%d", parent.Application.ID, parent.Pipeline.ID, parent.Environment.ID)
	}
	defer rows.Close()

	for rows.Next() {
		var child sdk.CDPipeline
		var srcType, destType string
		var params, prerequisites string
		var hasSchedulers, hasHooks, hasPoller bool
		if err := rows.Scan(&child.Trigger.ID,
			&child.Trigger.SrcApplication.ID, &child.Trigger.DestApplication.ID,
			&child.Trigger.SrcPipeline.ID, &child.Trigger.SrcEnvironment.ID, &child.Trigger.DestPipeline.ID, &child.Trigger.DestEnvironment.ID,
			&child.Trigger.Manual,
			&child.Trigger.SrcPipeline.Name, &srcType, &child.Trigger.DestPipeline.Name, &destType,
			&child.Trigger.SrcApplication.Name, &child.Trigger.DestApplication.Name,
			&child.Trigger.SrcEnvironment.Name, &child.Trigger.DestEnvironment.Name,
			&child.Trigger.SrcProject.ID, &child.Trigger.SrcProject.Key, &child.Trigger.SrcProject.Name,
			&child.Trigger.DestProject.ID, &child.Trigger.DestProject.Key, &child.Trigger.DestProject.Name,
			&params, &prerequisites,
			&hasSchedulers, &hasHooks, &hasPoller); err != nil {
			return sdk.WrapError(err, "getChild> Cannot scan child for root: %d-%d-%d", parent.Application.ID, parent.Pipeline.ID, parent.Environment.ID)
		}

		if permission.AccessToPipeline(child.Trigger.DestEnvironment.ID, child.Trigger.DestPipeline.ID, user, permission.PermissionRead) {
			child.Trigger.SrcPipeline.Type = srcType
			child.Trigger.DestPipeline.Type = destType

			child.Project = child.Trigger.DestProject
			child.Application = child.Trigger.DestApplication
			child.Pipeline = child.Trigger.DestPipeline
			child.Environment = child.Trigger.DestEnvironment

			pipParams, errP := pipeline.GetAllParametersInPipeline(db, child.Pipeline.ID)
			if errP != nil {
				return sdk.WrapError(errP, "getChild> Cannot get pipeline parameters")
			}
			child.Pipeline.Parameter = pipParams

			// Load Status
			if branchName != "" {
				var pbs []sdk.PipelineBuild
				var errPB error
				if version == 0 {
<<<<<<< HEAD
					// TODO : AJOUTER EMPTY REMOTE
					// if remote == "" || remote == root.Application.RepositoryFullname {
					pbs, errPB = pipeline.LoadPipelineBuildsByApplicationAndPipeline(db, child.Application.ID, child.Pipeline.ID, child.Environment.ID, 1,
						pipeline.LoadPipelineBuildOpts.WithBranchName(branchName),
						pipeline.LoadPipelineBuildOpts.WithRemoteName(remote))
=======
					opts := []pipeline.ExecOptionFunc{
						pipeline.LoadPipelineBuildOpts.WithBranchName(branchName),
					}

					if remote == "" || remote == parent.Application.RepositoryFullname {
						opts = append(opts, pipeline.LoadPipelineBuildOpts.WithEmptyRemote(parent.Application.RepositoryFullname))
					} else {
						opts = append(opts, pipeline.LoadPipelineBuildOpts.WithRemoteName(remote))
					}

					pbs, errPB = pipeline.LoadPipelineBuildsByApplicationAndPipeline(db, child.Application.ID, child.Pipeline.ID, child.Environment.ID, 1, opts...)
>>>>>>> 200bc0f8
				} else {
					pbs, errPB = pipeline.LoadPipelineBuildByApplicationPipelineEnvVersion(db, child.Application.ID, child.Pipeline.ID, child.Environment.ID, version, 1)
				}
				if errPB != nil {
					return sdk.WrapError(errPB, "LoadCDTree> Cannot load last pipeline build")
				}
				if len(pbs) > 0 {
					child.Pipeline.LastPipelineBuild = &pbs[0]
				}
			}

			// Calculate permission
			child.Application.Permission = permission.ApplicationPermission(child.Application.ID, user)
			child.Project.Permission = permission.ProjectPermission(child.Project.Key, user)
			child.Pipeline.Permission = permission.PipelinePermission(child.Pipeline.ID, user)
			child.Environment.Permission = permission.EnvironmentPermission(child.Environment.ID, user)

			if err := json.Unmarshal([]byte(params), &child.Trigger.Parameters); err != nil {
				return sdk.WrapError(err, "getChild> Cannot unmarshal trigger params")
			}

			if err := json.Unmarshal([]byte(prerequisites), &child.Trigger.Prerequisites); err != nil {
				return sdk.WrapError(err, "getChild> Cannot unmarshal trigger prerequisite")
			}

			if err := fetchTriggers(db, &child, hasSchedulers, hasPoller, hasHooks); err != nil {
				return sdk.WrapError(err, "getChild> Cannot fetch trigger")
			}

			listTrigger = append(listTrigger, child)
		}
	}

	buildTreeOrder(parent, listTrigger, user)
	return nil
}

func buildTreeOrder(parent *sdk.CDPipeline, listChild []sdk.CDPipeline, user *sdk.User) sdk.CDPipeline {

	for _, child := range listChild {
		if child.Trigger.SrcProject.ID == parent.Project.ID &&
			child.Trigger.SrcApplication.ID == parent.Application.ID &&
			child.Trigger.SrcPipeline.ID == parent.Pipeline.ID &&
			child.Trigger.SrcEnvironment.ID == parent.Environment.ID {

			child.Application.Permission = permission.ApplicationPermission(child.Application.ID, user)
			child.Pipeline.Permission = permission.PipelinePermission(child.Pipeline.ID, user)
			if child.Environment.ID != sdk.DefaultEnv.ID {
				child.Environment.Permission = permission.EnvironmentPermission(child.Environment.ID, user)
			}
			parent.SubPipelines = append(parent.SubPipelines, buildTreeOrder(&child, listChild, user))
		}
	}
	return *parent
}

func fetchTriggers(db gorp.SqlExecutor, workflowItem *sdk.CDPipeline, hasSchedulers, hasPoller, hasHooks bool) error {
	if hasHooks {
		hooks, errH := hook.LoadPipelineHooks(db, workflowItem.Pipeline.ID, workflowItem.Application.ID)
		if errH != nil {
			return sdk.WrapError(errH, "fetchTriggers> Cannot load hooks for application %s [%d] and pipeline %s [%d]: %s", workflowItem.Application.Name, workflowItem.Application.ID, workflowItem.Pipeline.Name, workflowItem.Pipeline.ID, errH)
		}
		workflowItem.Hooks = hooks
	}
	if hasPoller {
		poller, errP := poller.LoadByApplicationAndPipeline(db, workflowItem.Application.ID, workflowItem.Pipeline.ID)
		if errP != nil {
			return sdk.WrapError(errP, "fetchTriggers> Cannot load pollers for application %s [%d] and pipeline %s [%d]: %s", workflowItem.Application.Name, workflowItem.Application.ID, workflowItem.Pipeline.Name, workflowItem.Pipeline.ID, errP)
		}
		workflowItem.Poller = poller
	}

	if hasSchedulers {
		schedulers, errS := scheduler.GetByApplicationPipeline(db, &workflowItem.Application, &workflowItem.Pipeline)
		if errS != nil {
			return sdk.WrapError(errS, "fetchTriggers> Cannot load schedulers for application %s [%d] and pipeline %s [%d]: %s", workflowItem.Application.Name, workflowItem.Application.ID, workflowItem.Pipeline.Name, workflowItem.Pipeline.ID, errS)
		}
		workflowItem.Schedulers = schedulers
	}
	return nil
}<|MERGE_RESOLUTION|>--- conflicted
+++ resolved
@@ -297,11 +297,8 @@
 								return nil, sdk.WrapError(errP, "LoadCDTree> Cannot load project")
 							}
 							for _, e := range p.Environments {
-<<<<<<< HEAD
 								fmt.Println("iciii !!!!!!!!!!!!!!!!!!!!!! ", remote, root.Application.RepositoryFullname)
 
-=======
->>>>>>> 200bc0f8
 								opts := []pipeline.ExecOptionFunc{
 									pipeline.LoadPipelineBuildOpts.WithBranchName(branchName),
 								}
@@ -320,10 +317,7 @@
 								pbs = append(pbs, builds...)
 							}
 						} else {
-<<<<<<< HEAD
 							fmt.Println("iciii !!!!!!!!!!!!!!!!!!!!!! else ", remote, root.Application.RepositoryFullname)
-=======
->>>>>>> 200bc0f8
 							opts := []pipeline.ExecOptionFunc{
 								pipeline.LoadPipelineBuildOpts.WithBranchName(branchName),
 							}
@@ -508,13 +502,6 @@
 				var pbs []sdk.PipelineBuild
 				var errPB error
 				if version == 0 {
-<<<<<<< HEAD
-					// TODO : AJOUTER EMPTY REMOTE
-					// if remote == "" || remote == root.Application.RepositoryFullname {
-					pbs, errPB = pipeline.LoadPipelineBuildsByApplicationAndPipeline(db, child.Application.ID, child.Pipeline.ID, child.Environment.ID, 1,
-						pipeline.LoadPipelineBuildOpts.WithBranchName(branchName),
-						pipeline.LoadPipelineBuildOpts.WithRemoteName(remote))
-=======
 					opts := []pipeline.ExecOptionFunc{
 						pipeline.LoadPipelineBuildOpts.WithBranchName(branchName),
 					}
@@ -526,7 +513,6 @@
 					}
 
 					pbs, errPB = pipeline.LoadPipelineBuildsByApplicationAndPipeline(db, child.Application.ID, child.Pipeline.ID, child.Environment.ID, 1, opts...)
->>>>>>> 200bc0f8
 				} else {
 					pbs, errPB = pipeline.LoadPipelineBuildByApplicationPipelineEnvVersion(db, child.Application.ID, child.Pipeline.ID, child.Environment.ID, version, 1)
 				}
