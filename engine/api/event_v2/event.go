--- conflicted
+++ resolved
@@ -154,14 +154,7 @@
 				}
 				log.Debug(ctx, "notification %s - %s send on event %s", n.ProjectKey, n.Name, e.Type)
 			}
-
 		}
-<<<<<<< HEAD
-
-=======
-		log.Debug(ctx, "Sending notification on project %s", proj.Key)
-		// TODO send notification
->>>>>>> 5bf1bebc
 	}
 	return nil
 }
