--- conflicted
+++ resolved
@@ -7,122 +7,15 @@
 	"github.com/go-gorp/gorp"
 
 	"github.com/ovh/cds/engine/api/cache"
-<<<<<<< HEAD
-	"github.com/ovh/cds/engine/api/environment"
-	"github.com/ovh/cds/engine/api/pipeline"
-	"github.com/ovh/cds/engine/api/project"
-	"github.com/ovh/cds/engine/api/workflow"
-=======
->>>>>>> 37d64a8d
 	"github.com/ovh/cds/sdk"
 	"github.com/ovh/cds/sdk/log"
 )
 
-<<<<<<< HEAD
-var anAdminID int64
-
-type pipelineUsingAction struct {
-	ActionID         int
-	ActionType       string
-	ActionName       string
-	PipName          string
-	AppName          string
-	EnvID            int64
-	ProjName         string
-	ProjKey          string
-	StageID          int64
-	WorkflowName     string
-	WorkflowNodeName string
-	WorkflowNodeID   int64
-}
-
-func getPipelineUsingAction(db gorp.SqlExecutor, name string) ([]pipelineUsingAction, error) {
-	query := `
-		SELECT
-			action.type, action.name as actionName, action.id as actionId,
-			pipeline_stage.id as stageId,
-			pipeline.name as pipName, project.name, project.projectkey,
-			workflow.name as wName, workflow_node.id as nodeId,  workflow_node.name as nodeName
-		FROM action_edge
-		LEFT JOIN action on action.id = parent_id
-		LEFT OUTER JOIN pipeline_action ON pipeline_action.action_id = action.id
-		LEFT OUTER JOIN pipeline_stage ON pipeline_stage.id = pipeline_action.pipeline_stage_id
-		LEFT OUTER JOIN pipeline ON pipeline.id = pipeline_stage.pipeline_id
-		LEFT OUTER JOIN project ON pipeline.project_id = project.id
-		LEFT OUTER JOIN workflow_node ON workflow_node.pipeline_id = pipeline.id
-		LEFT OUTER JOIN workflow ON workflow_node.workflow_id = workflow.id
-		LEFT JOIN action as actionChild ON  actionChild.id = child_id
-		WHERE actionChild.name = $1 and actionChild.public = true AND pipeline.name IS NOT NULL
-		ORDER BY projectkey, pipName, actionName;
-	`
-	rows, errq := db.Query(query, name)
-	if errq != nil {
-		return nil, sdk.WrapError(errq, "getPipelineUsingAction> Cannot load pipelines using action %s", name)
-	}
-	defer rows.Close()
-
-	response := []pipelineUsingAction{}
-	for rows.Next() {
-		var a pipelineUsingAction
-		var pipName, projName, projKey, wName, wnodeName sql.NullString
-		var stageID, nodeID sql.NullInt64
-		if err := rows.Scan(&a.ActionType, &a.ActionName, &a.ActionID, &stageID,
-			&pipName, &projName, &projKey,
-			&wName, &nodeID, &wnodeName,
-		); err != nil {
-			return nil, sdk.WrapError(err, "Cannot read sql response")
-		}
-		if stageID.Valid {
-			a.StageID = stageID.Int64
-		}
-		if pipName.Valid {
-			a.PipName = pipName.String
-		}
-		if projName.Valid {
-			a.ProjName = projName.String
-		}
-		if projKey.Valid {
-			a.ProjKey = projKey.String
-		}
-		if wName.Valid {
-			a.WorkflowName = wName.String
-		}
-		if wnodeName.Valid {
-			a.WorkflowNodeName = wnodeName.String
-		}
-		if nodeID.Valid {
-			a.WorkflowNodeID = nodeID.Int64
-		}
-
-		response = append(response, a)
-	}
-
-	return response, nil
-}
-
-var badKey int64
-
-// GitClonePrivateKey is temporary code
-func GitClonePrivateKey(ctx context.Context, DBFunc func() *gorp.DbMap, store cache.Store) error {
-	store.Publish(sdk.MaintenanceQueueName, "true")
-	defer store.Publish(sdk.MaintenanceQueueName, "false")
-
-	return migrateGitClonePrivateKey(ctx, DBFunc, store)
-}
-
-func migrateGitClonePrivateKey(ctx context.Context, DBFunc func() *gorp.DbMap, store cache.Store) error {
-	db := DBFunc()
-	log.Info("GitClonePrivateKey> Begin")
-	defer log.Info("GitClonePrivateKey> End with key errors %d", badKey)
-
-	pipelines, err := getPipelineUsingAction(db, sdk.GitCloneAction)
-=======
 func GitClonePrivateKeyParameter(db *gorp.DbMap, store cache.Store) error {
 	store.Publish(sdk.MaintenanceQueueName, "true")
 	defer store.Publish(sdk.MaintenanceQueueName, "false")
 
 	params, err := getprivateKeyActionParameters(db)
->>>>>>> 37d64a8d
 	if err != nil {
 		return sdk.WrapError(err, "cannot get private key action parameters")
 	}
@@ -137,16 +30,8 @@
 			}
 			continue
 		}
-<<<<<<< HEAD
-
-		_ = id // we don't care about it
-		if err := migrateActionGitClonePipeline(ctx, tx, store, p); err != nil {
-			log.Error("GitClonePrivateKey> %v", err)
-			_ = tx.Rollback()
-=======
 		if newValue == param.Value {
 			log.Warning("bad key, cannot get new private key value for param %d %s --> Value = %s", param.ID, param.Name, param.Value)
->>>>>>> 37d64a8d
 			continue
 		}
 		if _, err := db.Exec("UPDATE action_parameter SET type = 'ssh-key', value = $1 WHERE id = $2", newValue, param.ID); err != nil {
@@ -155,44 +40,11 @@
 		}
 	}
 
-<<<<<<< HEAD
-	_, errEx := db.Exec(`
-		UPDATE action_parameter
-		  SET type = 'ssh-key', value = ''
-		WHERE action_id = (
-		  SELECT id
-		    FROM action
-		    WHERE name = 'GitClone' AND type = 'Builtin'
-		) AND name = 'privateKey'`)
-
-	return sdk.WrapError(errEx, "GitClonePrivateKey> cannot update action table builtin")
-}
-
-// migrateActionGitClonePipeline is the unitary function
-func migrateActionGitClonePipeline(ctx context.Context, db gorp.SqlExecutor, store cache.Store, p pipelineUsingAction) error {
-	pip, err := pipeline.LoadPipeline(ctx, db, p.ProjKey, p.PipName, true)
-=======
 	params, err = getprivateKeyActionParametersEdge(db)
->>>>>>> 37d64a8d
 	if err != nil {
 		return sdk.WrapError(err, "cannot get private key action parameters edge")
 	}
 
-<<<<<<< HEAD
-	//Override the appname with the application in workflow node context if needed
-	if p.AppName == "" && p.WorkflowName != "" {
-		proj, err := project.Load(db, store, p.ProjKey, project.LoadOptions.WithIntegrations)
-		if err != nil {
-			return err
-		}
-		w, err := workflow.Load(context.Background(), db, store, proj, p.WorkflowName, workflow.LoadOptions{})
-		if err != nil {
-			return err
-		}
-		node := w.WorkflowData.NodeByName(p.WorkflowNodeName)
-		if node == nil {
-			return sdk.ErrWorkflowNodeNotFound
-=======
 	for _, param := range params {
 		newValue := getNewPrivateKeyValue(param.Value)
 		if param.Value == "" {
@@ -201,7 +53,6 @@
 				globalError = sdk.WrapError(err, "%v", globalError)
 			}
 			continue
->>>>>>> 37d64a8d
 		}
 		if newValue == param.Value {
 			log.Warning("bad key, cannot get new private key value for param edge %d %s --> Value = %s", param.ID, param.Name, param.Value)
@@ -216,71 +67,6 @@
 	return globalError
 }
 
-<<<<<<< HEAD
-// migrateActionGitCloneJob is the unitary function
-func migrateActionGitCloneJob(db gorp.SqlExecutor, store cache.Store, pkey, pipName, appName string, envID int64, j sdk.Job) error {
-	mapReplacement := make(map[int]sdk.Action)
-
-	//Check all the steps of the job
-	for i := range j.Action.Actions {
-		step := &j.Action.Actions[i]
-		log.Debug("migrateActionGitCloneJob>CheckJob> Checking step %s", step.Name)
-
-		if step.Name == sdk.GitCloneAction {
-			privateKey := sdk.ParameterFind(step.Parameters, "privateKey")
-
-			if privateKey.Value == "" || strings.HasPrefix(privateKey.Value, "proj-") || strings.HasPrefix(privateKey.Value, "app-") || strings.HasPrefix(privateKey.Value, "env-") {
-				continue
-			}
-
-			switch {
-			case strings.HasPrefix(privateKey.Value, "{{.cds.proj."):
-				regx := regexp.MustCompile(`{{\.cds\.proj\.(.+)}}`)
-				subMatch := regx.FindAllStringSubmatch(privateKey.Value, -1)
-				if len(subMatch) > 0 && len(subMatch[0]) > 1 {
-					//Load the project
-					proj, err := project.Load(db, store, pkey, nil, project.LoadOptions.WithKeys)
-					if err != nil {
-						return err
-					}
-					kname := "proj-" + subMatch[0][1]
-					if proj.GetSSHKey(kname) != nil {
-						privateKey.Value = kname
-						privateKey.Type = sdk.KeySSHParameter
-					} else {
-						badKey++
-						log.Warning("migrateActionGitCloneJob> KEY NOT FOUND in project %s with key named %s", proj.Key, kname)
-						continue
-					}
-				}
-			case strings.HasPrefix(privateKey.Value, "{{.cds.env."):
-				regx := regexp.MustCompile(`{{\.cds\.env\.(.+)}}`)
-				subMatch := regx.FindAllStringSubmatch(privateKey.Value, -1)
-				if len(subMatch) > 0 && len(subMatch[0]) > 1 && envID != 0 {
-					env := sdk.Environment{ID: envID}
-					if err := environment.LoadAllKeys(db, &env); err != nil {
-						return err
-					}
-					kname := "env-" + subMatch[0][1]
-					if env.GetSSHKey(kname) != nil {
-						privateKey.Value = kname
-						privateKey.Type = sdk.KeySSHParameter
-					} else {
-						badKey++
-						log.Warning("migrateActionGitCloneJob> KEY NOT FOUND %s/%s in environment id %d with key named %s", pkey, pipName, env.ID, kname)
-						continue
-					}
-
-				}
-			case strings.HasPrefix(privateKey.Value, "{{.cds.app."):
-				regx := regexp.MustCompile(`{{\.cds\.app\.(.+)}}`)
-				subMatch := regx.FindAllStringSubmatch(privateKey.Value, -1)
-				if len(subMatch) > 0 && len(subMatch[0]) > 1 && appName != "" {
-					app, err := application.LoadByName(db, store, pkey, appName, application.LoadOptions.WithKeys)
-					if err != nil {
-						return err
-					}
-=======
 func getNewPrivateKeyValue(privateKeyValue string) string {
 	newValue := privateKeyValue
 	switch {
@@ -309,7 +95,6 @@
 
 	return newValue
 }
->>>>>>> 37d64a8d
 
 func getprivateKeyActionParametersEdge(db *gorp.DbMap) ([]sdk.Parameter, error) {
 	query := "SELECT id, name, value, description, advanced FROM action_edge_parameter WHERE name = 'privateKey' AND advanced <> true AND description LIKE '%Set the private key to be able to git clone from ssh%'"
