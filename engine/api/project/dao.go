--- conflicted
+++ resolved
@@ -294,11 +294,8 @@
 	WithClearKeys                  LoadOptionFunc
 	WithPlatforms                  LoadOptionFunc
 	WithClearPlatforms             LoadOptionFunc
-<<<<<<< HEAD
 	WithFavorite                   LoadOptionFunc
-=======
 	WithFeatures                   LoadOptionFunc
->>>>>>> dfd8400a
 }{
 	Default:                        &loadDefault,
 	WithPipelines:                  &loadPipelines,
@@ -320,11 +317,8 @@
 	WithClearKeys:                  &loadClearKeys,
 	WithPlatforms:                  &loadPlatforms,
 	WithClearPlatforms:             &loadClearPlatforms,
-<<<<<<< HEAD
 	WithFavorite:                   &loadFavorite,
-=======
 	WithFeatures:                   &loadFeatures,
->>>>>>> dfd8400a
 }
 
 // LoadProjectByNodeJobRunID return a project from node job run id
