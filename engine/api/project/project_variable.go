--- conflicted
+++ resolved
@@ -220,14 +220,12 @@
 	variable := &sdk.Variable{}
 	query := `SELECT id, var_name, var_value, var_type, cipher_value FROM project_variable
 		  WHERE id=$1 AND project_id=$2`
-	var typeVar string
 	var varValue sql.NullString
 	var cipher_value []byte
-	err := db.QueryRow(query, variableID, projectID).Scan(&variable.ID, &variable.Name, &varValue, &typeVar, &cipher_value)
+	err := db.QueryRow(query, variableID, projectID).Scan(&variable.ID, &variable.Name, &varValue, &variable.Type, &cipher_value)
 	if err != nil {
 		return variable, err
 	}
-	variable.Type = sdk.VariableTypeFromString(typeVar)
 
 	var errD error
 	variable.Value, errD = secret.DecryptS(variable.Type, varValue, cipher_value, c.clearsecret)
@@ -244,27 +242,15 @@
 	variable := &sdk.Variable{}
 	query := `SELECT id, var_name, var_value, var_type, cipher_value FROM project_variable
 		  WHERE var_name=$1 AND project_id=$2`
-	var typeVar string
 	var varValue sql.NullString
 	var cipher_value []byte
-	err := db.QueryRow(query, variableName, projectID).Scan(&variable.ID, &variable.Name, &varValue, &typeVar, &cipher_value)
+	err := db.QueryRow(query, variableName, projectID).Scan(&variable.ID, &variable.Name, &varValue, &variable.Type, &cipher_value)
 	if err != nil {
 		return variable, err
 	}
-<<<<<<< HEAD
-	variable.Type = typeVar
-	if sdk.NeedPlaceholder(variable.Type) {
-		variable.Value = sdk.PasswordPlaceholder
-	} else {
-		variable.Value = string(varValue)
-	}
-	return variable, err
-=======
-	variable.Type = sdk.VariableTypeFromString(typeVar)
 	var errD error
 	variable.Value, errD = secret.DecryptS(variable.Type, varValue, cipher_value, c.clearsecret)
 	return variable, errD
->>>>>>> 5f94f461
 }
 
 // InsertVariable Insert a new variable in the given project
