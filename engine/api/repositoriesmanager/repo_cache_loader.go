--- conflicted
+++ resolved
@@ -63,20 +63,6 @@
 						if client == nil {
 							continue
 						}
-<<<<<<< HEAD
-						go func(projectKey, rmName string) {
-							wg.Add(1)
-							cacheKey := cache.Key("reposmanager", "repos", projectKey, rmName)
-							log.Info("RepositoriesCacheLoader> Loading repos for %s on %s", projectKey, rmName)
-							repos, errr := client.Repos()
-							if errr != nil {
-								log.Warning("RepositoriesCacheLoader> Error on loading repos for %s on %s, err:%s", projectKey, rmName, errr)
-								cache.SetWithTTL(cacheKey, &repos, 0)
-							}
-							wg.Done()
-						}(projectKey, rmName)
-						time.Sleep(120 * time.Second)
-=======
 						var repos []sdk.VCSRepo
 						cacheKey := cache.Key("reposmanager", "repos", projectKey, rmName)
 						log.Info("RepositoriesCacheLoader> Loading repos for %s on %s", projectKey, rmName)
@@ -87,7 +73,6 @@
 						}
 						cache.SetWithTTL(cacheKey, &repos, 0)
 						time.Sleep(10 * time.Millisecond)
->>>>>>> 3aa68104
 					}
 				}
 				cache.Delete(loaderKey)
