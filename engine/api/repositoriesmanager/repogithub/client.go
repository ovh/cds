--- conflicted
+++ resolved
@@ -487,14 +487,10 @@
 		})
 	}
 
-<<<<<<< HEAD
-	return res, interval, fmt.Errorf("Not implemented on stash")
+	return res, interval, nil
 }
 
 //SetStatus set build status on github
 func (g *GithubClient) SetStatus(event sdk.Event) error {
 	return fmt.Errorf("Not yet implemented on github")
-=======
-	return res, interval, nil
->>>>>>> 0ef8413f
 }