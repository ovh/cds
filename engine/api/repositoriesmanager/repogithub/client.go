package repogithub

import (
	"encoding/json"
	"fmt"
	"net/http"
	"net/url"
	"strconv"
	"strings"
	"time"

	"github.com/ovh/cds/engine/api/cache"
	"github.com/ovh/cds/engine/log"
	"github.com/ovh/cds/sdk"
)

// GithubClient is a github.com wrapper for CDS RepositoriesManagerClient interface
type GithubClient struct {
	ClientID         string
	OAuthToken       string
	DisableSetStatus bool
	DisableStatusURL bool
}

// Repos list repositories that are accessible to the authenticated user
// https://developer.github.com/v3/repos/#list-your-repositories
func (g *GithubClient) Repos() ([]sdk.VCSRepo, error) {
	var repos = []Repository{}
	var nextPage = "/user/repos"

	for {
		if nextPage != "" {
			status, body, headers, err := g.get(nextPage)
			if err != nil {
				log.Warning("GithubClient.Repos> Error %s", err)
				return nil, err
			}
			if status >= 400 {
				return nil, sdk.NewError(sdk.ErrUnknownError, ErrorAPI(body))
			}
			nextRepos := []Repository{}

			//Github may return 304 status because we are using conditionnal request with ETag based headers
			if status == http.StatusNotModified {
				//If repos aren't updated, lets get them from cache
				cache.Get(cache.Key("reposmanager", "github", "repos", g.OAuthToken, "/user/repos"), &repos)
				break
			} else {
				if err := json.Unmarshal(body, &nextRepos); err != nil {
					log.Warning("GithubClient.Repos> Unable to parse github repositories: %s", err)
					return nil, err
				}
			}

			repos = append(repos, nextRepos...)
			nextPage = getNextPage(headers)
		} else {
			break
		}
	}

	//Put the body on cache for one hour and one minute
	cache.SetWithTTL(cache.Key("reposmanager", "github", "repos", g.OAuthToken, "/user/repos"), repos, 61*60)

	responseRepos := []sdk.VCSRepo{}
	for _, repo := range repos {
		r := sdk.VCSRepo{
			ID:           strconv.Itoa(*repo.ID),
			Name:         *repo.Name,
			Slug:         strings.Split(*repo.FullName, "/")[0],
			Fullname:     *repo.FullName,
			URL:          *repo.HTMLURL,
			HTTPCloneURL: *repo.CloneURL,
			SSHCloneURL:  *repo.SSHURL,
		}
		responseRepos = append(responseRepos, r)
	}

	return responseRepos, nil
}

// RepoByFullname Get only one repo
// https://developer.github.com/v3/repos/#list-your-repositories
func (g *GithubClient) RepoByFullname(fullname string) (sdk.VCSRepo, error) {
	repo, err := g.repoByFullname(fullname)
	if err != nil {
		return sdk.VCSRepo{}, err
	}

	if repo.ID == nil {
		return sdk.VCSRepo{}, err
	}

	r := sdk.VCSRepo{
		ID:           strconv.Itoa(*repo.ID),
		Name:         *repo.Name,
		Slug:         strings.Split(*repo.FullName, "/")[0],
		Fullname:     *repo.FullName,
		URL:          *repo.HTMLURL,
		HTTPCloneURL: *repo.CloneURL,
		SSHCloneURL:  *repo.SSHURL,
	}
	return r, nil
}

func (g *GithubClient) repoByFullname(fullname string) (Repository, error) {
	url := "/repos/" + fullname
	status, body, _, err := g.get(url)
	if err != nil {
		log.Warning("GithubClient.Repos> Error %s", err)
		return Repository{}, err
	}
	if status >= 400 {
		return Repository{}, sdk.NewError(sdk.ErrRepoNotFound, ErrorAPI(body))
	}
	repo := Repository{}

	//Github may return 304 status because we are using conditionnal request with ETag based headers
	if status == http.StatusNotModified {
		//If repo isn't updated, lets get them from cache
		cache.Get(cache.Key("reposmanager", "github", "repo", g.OAuthToken, url), &repo)
	} else {
		if err := json.Unmarshal(body, &repo); err != nil {
			log.Warning("GithubClient.Repos> Unable to parse github repository: %s", err)
			return Repository{}, err
		}
		//Put the body on cache for one hour and one minute
		cache.SetWithTTL(cache.Key("reposmanager", "github", "repo", g.OAuthToken, url), repo, 61*60)
	}

	return repo, nil
}

// Branches returns list of branches for a repo
// https://developer.github.com/v3/repos/branches/#list-branches
func (g *GithubClient) Branches(fullname string) ([]sdk.VCSBranch, error) {
	var branches = []Branch{}
	var nextPage = "/repos/" + fullname + "/branches"

	repo, err := g.repoByFullname(fullname)
	if err != nil {
		return nil, err
	}

	for {
		if nextPage != "" {
			status, body, headers, err := g.get(nextPage)
			if err != nil {
				log.Warning("GithubClient.Branches> Error %s", err)
				return nil, err
			}
			if status >= 400 {
				return nil, sdk.NewError(sdk.ErrUnknownError, ErrorAPI(body))
			}
			nextBranches := []Branch{}

			//Github may return 304 status because we are using conditionnal request with ETag based headers
			if status == http.StatusNotModified {
				//If repos aren't updated, lets get them from cache
				cache.Get(cache.Key("reposmanager", "github", "branches", g.OAuthToken, "/repos/"+fullname+"/branches"), &branches)
				break
			} else {
				if err := json.Unmarshal(body, &nextBranches); err != nil {
					log.Warning("GithubClient.Branches> Unable to parse github branches: %s", err)
					return nil, err
				}
			}

			branches = append(branches, nextBranches...)

			nextPage = getNextPage(headers)
		} else {
			break
		}
	}

	//Put the body on cache for one hour and one minute
	cache.SetWithTTL(cache.Key("reposmanager", "github", "branches", g.OAuthToken, "/repos/"+fullname+"/branches"), branches, 61*60)

	branchesResult := []sdk.VCSBranch{}
	for _, b := range branches {
		branch := sdk.VCSBranch{
			DisplayID:    *b.Name,
			ID:           *b.Name,
			LatestCommit: b.Commit.Sha,
			Default:      *b.Name == *repo.DefaultBranch,
		}
		branchesResult = append(branchesResult, branch)
	}

	return branchesResult, nil
}

// Branch returns only detail of a branch
func (g *GithubClient) Branch(fullname, branch string) (sdk.VCSBranch, error) {
	//https://developer.github.com/v3/repos/branches/#get-branch
	//Get branch is still in developper preview, so were are using list branch
	branches, err := g.Branches(fullname)
	if err != nil {
		return sdk.VCSBranch{}, err
	}

	for _, b := range branches {
		if b.DisplayID == branch {
			return b, nil
		}
	}
	return sdk.VCSBranch{}, sdk.ErrNoBranch
}

// Commits returns the commits list on a branch between a commit SHA (since) until anotger commit SHA (until). The branch is given by the branch of the first commit SHA (since)
func (g *GithubClient) Commits(repo, theBranch, since, until string) ([]sdk.VCSCommit, error) {
	var theCommits []Commit
	var commitsResult []sdk.VCSCommit

	log.Debug("Looking for commits on repo %s since = %s until = %s", repo, since, until)
	if cache.Get(cache.Key("reposmanager", "github", "commits", repo, "since="+since, "until="+until), &commitsResult) {
		return commitsResult, nil
	}

	theCommits, err := g.allCommitsForBranch(repo, theBranch)
	if err != nil {
		return nil, err
	}

	log.Debug("Found %d commits for branch %s", len(theCommits), theBranch)

	//4. find the commits in the branch between SHA=since and SHA=until
	if since != "" {
		log.Debug("filter commit between %s and %s", since, until)
		theCommits = filterCommits(theCommits, since, until)
	}

	//5. convert to sdk.VCSCommit
	for _, c := range theCommits {
		commit := sdk.VCSCommit{
			Timestamp: c.Commit.Author.Date.Unix() * 1000,
			Message:   c.Commit.Message,
			Hash:      c.Sha,
			URL:       c.HTMLURL,
			Author: sdk.VCSAuthor{
				DisplayName: c.Commit.Author.Name,
				Email:       c.Commit.Author.Email,
				Name:        c.Commit.Author.Name,
				Avatar:      c.Author.AvatarURL,
			},
		}

		commitsResult = append(commitsResult, commit)
	}

	cache.SetWithTTL(cache.Key("reposmanager", "github", "commits", repo, "since="+since, "until="+until), commitsResult, 3*60*60)

	return commitsResult, nil
}

// User Get a single user
// https://developer.github.com/v3/users/#get-a-single-user
func (g *GithubClient) User(username string) (User, error) {
	url := "/users/" + username
	status, body, _, err := g.get(url)
	if err != nil {
		log.Warning("GithubClient.User> Error %s", err)
		return User{}, err
	}
	if status >= 400 {
		return User{}, sdk.NewError(sdk.ErrRepoNotFound, ErrorAPI(body))
	}
	user := User{}

	//Github may return 304 status because we are using conditionnal request with ETag based headers
	if status == http.StatusNotModified {
		//If repo isn't updated, lets get them from cache
		cache.Get(cache.Key("reposmanager", "github", "users", g.OAuthToken, url), &user)
	} else {
		if err := json.Unmarshal(body, &user); err != nil {
			log.Warning("GithubClient.User> Unable to parse github user: %s", err)
			return User{}, err
		}
		//Put the body on cache for one hour and one minute
		cache.SetWithTTL(cache.Key("reposmanager", "github", "users", g.OAuthToken, url), user, 61*60)
	}

	return user, nil
}

func (g *GithubClient) allCommitsForBranch(repo, branch string) ([]Commit, error) {
	var commits = []Commit{}
	urlValues := url.Values{}
	urlValues.Add("sha", branch)
	var nextPage = "/repos/" + repo + "/commits"

	for {
		if nextPage != "" {
			if strings.Contains(nextPage, "?") {
				nextPage += "&"
			} else {
				nextPage += "?"
			}
			status, body, headers, err := g.get(nextPage+urlValues.Encode(), withoutETag)
			if err != nil {
				log.Warning("GithubClient.Commits> Error %s", err)
				return nil, err
			}
			if status >= 400 {
				log.Warning("GithubClient.Commits> Error %s", ErrorAPI(body))
				return nil, sdk.NewError(sdk.ErrUnknownError, ErrorAPI(body))
			}
			nextCommits := []Commit{}

			if err := json.Unmarshal(body, &nextCommits); err != nil {
				log.Warning("GithubClient.Commits> Unable to parse github commits: %s", err)
				return nil, err
			}

			commits = append(commits, nextCommits...)
			nextPage = getNextPage(headers)
		} else {
			break
		}
	}
	return commits, nil
}

// Commit Get a single commit
// https://developer.github.com/v3/repos/commits/#get-a-single-commit
func (g *GithubClient) Commit(repo, hash string) (sdk.VCSCommit, error) {
	url := "/repos/" + repo + "/commits/" + hash
	status, body, _, err := g.get(url)
	if err != nil {
		log.Warning("GithubClient.Commit> Error %s", err)
		return sdk.VCSCommit{}, err
	}
	if status >= 400 {
		return sdk.VCSCommit{}, sdk.NewError(sdk.ErrRepoNotFound, ErrorAPI(body))
	}
	c := Commit{}

	//Github may return 304 status because we are using conditionnal request with ETag based headers
	if status == http.StatusNotModified {
		//If repo isn't updated, lets get them from cache
		cache.Get(cache.Key("reposmanager", "github", "commit", g.OAuthToken, url), &c)
	} else {
		if err := json.Unmarshal(body, &c); err != nil {
			log.Warning("GithubClient.Commit> Unable to parse github commit: %s", err)
			return sdk.VCSCommit{}, err
		}
		//Put the body on cache for one hour and one minute
		cache.SetWithTTL(cache.Key("reposmanager", "github", "commit", g.OAuthToken, url), c, 61*60)
	}

	commit := sdk.VCSCommit{
		Timestamp: c.Commit.Author.Date.Unix() * 1000,
		Message:   c.Commit.Message,
		Hash:      c.Sha,
		Author: sdk.VCSAuthor{
			DisplayName: c.Commit.Author.Name,
			Email:       c.Commit.Author.Email,
			Name:        c.Author.Login,
			Avatar:      c.Author.AvatarURL,
		},
		URL: c.HTMLURL,
	}

	return commit, nil
}

//CreateHook is not implemented
func (g *GithubClient) CreateHook(repo, url string) error {
	return fmt.Errorf("Not yet implemented on github")
}

//DeleteHook is not implemented
func (g *GithubClient) DeleteHook(repo, url string) error {
	return fmt.Errorf("Not yet implemented on github")
}

// RateLimit Get your current rate limit status
// https://developer.github.com/v3/rate_limit/#get-your-current-rate-limit-status
func (g *GithubClient) RateLimit() error {
	url := "/rate_limit"
	status, body, _, err := g.get(url)
	if err != nil {
		log.Warning("GithubClient.RateLimit> Error %s", err)
		return err
	}
	if status >= 400 {
		return sdk.NewError(sdk.ErrUnknownError, ErrorAPI(body))
	}
	rateLimit := &RateLimit{}
	if err := json.Unmarshal(body, rateLimit); err != nil {
		log.Warning("GithubClient.RateLimit> Error %s", err)
		return err
	}
	if rateLimit.Rate.Remaining < 100 {
		log.Critical("Github Rate Limit nearly exceeded %v", rateLimit)
		return ErrorRateLimit
	}
	return nil
}

//PushEvents returns push events as commits
func (g *GithubClient) PushEvents(fullname string, dateRef time.Time) ([]sdk.VCSPushEvent, time.Duration, error) {
	log.Debug("GithubClient.PushEvents> loading events for %s after %v", fullname, dateRef)
	var events = []Event{}
	var nextPage = "/repos/" + fullname + "/events"

	interval := 60 * time.Second
	defaultDelay := 60 * time.Second
	for {
		if nextPage != "" {
			status, body, headers, err := g.get(nextPage)
			if err != nil {
				log.Warning("GithubClient.PushEvents> Error %s", err)
				return nil, defaultDelay, err
			}
<<<<<<< HEAD
			if status >= http.StatusBadRequest {
				return nil, defaultDelay, sdk.NewError(sdk.ErrUnknownError, ErrorAPI(body))
			}

			if status == http.StatusNotModified {
				return nil, defaultDelay, fmt.Errorf("No new events")
			}

			//Get events for this page
			nextEvents := []Event{}
			if err := json.Unmarshal(body, &nextEvents); err != nil {
				log.Warning("GithubClient.PushEvents> Unable to parse github events: %s", err)
				return nil, defaultDelay, fmt.Errorf("Unable to parse github events %s: %s", string(body), err)
			}

=======
			if status >= 400 {
				return nil, defaultDelay, sdk.NewError(sdk.ErrUnknownError, ErrorAPI(body))
			}
			//Get events for this page
			nextEvents := []Event{}
			if err := json.Unmarshal(body, &nextEvents); err != nil {
				log.Warning("GithubClient.PushEvents> Unable to parse github events: %s", err)
				return nil, defaultDelay, err
			}

>>>>>>> 5367ad0a
			nextPage = getNextPage(headers)

			//Check here only events after the reference date and only of type PushEvent
			nextEventsAfterDateRef := []Event{}
			for _, e := range nextEvents {
				if e.CreatedAt.After(dateRef) {
					if e.Type == "PushEvent" {
						nextEventsAfterDateRef = append(nextEventsAfterDateRef, e)
					}
				} else {
					//If you found a ant older than the dateRef, stop get events
					nextPage = ""
				}
			}

			events = append(events, nextEventsAfterDateRef...)

			//Check poll interval
			if headers.Get("X-Poll-Interval") != "" {
				f, err := strconv.ParseFloat(headers.Get("X-Poll-Interval"), 64)
				if err == nil {
					interval = time.Duration(f) * time.Second
				}
			}

			time.Sleep(interval)
		} else {
			break
		}
	}

	lastCommitPerBranch := map[string]sdk.VCSCommit{}
	for _, e := range events {
		if e.Type == "PushEvent" {
			branch := strings.Replace(e.Payload.Ref, "refs/heads/", "", 1)
			for _, c := range e.Payload.Commits {
				commit := sdk.VCSCommit{
					Hash:      c.Sha,
					Message:   c.Message,
					Timestamp: e.CreatedAt.Unix() * 1000,
					URL:       c.URL,
					Author: sdk.VCSAuthor{
						DisplayName: c.Author.Name,
						Email:       c.Author.Email,
						Name:        e.Actor.DisplayLogin,
						Avatar:      e.Actor.AvatarURL,
					},
				}
				l, b := lastCommitPerBranch[branch]
				if !b || l.Timestamp < commit.Timestamp {
					lastCommitPerBranch[branch] = commit
					continue
				}
			}
		}
	}

	res := []sdk.VCSPushEvent{}
	for b, c := range lastCommitPerBranch {
		branch, err := g.Branch(fullname, b)
		if err != nil {
			return nil, defaultDelay, fmt.Errorf("Unable to find branch %s in %s : %s", b, fullname, err)
		}
		res = append(res, sdk.VCSPushEvent{
			Branch: branch,
			Commit: c,
		})
	}

	return res, interval, nil
}<|MERGE_RESOLUTION|>--- conflicted
+++ resolved
@@ -414,7 +414,7 @@
 				log.Warning("GithubClient.PushEvents> Error %s", err)
 				return nil, defaultDelay, err
 			}
-<<<<<<< HEAD
+
 			if status >= http.StatusBadRequest {
 				return nil, defaultDelay, sdk.NewError(sdk.ErrUnknownError, ErrorAPI(body))
 			}
@@ -430,18 +430,6 @@
 				return nil, defaultDelay, fmt.Errorf("Unable to parse github events %s: %s", string(body), err)
 			}
 
-=======
-			if status >= 400 {
-				return nil, defaultDelay, sdk.NewError(sdk.ErrUnknownError, ErrorAPI(body))
-			}
-			//Get events for this page
-			nextEvents := []Event{}
-			if err := json.Unmarshal(body, &nextEvents); err != nil {
-				log.Warning("GithubClient.PushEvents> Unable to parse github events: %s", err)
-				return nil, defaultDelay, err
-			}
-
->>>>>>> 5367ad0a
 			nextPage = getNextPage(headers)
 
 			//Check here only events after the reference date and only of type PushEvent
