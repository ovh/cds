--- conflicted
+++ resolved
@@ -1,10 +1,7 @@
 package workflowtemplate
 
 import (
-<<<<<<< HEAD
-=======
 	"context"
->>>>>>> 6011fa64
 	"testing"
 
 	"github.com/stretchr/testify/assert"
