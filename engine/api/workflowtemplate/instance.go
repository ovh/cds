package workflowtemplate

import (
	"context"
	"fmt"
	"strings"
	"time"

	"github.com/go-gorp/gorp"

	"github.com/ovh/cds/engine/api/cache"
	"github.com/ovh/cds/engine/api/group"
	"github.com/ovh/cds/engine/api/repositoriesmanager"
	"github.com/ovh/cds/engine/gorpmapper"
	"github.com/ovh/cds/sdk"
	"github.com/ovh/cds/sdk/exportentities"
	"github.com/ovh/cds/sdk/log"
)

type TemplateRequestModifierFunc func(ctx context.Context, db gorpmapper.SqlExecutorWithTx, store cache.Store, wt sdk.WorkflowTemplate, req *sdk.WorkflowTemplateRequest) error

var TemplateRequestModifiers = struct {
	Detached                   TemplateRequestModifierFunc
	DefaultKeys                func(proj sdk.Project) TemplateRequestModifierFunc
	DefaultNameAndRepositories func(proj sdk.Project, repoURL string) TemplateRequestModifierFunc
}{
	Detached:                   requestModifyDetached,
	DefaultKeys:                requestModifyDefaultKeysfunc,
	DefaultNameAndRepositories: requestModifyDefaultNameAndRepositories,
}

func requestModifyDetached(ctx context.Context, db gorpmapper.SqlExecutorWithTx, store cache.Store, wt sdk.WorkflowTemplate, req *sdk.WorkflowTemplateRequest) error {
	req.Detached = true
	return nil
}

func requestModifyDefaultKeysfunc(proj sdk.Project) TemplateRequestModifierFunc {
	return func(ctx context.Context, db gorpmapper.SqlExecutorWithTx, store cache.Store, wt sdk.WorkflowTemplate, req *sdk.WorkflowTemplateRequest) error {
		defaultSSHKey := sdk.GenerateProjectDefaultKeyName(proj.Key, sdk.KeyTypeSSH)
		defaultPGPKey := sdk.GenerateProjectDefaultKeyName(proj.Key, sdk.KeyTypePGP)
		var defaultSSHKeyFound, defaultPGPKeyFound bool
		for _, p := range proj.Keys {
			if p.Type == sdk.KeyTypeSSH && p.Name == defaultSSHKey {
				defaultSSHKeyFound = true
			}
			if p.Type == sdk.KeyTypePGP && p.Name == defaultPGPKey {
				defaultPGPKeyFound = true
			}
			if defaultSSHKeyFound && defaultPGPKeyFound {
				break
			}
		}
		if req.Parameters == nil {
			req.Parameters = make(map[string]string)
		}
		for _, p := range wt.Parameters {
			if _, ok := req.Parameters[p.Key]; ok || !p.Required {
				continue
			}
			if p.Type == sdk.ParameterTypeSSHKey && defaultSSHKeyFound {
				req.Parameters[p.Key] = defaultSSHKey
			}
			if p.Type == sdk.ParameterTypePGPKey && defaultPGPKeyFound {
				req.Parameters[p.Key] = defaultPGPKey
			}
		}
		return nil
	}
}

func requestModifyDefaultNameAndRepositories(proj sdk.Project, repoURL string) TemplateRequestModifierFunc {
<<<<<<< HEAD
	return func(ctx context.Context, db gorpmapping.SqlExecutorWithTx, store cache.Store, wt sdk.WorkflowTemplate, req *sdk.WorkflowTemplateRequest) error {
		projIdent := sdk.ProjectIdentifiers{ID: proj.ID, Key: proj.Key}
=======
	return func(ctx context.Context, db gorpmapper.SqlExecutorWithTx, store cache.Store, wt sdk.WorkflowTemplate, req *sdk.WorkflowTemplateRequest) error {
>>>>>>> d125f032
		var repoPath string
	loopVCSServer:
		for _, vcs := range proj.VCSServers {
			repos, err := repositoriesmanager.GetReposForProjectVCSServer(ctx, db, store, projIdent, vcs.Name, repositoriesmanager.Options{})
			if err != nil {
				return err
			}
			for _, r := range repos {
				path := fmt.Sprintf("%s/%s", vcs.Name, r.Fullname)
				if repoURL == r.HTTPCloneURL || repoURL == r.SSHCloneURL {
					repoPath = path
					break loopVCSServer
				}
			}
		}

		if repoPath == "" {
			return nil
		}

		splittedPath := strings.Split(repoPath, "/")
		repoName := splittedPath[len(splittedPath)-1]
		if req.WorkflowName == "" {
			req.WorkflowName = repoName
		}
		if req.Parameters == nil {
			req.Parameters = make(map[string]string)
		}
		for _, p := range wt.Parameters {
			if _, ok := req.Parameters[p.Key]; ok || !p.Required {
				continue
			}
			if p.Type == sdk.ParameterTypeRepository {
				req.Parameters[p.Key] = repoPath
			}
		}

		return nil
	}
}

// CheckAndExecuteTemplate will execute the workflow template if given workflow components contains a template instance.
// When detached is set this will not create/update any template instance in database (this is useful for workflow ascode branches).
func CheckAndExecuteTemplate(ctx context.Context, db *gorp.DbMap, store cache.Store, consumer sdk.AuthConsumer, projIdent sdk.ProjectIdentifiers,
	data *exportentities.WorkflowComponents, mods ...TemplateRequestModifierFunc) ([]sdk.Message, *sdk.WorkflowTemplateInstance, error) {
	var allMsgs []sdk.Message

	if data.Template.From == "" {
		return allMsgs, nil, nil
	}

	groupName, templateSlug, templateVersion, err := data.Template.ParseFrom()
	if err != nil {
		return allMsgs, nil, err
	}

	tx, err := db.Begin()
	if err != nil {
		return allMsgs, nil, sdk.WrapError(err, "cannot start transaction")
	}
	defer tx.Rollback() // nolint

	// check that group exists
	grp, err := group.LoadByName(ctx, tx, groupName)
	if err != nil {
		return allMsgs, nil, err
	}

	var groupPermissionValid bool
	if consumer.Admin() || consumer.Maintainer() {
		groupPermissionValid = true
	} else if grp.ID == group.SharedInfraGroup.ID {
		groupPermissionValid = true
	} else {
		groupIDs := consumer.GetGroupIDs()
		for i := range groupIDs {
			if groupIDs[i] == grp.ID {
				groupPermissionValid = true
				break
			}
		}
	}
	if !groupPermissionValid {
		return allMsgs, nil, sdk.NewErrorFrom(sdk.ErrWrongRequest, "could not find given workflow template")
	}

	wt, err := LoadBySlugAndGroupID(ctx, tx, templateSlug, grp.ID)
	if err != nil {
		return allMsgs, nil, sdk.NewErrorFrom(err, "could not find a template with slug %s in group %s", templateSlug, grp.Name)
	}
	if templateVersion > 0 {
		wta, err := LoadAuditByTemplateIDAndVersion(ctx, tx, wt.ID, templateVersion)
		if err != nil {
			return allMsgs, nil, err
		}
		wt = &wta.DataAfter
	}
	if err := LoadOptions.Default(ctx, tx, wt); err != nil {
		return allMsgs, nil, err
	}
	allMsgs = append(allMsgs, sdk.NewMessage(sdk.MsgWorkflowGeneratedFromTemplateVersion, wt.PathWithVersion()))

	req := sdk.WorkflowTemplateRequest{
		ProjectKey:   projIdent.Key,
		WorkflowName: data.Template.Name,
		Parameters:   data.Template.Parameters,
	}
	for i := range mods {
		if err := mods[i](ctx, tx, store, *wt, &req); err != nil {
			return allMsgs, nil, err
		}
	}

	if err := wt.CheckParams(req); err != nil {
		return allMsgs, nil, err
	}

	var result exportentities.WorkflowComponents

	if req.Detached {
		wti := &sdk.WorkflowTemplateInstance{
			ID:                      time.Now().Unix(), // if is a detached apply set an id based on time
			ProjectID:               projIdent.ID,
			WorkflowTemplateID:      wt.ID,
			WorkflowTemplateVersion: wt.Version,
			Request:                 req,
		}

		// execute template with request
		result, err = Execute(*wt, *wti)
		if err != nil {
			return allMsgs, nil, err
		}

		// do not return an instance if detached
		*data = result
		return allMsgs, wti, nil
	}

	// try to get a instance not assign to a workflow but with the same slug
	wti, err := LoadInstanceByTemplateIDAndProjectIDAndRequestWorkflowName(ctx, tx, wt.ID, projIdent.ID, req.WorkflowName)
	if err != nil && !sdk.ErrorIs(err, sdk.ErrNotFound) {
		return allMsgs, nil, err
	}

	// if a previous instance exist for the same workflow update it, else create a new one
	var old *sdk.WorkflowTemplateInstance
	if wti != nil {
		clone := sdk.WorkflowTemplateInstance(*wti)
		old = &clone
		wti.WorkflowTemplateVersion = wt.Version
		wti.Request = req
		if err := UpdateInstance(tx, wti); err != nil {
			return allMsgs, nil, err
		}
	} else {
		wti = &sdk.WorkflowTemplateInstance{
			ProjectID:               projIdent.ID,
			WorkflowTemplateID:      wt.ID,
			WorkflowTemplateVersion: wt.Version,
			Request:                 req,
		}
		// only store the new instance if request is not for a detached workflow
		if err := InsertInstance(tx, wti); err != nil {
			return allMsgs, nil, err
		}
	}

	// execute template with request
	result, err = Execute(*wt, *wti)
	if err != nil {
		return allMsgs, nil, err
	}

	// parse the generated workflow to find its name an update it in instance if not detached
	// also set the template path in generated workflow if not detached
	wti.WorkflowName = result.Workflow.GetName()
	if err := UpdateInstance(tx, wti); err != nil {
		return allMsgs, nil, err
	}

	if old != nil {
		if err := CreateAuditInstanceUpdate(tx, *old, *wti, consumer); err != nil {
			return allMsgs, nil, err
		}
	} else if !req.Detached {
		if err := CreateAuditInstanceAdd(tx, *wti, consumer); err != nil {
			return allMsgs, nil, err
		}
	}

	if err := tx.Commit(); err != nil {
		return allMsgs, nil, sdk.WithStack(err)
	}

	// if the template was successfully executed we want to return only the a file with template instance data
	*data = result
	return allMsgs, wti, nil
}

// UpdateTemplateInstanceWithWorkflow will perform some action after a successful workflow push, if it was generated
// from a template we want to set the workflow id on generated template instance.
func UpdateTemplateInstanceWithWorkflow(ctx context.Context, db gorp.SqlExecutor, w sdk.Workflow,
	u sdk.Identifiable, wti *sdk.WorkflowTemplateInstance) error {
	if wti == nil || wti.Request.Detached {
		return nil
	}

	// remove existing relations between workflow and template
	if err := DeleteInstanceNotIDAndWorkflowID(db, wti.ID, w.ID); err != nil {
		return err
	}

	old := sdk.WorkflowTemplateInstance(*wti)

	// set the workflow id on target instance
	log.Debug("SetTemplateData> setting workflow ID=%d on template instance %d", w.ID, wti.ID)
	wti.WorkflowID = &w.ID
	if err := UpdateInstance(db, wti); err != nil {
		return err
	}

	if err := CreateAuditInstanceUpdate(db, old, *wti, u); err != nil {
		return err
	}

	return nil
}<|MERGE_RESOLUTION|>--- conflicted
+++ resolved
@@ -69,13 +69,9 @@
 }
 
 func requestModifyDefaultNameAndRepositories(proj sdk.Project, repoURL string) TemplateRequestModifierFunc {
-<<<<<<< HEAD
-	return func(ctx context.Context, db gorpmapping.SqlExecutorWithTx, store cache.Store, wt sdk.WorkflowTemplate, req *sdk.WorkflowTemplateRequest) error {
+	return func(ctx context.Context, db gorpmapper.SqlExecutorWithTx, store cache.Store, wt sdk.WorkflowTemplate, req *sdk.WorkflowTemplateRequest) error {
+		var repoPath string
 		projIdent := sdk.ProjectIdentifiers{ID: proj.ID, Key: proj.Key}
-=======
-	return func(ctx context.Context, db gorpmapper.SqlExecutorWithTx, store cache.Store, wt sdk.WorkflowTemplate, req *sdk.WorkflowTemplateRequest) error {
->>>>>>> d125f032
-		var repoPath string
 	loopVCSServer:
 		for _, vcs := range proj.VCSServers {
 			repos, err := repositoriesmanager.GetReposForProjectVCSServer(ctx, db, store, projIdent, vcs.Name, repositoriesmanager.Options{})
