package workflowtemplate

import (
	"context"
	"fmt"
	"strings"
	"time"

	"github.com/go-gorp/gorp"

	"github.com/ovh/cds/engine/api/cache"
	"github.com/ovh/cds/engine/api/group"
	"github.com/ovh/cds/engine/api/repositoriesmanager"
	"github.com/ovh/cds/sdk"
	"github.com/ovh/cds/sdk/exportentities"
	"github.com/ovh/cds/sdk/gorpmapping"
	"github.com/ovh/cds/sdk/log"
)

type TemplateRequestModifierFunc func(ctx context.Context, db gorpmapping.SqlExecutorWithTx, store cache.Store, wt sdk.WorkflowTemplate, req *sdk.WorkflowTemplateRequest) error

var TemplateRequestModifiers = struct {
	Detached                   TemplateRequestModifierFunc
	DefaultKeys                func(proj sdk.Project) TemplateRequestModifierFunc
	DefaultNameAndRepositories func(proj sdk.Project, repoURL string) TemplateRequestModifierFunc
}{
	Detached:                   requestModifyDetached,
	DefaultKeys:                requestModifyDefaultKeysfunc,
	DefaultNameAndRepositories: requestModifyDefaultNameAndRepositories,
}

func requestModifyDetached(ctx context.Context, db gorpmapping.SqlExecutorWithTx, store cache.Store, wt sdk.WorkflowTemplate, req *sdk.WorkflowTemplateRequest) error {
	req.Detached = true
	return nil
}

func requestModifyDefaultKeysfunc(proj sdk.Project) TemplateRequestModifierFunc {
	return func(ctx context.Context, db gorpmapping.SqlExecutorWithTx, store cache.Store, wt sdk.WorkflowTemplate, req *sdk.WorkflowTemplateRequest) error {
		defaultSSHKey := sdk.GenerateProjectDefaultKeyName(proj.Key, sdk.KeyTypeSSH)
		defaultPGPKey := sdk.GenerateProjectDefaultKeyName(proj.Key, sdk.KeyTypePGP)
		var defaultSSHKeyFound, defaultPGPKeyFound bool
		for _, p := range proj.Keys {
			if p.Type == sdk.KeyTypeSSH && p.Name == defaultSSHKey {
				defaultSSHKeyFound = true
			}
			if p.Type == sdk.KeyTypePGP && p.Name == defaultPGPKey {
				defaultPGPKeyFound = true
			}
			if defaultSSHKeyFound && defaultPGPKeyFound {
				break
			}
		}
		if req.Parameters == nil {
			req.Parameters = make(map[string]string)
		}
		for _, p := range wt.Parameters {
			if _, ok := req.Parameters[p.Key]; ok || !p.Required {
				continue
			}
			if p.Type == sdk.ParameterTypeSSHKey && defaultSSHKeyFound {
				req.Parameters[p.Key] = defaultSSHKey
			}
			if p.Type == sdk.ParameterTypePGPKey && defaultPGPKeyFound {
				req.Parameters[p.Key] = defaultPGPKey
			}
		}
		return nil
	}
}

func requestModifyDefaultNameAndRepositories(proj sdk.Project, repoURL string) TemplateRequestModifierFunc {
	return func(ctx context.Context, db gorpmapping.SqlExecutorWithTx, store cache.Store, wt sdk.WorkflowTemplate, req *sdk.WorkflowTemplateRequest) error {
		var repoPath string
	loopVCSServer:
		for _, vcs := range proj.VCSServers {
			repos, err := repositoriesmanager.GetReposForProjectVCSServer(ctx, db, store, proj, vcs.Name, repositoriesmanager.Options{})
			if err != nil {
				return err
			}
			for _, r := range repos {
				path := fmt.Sprintf("%s/%s", vcs.Name, r.Fullname)
				if repoURL == r.HTTPCloneURL || repoURL == r.SSHCloneURL {
					repoPath = path
					break loopVCSServer
				}
			}
		}

		if repoPath == "" {
			return nil
		}

		splittedPath := strings.Split(repoPath, "/")
		repoName := splittedPath[len(splittedPath)-1]
		if req.WorkflowName == "" {
			req.WorkflowName = repoName
		}
		if req.Parameters == nil {
			req.Parameters = make(map[string]string)
		}
		for _, p := range wt.Parameters {
			if _, ok := req.Parameters[p.Key]; ok || !p.Required {
				continue
			}
			if p.Type == sdk.ParameterTypeRepository {
				req.Parameters[p.Key] = repoPath
			}
		}

		return nil
	}
}

// CheckAndExecuteTemplate will execute the workflow template if given workflow components contains a template instance.
// When detached is set this will not create/update any template instance in database (this is useful for workflow ascode branches).
<<<<<<< HEAD
func CheckAndExecuteTemplate(ctx context.Context, db *gorp.DbMap, consumer sdk.AuthConsumer, projIdent sdk.ProjectIdentifiers,
=======
func CheckAndExecuteTemplate(ctx context.Context, db *gorp.DbMap, store cache.Store, consumer sdk.AuthConsumer, p sdk.Project,
>>>>>>> 0d1bd522
	data *exportentities.WorkflowComponents, mods ...TemplateRequestModifierFunc) ([]sdk.Message, *sdk.WorkflowTemplateInstance, error) {
	var allMsgs []sdk.Message

	if data.Template.From == "" {
		return allMsgs, nil, nil
	}

	groupName, templateSlug, templateVersion, err := data.Template.ParseFrom()
	if err != nil {
		return allMsgs, nil, err
	}

	tx, err := db.Begin()
	if err != nil {
		return allMsgs, nil, sdk.WrapError(err, "cannot start transaction")
	}
	defer tx.Rollback() // nolint

	// check that group exists
	grp, err := group.LoadByName(ctx, tx, groupName)
	if err != nil {
		return allMsgs, nil, err
	}

	var groupPermissionValid bool
	if consumer.Admin() || consumer.Maintainer() {
		groupPermissionValid = true
	} else if grp.ID == group.SharedInfraGroup.ID {
		groupPermissionValid = true
	} else {
		groupIDs := consumer.GetGroupIDs()
		for i := range groupIDs {
			if groupIDs[i] == grp.ID {
				groupPermissionValid = true
				break
			}
		}
	}
	if !groupPermissionValid {
		return allMsgs, nil, sdk.NewErrorFrom(sdk.ErrWrongRequest, "could not find given workflow template")
	}

	wt, err := LoadBySlugAndGroupID(ctx, tx, templateSlug, grp.ID)
	if err != nil {
		return allMsgs, nil, sdk.NewErrorFrom(err, "could not find a template with slug %s in group %s", templateSlug, grp.Name)
	}
	if templateVersion > 0 {
		wta, err := LoadAuditByTemplateIDAndVersion(ctx, tx, wt.ID, templateVersion)
		if err != nil {
			return allMsgs, nil, err
		}
		wt = &wta.DataAfter
	}
	if err := LoadOptions.Default(ctx, tx, wt); err != nil {
		return allMsgs, nil, err
	}
	allMsgs = append(allMsgs, sdk.NewMessage(sdk.MsgWorkflowGeneratedFromTemplateVersion, wt.PathWithVersion()))

	req := sdk.WorkflowTemplateRequest{
		ProjectKey:   projIdent.Key,
		WorkflowName: data.Template.Name,
		Parameters:   data.Template.Parameters,
	}
	for i := range mods {
		if err := mods[i](ctx, tx, store, *wt, &req); err != nil {
			return allMsgs, nil, err
		}
	}

	if err := wt.CheckParams(req); err != nil {
		return allMsgs, nil, err
	}

	var result exportentities.WorkflowComponents

	if req.Detached {
		wti := &sdk.WorkflowTemplateInstance{
			ID:                      time.Now().Unix(), // if is a detached apply set an id based on time
			ProjectID:               projIdent.ID,
			WorkflowTemplateID:      wt.ID,
			WorkflowTemplateVersion: wt.Version,
			Request:                 req,
		}

		// execute template with request
		result, err = Execute(*wt, *wti)
		if err != nil {
			return allMsgs, nil, err
		}

		// do not return an instance if detached
		*data = result
		return allMsgs, wti, nil
	}

	// try to get a instance not assign to a workflow but with the same slug
	wti, err := LoadInstanceByTemplateIDAndProjectIDAndRequestWorkflowName(ctx, tx, wt.ID, projIdent.ID, req.WorkflowName)
	if err != nil && !sdk.ErrorIs(err, sdk.ErrNotFound) {
		return allMsgs, nil, err
	}

	// if a previous instance exist for the same workflow update it, else create a new one
	var old *sdk.WorkflowTemplateInstance
	if wti != nil {
		clone := sdk.WorkflowTemplateInstance(*wti)
		old = &clone
		wti.WorkflowTemplateVersion = wt.Version
		wti.Request = req
		if err := UpdateInstance(tx, wti); err != nil {
			return allMsgs, nil, err
		}
	} else {
		wti = &sdk.WorkflowTemplateInstance{
			ProjectID:               projIdent.ID,
			WorkflowTemplateID:      wt.ID,
			WorkflowTemplateVersion: wt.Version,
			Request:                 req,
		}
		// only store the new instance if request is not for a detached workflow
		if err := InsertInstance(tx, wti); err != nil {
			return allMsgs, nil, err
		}
	}

	// execute template with request
	result, err = Execute(*wt, *wti)
	if err != nil {
		return allMsgs, nil, err
	}

	// parse the generated workflow to find its name an update it in instance if not detached
	// also set the template path in generated workflow if not detached
	wti.WorkflowName = result.Workflow.GetName()
	if err := UpdateInstance(tx, wti); err != nil {
		return allMsgs, nil, err
	}

	if old != nil {
		if err := CreateAuditInstanceUpdate(tx, *old, *wti, consumer); err != nil {
			return allMsgs, nil, err
		}
	} else if !req.Detached {
		if err := CreateAuditInstanceAdd(tx, *wti, consumer); err != nil {
			return allMsgs, nil, err
		}
	}

	if err := tx.Commit(); err != nil {
		return allMsgs, nil, sdk.WithStack(err)
	}

	// if the template was successfully executed we want to return only the a file with template instance data
	*data = result
	return allMsgs, wti, nil
}

// UpdateTemplateInstanceWithWorkflow will perform some action after a successful workflow push, if it was generated
// from a template we want to set the workflow id on generated template instance.
func UpdateTemplateInstanceWithWorkflow(ctx context.Context, db gorp.SqlExecutor, w sdk.Workflow,
	u sdk.Identifiable, wti *sdk.WorkflowTemplateInstance) error {
	if wti == nil || wti.Request.Detached {
		return nil
	}

	// remove existing relations between workflow and template
	if err := DeleteInstanceNotIDAndWorkflowID(db, wti.ID, w.ID); err != nil {
		return err
	}

	old := sdk.WorkflowTemplateInstance(*wti)

	// set the workflow id on target instance
	log.Debug("SetTemplateData> setting workflow ID=%d on template instance %d", w.ID, wti.ID)
	wti.WorkflowID = &w.ID
	if err := UpdateInstance(db, wti); err != nil {
		return err
	}

	if err := CreateAuditInstanceUpdate(db, old, *wti, u); err != nil {
		return err
	}

	return nil
}<|MERGE_RESOLUTION|>--- conflicted
+++ resolved
@@ -113,11 +113,7 @@
 
 // CheckAndExecuteTemplate will execute the workflow template if given workflow components contains a template instance.
 // When detached is set this will not create/update any template instance in database (this is useful for workflow ascode branches).
-<<<<<<< HEAD
-func CheckAndExecuteTemplate(ctx context.Context, db *gorp.DbMap, consumer sdk.AuthConsumer, projIdent sdk.ProjectIdentifiers,
-=======
-func CheckAndExecuteTemplate(ctx context.Context, db *gorp.DbMap, store cache.Store, consumer sdk.AuthConsumer, p sdk.Project,
->>>>>>> 0d1bd522
+func CheckAndExecuteTemplate(ctx context.Context, db *gorp.DbMap, store cache.Store, consumer sdk.AuthConsumer, projIdent sdk.ProjectIdentifiers,
 	data *exportentities.WorkflowComponents, mods ...TemplateRequestModifierFunc) ([]sdk.Message, *sdk.WorkflowTemplateInstance, error) {
 	var allMsgs []sdk.Message
 
