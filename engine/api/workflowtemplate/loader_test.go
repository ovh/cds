--- conflicted
+++ resolved
@@ -1,11 +1,8 @@
 package workflowtemplate
 
 import (
-<<<<<<< HEAD
+	"context"
 	"fmt"
-=======
-	"context"
->>>>>>> a74896d3
 	"testing"
 
 	"github.com/stretchr/testify/assert"
@@ -32,11 +29,7 @@
 		{GroupID: 2},
 	}
 
-<<<<<<< HEAD
-	assert.Nil(t, loadGroup(db, wts...))
-=======
-	assert.Nil(t, AggregateOnWorkflowTemplate(context.TODO(), db, wts...))
->>>>>>> a74896d3
+	assert.Nil(t, loadGroup(context.TODO(), db, wts...))
 
 	assert.NotNil(t, wts[0].Group)
 	assert.Equal(t, "grp-1", wts[0].Group.Name)
@@ -69,7 +62,7 @@
 		{WorkflowTemplateID: 2},
 	}
 
-	assert.Nil(t, loadInstanceTemplate(db, wtis...))
+	assert.Nil(t, loadInstanceTemplate(context.TODO(), db, wtis...))
 
 	if !assert.NotNil(t, wtis[0].Template) {
 		t.FailNow()
