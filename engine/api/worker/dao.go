package worker

import (
	"context"
	"strings"

	"github.com/go-gorp/gorp"

	"github.com/ovh/cds/engine/api/authentication"
	"github.com/ovh/cds/engine/api/database/gorpmapping"
	"github.com/ovh/cds/sdk"
	"github.com/ovh/cds/sdk/log"
)

func getAll(ctx context.Context, db gorp.SqlExecutor, q gorpmapping.Query) ([]sdk.Worker, error) {
	ws := []dbWorker{}

	if err := gorpmapping.GetAll(ctx, db, q, &ws); err != nil {
		return nil, sdk.WrapError(err, "cannot get workers")
	}

	// Check signature of data, if invalid do not return it
	verifiedWorkers := make([]sdk.Worker, 0, len(ws))
	for i := range ws {
		isValid, err := gorpmapping.CheckSignature(ws[i], ws[i].Signature)
		if err != nil {
			return nil, err
		}
		if !isValid {
			log.Error(ctx, "worker.getAll> worker %s data corrupted", ws[i].ID)
			continue
		}
		verifiedWorkers = append(verifiedWorkers, ws[i].Worker)
	}

	return verifiedWorkers, nil
}

func get(ctx context.Context, db gorp.SqlExecutor, q gorpmapping.Query) (*sdk.Worker, error) {
	var w dbWorker

	found, err := gorpmapping.Get(ctx, db, q, &w)
	if err != nil {
		return nil, sdk.WrapError(err, "cannot get worker")
	}
	if !found {
		return nil, sdk.WithStack(sdk.ErrNotFound)
	}

	isValid, err := gorpmapping.CheckSignature(w, w.Signature)
	if err != nil {
		return nil, err
	}
	if !isValid {
		log.Error(ctx, "worker.get> worker %s data corrupted", w.ID)
		return nil, sdk.WithStack(sdk.ErrNotFound)
	}

	return &w.Worker, nil
}

func Insert(ctx context.Context, db gorp.SqlExecutor, w *sdk.Worker) error {
	dbData := &dbWorker{Worker: *w}
	if err := gorpmapping.InsertAndSign(ctx, db, dbData); err != nil {
		return err
	}
	*w = dbData.Worker
	return nil
}

// Delete remove worker from database, it also removes the associated consumer.
func Delete(db gorp.SqlExecutor, id string) error {
	consumerID, err := db.SelectNullStr("SELECT auth_consumer_id FROM worker WHERE id = $1", id)
	if err != nil {
		return sdk.WithStack(err)
	}

	query := `DELETE FROM worker WHERE id = $1`
	if _, err := db.Exec(query, id); err != nil {
		return sdk.WithStack(err)
	}

	if consumerID.Valid {
		if err := authentication.DeleteConsumerByID(db, consumerID.String); err != nil {
			return err
		}
	}

	if _, err := db.Exec("UPDATE workflow_node_run_job SET worker_id = NULL WHERE worker_id = $1", id); err != nil {
		return sdk.WrapError(err, "cannot update workflow_node_run_job to remove worker id in job if exists")
	}

	return nil
}

func LoadByConsumerID(ctx context.Context, db gorp.SqlExecutor, id string) (*sdk.Worker, error) {
<<<<<<< HEAD
	query := gorpmapping.NewQuery("SELECT * FROM worker WHERE auth_consumer_id = $1").Args(id)
	return loadWorker(ctx, db, query)
}

func LoadByID(ctx context.Context, db gorp.SqlExecutor, id string) (*sdk.Worker, error) {
	query := gorpmapping.NewQuery("SELECT * FROM worker WHERE id = $1").Args(id)
	return loadWorker(ctx, db, query)
=======
	query := gorpmapping.NewQuery(`
    SELECT *
    FROM worker
    WHERE auth_consumer_id = $1
  `).Args(id)
	return get(ctx, db, query)
}

func LoadByID(ctx context.Context, db gorp.SqlExecutor, id string) (*sdk.Worker, error) {
	query := gorpmapping.NewQuery(`
    SELECT *
    FROM worker
    WHERE id = $1
  `).Args(id)
	return get(ctx, db, query)
>>>>>>> c6150a2a
}

func LoadAll(ctx context.Context, db gorp.SqlExecutor) ([]sdk.Worker, error) {
	query := gorpmapping.NewQuery(`
    SELECT *
    FROM worker
    ORDER BY name ASC
  `)
	return getAll(ctx, db, query)
}

func LoadAllByHatcheryID(ctx context.Context, db gorp.SqlExecutor, hatcheryID int64) ([]sdk.Worker, error) {
	query := gorpmapping.NewQuery(`
    SELECT *
    FROM worker
    WHERE hatchery_id = $1
    ORDER BY name ASC
  `).Args(hatcheryID)
	return getAll(ctx, db, query)
}

func LoadDeadWorkers(ctx context.Context, db gorp.SqlExecutor, timeout float64, status []string) ([]sdk.Worker, error) {
	query := gorpmapping.NewQuery(`
    SELECT *
		FROM worker
		WHERE status = ANY(string_to_array($1, ',')::text[])
		AND now() - last_beat > $2 * INTERVAL '1' SECOND
    ORDER BY last_beat ASC
  `).Args(strings.Join(status, ","), timeout)
	return getAll(ctx, db, query)
}

// SetStatus sets job_run_id and status to building on given worker
func SetStatus(ctx context.Context, db gorp.SqlExecutor, workerID string, status string) error {
	w, err := LoadByID(ctx, db, workerID)
	if err != nil {
		return err
	}
	w.Status = status
	if status == sdk.StatusBuilding || status == sdk.StatusWaiting {
		w.JobRunID = nil
	}
	dbData := &dbWorker{Worker: *w}
	if err := gorpmapping.UpdateAndSign(ctx, db, dbData); err != nil {
		return err
	}
	return nil
}

// SetToBuilding sets job_run_id and status to building on given worker
func SetToBuilding(ctx context.Context, db gorp.SqlExecutor, workerID string, jobRunID int64, key []byte) error {
	w, err := LoadByID(ctx, db, workerID)
	if err != nil {
		return err
	}
	w.Status = sdk.StatusBuilding
	w.JobRunID = &jobRunID
	w.PrivateKey = key

	dbData := &dbWorker{Worker: *w}
	if err := gorpmapping.UpdateAndSign(ctx, db, dbData); err != nil {
		return err
	}
	return nil
}

// LoadWorkerByIDWithDecryptKey load worker with decrypted private key
<<<<<<< HEAD
func LoadWorkerByNameWithDecryptKey(ctx context.Context, db gorp.SqlExecutor, workerName string) (*sdk.Worker, error) {
	query := gorpmapping.NewQuery(`SELECT * FROM worker WHERE name = $1`).Args(workerName)
	return loadWorker(ctx, db, query, gorpmapping.GetOptions.WithDecryption)
=======
func LoadWorkerByIDWithDecryptKey(ctx context.Context, db gorp.SqlExecutor, workerID string) (*sdk.Worker, error) {
	var work dbWorker
	query := gorpmapping.NewQuery(`SELECT * FROM worker WHERE id = $1`).Args(workerID)
	found, err := gorpmapping.Get(ctx, db, query, &work, gorpmapping.GetOptions.WithDecryption)
	if err != nil {
		return nil, err
	}
	if !found {
		return nil, sdk.WithStack(sdk.ErrNotFound)
	}
	isValid, err := gorpmapping.CheckSignature(work, work.Signature)
	if err != nil {
		return nil, err
	}
	if !isValid {
		log.Error(ctx, "worker.get> worker %s data corrupted", work.ID)
		return nil, sdk.WithStack(sdk.ErrNotFound)
	}
	return &work.Worker, err
>>>>>>> c6150a2a
}

// LoadWorkerByIDWithDecryptKey load worker with decrypted private key
func LoadWorkerByName(ctx context.Context, db gorp.SqlExecutor, workerName string) (*sdk.Worker, error) {
<<<<<<< HEAD
	query := gorpmapping.NewQuery(`SELECT * FROM worker WHERE name = $1`).Args(workerName)
	return loadWorker(ctx, db, query)
}

func loadWorker(ctx context.Context, db gorp.SqlExecutor, query gorpmapping.Query, opts ...gorpmapping.GetOptionFunc) (*sdk.Worker, error) {
	var work dbWorker
	found, err := gorpmapping.Get(ctx, db, query, &work, opts...)
	if err != nil {
		return nil, err
	}
	if !found {
		return nil, sdk.WithStack(sdk.ErrNotFound)
	}
	isValid, err := gorpmapping.CheckSignature(work, work.Signature)
	if err != nil {
		return nil, err
	}
	if !isValid {
		return nil, sdk.WithStack(sdk.ErrInvalidData)
	}
	return &work.Worker, err
=======
	query := gorpmapping.NewQuery(`
    SELECT *
    FROM worker
    WHERE name = $1
  `).Args(workerName)
	return get(ctx, db, query)
>>>>>>> c6150a2a
}<|MERGE_RESOLUTION|>--- conflicted
+++ resolved
@@ -36,10 +36,10 @@
 	return verifiedWorkers, nil
 }
 
-func get(ctx context.Context, db gorp.SqlExecutor, q gorpmapping.Query) (*sdk.Worker, error) {
+func get(ctx context.Context, db gorp.SqlExecutor, q gorpmapping.Query, opts ...gorpmapping.GetOptionFunc) (*sdk.Worker, error) {
 	var w dbWorker
 
-	found, err := gorpmapping.Get(ctx, db, q, &w)
+	found, err := gorpmapping.Get(ctx, db, q, &w, opts...)
 	if err != nil {
 		return nil, sdk.WrapError(err, "cannot get worker")
 	}
@@ -94,15 +94,6 @@
 }
 
 func LoadByConsumerID(ctx context.Context, db gorp.SqlExecutor, id string) (*sdk.Worker, error) {
-<<<<<<< HEAD
-	query := gorpmapping.NewQuery("SELECT * FROM worker WHERE auth_consumer_id = $1").Args(id)
-	return loadWorker(ctx, db, query)
-}
-
-func LoadByID(ctx context.Context, db gorp.SqlExecutor, id string) (*sdk.Worker, error) {
-	query := gorpmapping.NewQuery("SELECT * FROM worker WHERE id = $1").Args(id)
-	return loadWorker(ctx, db, query)
-=======
 	query := gorpmapping.NewQuery(`
     SELECT *
     FROM worker
@@ -118,7 +109,6 @@
     WHERE id = $1
   `).Args(id)
 	return get(ctx, db, query)
->>>>>>> c6150a2a
 }
 
 func LoadAll(ctx context.Context, db gorp.SqlExecutor) ([]sdk.Worker, error) {
@@ -186,63 +176,13 @@
 }
 
 // LoadWorkerByIDWithDecryptKey load worker with decrypted private key
-<<<<<<< HEAD
 func LoadWorkerByNameWithDecryptKey(ctx context.Context, db gorp.SqlExecutor, workerName string) (*sdk.Worker, error) {
 	query := gorpmapping.NewQuery(`SELECT * FROM worker WHERE name = $1`).Args(workerName)
-	return loadWorker(ctx, db, query, gorpmapping.GetOptions.WithDecryption)
-=======
-func LoadWorkerByIDWithDecryptKey(ctx context.Context, db gorp.SqlExecutor, workerID string) (*sdk.Worker, error) {
-	var work dbWorker
-	query := gorpmapping.NewQuery(`SELECT * FROM worker WHERE id = $1`).Args(workerID)
-	found, err := gorpmapping.Get(ctx, db, query, &work, gorpmapping.GetOptions.WithDecryption)
-	if err != nil {
-		return nil, err
-	}
-	if !found {
-		return nil, sdk.WithStack(sdk.ErrNotFound)
-	}
-	isValid, err := gorpmapping.CheckSignature(work, work.Signature)
-	if err != nil {
-		return nil, err
-	}
-	if !isValid {
-		log.Error(ctx, "worker.get> worker %s data corrupted", work.ID)
-		return nil, sdk.WithStack(sdk.ErrNotFound)
-	}
-	return &work.Worker, err
->>>>>>> c6150a2a
+	return get(ctx, db, query, gorpmapping.GetOptions.WithDecryption)
 }
 
 // LoadWorkerByIDWithDecryptKey load worker with decrypted private key
 func LoadWorkerByName(ctx context.Context, db gorp.SqlExecutor, workerName string) (*sdk.Worker, error) {
-<<<<<<< HEAD
 	query := gorpmapping.NewQuery(`SELECT * FROM worker WHERE name = $1`).Args(workerName)
-	return loadWorker(ctx, db, query)
-}
-
-func loadWorker(ctx context.Context, db gorp.SqlExecutor, query gorpmapping.Query, opts ...gorpmapping.GetOptionFunc) (*sdk.Worker, error) {
-	var work dbWorker
-	found, err := gorpmapping.Get(ctx, db, query, &work, opts...)
-	if err != nil {
-		return nil, err
-	}
-	if !found {
-		return nil, sdk.WithStack(sdk.ErrNotFound)
-	}
-	isValid, err := gorpmapping.CheckSignature(work, work.Signature)
-	if err != nil {
-		return nil, err
-	}
-	if !isValid {
-		return nil, sdk.WithStack(sdk.ErrInvalidData)
-	}
-	return &work.Worker, err
-=======
-	query := gorpmapping.NewQuery(`
-    SELECT *
-    FROM worker
-    WHERE name = $1
-  `).Args(workerName)
 	return get(ctx, db, query)
->>>>>>> c6150a2a
 }