package worker

import (
	"crypto/rand"
	"crypto/sha512"
	"encoding/base64"
	"encoding/hex"
	"time"

	"github.com/go-gorp/gorp"

	"github.com/ovh/cds/engine/log"
	"github.com/ovh/cds/sdk"
)

// Token describes tokens used by worker to access the API
// on behalf of a group.
type Token struct {
	GroupID    int64          `json:"group_id"`
	Token      string         `json:"token"`
	Expiration sdk.Expiration `json:"expiration"`
	Created    time.Time      `json:"created"`
}

// GenerateToken generate a random 64bytes hexadecimal string
func GenerateToken() (string, error) {
	size := 64
	bs := make([]byte, size)
	_, err := rand.Read(bs)
	if err != nil {
		log.Critical("GenerateToken: rand.Read failed: %s\n", err)
		return "", err
	}
	str := hex.EncodeToString(bs)
	key := []byte(str)[0:size]

	log.Debug("GenerateToken: new generated id: %s\n", key)
	return string(key), nil

}

// InsertToken inserts a new token in database
func InsertToken(db gorp.SqlExecutor, groupID int64, token string, e sdk.Expiration) error {
	query := `INSERT INTO token (group_id, token, expiration, created) VALUES ($1, $2, $3, current_timestamp)`

	hasher := sha512.New()
	hashedToken := base64.StdEncoding.EncodeToString(hasher.Sum([]byte(token)))

	_, err := db.Exec(query, groupID, hashedToken, int(e))
	if err != nil {
		return err
	}

	return nil
}

// LoadToken fetch token infos from database
<<<<<<< HEAD
func LoadToken(db gorp.SqlExecutor, token string) (Token, error) {
=======
func LoadToken(db gorp.SqlExecutor, token string) (*Token, error) {
>>>>>>> 981cbb24
	query := `SELECT group_id, expiration, created FROM token
		WHERE token = $1`

	hasher := sha512.New()
	hashed := base64.StdEncoding.EncodeToString(hasher.Sum([]byte(token)))

	var t Token
	var exp int
	err := db.QueryRow(query, hashed).Scan(&t.GroupID, &exp, &t.Created)
	if err != nil {
		if err == sql.ErrNoRows {
			return nil, sdk.ErrInvalidToken
		}
		return nil, err
	}
	t.Token = token
	t.Expiration = sdk.Expiration(exp)

	return &t, nil
}<|MERGE_RESOLUTION|>--- conflicted
+++ resolved
@@ -3,6 +3,7 @@
 import (
 	"crypto/rand"
 	"crypto/sha512"
+	"database/sql"
 	"encoding/base64"
 	"encoding/hex"
 	"time"
@@ -55,11 +56,7 @@
 }
 
 // LoadToken fetch token infos from database
-<<<<<<< HEAD
-func LoadToken(db gorp.SqlExecutor, token string) (Token, error) {
-=======
 func LoadToken(db gorp.SqlExecutor, token string) (*Token, error) {
->>>>>>> 981cbb24
 	query := `SELECT group_id, expiration, created FROM token
 		WHERE token = $1`
 
