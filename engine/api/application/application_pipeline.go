--- conflicted
+++ resolved
@@ -256,267 +256,4 @@
 		return nil, err
 	}
 	return params, nil
-<<<<<<< HEAD
-}
-
-// LoadCDTree Load the continuous delivery pipeline tree for the given application
-func LoadCDTree(db gorp.SqlExecutor, projectkey, appName string, user *sdk.User) ([]sdk.CDPipeline, error) {
-	cdTrees := []sdk.CDPipeline{}
-
-	// Select root trigger element + non triggered pipeline
-	query := `
-		SELECT
-			projID, projName, projlast_modified,
-			appID , appName,
-			src_pipeline_id, pipeline.name, pipeline.type,
-			src_environment_id, environment.name, true as rootTrigger
-		FROM (
-			SELECT
-				distinct on (src_pipeline_id, src_environment_id)src_pipeline_id ,
-				COALESCE(src_environment_id,1) as src_environment_id,
-				(src_pipeline_id || '-' || COALESCE(src_environment_id,1) ) as dis,
-				application.project_id as projID, project.name as projName, project.last_modified as projlast_modified,
-				application.id as appID, application.name as appName
-			FROM pipeline_trigger
-			JOIN application ON src_application_id = application.id
-			JOIN project ON project.id = application.project_id
-			WHERE src_application_id = (
-				SELECT application.id from application
-				JOIN project ON project.id = application.project_id
-				WHERE project.projectkey = $1 AND application.name = $2
-			)
-		) sub
-		JOIN pipeline ON pipeline.id = src_pipeline_id
-		LEFT JOIN environment ON environment.id = src_environment_id
-		WHERE
-			dis not in (
-				select
-					dest_pipeline_id || '-' || COALESCE(dest_environment_id,1)
-				FROM pipeline_trigger
-				WHERE
-					dest_application_id = appID
-					AND src_application_id = appID
-		)
-		UNION
-		SELECT
-			application.project_id as projID, project.name as projName, project.last_modified as projlast_modified,
-			application.id as appID, application.name as appName,
-			pipeline.id, pipeline.name, pipeline.type,
-			0, 'NoEnv', false as rootTrigger
-		FROM pipeline
-		JOIN application_pipeline ON application_pipeline.pipeline_id = pipeline.id
-		JOIN application ON application.id = application_pipeline.application_id
-		JOIN project ON project.id = application.project_id
-		WHERE pipeline.id not in (
-			-- Not initiate trigger
-			select src_pipeline_id
-			FROM pipeline_trigger
-			WHERE src_application_id = (
-				SELECT application.id from application
-				JOIN project ON project.id = application.project_id
-				WHERE project.projectkey = $1 AND application.name = $2
-			)
-			UNION
-			-- Not call from a trigger in the same app
-			select dest_pipeline_id
-			FROM  pipeline_trigger
-			WHERE dest_application_id = (
-				SELECT application.id from application
-				JOIN project ON project.id = application.project_id
-				WHERE project.projectkey = $1 AND application.name = $2
-			) AND src_application_id = (
-				SELECT application.id from application
-				JOIN project ON project.id = application.project_id
-				WHERE project.projectkey = $1 AND application.name = $2
-			)
-		)
-		AND application_pipeline.application_id = (
-				SELECT application.id from application
-				JOIN project ON project.id = application.project_id
-				WHERE project.projectkey = $1 AND application.name = $2
-			)`
-
-	rows, err := db.Query(query, projectkey, appName)
-	if err != nil {
-		return nil, err
-	}
-	defer rows.Close()
-
-	for rows.Next() {
-		var root sdk.CDPipeline
-		var typePipeline string
-		var rootTrigger bool
-		var lastModified time.Time
-
-		if err = rows.Scan(&root.Project.ID, &root.Project.Name, &lastModified, &root.Application.ID, &root.Application.Name, &root.Pipeline.ID, &root.Pipeline.Name, &typePipeline,
-			&root.Environment.ID, &root.Environment.Name, &rootTrigger); err != nil {
-			return nil, err
-		}
-		root.Pipeline.Type = typePipeline
-
-		if root.Environment.ID == 0 {
-			root.Environment = sdk.DefaultEnv
-		}
-
-		if permission.AccessToPipeline(root.Environment.ID, root.Pipeline.ID, user, permission.PermissionRead) {
-			if rootTrigger {
-				err = getChild(db, &root, user)
-				if err != nil {
-					return nil, err
-				}
-			}
-			root.Project.Key = projectkey
-			root.Project.LastModified = lastModified
-			root.Application.Permission = permission.ApplicationPermission(root.Application.ID, user)
-			root.Pipeline.Permission = permission.PipelinePermission(root.Pipeline.ID, user)
-			if root.Environment.ID != sdk.DefaultEnv.ID {
-				root.Environment.Permission = permission.EnvironmentPermission(root.Environment.ID, user)
-			}
-
-			cdTrees = append(cdTrees, root)
-		}
-	}
-	return cdTrees, nil
-}
-
-func getChild(db gorp.SqlExecutor, parent *sdk.CDPipeline, user *sdk.User) error {
-	listTrigger := []sdk.CDPipeline{}
-
-	query := `
-	WITH RECURSIVE parent(id, src_application_id, dest_application_id, src_pipeline_id, src_environment_id, dest_pipeline_id, dest_environment_id) AS (
-		SELECT
-			pt.id, pt.src_application_id, pt.dest_application_id, pt.src_pipeline_id, COALESCE(pt.src_environment_id,1), pt.dest_pipeline_id, COALESCE(pt.dest_environment_id,1), pt.manual,
-			srcPip.name as srcPipName, srcPip.type as srcPipType, destPip.name as destPipName, destPip.type as destpipType,
-			srcApp.name as srcAppName, destApp.name as destAppName,
-			srcEnv.name as srcEnvName, destEnv.name as destEnvName,
-			srcProj.id as srcProjID, srcProj.projectkey as srcProjKey, srcProj.name as srcProjName,
-			destProj.id as destProjID, destProj.projectkey as destProjKey, destProj.name as destProjName,
-			ptp.name as paramName, ptp.type as paramType, ptp.value as paramValue, ptp.description as paramDescription,
-			pre.parameter as prerequisiteName, pre.expected_value as prerequisiteValue
-		FROM pipeline_trigger as pt
-		JOIN pipeline srcPip ON srcPip.id = src_pipeline_id
-		JOIN pipeline destPip ON destPip.id = dest_pipeline_id
-		JOIN application srcApp ON srcApp.id = src_application_id
-		JOIN application destApp ON destApp.id = dest_application_id
-		JOIN environment srcEnv ON srcEnv.id = COALESCE(src_environment_id,1)
-		JOIN environment destEnv ON destEnv.id = COALESCE(dest_environment_id,1)
-		JOIN project as srcProj ON srcProj.id = srcApp.project_id
-		JOIN project as destProj ON destProj.id = destApp.project_id
-		LEFT JOIN pipeline_trigger_parameter AS ptp ON ptp.pipeline_trigger_id = pt.id
-		LEFT JOIN pipeline_trigger_prerequisite pre ON pre.pipeline_trigger_id = pt.id
-		WHERE pt.src_application_id = $1 AND pt.src_pipeline_id = $2 AND COALESCE(pt.src_environment_id,1) = $3
-		UNION
-			SELECT pt.id, pt.src_application_id, pt.dest_application_id, pt.src_pipeline_id, COALESCE(pt.src_environment_id,1), pt.dest_pipeline_id, COALESCE(pt.dest_environment_id,1), pt.manual,
-			srcPip.name as srcPipName, srcPip.type as srcPipType, destPip.name as destPipName, destPip.type as destpipType,
-			srcApp.name as srcAppName, destApp.name as destAppName,
-			srcEnv.name as srcEnvName, destEnv.name as destEnvName,
-			srcProj.id as srcProjID, srcProj.projectkey as srcProjKey, srcProj.name as srcProjName,
-			destProj.id as destProjID, destProj.projectkey as destProjKey, destProj.name as destProjName,
-			ptp.name as paramName, ptp.type as paramType, ptp.value as paramValue, ptp.description as paramDescription,
-			pre.parameter as prerequisiteName, pre.expected_value as prerequisiteValue
-			FROM parent pr, pipeline_trigger pt
-			JOIN pipeline srcPip ON srcPip.id = src_pipeline_id
-			JOIN pipeline destPip ON destPip.id = dest_pipeline_id
-			JOIN application srcApp ON srcApp.id = src_application_id
-			JOIN application destApp ON destApp.id = dest_application_id
-			JOIN environment srcEnv ON srcEnv.id = COALESCE(src_environment_id,1)
-			JOIN environment destEnv ON destEnv.id = COALESCE(dest_environment_id,1)
-			JOIN project as srcProj ON srcProj.id = srcApp.project_id
-			JOIN project as destProj ON destProj.id = destApp.project_id
-			LEFT JOIN pipeline_trigger_parameter AS ptp ON ptp.pipeline_trigger_id = pt.id
-			LEFT JOIN pipeline_trigger_prerequisite pre ON pre.pipeline_trigger_id = pt.id
-			WHERE pt.src_pipeline_id = pr.dest_pipeline_id AND COALESCE(pt.src_environment_id,1) = COALESCE(pr.dest_environment_id,1)
-	)
-	SELECT id,
-		src_application_id, dest_application_id,
-		src_pipeline_id, src_environment_id, dest_pipeline_id, dest_environment_id,
-		manual,
-		srcPipName, srcPipType, destPipName, destPipType,
-		srcAppName, destAppName,
-		srcEnvName, destEnvName,
-		srcProjId, srcProjkey, srcProjName, destProjId, destProjKey, destProjName,
-		COALESCE(
-			json_agg(json_build_object('name', paramName, 'type', paramType, 'value', paramValue, 'description', paramDescription ))
-			FILTER (WHERE paramName IS NOT NULL), '[]'
-		),
-		COALESCE(
-			json_agg(json_build_object('parameter', prerequisiteName, 'expected_value', prerequisiteValue))
-			FILTER (WHERE prerequisiteName IS NOT NULL), '[]'
-		)
-	FROM parent
-	GROUP BY
-		id,
-		src_application_id, dest_application_id, srcAppName, destAppName,
-		src_pipeline_id, dest_pipeline_id,
-		src_environment_id, dest_environment_id, srcEnvName, destEnvName,
-		srcProjId, destProjId, srcProjkey, destProjKey, srcProjName, destProjName,
-		manual, srcpipname, destpipname, srcpiptype, destpiptype
-	ORDER BY srcEnvName;
-	`
-	rows, errQuery := db.Query(query, parent.Application.ID, parent.Pipeline.ID, parent.Environment.ID)
-	if errQuery != nil {
-		return errQuery
-	}
-	defer rows.Close()
-
-	for rows.Next() {
-		var child sdk.CDPipeline
-		var srcType, destType string
-		var params, prerequisites string
-		if err := rows.Scan(&child.Trigger.ID,
-			&child.Trigger.SrcApplication.ID, &child.Trigger.DestApplication.ID,
-			&child.Trigger.SrcPipeline.ID, &child.Trigger.SrcEnvironment.ID, &child.Trigger.DestPipeline.ID, &child.Trigger.DestEnvironment.ID,
-			&child.Trigger.Manual,
-			&child.Trigger.SrcPipeline.Name, &srcType, &child.Trigger.DestPipeline.Name, &destType,
-			&child.Trigger.SrcApplication.Name, &child.Trigger.DestApplication.Name,
-			&child.Trigger.SrcEnvironment.Name, &child.Trigger.DestEnvironment.Name,
-			&child.Trigger.SrcProject.ID, &child.Trigger.SrcProject.Key, &child.Trigger.SrcProject.Name,
-			&child.Trigger.DestProject.ID, &child.Trigger.DestProject.Key, &child.Trigger.DestProject.Name,
-			&params, &prerequisites); err != nil {
-			return err
-		}
-
-		if permission.AccessToPipeline(child.Trigger.DestEnvironment.ID, child.Trigger.DestPipeline.ID, user, permission.PermissionRead) {
-			child.Trigger.SrcPipeline.Type = srcType
-			child.Trigger.DestPipeline.Type = destType
-
-			child.Project = child.Trigger.DestProject
-			child.Application = child.Trigger.DestApplication
-			child.Pipeline = child.Trigger.DestPipeline
-			child.Environment = child.Trigger.DestEnvironment
-			if err := json.Unmarshal([]byte(params), &child.Trigger.Parameters); err != nil {
-				return err
-			}
-
-			if err := json.Unmarshal([]byte(prerequisites), &child.Trigger.Prerequisites); err != nil {
-				return err
-			}
-
-			listTrigger = append(listTrigger, child)
-		}
-	}
-
-	buildTreeOrder(parent, listTrigger, user)
-	return nil
-}
-
-func buildTreeOrder(parent *sdk.CDPipeline, listChild []sdk.CDPipeline, user *sdk.User) sdk.CDPipeline {
-
-	for _, child := range listChild {
-		if child.Trigger.SrcProject.ID == parent.Project.ID &&
-			child.Trigger.SrcApplication.ID == parent.Application.ID &&
-			child.Trigger.SrcPipeline.ID == parent.Pipeline.ID &&
-			child.Trigger.SrcEnvironment.ID == parent.Environment.ID {
-
-			child.Application.Permission = permission.ApplicationPermission(child.Application.ID, user)
-			child.Pipeline.Permission = permission.PipelinePermission(child.Pipeline.ID, user)
-			if child.Environment.ID != sdk.DefaultEnv.ID {
-				child.Environment.Permission = permission.EnvironmentPermission(child.Environment.ID, user)
-			}
-			parent.SubPipelines = append(parent.SubPipelines, buildTreeOrder(&child, listChild, user))
-		}
-	}
-	return *parent
-=======
->>>>>>> 98d8b431
 }