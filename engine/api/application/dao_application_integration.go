--- conflicted
+++ resolved
@@ -149,11 +149,7 @@
 }
 
 // SetDeploymentStrategy update the application_deployment_strategy table
-<<<<<<< HEAD
-func SetDeploymentStrategy(db gorp.SqlExecutor, projID, appID, pfModelID int64, ppfName string, cfg sdk.IntegrationConfig) error {
-=======
 func SetDeploymentStrategy(db gorpmapping.SqlExecutorWithTx, projID, appID, pfModelID int64, ppfName string, cfg sdk.IntegrationConfig) error {
->>>>>>> 0d1bd522
 	projectIntegrationID, err := getProjectIntegrationID(db, projID, pfModelID, ppfName)
 	if err != nil {
 		return err
