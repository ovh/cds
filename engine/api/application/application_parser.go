package application

import (
	"context"
	"fmt"
	"strings"
	"sync"

	"github.com/ovh/cds/engine/api/cache"
	"github.com/ovh/cds/engine/api/keys"
	"github.com/ovh/cds/sdk"
	"github.com/ovh/cds/sdk/exportentities"
	"github.com/ovh/cds/sdk/gorpmapping"
	"github.com/ovh/cds/sdk/log"
)

// ImportOptions are options to import application
type ImportOptions struct {
	Force          bool
	FromRepository string
}

// ParseAndImport parse an exportentities.Application and insert or update the application in database
<<<<<<< HEAD
func ParseAndImport(ctx context.Context, db gorp.SqlExecutor, cache cache.Store, proj sdk.Project, eapp *exportentities.Application, opts ImportOptions, decryptFunc keys.DecryptFunc, u sdk.Identifiable) (*sdk.Application, []sdk.Variable, []sdk.Message, error) {
=======
func ParseAndImport(ctx context.Context, db gorpmapping.SqlExecutorWithTx, cache cache.Store, proj sdk.Project, eapp *exportentities.Application, opts ImportOptions, decryptFunc keys.DecryptFunc, u sdk.Identifiable) (*sdk.Application, []sdk.Variable, []sdk.Message, error) {
>>>>>>> 0d1bd522
	log.Info(ctx, "ParseAndImport>> Import application %s in project %s (force=%v)", eapp.Name, proj.Key, opts.Force)
	msgList := []sdk.Message{}

	//Check valid application name
	rx := sdk.NamePatternRegex
	if !rx.MatchString(eapp.Name) {
		msgList = append(msgList, sdk.NewMessage(sdk.MsgWorkflowErrorBadApplicationName, eapp.Name))
		return nil, nil, msgList, sdk.WrapError(sdk.ErrInvalidApplicationPattern, "application name %s do not respect pattern %s", eapp.Name, sdk.NamePattern)
	}

	//Check if app exist
	oldApp, err := LoadByName(db, proj.Key, eapp.Name,
		LoadOptions.WithVariablesWithClearPassword,
		LoadOptions.WithClearKeys,
		LoadOptions.WithClearDeploymentStrategies,
	)
	if err != nil && !sdk.ErrorIs(err, sdk.ErrNotFound) {
		return nil, nil, msgList, sdk.WrapError(err, "unable to load application")
	}

	//If the application exist and we don't want to force, raise an error
	if oldApp != nil && !opts.Force {
		return nil, nil, msgList, sdk.WithStack(sdk.ErrApplicationExist)
	}

	if oldApp != nil && oldApp.FromRepository != "" && opts.FromRepository != oldApp.FromRepository {
<<<<<<< HEAD
		return nil, nil, msgList, sdk.WrapError(sdk.ErrApplicationAsCodeOverride, "unable to update as code application %s/%s.", oldApp.FromRepository, opts.FromRepository)
=======
		return nil, nil, msgList, sdk.NewErrorFrom(sdk.ErrApplicationAsCodeOverride, "unable to update existing ascode application from %s", oldApp.FromRepository)
>>>>>>> 0d1bd522
	}

	//Craft the application
	app := new(sdk.Application)
	app.Name = eapp.Name
	app.VCSServer = eapp.VCSServer
	app.RepositoryFullname = eapp.RepositoryName
	app.FromRepository = opts.FromRepository

	applicationSecrets := make([]sdk.Variable, 0)

	//Compute variables
	for p, v := range eapp.Variables {
		switch v.Type {
		case "":
			v.Type = sdk.StringVariable
		case sdk.SecretVariable:
			secret, err := decryptFunc(db, proj.ID, v.Value)
			if err != nil {
				return app, nil, msgList, sdk.WrapError(sdk.NewError(sdk.ErrWrongRequest, err), "unable to decrypt secret variable")
			}
			v.Value = secret
		}
<<<<<<< HEAD
		vv := sdk.Variable{Name: p, Type: v.Type, Value: v.Value}
=======
		vv := sdk.ApplicationVariable{Name: p, Type: v.Type, Value: v.Value}
>>>>>>> 0d1bd522
		app.Variables = append(app.Variables, vv)

		if v.Type == sdk.SecretVariable {
			applicationSecrets = append(applicationSecrets, sdk.Variable{
				Name:  fmt.Sprintf("cds.app.%s", vv.Name),
				Type:  v.Type,
				Value: vv.Value,
			})
		}
	}

	//Compute keys
	for kname, kval := range eapp.Keys {
		if !strings.HasPrefix(kname, "app-") {
			msgList = append(msgList, sdk.NewMessage(sdk.MsgWorkflowErrorUnknownKey, kname))
			return app, nil, msgList, sdk.WrapError(sdk.ErrInvalidKeyName, "unable to parse key %s", kname)
		}

		var oldKey *sdk.ApplicationKey
		var keepOldValue bool
		//If application doesn't exist, skip the regen mecanism to generate key
		if oldApp == nil {
			kval.Regen = nil
			log.Debug("ParseAndImport> Skipping regen feature")
		} else {
			//If application exist, check the key exist
			oldKey = oldApp.GetKey(kname)
			//If the key doesn't exist, skip the regen mecanism to generate key
			if oldKey == nil {
				kval.Regen = nil
				log.Debug("ParseAndImport> Skipping regen feature")
			}
		}

		if kval.Regen != nil && !*kval.Regen {
			keepOldValue = true
		}

		kk, err := keys.Parse(db, proj.ID, kname, kval, decryptFunc)
		if err != nil {
			return app, nil, msgList, sdk.ErrorWithFallback(err, sdk.ErrWrongRequest, "unable to parse key %s", kname)
		}

		k := sdk.ApplicationKey{
			Name:          kk.Name,
			Public:        kk.Public,
			Private:       kk.Private,
			KeyID:         kk.KeyID,
			Type:          kk.Type,
			ApplicationID: app.ID,
		}

		if keepOldValue && oldKey != nil {
			k.Name = oldKey.Name
			k.Public = oldKey.Public
			k.Private = oldKey.Private
			k.KeyID = oldKey.KeyID
			k.Type = oldKey.Type
			k.ApplicationID = oldKey.ApplicationID
		}

		app.Keys = append(app.Keys, k)
		applicationSecrets = append(applicationSecrets, sdk.Variable{
			Name:  fmt.Sprintf("cds.key.%s.priv", k.Name),
			Type:  string(k.Type),
			Value: k.Private,
		})
	}

	// VCS Strategy
	app.RepositoryStrategy = sdk.RepositoryStrategy{
		ConnectionType: eapp.VCSConnectionType,
		User:           eapp.VCSUser,
		SSHKey:         eapp.VCSSSHKey,
		PGPKey:         eapp.VCSPGPKey,
	}

	if app.RepositoryStrategy.ConnectionType == "" {
		app.RepositoryStrategy.ConnectionType = "https"
	}
	if app.RepositoryStrategy.ConnectionType == "ssh" && app.RepositoryStrategy.SSHKey == "" {
		return app, nil, msgList, sdk.NewErrorFrom(sdk.ErrInvalidApplicationRepoStrategy, "could not import application %s with a connection type ssh without ssh key", app.Name)
	}
	if eapp.VCSPassword != "" {
		clearPWD, err := decryptFunc(db, proj.ID, eapp.VCSPassword)
		if err != nil {
			return app, nil, msgList, sdk.WrapError(sdk.NewError(sdk.ErrWrongRequest, err), "unable to decrypt vcs password")
		}
		app.RepositoryStrategy.Password = clearPWD
		applicationSecrets = append(applicationSecrets, sdk.Variable{
			Name:  "git.http.password",
			Type:  sdk.SecretVariable,
			Value: clearPWD,
		})
	}

	// deployment strategies
	deploymentStrategies := make(map[string]sdk.IntegrationConfig)
	for pfName, pfConfig := range eapp.DeploymentStrategies {
		// init deployment strategy from project if default exists
		projIt, has := proj.GetIntegration(pfName)
		if !has {
			msgList = append(msgList, sdk.NewMessage(sdk.MsgWorkflowErrorBadIntegrationName, pfName))
			return app, nil, msgList, sdk.WrapError(sdk.NewErrorFrom(sdk.ErrWrongRequest, "deployment platform not found"), "deployment platform %s not found", pfName)
		}
		if projIt.Model.DeploymentDefaultConfig != nil {
			deploymentStrategies[pfName] = projIt.Model.DeploymentDefaultConfig.Clone()
		} else {
			deploymentStrategies[pfName] = make(map[string]sdk.IntegrationConfigValue)
		}

		// merge deployment strategy with old application deployment strategy if exists
		if oldApp != nil {
			if oldItConfig, has := oldApp.DeploymentStrategies[pfName]; has {
				deploymentStrategies[pfName].MergeWith(oldItConfig)
			}
		}

		// update deployment strategy with given values from request
		for k, v := range pfConfig {
			if v.Value != "" {
				if v.Type == sdk.SecretVariable {
					clearPWD, err := decryptFunc(db, proj.ID, v.Value)
					if err != nil {
						return app, nil, nil, sdk.WrapError(sdk.NewError(sdk.ErrWrongRequest, err), "unable to decrypt deployment strategy password")
					}
					v.Value = clearPWD
					applicationSecrets = append(applicationSecrets, sdk.Variable{
						Name:  fmt.Sprintf("%s:cds.integration.%s", pfName, k),
						Type:  sdk.SecretVariable,
						Value: clearPWD,
					})
				}
			}
			deploymentStrategies[pfName][k] = sdk.IntegrationConfigValue{
				Type:  v.Type,
				Value: v.Value,
			}
		}
	}
	app.DeploymentStrategies = deploymentStrategies

	done := new(sync.WaitGroup)
	done.Add(1)
	msgChan := make(chan sdk.Message)
	go func(array *[]sdk.Message) {
		defer done.Done()
		for m := range msgChan {
			*array = append(*array, m)
		}
	}(&msgList)

	globalError := Import(ctx, db, proj, app, eapp.VCSServer, u, msgChan)
	close(msgChan)
	done.Wait()

	return app, applicationSecrets, msgList, globalError
}<|MERGE_RESOLUTION|>--- conflicted
+++ resolved
@@ -21,11 +21,8 @@
 }
 
 // ParseAndImport parse an exportentities.Application and insert or update the application in database
-<<<<<<< HEAD
-func ParseAndImport(ctx context.Context, db gorp.SqlExecutor, cache cache.Store, proj sdk.Project, eapp *exportentities.Application, opts ImportOptions, decryptFunc keys.DecryptFunc, u sdk.Identifiable) (*sdk.Application, []sdk.Variable, []sdk.Message, error) {
-=======
 func ParseAndImport(ctx context.Context, db gorpmapping.SqlExecutorWithTx, cache cache.Store, proj sdk.Project, eapp *exportentities.Application, opts ImportOptions, decryptFunc keys.DecryptFunc, u sdk.Identifiable) (*sdk.Application, []sdk.Variable, []sdk.Message, error) {
->>>>>>> 0d1bd522
+
 	log.Info(ctx, "ParseAndImport>> Import application %s in project %s (force=%v)", eapp.Name, proj.Key, opts.Force)
 	msgList := []sdk.Message{}
 
@@ -52,11 +49,7 @@
 	}
 
 	if oldApp != nil && oldApp.FromRepository != "" && opts.FromRepository != oldApp.FromRepository {
-<<<<<<< HEAD
-		return nil, nil, msgList, sdk.WrapError(sdk.ErrApplicationAsCodeOverride, "unable to update as code application %s/%s.", oldApp.FromRepository, opts.FromRepository)
-=======
 		return nil, nil, msgList, sdk.NewErrorFrom(sdk.ErrApplicationAsCodeOverride, "unable to update existing ascode application from %s", oldApp.FromRepository)
->>>>>>> 0d1bd522
 	}
 
 	//Craft the application
@@ -80,11 +73,7 @@
 			}
 			v.Value = secret
 		}
-<<<<<<< HEAD
-		vv := sdk.Variable{Name: p, Type: v.Type, Value: v.Value}
-=======
 		vv := sdk.ApplicationVariable{Name: p, Type: v.Type, Value: v.Value}
->>>>>>> 0d1bd522
 		app.Variables = append(app.Variables, vv)
 
 		if v.Type == sdk.SecretVariable {
