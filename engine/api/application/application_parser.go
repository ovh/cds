package application

import (
	"strings"
	"sync"

	"github.com/go-gorp/gorp"

	"github.com/ovh/cds/engine/api/cache"
	"github.com/ovh/cds/engine/api/keys"
	"github.com/ovh/cds/sdk"
	"github.com/ovh/cds/sdk/exportentities"
	"github.com/ovh/cds/sdk/log"
)

// ParseAndImport parse an exportentities.Application and insert or update the application in database
func ParseAndImport(db gorp.SqlExecutor, cache cache.Store, proj *sdk.Project, eapp *exportentities.Application, force bool, decryptFunc keys.DecryptFunc, u *sdk.User) ([]sdk.Message, error) {
	log.Info("ParseAndImport>> Import application %s in project %s (force=%v)", eapp.Name, proj.Key, force)
	log.Debug("ParseAndImport>> App: %+v", eapp)

	//Check valid application name
	rx := sdk.NamePatternRegex
	if !rx.MatchString(eapp.Name) {
		return nil, sdk.WrapError(sdk.ErrInvalidApplicationPattern, "ParseAndImport>> Application name %s do not respect pattern %s", eapp.Name, sdk.NamePattern)
	}

	//Check if app exist
	oldApp, errl := LoadByName(db, cache, proj.Key, eapp.Name, nil, LoadOptions.WithVariablesWithClearPassword, LoadOptions.WithKeys)
	if errl != nil && sdk.ErrorIs(errl, sdk.ErrApplicationNotFound) {
		return nil, sdk.WrapError(errl, "ParseAndImport>> Unable to load application")
	}

	//If the application exist and we don't want to force, raise an error
	if oldApp != nil && !force {
		return nil, sdk.ErrApplicationExist
	}

	//Craft the application
	app := new(sdk.Application)
	app.Name = eapp.Name
	app.VCSServer = eapp.VCSServer
	app.RepositoryFullname = eapp.RepositoryName

	//Inherit permissions from project
	if len(eapp.Permissions) == 0 {
		eapp.Permissions = make(map[string]int)
		for _, p := range proj.ProjectGroups {
			eapp.Permissions[p.Group.Name] = p.Permission
		}
	}

	//Compute permissions
	for g, p := range eapp.Permissions {
		perm := sdk.GroupPermission{Group: sdk.Group{Name: g}, Permission: p}
		app.ApplicationGroups = append(app.ApplicationGroups, perm)
	}

	//Compute variables
	for p, v := range eapp.Variables {
		switch v.Type {
		case "":
			v.Type = sdk.StringVariable
		case sdk.SecretVariable:
			secret, err := decryptFunc(db, proj.ID, v.Value)
			if err != nil {
				return nil, sdk.WrapError(err, "ParseAndImport>> Unable to decrypt secret variable")
			}
			v.Value = secret
		}

		vv := sdk.Variable{Name: p, Type: v.Type, Value: v.Value}
		app.Variable = append(app.Variable, vv)
	}

	//Compute keys
	for kname, kval := range eapp.Keys {
<<<<<<< HEAD
		var oldKey *sdk.ApplicationKey
		var keepOldValue bool
		//If application doesn't exist, skip the regen mecanism to generate key
		if oldApp == nil {
			kval.Regen = nil
			log.Debug("ParseAndImport> Skipping regen feature")
		} else {
			//If application exist, check the key exist
			oldKey = oldApp.GetKey(kname)
			//If the key doesn't exist, skip the regen mecanism to generate key
			if oldKey == nil {
				kval.Regen = nil
				log.Debug("ParseAndImport> Skipping regen feature")
			}
		}

		if kval.Regen != nil && !*kval.Regen {
			keepOldValue = true
=======
		if !strings.HasPrefix(kname, "app-") {
			return nil, sdk.WrapError(sdk.ErrInvalidKeyName, "ParseAndImport>> Unable to parse key %s", kname)
>>>>>>> 9a3452f6
		}

		kk, err := keys.Parse(db, proj.ID, kname, kval, decryptFunc)
		if err != nil {
			return nil, sdk.WrapError(err, "ParseAndImport>> Unable to parse key")
		}

		k := sdk.ApplicationKey{
			Key:           *kk,
			ApplicationID: app.ID,
		}

		if keepOldValue && oldKey != nil {
			k.Key = oldKey.Key
		}

		app.Keys = append(app.Keys, k)
	}

	// VCS Strategy
	app.RepositoryStrategy = sdk.RepositoryStrategy{
		ConnectionType: eapp.VCSConnectionType,
		User:           eapp.VCSUser,
		SSHKey:         eapp.VCSSSHKey,
		PGPKey:         eapp.VCSPGPKey,
		DefaultBranch:  eapp.VCSDefaultBranch,
		Branch:         eapp.VCSBranch,
	}
	if app.RepositoryStrategy.ConnectionType == "" {
		app.RepositoryStrategy.ConnectionType = "https"
	}
	if eapp.VCSPassword != "" {
		clearPWD, err := decryptFunc(db, proj.ID, eapp.VCSPassword)
		if err != nil {
			return nil, sdk.WrapError(err, "ParseAndImport> Unable to decrypt vcs password")
		}
		app.RepositoryStrategy.Password = clearPWD
		if errE := EncryptVCSStrategyPassword(app); errE != nil {
			return nil, sdk.WrapError(errE, "ParseAndImport> Cannot encrypt vcs password")
		}
	}

	done := new(sync.WaitGroup)
	done.Add(1)
	msgChan := make(chan sdk.Message)
	msgList := []sdk.Message{}
	go func(array *[]sdk.Message) {
		defer done.Done()
		for m := range msgChan {
			*array = append(*array, m)
		}
	}(&msgList)

	globalError := Import(db, cache, proj, app, eapp.VCSServer, u, msgChan)
	close(msgChan)
	done.Wait()

	return msgList, globalError
}<|MERGE_RESOLUTION|>--- conflicted
+++ resolved
@@ -74,7 +74,10 @@
 
 	//Compute keys
 	for kname, kval := range eapp.Keys {
-<<<<<<< HEAD
+		if !strings.HasPrefix(kname, "app-") {
+			return nil, sdk.WrapError(sdk.ErrInvalidKeyName, "ParseAndImport>> Unable to parse key %s", kname)
+		}
+
 		var oldKey *sdk.ApplicationKey
 		var keepOldValue bool
 		//If application doesn't exist, skip the regen mecanism to generate key
@@ -93,10 +96,6 @@
 
 		if kval.Regen != nil && !*kval.Regen {
 			keepOldValue = true
-=======
-		if !strings.HasPrefix(kname, "app-") {
-			return nil, sdk.WrapError(sdk.ErrInvalidKeyName, "ParseAndImport>> Unable to parse key %s", kname)
->>>>>>> 9a3452f6
 		}
 
 		kk, err := keys.Parse(db, proj.ID, kname, kval, decryptFunc)
