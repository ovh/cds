package application

import (
	"context"
	"strings"

	"github.com/ovh/cds/engine/api/repositoriesmanager"
	"github.com/ovh/cds/engine/gorpmapper"
	"github.com/ovh/cds/sdk"
)

//Import is able to create a new application and all its components
<<<<<<< HEAD
func Import(ctx context.Context, db gorpmapping.SqlExecutorWithTx, projIdent sdk.ProjectIdentifiers, projInts []sdk.ProjectIntegration, app *sdk.Application, repomanager string, u sdk.Identifiable, msgChan chan<- sdk.Message) error {
	doUpdate, erre := Exists(db, projIdent.Key, app.Name)
=======
func Import(ctx context.Context, db gorpmapper.SqlExecutorWithTx, proj sdk.Project, app *sdk.Application, repomanager string, u sdk.Identifiable, msgChan chan<- sdk.Message) error {
	doUpdate, erre := Exists(db, proj.Key, app.Name)
>>>>>>> d125f032
	if erre != nil {
		return sdk.WrapError(erre, "application.Import> Unable to check if application exists")
	}

	if app.RepositoryStrategy.ConnectionType == "ssh" {
		app.RepositoryStrategy.User = ""
		app.RepositoryStrategy.Password = ""
	} else {
		app.RepositoryStrategy.SSHKey = ""
		app.RepositoryStrategy.SSHKeyContent = ""
	}

	if doUpdate {
		oldApp, errlo := LoadByName(db, projIdent.Key, app.Name, LoadOptions.WithKeys, LoadOptions.WithVariablesWithClearPassword, LoadOptions.WithClearDeploymentStrategies)
		if errlo != nil {
			return sdk.WrapError(errlo, "application.Import> Unable to load application by name: %s", app.Name)
		}
		//Delete all Variables
		if err := DeleteAllVariables(db, oldApp.ID); err != nil {
			return sdk.WrapError(err, "Cannot delete application variable")
		}

		///Delete all Keys
		if err := DeleteAllApplicationKeys(db, oldApp.ID); err != nil {
			return sdk.WrapError(err, "application.Import")
		}

		app.ProjectID = oldApp.ProjectID
		app.ID = oldApp.ID

		//Save app in database
		if err := Update(db, app); err != nil {
			return sdk.WrapError(err, "Unable to update application")
		}

		if msgChan != nil {
			msgChan <- sdk.NewMessage(sdk.MsgAppUpdated, app.Name)
		}
	} else {
		//Save application in database
		if err := Insert(db, projIdent, app); err != nil {
			return sdk.WrapError(err, "application.Import")
		}

		if msgChan != nil {
			msgChan <- sdk.NewMessage(sdk.MsgAppCreated, app.Name)
		}
	}

	if err := importVariables(db, app, u, msgChan); err != nil {
		return err
	}

	//Set repositories manager
	app.VCSServer = repomanager
	if app.VCSServer != "" && app.RepositoryFullname != "" {
		if _, err := repositoriesmanager.LoadProjectVCSServerLinkByProjectKeyAndVCSServerName(ctx, db, projIdent.Key, app.VCSServer); err != nil {
			return sdk.NewError(sdk.ErrNoReposManager, err)
		}

		if err := repositoriesmanager.InsertForApplication(db, app); err != nil {
			return err
		}
	}

	//Manage keys
	for _, k := range app.Keys {
		k.ApplicationID = app.ID
		if err := InsertKey(db, &k); err != nil {
			return sdk.WrapError(err, "unable to insert key %s", k.Name)
		}
		if msgChan != nil {
			msgChan <- sdk.NewMessage(sdk.MsgAppKeyCreated, strings.ToUpper(k.Type.String()), k.Name, app.Name)
		}
	}

	//Set deployment strategies
	if err := DeleteAllDeploymentStrategies(db, app.ID); err != nil {
		return sdk.WrapError(err, "unable to delete deployment strategies")
	}

	for pfName, pfConfig := range app.DeploymentStrategies {
		pf, has := sdk.GetProjectIntegrationByName(projInts, pfName)
		if !has {
			return sdk.NewErrorFrom(sdk.ErrNotFound, "integration %s not found", pfName)
		}
		if err := SetDeploymentStrategy(db, projIdent.ID, app.ID, pf.IntegrationModelID, pfName, pfConfig); err != nil {
			return sdk.WrapError(err, "unable to set deployment strategy %s", pfName)
		}
	}

	return nil
}

//importVariables is able to create variable on an existing application
func importVariables(db gorpmapper.SqlExecutorWithTx, app *sdk.Application, u sdk.Identifiable, msgChan chan<- sdk.Message) error {
	for i := range app.Variables {
		newVar := &app.Variables[i]
		if !sdk.IsInArray(newVar.Type, sdk.AvailableVariableType) {
			return sdk.WithStack(sdk.NewErrorFrom(sdk.ErrWrongRequest, "invalid variable type %s", newVar.Type))
		}

		if err := InsertVariable(db, app.ID, newVar, u); err != nil {
			return sdk.WrapError(err, "importVariables> Cannot add variable %s in application %s", newVar.Name, app.Name)
		}
	}

	if msgChan != nil {
		msgChan <- sdk.NewMessage(sdk.MsgAppVariablesCreated, app.Name)
	}

	return nil
}<|MERGE_RESOLUTION|>--- conflicted
+++ resolved
@@ -10,13 +10,8 @@
 )
 
 //Import is able to create a new application and all its components
-<<<<<<< HEAD
-func Import(ctx context.Context, db gorpmapping.SqlExecutorWithTx, projIdent sdk.ProjectIdentifiers, projInts []sdk.ProjectIntegration, app *sdk.Application, repomanager string, u sdk.Identifiable, msgChan chan<- sdk.Message) error {
+func Import(ctx context.Context, db gorpmapper.SqlExecutorWithTx, projIdent sdk.ProjectIdentifiers, projInts []sdk.ProjectIntegration, app *sdk.Application, repomanager string, u sdk.Identifiable, msgChan chan<- sdk.Message) error {
 	doUpdate, erre := Exists(db, projIdent.Key, app.Name)
-=======
-func Import(ctx context.Context, db gorpmapper.SqlExecutorWithTx, proj sdk.Project, app *sdk.Application, repomanager string, u sdk.Identifiable, msgChan chan<- sdk.Message) error {
-	doUpdate, erre := Exists(db, proj.Key, app.Name)
->>>>>>> d125f032
 	if erre != nil {
 		return sdk.WrapError(erre, "application.Import> Unable to check if application exists")
 	}
