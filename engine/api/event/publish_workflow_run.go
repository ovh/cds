--- conflicted
+++ resolved
@@ -125,27 +125,6 @@
 		e.Done = nr.Done.Unix()
 	}
 	publishRunWorkflow(e, w.ProjectKey, w.Name, appName, pipName, envName, nr.Number, nr.SubNumber, nr.Status)
-<<<<<<< HEAD
-=======
-}
-
-// PublishWorkflowNodeOutgoingHookRun publish a EventRunWorkflowOutgoingHook
-func PublishWorkflowNodeOutgoingHookRun(db gorp.SqlExecutor, hr sdk.WorkflowNodeOutgoingHookRun, w sdk.Workflow) {
-	evt := sdk.EventRunWorkflowOutgoingHook{
-		ID:            hr.HookRunID,
-		HookID:        hr.Hook.ID,
-		Status:        hr.Status,
-		WorkflowRunID: hr.WorkflowRunID,
-	}
-
-	if hr.Callback != nil {
-		evt.Start = hr.Callback.Start.Unix()
-		evt.Done = hr.Callback.Done.Unix()
-		evt.Log = hr.Callback.Log
-		evt.WorkflowRunNumber = hr.Callback.WorkflowRunNumber
-	}
-
-	publishRunWorkflow(evt, w.ProjectKey, w.Name, "", "", "", hr.Number, hr.SubNumber, hr.Status)
 }
 
 // PublishWorkflowNodeJobRun publish a WorkflowNodeJobRun
@@ -160,5 +139,4 @@
 		e.Done = jr.Done.Unix()
 	}
 	publishRunWorkflow(e, pkey, wname, "", "", "", 0, 0, jr.Status)
->>>>>>> 648a0766
 }