--- conflicted
+++ resolved
@@ -44,15 +44,8 @@
 			return err
 		}
 
-<<<<<<< HEAD
 		projIdent := sdk.ProjectIdentifiers{ID: proj.ID, Key: proj.Key}
-		//get the client for the repositories manager
-		vcsServer, err := repositoriesmanager.LoadProjectVCSServerLinkByProjectKeyAndVCSServerName(ctx, api.mustDB(), projIdent.Key, vcsServerParam)
-		if err != nil {
-			return err
-		}
-		client, err := repositoriesmanager.AuthorizedClient(ctx, api.mustDB(), api.Cache, projIdent.Key, vcsServer)
-=======
+
 		tx, err := api.mustDB().Begin()
 		if err != nil {
 			return sdk.WithStack(err)
@@ -60,12 +53,11 @@
 		defer tx.Rollback() // nolint
 
 		//get the client for the repositories manager
-		vcsServer, err := repositoriesmanager.LoadProjectVCSServerLinkByProjectKeyAndVCSServerName(ctx, tx, proj.Key, vcsServerParam)
+		vcsServer, err := repositoriesmanager.LoadProjectVCSServerLinkByProjectKeyAndVCSServerName(ctx, tx, projIdent.Key, vcsServerParam)
 		if err != nil {
 			return err
 		}
-		client, err := repositoriesmanager.AuthorizedClient(ctx, tx, api.Cache, proj.Key, vcsServer)
->>>>>>> 0d1bd522
+		client, err := repositoriesmanager.AuthorizedClient(ctx, tx, api.Cache, projIdent.Key, vcsServer)
 		if err != nil {
 			return err
 		}
