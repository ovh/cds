--- conflicted
+++ resolved
@@ -61,11 +61,7 @@
 
 		wf, globalError := workflow.Parse(ctx, *proj, ew)
 		if globalError != nil {
-<<<<<<< HEAD
-			return sdk.WrapError(globalError, "postWorkflowPreviewHandler> Unable import workflow %s", ew.GetName())
-=======
-			return sdk.WrapError(globalError, "unable import workflow %s", ew.Name)
->>>>>>> 7555bf9b
+			return sdk.WrapError(globalError, "unable import workflow %s", ew.GetName())
 		}
 
 		// Browse all node to find IDs
@@ -136,11 +132,7 @@
 		}
 		var wf *sdk.Workflow
 		if workflowExists {
-<<<<<<< HEAD
-			wf, err = workflow.Load(ctx, tx, api.Cache, proj, ew.GetName(), workflow.LoadOptions{WithIcon: true})
-=======
-			wf, err = workflow.Load(ctx, tx, api.Cache, *proj, ew.Name, workflow.LoadOptions{WithIcon: true})
->>>>>>> 7555bf9b
+			wf, err = workflow.Load(ctx, tx, api.Cache, *proj, ew.GetName(), workflow.LoadOptions{WithIcon: true})
 			if err != nil {
 				return sdk.WrapError(err, "unable to load existing workflow")
 			}
