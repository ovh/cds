package api

import (
	"context"
	"encoding/json"
	"io/ioutil"
	"net/http"

	"github.com/gorilla/mux"
	yaml "gopkg.in/yaml.v2"

	"github.com/ovh/cds/engine/api/application"
	"github.com/ovh/cds/engine/api/event"
	"github.com/ovh/cds/engine/api/group"
	"github.com/ovh/cds/engine/api/permission"
	"github.com/ovh/cds/engine/api/project"
	"github.com/ovh/cds/engine/service"
	"github.com/ovh/cds/sdk"
	"github.com/ovh/cds/sdk/exportentities"
)

func (api *API) updateGroupRoleOnApplicationHandler() service.Handler {
	return func(ctx context.Context, w http.ResponseWriter, r *http.Request) error {
		// Get project name in URL
		u := getUser(ctx)
		vars := mux.Vars(r)
		key := vars["key"]
		appName := vars["permApplicationName"]
		groupName := vars["group"]

		var groupApplication sdk.GroupPermission
		if err := service.UnmarshalBody(r, &groupApplication); err != nil {
			return err
		}

		app, errload := application.LoadByName(api.mustDB(), api.Cache, key, appName, u, application.LoadOptions.WithGroups)
		if errload != nil {
			return sdk.WrapError(errload, "Cannot load application %s", appName)
		}

		g, errLoadGroup := group.LoadGroup(api.mustDB(), groupName)
		if errLoadGroup != nil {
			return sdk.WrapError(errLoadGroup, "Cannot load group %s", groupName)
		}

		groupInWriteMode := 0
		var oldGroup sdk.GroupPermission
		for _, gp := range app.ApplicationGroups {
			if gp.Group.Name == groupApplication.Group.Name {
				oldGroup = gp
			}
			if gp.Permission == permission.PermissionReadWriteExecute {
				groupInWriteMode++
			}
		}

		if group.IsDefaultGroupID(g.ID) && groupApplication.Permission > permission.PermissionRead {
			return sdk.WrapError(sdk.ErrDefaultGroupPermission, "Only read permission is allowed to default group")
		}

		if oldGroup.Permission == 0 {
			return sdk.WrapError(sdk.ErrGroupNotFound, "Group not found on application")
		}

		if groupApplication.Permission != permission.PermissionReadWriteExecute {
			if groupInWriteMode == 1 && oldGroup.Permission == permission.PermissionReadWriteExecute {
				return sdk.WrapError(sdk.ErrGroupNeedWrite, "Cannot remove write permission for group %s in application %s", groupName, appName)
			}
		}

		tx, err := api.mustDB().Begin()
		if err != nil {
			return sdk.WrapError(err, "Cannot start transaction")
		}
		defer tx.Rollback()

		if err := group.UpdateGroupRoleInApplication(tx, app.ID, g.ID, groupApplication.Permission); err != nil {
			return sdk.WrapError(err, "Cannot update permission for group %s in application %s", groupName, appName)
		}

		if err := tx.Commit(); err != nil {
			return sdk.WrapError(err, "Cannot commit transaction")
		}

		if err := application.LoadGroupByApplication(api.mustDB(), app); err != nil {
			return sdk.WrapError(err, "Cannot load application groups")
		}

		event.PublishApplicationPermissionUpdate(key, *app, groupApplication, oldGroup, u)

		return service.WriteJSON(w, app, http.StatusOK)
	}
}

func (api *API) addGroupInApplicationHandler() service.Handler {
	return func(ctx context.Context, w http.ResponseWriter, r *http.Request) error {
		// Get project name in URL
		vars := mux.Vars(r)
		key := vars["key"]
		appName := vars["permApplicationName"]

		var groupPermission sdk.GroupPermission
		if err := service.UnmarshalBody(r, &groupPermission); err != nil {
<<<<<<< HEAD
			return sdk.WrapError(err, "addGroupInApplicationHandler> Cannot unmarshal request")
=======
			return sdk.WrapError(err, "Cannot unmarshal request")
>>>>>>> 079815ae
		}

		proj, err := project.Load(api.mustDB(), api.Cache, key, getUser(ctx))
		if err != nil {
			return sdk.WrapError(err, "Cannot load %s", key)
		}

		app, err := application.LoadByName(api.mustDB(), api.Cache, key, appName, getUser(ctx))
		if err != nil {
			return sdk.WrapError(err, "Cannot load %s", appName)
		}

		g, err := group.LoadGroup(api.mustDB(), groupPermission.Group.Name)
		if err != nil {
			return sdk.WrapError(err, "Cannot find %s", groupPermission.Group.Name)
		}

		if group.IsDefaultGroupID(g.ID) && groupPermission.Permission > permission.PermissionRead {
			return sdk.WrapError(sdk.ErrDefaultGroupPermission, "Only read permission is allowed to default group")
		}

		tx, err := api.mustDB().Begin()
		if err != nil {
			return sdk.WrapError(err, "Cannot start transaction")
		}
		defer tx.Rollback()

		if err := application.AddGroup(tx, api.Cache, proj, app, getUser(ctx), groupPermission); err != nil {
			return sdk.WrapError(err, "Cannot add group %s in application %s", g.Name, app.Name)
		}

		if err := tx.Commit(); err != nil {
			return sdk.WrapError(err, "Cannot commit transaction")
		}

		event.PublishApplicationPermissionAdd(key, *app, groupPermission, getUser(ctx))

		if err := application.LoadGroupByApplication(api.mustDB(), app); err != nil {
			return sdk.WrapError(err, "Cannot load application groups")
		}

		return service.WriteJSON(w, app, http.StatusOK)
	}
}

func (api *API) deleteGroupFromApplicationHandler() service.Handler {
	return func(ctx context.Context, w http.ResponseWriter, r *http.Request) error {
		// Get project name in URL
		vars := mux.Vars(r)
		key := vars["key"]
		appName := vars["permApplicationName"]
		groupName := vars["group"]
		db := api.mustDB()

		app, err := application.LoadByName(db, api.Cache, key, appName, getUser(ctx), application.LoadOptions.WithGroups)
		if err != nil {
			return sdk.WrapError(err, "Cannot load application %s", appName)
		}

		var gp sdk.GroupPermission
		for _, g := range app.ApplicationGroups {
			if g.Group.Name == groupName {
				gp = g
				break
			}
		}

		if gp.Permission == 0 {
			return sdk.WrapError(sdk.ErrGroupNotFound, "Group does not exist on application")
		}

		gr, errG := group.LoadGroup(db, groupName)
		if errG != nil {
			return sdk.WrapError(sdk.ErrGroupNotFound, "Group does not exist")
		}

		tx, err := db.Begin()
		if err != nil {
			return sdk.WrapError(err, "Cannot start transaction")
		}
		defer tx.Rollback()

		if err := group.DeleteGroupFromApplication(tx, app.ID, gr.ID); err != nil {
			return sdk.WrapError(err, "Cannot delete group %s from application %s", groupName, appName)
		}

		if err := tx.Commit(); err != nil {
			return sdk.WrapError(err, "Cannot commit transaction")
		}

		if err := application.LoadGroupByApplication(db, app); err != nil {
			return sdk.WrapError(err, "Cannot load application groups")
		}

		event.PublishApplicationPermissionDelete(key, *app, gp, getUser(ctx))

		return service.WriteJSON(w, app, http.StatusOK)
	}
}

func (api *API) importGroupsInApplicationHandler() service.Handler {
	return func(ctx context.Context, w http.ResponseWriter, r *http.Request) error {
		// Get project name in URL
		vars := mux.Vars(r)
		key := vars["key"]
		appName := vars["permApplicationName"]
		format := r.FormValue("format")
		forceUpdate := FormBool(r, "forceUpdate")

		proj, errProj := project.Load(api.mustDB(), api.Cache, key, getUser(ctx), project.LoadOptions.WithGroups)
		if errProj != nil {
			return sdk.WrapError(errProj, "Cannot load %s", key)
		}

		app, err := application.LoadByName(api.mustDB(), api.Cache, key, appName, getUser(ctx), application.LoadOptions.WithGroups)
		if err != nil {
			return sdk.WrapError(err, "Cannot load %s", key)
		}

		groupsToAdd := []sdk.GroupPermission{}
		// Get body
		data, errRead := ioutil.ReadAll(r.Body)
		if errRead != nil {
			return sdk.WrapError(sdk.ErrWrongRequest, "Unable to read body")
		}

		f, errF := exportentities.GetFormat(format)
		if errF != nil {
			return sdk.WrapError(sdk.ErrWrongRequest, "Unable to get format")
		}

		var errorParse error
		switch f {
		case exportentities.FormatJSON:
			errorParse = json.Unmarshal(data, &groupsToAdd)
		case exportentities.FormatYAML:
			errorParse = yaml.Unmarshal(data, &groupsToAdd)
		}

		if errorParse != nil {
			return sdk.WrapError(sdk.ErrWrongRequest, "Cannot parsing")
		}

		groupsToAddInProj := []sdk.GroupPermission{}
		for _, gr := range groupsToAdd {
			exist := false
			for _, gro := range proj.ProjectGroups {
				if gr.Group.Name == gro.Group.Name {
					exist = true
				}
			}
			if !exist && !forceUpdate {
				return sdk.WrapError(sdk.ErrGroupNotFound, "Group %v doesn't exist in this project", gr.Group.Name)
			} else if !exist && forceUpdate {
				groupsToAddInProj = append(groupsToAddInProj, sdk.GroupPermission{
					Group:      gr.Group,
					Permission: permission.PermissionRead,
				})
			}
		}

		tx, errBegin := api.mustDB().Begin()
		if errBegin != nil {
			return sdk.WrapError(errBegin, "Cannot start transaction")
		}
		defer tx.Rollback()

		if forceUpdate { // clean and update
			for _, gr := range groupsToAddInProj {
				gro, errG := group.LoadGroup(tx, gr.Group.Name)
				if errG != nil {
					return sdk.WrapError(sdk.ErrGroupNotFound, "Group %v doesn't exist", gr.Group.Name)
				}
				if err := group.InsertGroupInProject(tx, proj.ID, gro.ID, gr.Permission); err != nil {
					return sdk.WrapError(err, "Cannot add group %v in project %s", gr.Group.Name, proj.Name)
				}
				gr.Group = *gro
				proj.ProjectGroups = append(proj.ProjectGroups, gr)
			}

			if err := group.DeleteAllGroupFromApplication(tx, app.ID); err != nil {
				return sdk.WrapError(err, "Cannot delete all groups for this application %s", app.Name)
			}

			app.ApplicationGroups = []sdk.GroupPermission{}
			for _, gr := range groupsToAdd {
				gro, errG := group.LoadGroup(tx, gr.Group.Name)
				if errG != nil {
					return sdk.WrapError(sdk.ErrGroupNotFound, "Cannot load group %s : %s", gr.Group.Name, errG)
				}
				if err := group.InsertGroupInApplication(tx, app.ID, gro.ID, gr.Permission); err != nil {
					return sdk.WrapError(err, "Cannot insert group %s in this application %s", gr.Group.Name, app.Name)
				}
				app.ApplicationGroups = append(app.ApplicationGroups, sdk.GroupPermission{Group: sdk.Group{Name: gr.Group.Name}, Permission: gr.Permission})
			}
		} else { // add new group
			for _, gr := range groupsToAdd {
				if _, errGr := group.GetIDByNameInList(app.ApplicationGroups, gr.Group.Name); errGr == nil {
					return sdk.WrapError(sdk.ErrGroupExists, "Group %s in application %s", gr.Group.Name, app.Name)
				}

				grID, errG := group.GetIDByNameInList(proj.ProjectGroups, gr.Group.Name)
				if errG != nil {
					return sdk.WrapError(sdk.ErrGroupNotFound, "Cannot find group %s in this project %s : %s", gr.Group.Name, proj.Name, errG)
				}
				if errA := group.InsertGroupInApplication(tx, app.ID, grID, gr.Permission); errA != nil {
					return sdk.WrapError(errA, "Cannot insert group %s in this application %s", gr.Group.Name, app.Name)
				}
				app.ApplicationGroups = append(app.ApplicationGroups, sdk.GroupPermission{Group: sdk.Group{Name: gr.Group.Name}, Permission: gr.Permission})
			}
		}

		if err := tx.Commit(); err != nil {
			return sdk.WrapError(err, "Cannot commit transaction")
		}

		return service.WriteJSON(w, app, http.StatusOK)
	}
}<|MERGE_RESOLUTION|>--- conflicted
+++ resolved
@@ -101,11 +101,7 @@
 
 		var groupPermission sdk.GroupPermission
 		if err := service.UnmarshalBody(r, &groupPermission); err != nil {
-<<<<<<< HEAD
-			return sdk.WrapError(err, "addGroupInApplicationHandler> Cannot unmarshal request")
-=======
 			return sdk.WrapError(err, "Cannot unmarshal request")
->>>>>>> 079815ae
 		}
 
 		proj, err := project.Load(api.mustDB(), api.Cache, key, getUser(ctx))
