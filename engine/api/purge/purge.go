--- conflicted
+++ resolved
@@ -35,18 +35,7 @@
 			}
 
 			log.Debug("purge> Deleting all workflow marked to delete....")
-<<<<<<< HEAD
-			if err := Workflows(context.Background(), DBFunc(), store); err != nil {
-				log.Warning("purge> Error : %v", err)
-			}
-		}
-	}
-}
-
-// Workflows purges all marked workflows
-func Workflows(ctx context.Context, db *gorp.DbMap, store cache.Store) error {
-=======
-			if err := workflows(DBFunc(), store); err != nil {
+			if err := Workflows(c, DBFunc(), store); err != nil {
 				log.Warning("purge> Error on workflows : %v", err)
 			}
 
@@ -57,9 +46,8 @@
 	}
 }
 
-// workflows purges all marked workflows
-func workflows(db *gorp.DbMap, store cache.Store) error {
->>>>>>> b072e353
+// Workflows purges all marked workflows
+func Workflows(ctx context.Context, db *gorp.DbMap, store cache.Store) error {
 	query := "SELECT id, project_id FROM workflow WHERE to_delete = true ORDER BY id ASC"
 	res := []struct {
 		ID        int64 `db:"id"`
