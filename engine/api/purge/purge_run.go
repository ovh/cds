package purge

import (
	"context"
	"fmt"
	"math"
	"strconv"
	"time"

	"github.com/fsamin/go-dump"
	"github.com/go-gorp/gorp"
	"go.opencensus.io/stats"

	"github.com/ovh/cds/engine/api/database/gorpmapping"
	"github.com/ovh/cds/engine/api/event"
	"github.com/ovh/cds/engine/api/repositoriesmanager"
	"github.com/ovh/cds/engine/api/workflow"
	"github.com/ovh/cds/engine/cache"
	"github.com/ovh/cds/engine/featureflipping"
	"github.com/ovh/cds/sdk"
	"github.com/ovh/cds/sdk/log"
	"github.com/ovh/cds/sdk/luascript"
)

type MarkAsDeleteOptions struct {
	DryRun bool
}

const (
	RunStatus          = "run_status"
	RunDaysBefore      = "run_days_before"
	RunGitBranchExist  = "git_branch_exist"
	RunChangeMerged    = "gerrit_change_merged"
	RunChangeAbandoned = "gerrit_change_abandoned"
	RunChangeDayBefore = "gerrit_change_days_before"
)

func GetRetetionPolicyVariables() []string {
	return []string{RunDaysBefore, RunStatus, RunGitBranchExist, RunChangeMerged, RunChangeAbandoned, RunChangeDayBefore}
}

func markWorkflowRunsToDelete(ctx context.Context, store cache.Store, db *gorp.DbMap, workflowRunsMarkToDelete *stats.Int64Measure) error {
	dao := new(workflow.WorkflowDAO)
	wfs, err := dao.LoadAll(ctx, db)
	if err != nil {
		return err
	}
	for _, wf := range wfs {
		enabled := featureflipping.IsEnabled(ctx, gorpmapping.Mapper, db, FeaturePurgeName, map[string]string{"project_key": wf.ProjectKey})
		if !enabled {
			continue
		}
		if err := ApplyRetentionPolicyOnWorkflow(ctx, store, db, wf, MarkAsDeleteOptions{DryRun: false}, nil); err != nil {
			log.ErrorWithFields(ctx, log.Fields{"stack_trace": fmt.Sprintf("%+v", err)}, "%s", err)
		}
	}
	workflow.CountWorkflowRunsMarkToDelete(ctx, db, workflowRunsMarkToDelete)
	return nil
}

func ApplyRetentionPolicyOnWorkflow(ctx context.Context, store cache.Store, db *gorp.DbMap, wf sdk.Workflow, opts MarkAsDeleteOptions, u *sdk.AuthentifiedUser) error {
	var vcsClient sdk.VCSAuthorizedClientService
	var app sdk.Application
	appID := wf.WorkflowData.Node.Context.ApplicationID
	if appID != 0 {
		app = wf.Applications[appID]
		if app.RepositoryFullname != "" {
			tx, err := db.Begin()
			if err != nil {
				return sdk.WithStack(err)
			}
			//Get the RepositoriesManager Client
			vcsServer, err := repositoriesmanager.LoadProjectVCSServerLinkByProjectKeyAndVCSServerName(ctx, tx, wf.ProjectKey, app.VCSServer)
			if err != nil {
				log.Debug("SendVCSEvent> No vcsServer found: %v", err)
				_ = tx.Rollback()
				return err
			}
			vcsClient, err = repositoriesmanager.AuthorizedClient(ctx, tx, store, wf.ProjectKey, vcsServer)
			if err != nil {
				_ = tx.Rollback()
				return sdk.WithStack(err)
			}
		}
	}

	branchesMap := make(map[string]struct{})
	if vcsClient != nil {
		branches, err := vcsClient.Branches(ctx, app.RepositoryFullname)
		if err != nil {
			return err
		}
		for _, b := range branches {
			branchesMap[b.DisplayID] = struct{}{}
		}
	}

	runs := make([]sdk.WorkflowRunToKeep, 0)
	var nbRunsAnalyzed int64
	limit := 50
	offset := 0
	for {
		wfRuns, _, _, count, err := workflow.LoadRunsSummaries(db, wf.ProjectKey, wf.Name, offset, limit, nil)
		if err != nil {
			return err
		}

		nbRunsAnalyzed = int64(len(wfRuns))
		for _, run := range wfRuns {
			keep, err := applyRetentionPolicyOnRun(ctx, db, wf, run, branchesMap, app, vcsClient, opts)
			if err != nil {
				return err
			}
			if keep {
				runs = append(runs, sdk.WorkflowRunToKeep{ID: run.ID, Num: run.Number, Status: run.Status})
			}
		}

		if count > offset+limit {
			offset += limit
			if u != nil {
				event.PublishWorkflowRetentionDryRun(ctx, wf.ProjectKey, wf.Name, "INCOMING", "", runs, nbRunsAnalyzed, u)
				runs = runs[:0]
			}
			continue
		}
		break
	}
	if u != nil {
		event.PublishWorkflowRetentionDryRun(ctx, wf.ProjectKey, wf.Name, "DONE", "", runs, nbRunsAnalyzed, u)
	}
	return nil
}

<<<<<<< HEAD
func applyRetentionPolicyOnRun(db *gorp.DbMap, wf sdk.Workflow, run sdk.WorkflowRunSummary, branchesMap map[string]struct{}, opts MarkAsDeleteOptions) (bool, error) {
=======
func applyRetentionPolicyOnRun(ctx context.Context, db *gorp.DbMap, wf sdk.Workflow, run sdk.WorkflowRunSummary, branchesMap map[string]struct{}, app sdk.Application, vcsClient sdk.VCSAuthorizedClientService, opts MarkAsDeleteOptions) (bool, error) {
>>>>>>> 4b4b7252
	if wf.ToDelete && !opts.DryRun {
		if err := workflow.MarkWorkflowRunsAsDelete(db, []int64{run.ID}); err != nil {
			return true, sdk.WithStack(err)
		}
		return false, nil
	}
	luacheck, err := luascript.NewCheck()
	if err != nil {
		return true, sdk.WithStack(err)
	}

	if err := purgeComputeVariables(ctx, luacheck, run, branchesMap, app, vcsClient); err != nil {
		return true, err
	}

	if err := luacheck.Perform(wf.RetentionPolicy); err != nil {
		return true, sdk.NewErrorFrom(sdk.ErrWrongRequest, "%v", err)
	}

	if luacheck.Result {
		return true, nil
	}
	if !opts.DryRun {
		if err := workflow.MarkWorkflowRunsAsDelete(db, []int64{run.ID}); err != nil {
			return true, sdk.WithStack(err)
		}
	}
	return false, nil
}

<<<<<<< HEAD
func purgeComputeVariables(luaCheck *luascript.Check, run sdk.WorkflowRunSummary, branchesMap map[string]struct{}) error {
=======
func purgeComputeVariables(ctx context.Context, luaCheck *luascript.Check, run sdk.WorkflowRunSummary, branchesMap map[string]struct{}, app sdk.Application, vcsClient sdk.VCSAuthorizedClientService) error {

>>>>>>> 4b4b7252
	vars := make(map[string]string)
	varsFloats := make(map[string]float64)

	// Add payload as variable
	if run.ToCraftOpts != nil {
		switch {
		case run.ToCraftOpts.Manual != nil:
			payload := run.ToCraftOpts.Manual.Payload
			if payload != nil {
				// COMPUTE PAYLOAD
				e := dump.NewDefaultEncoder()
				e.Formatters = []dump.KeyFormatterFunc{dump.WithDefaultLowerCaseFormatter()}
				e.ExtraFields.DetailedMap = false
				e.ExtraFields.DetailedStruct = false
				e.ExtraFields.Len = false
				e.ExtraFields.Type = false
				tmpVars, err := e.ToStringMap(payload)
				if err != nil {
					return sdk.WithStack(err)
				}
				for k, v := range tmpVars {
					vars[k] = v
				}
			}
		case run.ToCraftOpts.Hook != nil && run.ToCraftOpts.Hook.Payload != nil:
			vars = run.ToCraftOpts.Hook.Payload
		}
	}

	// If we have gerrit change id, check status
	if changeID, ok := vars["gerrit.change.id"]; ok && vcsClient != nil {
		ch, err := vcsClient.PullRequest(ctx, app.RepositoryFullname, changeID)
		if err != nil {
			return err
		}
		vars[RunChangeMerged] = strconv.FormatBool(ch.Merged)
		vars[RunChangeAbandoned] = strconv.FormatBool(ch.Closed)
		varsFloats[RunChangeDayBefore] = math.Floor(time.Now().Sub(ch.Updated).Hours())
	}

	// If we have a branch in payload, check if it exists on repository branches list
	if b, has := vars["git.branch"]; has {
		_, exist := branchesMap[b]
		vars[RunGitBranchExist] = strconv.FormatBool(exist)
	}
	vars[RunStatus] = run.Status

	varsFloats[RunDaysBefore] = math.Floor(time.Now().Sub(run.LastModified).Hours() / 24)

	luaCheck.SetVariables(vars)
	luaCheck.SetFloatVariables(varsFloats)
	return nil
}<|MERGE_RESOLUTION|>--- conflicted
+++ resolved
@@ -132,11 +132,7 @@
 	return nil
 }
 
-<<<<<<< HEAD
-func applyRetentionPolicyOnRun(db *gorp.DbMap, wf sdk.Workflow, run sdk.WorkflowRunSummary, branchesMap map[string]struct{}, opts MarkAsDeleteOptions) (bool, error) {
-=======
 func applyRetentionPolicyOnRun(ctx context.Context, db *gorp.DbMap, wf sdk.Workflow, run sdk.WorkflowRunSummary, branchesMap map[string]struct{}, app sdk.Application, vcsClient sdk.VCSAuthorizedClientService, opts MarkAsDeleteOptions) (bool, error) {
->>>>>>> 4b4b7252
 	if wf.ToDelete && !opts.DryRun {
 		if err := workflow.MarkWorkflowRunsAsDelete(db, []int64{run.ID}); err != nil {
 			return true, sdk.WithStack(err)
@@ -167,12 +163,7 @@
 	return false, nil
 }
 
-<<<<<<< HEAD
-func purgeComputeVariables(luaCheck *luascript.Check, run sdk.WorkflowRunSummary, branchesMap map[string]struct{}) error {
-=======
 func purgeComputeVariables(ctx context.Context, luaCheck *luascript.Check, run sdk.WorkflowRunSummary, branchesMap map[string]struct{}, app sdk.Application, vcsClient sdk.VCSAuthorizedClientService) error {
-
->>>>>>> 4b4b7252
 	vars := make(map[string]string)
 	varsFloats := make(map[string]float64)
 
