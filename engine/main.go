package main

import (
	"context"
	"fmt"
	"os"
	"os/signal"
	"sort"
	"syscall"
	"time"

	"github.com/google/gops/agent"
	defaults "github.com/mcuadros/go-defaults"
	"github.com/spf13/cobra"
	_ "github.com/spf13/viper/remote"
	"github.com/yesnault/go-toml"

	"github.com/ovh/cds/engine/api"
	"github.com/ovh/cds/engine/api/database"
	"github.com/ovh/cds/engine/hatchery/docker"
	"github.com/ovh/cds/engine/hatchery/local"
	"github.com/ovh/cds/engine/hatchery/marathon"
	"github.com/ovh/cds/engine/hatchery/openstack"
	"github.com/ovh/cds/engine/hatchery/swarm"
	"github.com/ovh/cds/engine/hatchery/vsphere"
	"github.com/ovh/cds/engine/hooks"
	"github.com/ovh/cds/engine/vcs"
	"github.com/ovh/cds/sdk"
	"github.com/ovh/cds/sdk/log"
)

var (
	cfgFile      string
	remoteCfg    string
	remoteCfgKey string
	vaultAddr    string
	vaultToken   string
	vaultConfKey = "/secret/cds/conf"
	conf         = &Configuration{}
)

func init() {
	startCmd.Flags().StringVar(&cfgFile, "config", "", "config file")
	startCmd.Flags().StringVar(&remoteCfg, "remote-config", "", "(optional) consul configuration store")
	startCmd.Flags().StringVar(&remoteCfgKey, "remote-config-key", "cds/config.api.toml", "(optional) consul configuration store key")
	startCmd.Flags().StringVar(&vaultAddr, "vault-addr", "", "(optional) Vault address to fetch secrets from vault (example: https://vault.mydomain.net:8200)")
	startCmd.Flags().StringVar(&vaultToken, "vault-token", "", "(optional) Vault token to fetch secrets from vault")
	//Version  command
	mainCmd.AddCommand(versionCmd)
	//Database command
	mainCmd.AddCommand(database.DBCmd)
	//Start command
	mainCmd.AddCommand(startCmd)
	//Config command
	mainCmd.AddCommand(configCmd)
	configNewCmd.Flags().BoolVar(&configNewAsEnvFlag, "env", false, "Print configuration as environment variable")

	configCmd.AddCommand(configNewCmd)
	configCmd.AddCommand(configCheckCmd)
}

func main() {
	mainCmd.Execute()
}

var mainCmd = &cobra.Command{
	Use:   "engine",
	Short: "CDS Engine",
	Long: `
CDS
Continuous Delivery Service
Enterprise-Grade Continuous Delivery & DevOps Automation Open Source Platform
https://ovh.github.io/cds/

Copyright (c) 2013-2017, OVH SAS.
All rights reserved.`,
}

var versionCmd = &cobra.Command{
	Use:   "version",
	Short: "Display CDS version",
	Run: func(cmd *cobra.Command, args []string) {
		fmt.Println(sdk.VERSION)
	},
}

var configCmd = &cobra.Command{
	Use:   "config",
	Short: "Manage CDS Configuration",
}

var configNewAsEnvFlag bool

var configNewCmd = &cobra.Command{
	Use:   "new",
	Short: "CDS configuration file assistant",
	Long: `
Comming soon...`,
	Run: func(cmd *cobra.Command, args []string) {
		defaults.SetDefaults(conf)

		conf.API.Auth.SharedInfraToken = sdk.RandomString(128)
		conf.API.Secrets.Key = sdk.RandomString(32)
		conf.Hatchery.Local.API.Token = conf.API.Auth.SharedInfraToken
		conf.Hatchery.Docker.API.Token = conf.API.Auth.SharedInfraToken
		conf.Hatchery.Openstack.API.Token = conf.API.Auth.SharedInfraToken
		conf.Hatchery.VSphere.API.Token = conf.API.Auth.SharedInfraToken
		conf.Hatchery.Swarm.API.Token = conf.API.Auth.SharedInfraToken
		conf.Hatchery.Marathon.API.Token = conf.API.Auth.SharedInfraToken
		conf.Hooks.API.Token = conf.API.Auth.SharedInfraToken
		conf.VCS.API.Token = conf.API.Auth.SharedInfraToken

		if !configNewAsEnvFlag {
			btes, err := toml.Marshal(*conf)
			if err != nil {
				sdk.Exit("%v", err)
			}
			fmt.Println(string(btes))
		} else {
			m := AsEnvVariables(conf, "cds", true)
			keys := []string{}

			for k := range m {
				keys = append(keys, k)
			}

			sort.Strings(keys)
			for _, k := range keys {
				fmt.Printf("export %s=\"%s\"\n", k, m[k])
			}
		}
	},
}

var configCheckCmd = &cobra.Command{
	Use:   "check",
	Short: "Check CDS configuration file",
	Long:  `$ engine config check <path>`,
	Run: func(cmd *cobra.Command, args []string) {
		if len(args) != 1 {
			cmd.Help()
			sdk.Exit("Wrong usage")
		}

		cfgFile = args[0]
		//Initialize config
		config()

		var hasError bool
		if conf.API.URL.API != "" {
			if err := api.New().CheckConfiguration(conf.API); err != nil {
				fmt.Println(err)
				hasError = true
			}
		}

		if conf.Hatchery.Local.API.HTTP.URL != "" {
			if err := local.New().CheckConfiguration(conf.Hatchery.Local); err != nil {
				fmt.Println(err)
				hasError = true
			}
		}

		if conf.Hatchery.Docker.API.HTTP.URL != "" {
			if err := docker.New().CheckConfiguration(conf.Hatchery.Docker); err != nil {
				fmt.Println(err)
				hasError = true
			}
		}

		if conf.Hatchery.Marathon.API.HTTP.URL != "" {
			if err := marathon.New().CheckConfiguration(conf.Hatchery.Marathon); err != nil {
				fmt.Println(err)
				hasError = true
			}
		}

		if conf.Hatchery.Openstack.API.HTTP.URL != "" {
			if err := openstack.New().CheckConfiguration(conf.Hatchery.Openstack); err != nil {
				fmt.Println(err)
				hasError = true
			}
		}

		if conf.Hatchery.Swarm.API.HTTP.URL != "" {
			if err := swarm.New().CheckConfiguration(conf.Hatchery.Swarm); err != nil {
				fmt.Println(err)
				hasError = true
			}
		}

		if !hasError {
			fmt.Println("Configuration file OK")
		}
	},
}

var startCmd = &cobra.Command{
	Use:   "start",
	Short: "Start CDS",
	Long: `
Start CDS Engine Services:
 * API:
 	This is the core component of CDS.
 * Hatcheries:
	They are the components responsible for spawning workers. Supported platforms/orchestrators are:
	 * Local machine
	 * Local Docker
	 * Openstack
	 * Docker Swarm
	 * Openstack
	 * Vsphere
 * Hooks:
 	This component operates CDS workflow hooks
 * VCS:
 	This component operates CDS VCS connectivity

Start all of this with a single command:
	$ engine start [api] [hatchery:local] [hatchery:docker] [hatchery:marathon] [hatchery:openstack] [hatchery:swarm] [hatchery:vsphere] [hooks] [vcs]
All the services are using the same configuration file format.
You have to specify where the toml configuration is. It can be a local file, provided by consul or vault.
You can also use or override toml file with environment variable.

See $ engine config command for more details.

`,
	Run: func(cmd *cobra.Command, args []string) {
		if len(args) == 0 {
			cmd.Help()
			return
		}

		//Initialize config
		config()

		//Initialize logs
		log.Initialize(&log.Conf{Level: conf.Log.Level})

		// gops debug
		if conf.Debug.Enable {
			if conf.Debug.RemoteDebugURL != "" {
				log.Info("Starting gops agent on %s", conf.Debug.RemoteDebugURL)
				if err := agent.Listen(&agent.Options{Addr: conf.Debug.RemoteDebugURL}); err != nil {
					log.Error("Error on starting gops agent", err)
				}
			} else {
				log.Info("Starting gops agent locally")
				if err := agent.Listen(nil); err != nil {
					log.Error("Error on starting gops agent locally", err)
				}
			}
		}

		//Initialize context
		ctx := context.Background()
		ctx, cancel := context.WithCancel(ctx)
		defer cancel()

		// Gracefully shutdown all
		c := make(chan os.Signal, 1)
		signal.Notify(c, os.Interrupt, syscall.SIGTERM, syscall.SIGKILL)
		defer func() {
			signal.Stop(c)
		}()

		for _, a := range args {
			var s Service
			var cfg interface{}

			fmt.Printf("Starting service %s\n", a)

			switch a {
			case "api":
				s = api.New()
				cfg = conf.API
			case "hatchery:docker":
				s = docker.New()
				cfg = conf.Hatchery.Docker
			case "hatchery:local":
				s = local.New()
				cfg = conf.Hatchery.Local
			case "hatchery:marathon":
				s = marathon.New()
				cfg = conf.Hatchery.Marathon
			case "hatchery:openstack":
				s = openstack.New()
				cfg = conf.Hatchery.Openstack
			case "hatchery:swarm":
				s = swarm.New()
				cfg = conf.Hatchery.Swarm
			case "hatchery:vsphere":
				s = vsphere.New()
				cfg = conf.Hatchery.VSphere
			case "hooks":
				s = hooks.New()
				cfg = conf.Hooks
<<<<<<< HEAD
			case "vcs":
				s = vcs.New()
				cfg = conf.VCS
=======
			default:
				fmt.Printf("Error: service '%s' unknown\n", a)
				os.Exit(1)
>>>>>>> e40cc0e8
			}

			go start(ctx, s, cfg)

			//Stupid trick: when API is starting wait a bit before start the other
			if a == "API" || a == "api" {
				time.Sleep(2 * time.Second)
			}
		}

		//Wait for the end
		select {
		case <-c:
			cancel()
			os.Exit(0)
		case <-ctx.Done():
		}
	},
}

func start(c context.Context, s Service, cfg interface{}) {
	if err := s.ApplyConfiguration(cfg); err != nil {
		sdk.Exit("Unable to init service: %v", err)
	}
	if err := s.Serve(c); err != nil {
		sdk.Exit("Service has been stopped: %v", err)
	}
}<|MERGE_RESOLUTION|>--- conflicted
+++ resolved
@@ -294,15 +294,12 @@
 			case "hooks":
 				s = hooks.New()
 				cfg = conf.Hooks
-<<<<<<< HEAD
 			case "vcs":
 				s = vcs.New()
 				cfg = conf.VCS
-=======
 			default:
 				fmt.Printf("Error: service '%s' unknown\n", a)
 				os.Exit(1)
->>>>>>> e40cc0e8
 			}
 
 			go start(ctx, s, cfg)
