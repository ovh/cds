--- conflicted
+++ resolved
@@ -88,11 +88,7 @@
 	if err != nil {
 		return sdk.WrapError(err, "Cannot marshal body %+v", githubWebHook)
 	}
-<<<<<<< HEAD
-	res, err := g.put(url, "application/json", bytes.NewBuffer(b), nil)
-=======
 	res, err := g.patch(url, "application/json", bytes.NewBuffer(b), nil)
->>>>>>> 396580d4
 	if err != nil {
 		return sdk.WrapError(err, "github.UpdateHook")
 	}
