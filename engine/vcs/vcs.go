--- conflicted
+++ resolved
@@ -114,7 +114,6 @@
 			serverCfg.Gitlab.Status.ShowDetail,
 		), nil
 	}
-<<<<<<< HEAD
 	if serverCfg.Gerrit != nil {
 		return gerrit.New(
 			serverCfg.URL,
@@ -123,10 +122,7 @@
 			serverCfg.Gerrit.Status.ShowDetail,
 			serverCfg.Gerrit.SSHPort), nil
 	}
-	return nil, sdk.ErrNotFound
-=======
 	return nil, sdk.WithStack(sdk.ErrNotFound)
->>>>>>> 74b56c88
 }
 
 // Serve will start the http api server
