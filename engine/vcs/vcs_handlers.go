--- conflicted
+++ resolved
@@ -761,13 +761,8 @@
 		}
 
 		body := sdk.VCSHook{}
-<<<<<<< HEAD
 		if err := service.UnmarshalBody(r, &body); err != nil {
-			return sdk.WrapError(err, "VCS> postHookHandler> Unable to read body")
-=======
-		if err := api.UnmarshalBody(r, &body); err != nil {
 			return sdk.WrapError(err, "VCS> postHookHandler> Unable to read body %s %s/%s", name, owner, repo)
->>>>>>> 3e16490c
 		}
 
 		if err := client.CreateHook(ctx, fmt.Sprintf("%s/%s", owner, repo), &body); err != nil {
